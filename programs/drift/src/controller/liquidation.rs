use std::ops::{Deref, DerefMut};

use anchor_lang::prelude::*;
use solana_program::msg;

use crate::math::margin::calculate_free_collateral;

use crate::controller::funding::settle_funding_payment;
use crate::controller::lp::burn_lp_shares;
use crate::controller::orders;
use crate::controller::position::{
    get_position_index, update_position_and_market, update_quote_asset_amount,
    update_quote_asset_and_break_even_amount, PositionDirection,
};
use crate::controller::repeg::update_amm_and_check_validity;
use crate::controller::spot_balance::{
    update_revenue_pool_balances, update_spot_market_and_check_validity,
};
use crate::controller::spot_position::{
    transfer_spot_position_deposit, update_spot_balances_and_cumulative_deposits,
};
use crate::error::{DriftResult, ErrorCode};
use crate::get_then_update_id;
use crate::math::bankruptcy::is_user_bankrupt;
use crate::math::casting::Cast;
use crate::math::constants::{
    BASE_PRECISION_I128, LIQUIDATION_FEE_PRECISION_U128, MAX_FUNDING_SOCIAL_LOSS_MULT,
    SPOT_WEIGHT_PRECISION,
};
use crate::math::liquidation::{
    calculate_asset_transfer_for_liability_transfer,
    calculate_base_asset_amount_to_cover_margin_shortage,
    calculate_cumulative_deposit_interest_delta_to_resolve_bankruptcy,
    calculate_funding_rate_deltas_to_resolve_bankruptcy,
    calculate_liability_transfer_implied_by_asset_amount,
    calculate_liability_transfer_to_cover_margin_shortage, calculate_liquidation_multiplier,
    calculate_perp_market_deleverage_payment, DeleverageUserStats, LiquidationMultiplierType,
};
use crate::math::margin::{
    calculate_margin_requirement_and_total_collateral, meets_initial_margin_requirement,
    MarginRequirementType,
};
use crate::math::oracle::DriftAction;
use crate::math::orders::{get_position_delta_for_fill, standardize_base_asset_amount};
use crate::math::position::calculate_base_asset_value_with_oracle_price;
use crate::math::safe_math::SafeMath;
use crate::state::events::{
    LiquidateBorrowForPerpPnlRecord, LiquidatePerpPnlForDepositRecord, LiquidatePerpRecord,
    LiquidateSpotRecord, LiquidationRecord, LiquidationType, OrderActionExplanation,
    PerpBankruptcyRecord, SpotBankruptcyRecord,
};
use crate::state::oracle_map::OracleMap;
use crate::state::perp_market::MarketStatus;
use crate::state::perp_market_map::PerpMarketMap;
use crate::state::spot_market::SpotBalanceType;
use crate::state::spot_market_map::SpotMarketMap;
use crate::state::state::State;
use crate::state::user::{User, UserStats};
use crate::validate;

#[cfg(test)]
mod tests;

pub fn liquidate_perp(
    market_index: u16,
    liquidator_max_base_asset_amount: u64,
    limit_price: Option<u64>,
    user: &mut User,
    user_key: &Pubkey,
    user_stats: &mut UserStats,
    liquidator: &mut User,
    liquidator_key: &Pubkey,
    liquidator_stats: &mut UserStats,
    perp_market_map: &PerpMarketMap,
    spot_market_map: &SpotMarketMap,
    oracle_map: &mut OracleMap,
    slot: u64,
    now: i64,
    state: &State,
) -> DriftResult {
    let liquidation_margin_buffer_ratio = state.liquidation_margin_buffer_ratio;

    validate!(!user.is_bankrupt, ErrorCode::UserBankrupt, "user bankrupt",)?;

    validate!(
        !liquidator.is_bankrupt,
        ErrorCode::UserBankrupt,
        "liquidator bankrupt",
    )?;

    user.get_perp_position(market_index).map_err(|e| {
        msg!(
            "User does not have a position for perp market {}",
            market_index
        );
        e
    })?;

    liquidator
        .force_get_perp_position_mut(market_index)
        .map_err(|e| {
            msg!(
                "Liquidator has no available positions to take on perp position in market {}",
                market_index
            );
            e
        })?;

    // Settle user's funding payments so that collateral is up to date
    settle_funding_payment(
        user,
        user_key,
        perp_market_map.get_ref_mut(&market_index)?.deref_mut(),
        now,
    )?;

    // Settle user's funding payments so that collateral is up to date
    settle_funding_payment(
        liquidator,
        liquidator_key,
        perp_market_map.get_ref_mut(&market_index)?.deref_mut(),
        now,
    )?;

    let (margin_requirement, total_collateral, margin_requirement_plus_buffer, _) =
        calculate_margin_requirement_and_total_collateral(
            user,
            perp_market_map,
            MarginRequirementType::Maintenance,
            spot_market_map,
            oracle_map,
            Some(liquidation_margin_buffer_ratio as u128),
        )?;

    if !user.is_being_liquidated && total_collateral >= margin_requirement.cast()? {
        return Err(ErrorCode::SufficientCollateral);
    } else if user.is_being_liquidated
        && total_collateral >= margin_requirement_plus_buffer.cast()?
    {
        user.is_being_liquidated = false;
        return Ok(());
    }

    let liquidation_id = set_being_liquidated_and_get_liquidation_id(user)?;

    let position_index = get_position_index(&user.perp_positions, market_index)?;
    validate!(
        user.perp_positions[position_index].is_open_position()
            || user.perp_positions[position_index].has_open_order()
            || user.perp_positions[position_index].is_lp(),
        ErrorCode::PositionDoesntHaveOpenPositionOrOrders
    )?;

    let canceled_order_ids = orders::cancel_orders(
        user,
        user_key,
        Some(liquidator_key),
        perp_market_map,
        spot_market_map,
        oracle_map,
        now,
        slot,
        OrderActionExplanation::CanceledForLiquidation,
        None,
        None,
        None,
    )?;

    let mut market = perp_market_map.get_ref_mut(&market_index)?;
    let oracle_price_data = oracle_map.get_price_data(&market.amm.oracle)?;

    update_amm_and_check_validity(
        &mut market,
        oracle_price_data,
        state,
        now,
        slot,
        Some(DriftAction::Liquidate),
    )?;

    let oracle_price = if market.status == MarketStatus::Settlement {
        market.expiry_price
    } else {
        oracle_price_data.price
    };

    drop(market);

    // burning lp shares = removing open bids/asks
    let lp_shares = user.perp_positions[position_index].lp_shares;
    if lp_shares > 0 {
        burn_lp_shares(
            &mut user.perp_positions[position_index],
            perp_market_map.get_ref_mut(&market_index)?.deref_mut(),
            lp_shares,
            oracle_price,
        )?;
    }

    // check if user exited liquidation territory
    let (intermediate_total_collateral, intermediate_margin_requirement_with_buffer) =
        if !canceled_order_ids.is_empty() || lp_shares > 0 {
            let (_, intermediate_total_collateral, intermediate_margin_requirement_plus_buffer, _) =
                calculate_margin_requirement_and_total_collateral(
                    user,
                    perp_market_map,
                    MarginRequirementType::Maintenance,
                    spot_market_map,
                    oracle_map,
                    Some(liquidation_margin_buffer_ratio as u128),
                )?;

            if intermediate_total_collateral
                >= intermediate_margin_requirement_plus_buffer.cast()?
            {
                emit!(LiquidationRecord {
                    ts: now,
                    liquidation_id,
                    liquidation_type: LiquidationType::LiquidatePerp,
                    user: *user_key,
                    liquidator: *liquidator_key,
                    margin_requirement,
                    total_collateral,
                    bankrupt: user.is_bankrupt,
                    canceled_order_ids,
                    liquidate_perp: LiquidatePerpRecord {
                        market_index,
                        oracle_price,
                        lp_shares,
                        ..LiquidatePerpRecord::default()
                    },
                    ..LiquidationRecord::default()
                });

                user.is_being_liquidated = false;
                return Ok(());
            }

            (
                intermediate_total_collateral,
                intermediate_margin_requirement_plus_buffer,
            )
        } else {
            (total_collateral, margin_requirement_plus_buffer)
        };

    if user.perp_positions[position_index].base_asset_amount == 0 {
        msg!("User has no base asset amount");
        return Ok(());
    }

    validate!(
        liquidator_max_base_asset_amount != 0,
        ErrorCode::InvalidBaseAssetAmountForLiquidatePerp,
        "liquidator_max_base_asset_amount cant be 0"
    )?;

    let user_base_asset_amount = user.perp_positions[position_index]
        .base_asset_amount
        .unsigned_abs();

    let worst_case_base_asset_amount =
        user.perp_positions[position_index].worst_case_base_asset_amount()?;

    let margin_ratio = perp_market_map.get_ref(&market_index)?.get_margin_ratio(
        worst_case_base_asset_amount.unsigned_abs(),
        MarginRequirementType::Maintenance,
    )?;

    let margin_ratio_with_buffer = margin_ratio.safe_add(liquidation_margin_buffer_ratio)?;

    let margin_shortage = intermediate_margin_requirement_with_buffer
        .cast::<i128>()?
        .safe_sub(intermediate_total_collateral)?
        .unsigned_abs();

    let market = perp_market_map.get_ref(&market_index)?;
    let liquidation_fee = market.liquidator_fee;
    let if_liquidation_fee = market.if_liquidation_fee;
    let base_asset_amount_to_cover_margin_shortage = standardize_base_asset_amount(
        calculate_base_asset_amount_to_cover_margin_shortage(
            margin_shortage,
            margin_ratio_with_buffer,
            liquidation_fee,
            if_liquidation_fee,
            oracle_price,
        )?,
        market.amm.order_step_size,
    )?;
    drop(market);

    let base_asset_amount = user_base_asset_amount
        .min(liquidator_max_base_asset_amount)
        .min(base_asset_amount_to_cover_margin_shortage);
    let base_asset_amount = standardize_base_asset_amount(
        base_asset_amount,
        perp_market_map.get_ref(&market_index)?.amm.order_step_size,
    )?;

    let liquidation_multiplier = calculate_liquidation_multiplier(
        liquidation_fee,
        if user.perp_positions[position_index].base_asset_amount > 0 {
            LiquidationMultiplierType::Discount // Sell at discount if user is long
        } else {
            LiquidationMultiplierType::Premium // premium if user is short
        },
    )?;

    // Make sure liquidator enters at better than limit price
    if let Some(limit_price) = limit_price {
        let liquidation_price = oracle_price
            .cast::<u128>()?
            .safe_mul(liquidation_multiplier.cast()?)?
            .safe_div(LIQUIDATION_FEE_PRECISION_U128)?
            .cast::<u64>()?;

        match user.perp_positions[position_index].get_direction() {
            PositionDirection::Long => validate!(
                liquidation_price <= limit_price.cast()?,
                ErrorCode::LiquidationDoesntSatisfyLimitPrice,
                "limit price ({}) > liquidation price ({})",
                limit_price,
                liquidation_price
            )?,
            PositionDirection::Short => validate!(
                liquidation_price >= limit_price.cast()?,
                ErrorCode::LiquidationDoesntSatisfyLimitPrice,
                "limit price ({}) < liquidation price ({})",
                limit_price,
                liquidation_price
            )?,
        }
    }

    let base_asset_value =
        calculate_base_asset_value_with_oracle_price(base_asset_amount.cast()?, oracle_price)?;
    let quote_asset_amount = base_asset_value
        .safe_mul(liquidation_multiplier.cast()?)?
        .safe_div(LIQUIDATION_FEE_PRECISION_U128)?
        .cast::<u64>()?;

    let if_fee = -base_asset_value
        .safe_mul(if_liquidation_fee.cast()?)?
        .safe_div(LIQUIDATION_FEE_PRECISION_U128)?
        .cast::<i64>()?;

    user_stats.update_taker_volume_30d(quote_asset_amount, now)?;
    liquidator_stats.update_maker_volume_30d(quote_asset_amount, now)?;

    let user_position_delta = get_position_delta_for_fill(
        base_asset_amount,
        quote_asset_amount,
        user.perp_positions[position_index].get_direction_to_close(),
    )?;

    let liquidator_position_delta = get_position_delta_for_fill(
        base_asset_amount,
        quote_asset_amount,
        user.perp_positions[position_index].get_direction(),
    )?;

    {
        let mut market = perp_market_map.get_ref_mut(&market_index)?;

        let user_position = user.get_perp_position_mut(market_index).unwrap();
        update_position_and_market(user_position, &mut market, &user_position_delta)?;
        update_quote_asset_and_break_even_amount(user_position, &mut market, if_fee)?;

        let liquidator_position = liquidator
            .force_get_perp_position_mut(market_index)
            .unwrap();
        update_position_and_market(liquidator_position, &mut market, &liquidator_position_delta)?;

        market.amm.total_liquidation_fee = market
            .amm
            .total_liquidation_fee
            .safe_add(if_fee.unsigned_abs().cast()?)?;
    };

    if base_asset_amount >= base_asset_amount_to_cover_margin_shortage {
        user.is_being_liquidated = false;
    } else {
        user.is_bankrupt = is_user_bankrupt(user);
    }

    let liquidator_meets_initial_margin_requirement =
        meets_initial_margin_requirement(liquidator, perp_market_map, spot_market_map, oracle_map)?;

    validate!(
        liquidator_meets_initial_margin_requirement,
        ErrorCode::InsufficientCollateral,
        "Liquidator doesnt have enough collateral to take over perp position"
    )?;

    // Increment ids so users can make order records off chain
    let user_order_id = get_then_update_id!(user, next_order_id);
    let liquidator_order_id = get_then_update_id!(liquidator, next_order_id);
    let fill_record_id = {
        let mut market = perp_market_map.get_ref_mut(&market_index)?;
        get_then_update_id!(market, next_fill_record_id)
    };

    emit!(LiquidationRecord {
        ts: now,
        liquidation_id,
        liquidation_type: LiquidationType::LiquidatePerp,
        user: *user_key,
        liquidator: *liquidator_key,
        margin_requirement,
        total_collateral,
        bankrupt: user.is_bankrupt,
        canceled_order_ids,
        liquidate_perp: LiquidatePerpRecord {
            market_index,
            oracle_price,
            base_asset_amount: user_position_delta.base_asset_amount,
            quote_asset_amount: user_position_delta.quote_asset_amount,
            lp_shares,
            user_order_id,
            liquidator_order_id,
            fill_record_id,
            if_fee: if_fee.abs().cast()?,
        },
        ..LiquidationRecord::default()
    });

    Ok(())
}

pub fn liquidate_spot(
    asset_market_index: u16,
    liability_market_index: u16,
    liquidator_max_liability_transfer: u128,
    user: &mut User,
    user_key: &Pubkey,
    liquidator: &mut User,
    liquidator_key: &Pubkey,
    perp_market_map: &PerpMarketMap,
    spot_market_map: &SpotMarketMap,
    oracle_map: &mut OracleMap,
    now: i64,
    slot: u64,
    liquidation_margin_buffer_ratio: u32,
) -> DriftResult {
    validate!(!user.is_bankrupt, ErrorCode::UserBankrupt, "user bankrupt",)?;

    validate!(
        !liquidator.is_bankrupt,
        ErrorCode::UserBankrupt,
        "liquidator bankrupt",
    )?;

    // validate user and liquidator have spot balances
    user.get_spot_position(asset_market_index).ok_or_else(|| {
        msg!(
            "User does not have a spot balance for asset market {}",
            asset_market_index
        );
        ErrorCode::CouldNotFindSpotPosition
    })?;

    user.get_spot_position(liability_market_index)
        .ok_or_else(|| {
            msg!(
                "User does not have a spot balance for liability market {}",
                liability_market_index
            );
            ErrorCode::CouldNotFindSpotPosition
        })?;

    liquidator
        .force_get_spot_position_mut(asset_market_index)
        .map_err(|e| {
            msg!("Liquidator has no available spot balances to take on deposit");
            e
        })?;

    liquidator
        .force_get_spot_position_mut(liability_market_index)
        .map_err(|e| {
            msg!("Liquidator has no available spot balances to take on borrow");
            e
        })?;

    let (asset_amount, asset_price, asset_decimals, asset_weight, asset_liquidation_multiplier) = {
        let mut asset_market = spot_market_map.get_ref_mut(&asset_market_index)?;
        let (asset_price_data, validity_guard_rails) =
            oracle_map.get_price_data_and_guard_rails(&asset_market.oracle)?;

        update_spot_market_and_check_validity(
            &mut asset_market,
            asset_price_data,
            validity_guard_rails,
            now,
            Some(DriftAction::Liquidate),
        )?;

        let spot_deposit_position = user.get_spot_position(asset_market_index).unwrap();

        validate!(
            spot_deposit_position.balance_type == SpotBalanceType::Deposit,
            ErrorCode::WrongSpotBalanceType,
            "User did not have a deposit for the asset market index"
        )?;

        let token_amount = spot_deposit_position.get_token_amount(&asset_market)?;

        let asset_price = asset_price_data.price;
        (
            token_amount,
            asset_price,
            asset_market.decimals,
            asset_market.maintenance_asset_weight,
            calculate_liquidation_multiplier(
                asset_market.liquidator_fee,
                LiquidationMultiplierType::Premium,
            )?,
        )
    };

    let (
        liability_amount,
        liability_price,
        liability_decimals,
        liability_weight,
        liability_liquidation_multiplier,
        liquidation_if_fee,
    ) = {
        let mut liability_market = spot_market_map.get_ref_mut(&liability_market_index)?;
        let (liability_price_data, validity_guard_rails) =
            oracle_map.get_price_data_and_guard_rails(&liability_market.oracle)?;

        update_spot_market_and_check_validity(
            &mut liability_market,
            liability_price_data,
            validity_guard_rails,
            now,
            Some(DriftAction::Liquidate),
        )?;

        let spot_position = user.get_spot_position(liability_market_index).unwrap();

        validate!(
            spot_position.balance_type == SpotBalanceType::Borrow,
            ErrorCode::WrongSpotBalanceType,
            "User did not have a borrow for the liability market index"
        )?;

        let token_amount = spot_position.get_token_amount(&liability_market)?;

        let liability_price = liability_price_data.price;

        (
            token_amount,
            liability_price,
            liability_market.decimals,
            liability_market.maintenance_liability_weight,
            calculate_liquidation_multiplier(
                liability_market.liquidator_fee,
                LiquidationMultiplierType::Discount,
            )?,
            liability_market.if_liquidation_fee,
        )
    };

    let (margin_requirement, total_collateral, margin_requirement_plus_buffer, _) =
        calculate_margin_requirement_and_total_collateral(
            user,
            perp_market_map,
            MarginRequirementType::Maintenance,
            spot_market_map,
            oracle_map,
            Some(liquidation_margin_buffer_ratio as u128),
        )?;

    if !user.is_being_liquidated && total_collateral >= margin_requirement.cast()? {
        return Err(ErrorCode::SufficientCollateral);
    } else if user.is_being_liquidated
        && total_collateral >= margin_requirement_plus_buffer.cast()?
    {
        user.is_being_liquidated = false;
        return Ok(());
    }

    let liquidation_id = set_being_liquidated_and_get_liquidation_id(user)?;

    let canceled_order_ids = orders::cancel_orders(
        user,
        user_key,
        Some(liquidator_key),
        perp_market_map,
        spot_market_map,
        oracle_map,
        now,
        slot,
        OrderActionExplanation::CanceledForLiquidation,
        None,
        None,
        None,
    )?;

    // check if user exited liquidation territory
    let (intermediate_total_collateral, intermediate_margin_requirement_with_buffer) =
        if !canceled_order_ids.is_empty() {
            let (_, intermediate_total_collateral, intermediate_margin_requirement_plus_buffer, _) =
                calculate_margin_requirement_and_total_collateral(
                    user,
                    perp_market_map,
                    MarginRequirementType::Maintenance,
                    spot_market_map,
                    oracle_map,
                    Some(liquidation_margin_buffer_ratio as u128),
                )?;

            if intermediate_total_collateral
                >= intermediate_margin_requirement_plus_buffer.cast()?
            {
                emit!(LiquidationRecord {
                    ts: now,
                    liquidation_id,
                    liquidation_type: LiquidationType::LiquidateSpot,
                    user: *user_key,
                    liquidator: *liquidator_key,
                    margin_requirement,
                    total_collateral,
                    bankrupt: user.is_bankrupt,
                    canceled_order_ids,
                    liquidate_spot: LiquidateSpotRecord {
                        asset_market_index,
                        asset_price,
                        asset_transfer: 0,
                        liability_market_index,
                        liability_price,
                        liability_transfer: 0,
                        if_fee: 0,
                    },
                    ..LiquidationRecord::default()
                });

                user.is_being_liquidated = false;
                return Ok(());
            }

            (
                intermediate_total_collateral,
                intermediate_margin_requirement_plus_buffer,
            )
        } else {
            (total_collateral, margin_requirement_plus_buffer)
        };

    let margin_shortage = intermediate_margin_requirement_with_buffer
        .cast::<i128>()?
        .safe_sub(intermediate_total_collateral)?
        .unsigned_abs();

    let liability_weight_with_buffer =
        liability_weight.safe_add(liquidation_margin_buffer_ratio)?;

    // Determine what amount of borrow to transfer to reduce margin shortage to 0
    let liability_transfer_to_cover_margin_shortage =
        calculate_liability_transfer_to_cover_margin_shortage(
            margin_shortage,
            asset_weight,
            asset_liquidation_multiplier,
            liability_weight_with_buffer,
            liability_liquidation_multiplier,
            liability_decimals,
            liability_price,
            liquidation_if_fee,
        )?;

    // Given the user's deposit amount, how much borrow can be transferred?
    let liability_transfer_implied_by_asset_amount =
        calculate_liability_transfer_implied_by_asset_amount(
            asset_amount,
            asset_liquidation_multiplier,
            asset_decimals,
            asset_price,
            liability_liquidation_multiplier,
            liability_decimals,
            liability_price,
        )?;

    let liability_transfer = liquidator_max_liability_transfer
        .min(liability_amount)
        .min(liability_transfer_to_cover_margin_shortage)
        .min(liability_transfer_implied_by_asset_amount);

    // Given the borrow amount to transfer, determine how much deposit amount to transfer
    let asset_transfer = calculate_asset_transfer_for_liability_transfer(
        asset_amount,
        asset_liquidation_multiplier,
        asset_decimals,
        asset_price,
        liability_transfer,
        liability_liquidation_multiplier,
        liability_decimals,
        liability_price,
    )?;

    let if_fee = liability_transfer
        .safe_mul(liquidation_if_fee.cast()?)?
        .safe_div(LIQUIDATION_FEE_PRECISION_U128)?;
    {
        let mut liability_market = spot_market_map.get_ref_mut(&liability_market_index)?;

        update_spot_balances_and_cumulative_deposits(
            liability_transfer.safe_sub(if_fee)?,
            &SpotBalanceType::Deposit,
            &mut liability_market,
            user.get_spot_position_mut(liability_market_index).unwrap(),
            false,
            None,
        )?;

        update_revenue_pool_balances(if_fee, &SpotBalanceType::Deposit, &mut liability_market)?;

        update_spot_balances_and_cumulative_deposits(
            liability_transfer,
            &SpotBalanceType::Borrow,
            &mut liability_market,
            liquidator
                .get_spot_position_mut(liability_market_index)
                .unwrap(),
            false,
            None,
        )?;
    }

    {
        let mut asset_market = spot_market_map.get_ref_mut(&asset_market_index)?;
        transfer_spot_position_deposit(
            asset_transfer.cast::<i128>()?,
            &mut asset_market,
            user.get_spot_position_mut(asset_market_index).unwrap(),
            liquidator
                .get_spot_position_mut(asset_market_index)
                .unwrap(),
        )?;
    }

    if liability_transfer >= liability_transfer_to_cover_margin_shortage {
        user.is_being_liquidated = false;
    } else {
        user.is_bankrupt = is_user_bankrupt(user);
    }

    let liquidator_meets_initial_margin_requirement =
        meets_initial_margin_requirement(liquidator, perp_market_map, spot_market_map, oracle_map)?;

    validate!(
        liquidator_meets_initial_margin_requirement,
        ErrorCode::InsufficientCollateral,
        "Liquidator doesnt have enough collateral to take over borrow"
    )?;

    emit!(LiquidationRecord {
        ts: now,
        liquidation_id,
        liquidation_type: LiquidationType::LiquidateSpot,
        user: *user_key,
        liquidator: *liquidator_key,
        margin_requirement,
        total_collateral,
        bankrupt: user.is_bankrupt,
        liquidate_spot: LiquidateSpotRecord {
            asset_market_index,
            asset_price,
            asset_transfer,
            liability_market_index,
            liability_price,
            liability_transfer,
            if_fee: if_fee.cast()?,
        },
        ..LiquidationRecord::default()
    });

    Ok(())
}

pub fn liquidate_borrow_for_perp_pnl(
    perp_market_index: u16,
    liability_market_index: u16,
    liquidator_max_liability_transfer: u128,
    user: &mut User,
    user_key: &Pubkey,
    liquidator: &mut User,
    liquidator_key: &Pubkey,
    perp_market_map: &PerpMarketMap,
    spot_market_map: &SpotMarketMap,
    oracle_map: &mut OracleMap,
    now: i64,
    slot: u64,
    liquidation_margin_buffer_ratio: u32,
) -> DriftResult {
    // liquidator takes over a user borrow in exchange for that user's positive perpetual pnl
    // can only be done once a user's perpetual position size is 0
    // blocks borrows where oracle is deemed invalid

    validate!(!user.is_bankrupt, ErrorCode::UserBankrupt, "user bankrupt",)?;

    validate!(
        !liquidator.is_bankrupt,
        ErrorCode::UserBankrupt,
        "liquidator bankrupt",
    )?;

    user.get_perp_position(perp_market_index).map_err(|e| {
        msg!(
            "User does not have a position for perp market {}",
            perp_market_index
        );
        e
    })?;

    user.get_spot_position(liability_market_index)
        .ok_or_else(|| {
            msg!(
                "User does not have a spot balance for liability market {}",
                liability_market_index
            );
            ErrorCode::CouldNotFindSpotPosition
        })?;

    liquidator
        .force_get_perp_position_mut(perp_market_index)
        .map_err(|e| {
            msg!("Liquidator has no available positions to take on pnl");
            e
        })?;

    liquidator
        .force_get_spot_position_mut(liability_market_index)
        .map_err(|e| {
            msg!("Liquidator has no available spot balances to take on borrow");
            e
        })?;

    settle_funding_payment(
        user,
        user_key,
        perp_market_map.get_ref_mut(&perp_market_index)?.deref_mut(),
        now,
    )?;

    settle_funding_payment(
        liquidator,
        liquidator_key,
        perp_market_map.get_ref_mut(&perp_market_index)?.deref_mut(),
        now,
    )?;

    let (pnl, quote_price, quote_decimals, pnl_asset_weight, pnl_liquidation_multiplier) = {
        let user_position = user.get_perp_position(perp_market_index).unwrap();

        let base_asset_amount = user_position.base_asset_amount;

        validate!(
            base_asset_amount == 0,
            ErrorCode::InvalidPerpPositionToLiquidate,
            "Cant have open perp position (base_asset_amount: {})",
            base_asset_amount
        )?;

        validate!(
            user_position.open_orders == 0,
            ErrorCode::InvalidPerpPositionToLiquidate,
            "Cant have open orders for perp position"
        )?;

        let pnl = user_position.quote_asset_amount.cast::<i128>()?;

        validate!(
            pnl > 0,
            ErrorCode::InvalidPerpPositionToLiquidate,
            "Perp position must have position pnl"
        )?;

        let quote_price = oracle_map.quote_asset_price_data.price;

        let market = perp_market_map.get_ref(&perp_market_index)?;

        let pnl_asset_weight =
            market.get_unrealized_asset_weight(pnl, MarginRequirementType::Maintenance)?;

        (
            pnl.unsigned_abs(),
            quote_price,
            6_u32,
            pnl_asset_weight,
            calculate_liquidation_multiplier(
                market.liquidator_fee,
                LiquidationMultiplierType::Premium,
            )?,
        )
    };

    let (
        liability_amount,
        liability_price,
        liability_decimals,
        liability_weight,
        liability_liquidation_multiplier,
    ) = {
        let mut liability_market = spot_market_map.get_ref_mut(&liability_market_index)?;
        let (liability_price_data, validity_guard_rails) =
            oracle_map.get_price_data_and_guard_rails(&liability_market.oracle)?;

        update_spot_market_and_check_validity(
            &mut liability_market,
            liability_price_data,
            validity_guard_rails,
            now,
            Some(DriftAction::Liquidate),
        )?;

        let spot_position = user.get_spot_position(liability_market_index).unwrap();

        validate!(
            spot_position.balance_type == SpotBalanceType::Borrow,
            ErrorCode::WrongSpotBalanceType,
            "User did not have a borrow for the borrow market index"
        )?;

        let token_amount = spot_position.get_token_amount(&liability_market)?;

        (
            token_amount,
            liability_price_data.price,
            liability_market.decimals,
            liability_market.maintenance_liability_weight,
            calculate_liquidation_multiplier(
                liability_market.liquidator_fee,
                LiquidationMultiplierType::Discount,
            )?,
        )
    };

    let (margin_requirement, total_collateral, margin_requirement_plus_buffer, _) =
        calculate_margin_requirement_and_total_collateral(
            user,
            perp_market_map,
            MarginRequirementType::Maintenance,
            spot_market_map,
            oracle_map,
            Some(liquidation_margin_buffer_ratio as u128),
        )?;

    if !user.is_being_liquidated && total_collateral >= margin_requirement.cast()? {
        return Err(ErrorCode::SufficientCollateral);
    } else if user.is_being_liquidated
        && total_collateral >= margin_requirement_plus_buffer.cast()?
    {
        user.is_being_liquidated = false;
        return Ok(());
    }

    let liquidation_id = set_being_liquidated_and_get_liquidation_id(user)?;

    let canceled_order_ids = orders::cancel_orders(
        user,
        user_key,
        Some(liquidator_key),
        perp_market_map,
        spot_market_map,
        oracle_map,
        now,
        slot,
        OrderActionExplanation::CanceledForLiquidation,
        None,
        None,
        None,
    )?;

    // check if user exited liquidation territory
    let (intermediate_total_collateral, intermediate_margin_requirement_with_buffer) =
        if !canceled_order_ids.is_empty() {
            let (_, intermediate_total_collateral, intermediate_margin_requirement_plus_buffer, _) =
                calculate_margin_requirement_and_total_collateral(
                    user,
                    perp_market_map,
                    MarginRequirementType::Maintenance,
                    spot_market_map,
                    oracle_map,
                    Some(liquidation_margin_buffer_ratio as u128),
                )?;

            if intermediate_total_collateral
                >= intermediate_margin_requirement_plus_buffer.cast()?
            {
                let market = perp_market_map.get_ref(&perp_market_index)?;
                let market_oracle_price = oracle_map.get_price_data(&market.amm.oracle)?.price;

                emit!(LiquidationRecord {
                    ts: now,
                    liquidation_id,
                    liquidation_type: LiquidationType::LiquidateBorrowForPerpPnl,
                    user: *user_key,
                    liquidator: *liquidator_key,
                    margin_requirement,
                    total_collateral,
                    bankrupt: user.is_bankrupt,
                    canceled_order_ids,
                    liquidate_borrow_for_perp_pnl: LiquidateBorrowForPerpPnlRecord {
                        perp_market_index,
                        market_oracle_price,
                        pnl_transfer: 0,
                        liability_market_index,
                        liability_price,
                        liability_transfer: 0,
                    },
                    ..LiquidationRecord::default()
                });

                user.is_being_liquidated = false;
                return Ok(());
            }

            (
                intermediate_total_collateral,
                intermediate_margin_requirement_plus_buffer,
            )
        } else {
            (total_collateral, margin_requirement_plus_buffer)
        };

    let margin_shortage = intermediate_margin_requirement_with_buffer
        .cast::<i128>()?
        .safe_sub(intermediate_total_collateral)?
        .unsigned_abs();

    let liability_weight_with_buffer =
        liability_weight.safe_add(liquidation_margin_buffer_ratio)?;

    // Determine what amount of borrow to transfer to reduce margin shortage to 0
    let liability_transfer_to_cover_margin_shortage =
        calculate_liability_transfer_to_cover_margin_shortage(
            margin_shortage,
            pnl_asset_weight,
            pnl_liquidation_multiplier,
            liability_weight_with_buffer,
            liability_liquidation_multiplier,
            liability_decimals,
            liability_price,
            0,
        )?;

    // Given the user's deposit amount, how much borrow can be transferred?
    let liability_transfer_implied_by_pnl = calculate_liability_transfer_implied_by_asset_amount(
        pnl,
        pnl_liquidation_multiplier,
        quote_decimals,
        quote_price,
        liability_liquidation_multiplier,
        liability_decimals,
        liability_price,
    )?;

    let liability_transfer = liquidator_max_liability_transfer
        .min(liability_amount)
        .min(liability_transfer_to_cover_margin_shortage)
        .min(liability_transfer_implied_by_pnl);

    // Given the borrow amount to transfer, determine how much deposit amount to transfer
    let pnl_transfer = calculate_asset_transfer_for_liability_transfer(
        pnl,
        pnl_liquidation_multiplier,
        quote_decimals,
        quote_price,
        liability_transfer,
        liability_liquidation_multiplier,
        liability_decimals,
        liability_price,
    )?;

    {
        let mut liability_market = spot_market_map.get_ref_mut(&liability_market_index)?;
        transfer_spot_position_deposit(
            -liability_transfer.cast::<i128>()?,
            &mut liability_market,
            user.get_spot_position_mut(liability_market_index).unwrap(),
            liquidator
                .get_spot_position_mut(liability_market_index)
                .unwrap(),
        )?;
    }

    {
        let mut market = perp_market_map.get_ref_mut(&perp_market_index)?;
        let liquidator_position = liquidator.force_get_perp_position_mut(perp_market_index)?;
        update_quote_asset_amount(liquidator_position, &mut market, pnl_transfer.cast()?)?;

        let user_position = user.get_perp_position_mut(perp_market_index)?;
        update_quote_asset_amount(user_position, &mut market, -pnl_transfer.cast()?)?;
    }

    if liability_transfer >= liability_transfer_to_cover_margin_shortage {
        user.is_being_liquidated = false;
    } else {
        user.is_bankrupt = is_user_bankrupt(user);
    }

    let liquidator_meets_initial_margin_requirement =
        meets_initial_margin_requirement(liquidator, perp_market_map, spot_market_map, oracle_map)?;

    validate!(
        liquidator_meets_initial_margin_requirement,
        ErrorCode::InsufficientCollateral,
        "Liquidator doesnt have enough collateral to take over borrow"
    )?;

    let market_oracle_price = {
        let market = perp_market_map.get_ref_mut(&perp_market_index)?;
        oracle_map.get_price_data(&market.amm.oracle)?.price
    };

    emit!(LiquidationRecord {
        ts: now,
        liquidation_id,
        liquidation_type: LiquidationType::LiquidateBorrowForPerpPnl,
        user: *user_key,
        liquidator: *liquidator_key,
        margin_requirement,
        total_collateral,
        bankrupt: user.is_bankrupt,
        liquidate_borrow_for_perp_pnl: LiquidateBorrowForPerpPnlRecord {
            perp_market_index,
            market_oracle_price,
            pnl_transfer,
            liability_market_index,
            liability_price,
            liability_transfer,
        },
        ..LiquidationRecord::default()
    });

    Ok(())
}

pub fn liquidate_perp_pnl_for_deposit(
    perp_market_index: u16,
    asset_market_index: u16,
    liquidator_max_pnl_transfer: u128,
    user: &mut User,
    user_key: &Pubkey,
    liquidator: &mut User,
    liquidator_key: &Pubkey,
    perp_market_map: &PerpMarketMap,
    spot_market_map: &SpotMarketMap,
    oracle_map: &mut OracleMap,
    now: i64,
    slot: u64,
    liquidation_margin_buffer_ratio: u32,
) -> DriftResult {
    // liquidator takes over remaining negative perpetual pnl in exchange for a user deposit
    // can only be done once the perpetual position's size is 0
    // blocked when the user deposit oracle is deemed invalid

    validate!(!user.is_bankrupt, ErrorCode::UserBankrupt, "user bankrupt",)?;

    validate!(
        !liquidator.is_bankrupt,
        ErrorCode::UserBankrupt,
        "liquidator bankrupt",
    )?;

    user.get_perp_position(perp_market_index).map_err(|e| {
        msg!(
            "User does not have a position for perp market {}",
            perp_market_index
        );
        e
    })?;

    user.get_spot_position(asset_market_index).ok_or_else(|| {
        msg!(
            "User does not have a spot balance for asset market {}",
            asset_market_index
        );
        ErrorCode::CouldNotFindSpotPosition
    })?;

    liquidator
        .force_get_perp_position_mut(perp_market_index)
        .map_err(|e| {
            msg!("Liquidator has no available positions to take on pnl");
            e
        })?;

    liquidator
        .force_get_spot_position_mut(asset_market_index)
        .map_err(|e| {
            msg!("Liquidator has no available spot balances to take on deposit");
            e
        })?;

    settle_funding_payment(
        user,
        user_key,
        perp_market_map.get_ref_mut(&perp_market_index)?.deref_mut(),
        now,
    )?;

    settle_funding_payment(
        liquidator,
        liquidator_key,
        perp_market_map.get_ref_mut(&perp_market_index)?.deref_mut(),
        now,
    )?;

    let (asset_amount, asset_price, asset_decimals, asset_weight, asset_liquidation_multiplier) = {
        let mut asset_market = spot_market_map.get_ref_mut(&asset_market_index)?;
        let (asset_price_data, validity_guard_rails) =
            oracle_map.get_price_data_and_guard_rails(&asset_market.oracle)?;

        update_spot_market_and_check_validity(
            &mut asset_market,
            asset_price_data,
            validity_guard_rails,
            now,
            Some(DriftAction::Liquidate),
        )?;

        let token_price = asset_price_data.price;
        let spot_position = user.get_spot_position(asset_market_index).unwrap();

        validate!(
            spot_position.balance_type == SpotBalanceType::Deposit,
            ErrorCode::WrongSpotBalanceType,
            "User did not have a deposit for the asset market"
        )?;

        let token_amount = spot_position.get_token_amount(&asset_market)?;

        (
            token_amount,
            token_price,
            asset_market.decimals,
            asset_market.maintenance_asset_weight,
            calculate_liquidation_multiplier(
                asset_market.liquidator_fee,
                LiquidationMultiplierType::Premium,
            )?,
        )
    };

    let (
        unsettled_pnl,
        quote_price,
        quote_decimals,
        pnl_liability_weight,
        pnl_liquidation_multiplier,
    ) = {
        let user_position = user.get_perp_position(perp_market_index).unwrap();

        let base_asset_amount = user_position.base_asset_amount;

        validate!(
            base_asset_amount == 0,
            ErrorCode::InvalidPerpPositionToLiquidate,
            "Cant have open perp position (base_asset_amount: {})",
            base_asset_amount
        )?;

        validate!(
            user_position.open_orders == 0,
            ErrorCode::InvalidPerpPositionToLiquidate,
            "Cant have open orders on perp position"
        )?;

        let unsettled_pnl = user_position.quote_asset_amount.cast::<i128>()?;

        validate!(
            unsettled_pnl < 0,
            ErrorCode::InvalidPerpPositionToLiquidate,
            "Perp position must have negative pnl"
        )?;

        let quote_price = oracle_map.quote_asset_price_data.price;

        let market = perp_market_map.get_ref(&perp_market_index)?;

        (
            unsettled_pnl.unsigned_abs(),
            quote_price,
            6_u32,
            SPOT_WEIGHT_PRECISION,
            calculate_liquidation_multiplier(
                market.liquidator_fee,
                LiquidationMultiplierType::Discount,
            )?,
        )
    };

    let (margin_requirement, total_collateral, margin_requirement_plus_buffer, _) =
        calculate_margin_requirement_and_total_collateral(
            user,
            perp_market_map,
            MarginRequirementType::Maintenance,
            spot_market_map,
            oracle_map,
            Some(liquidation_margin_buffer_ratio as u128),
        )?;

    if !user.is_being_liquidated && total_collateral >= margin_requirement.cast()? {
        return Err(ErrorCode::SufficientCollateral);
    } else if user.is_being_liquidated
        && total_collateral >= margin_requirement_plus_buffer.cast()?
    {
        user.is_being_liquidated = false;
        return Ok(());
    }

    let liquidation_id = set_being_liquidated_and_get_liquidation_id(user)?;

    let canceled_order_ids = orders::cancel_orders(
        user,
        user_key,
        Some(liquidator_key),
        perp_market_map,
        spot_market_map,
        oracle_map,
        now,
        slot,
        OrderActionExplanation::CanceledForLiquidation,
        None,
        None,
        None,
    )?;

    // check if user exited liquidation territory
    let (intermediate_total_collateral, intermediate_margin_requirement_with_buffer) =
        if !canceled_order_ids.is_empty() {
            let (_, intermediate_total_collateral, intermediate_margin_requirement_plus_buffer, _) =
                calculate_margin_requirement_and_total_collateral(
                    user,
                    perp_market_map,
                    MarginRequirementType::Maintenance,
                    spot_market_map,
                    oracle_map,
                    Some(liquidation_margin_buffer_ratio as u128),
                )?;

            if intermediate_total_collateral
                >= intermediate_margin_requirement_plus_buffer.cast()?
            {
                let market = perp_market_map.get_ref(&perp_market_index)?;
                let market_oracle_price = oracle_map.get_price_data(&market.amm.oracle)?.price;

                emit!(LiquidationRecord {
                    ts: now,
                    liquidation_id,
                    liquidation_type: LiquidationType::LiquidatePerpPnlForDeposit,
                    user: *user_key,
                    liquidator: *liquidator_key,
                    margin_requirement,
                    total_collateral,
                    bankrupt: user.is_bankrupt,
                    canceled_order_ids,
                    liquidate_perp_pnl_for_deposit: LiquidatePerpPnlForDepositRecord {
                        perp_market_index,
                        market_oracle_price,
                        pnl_transfer: 0,
                        asset_market_index,
                        asset_price,
                        asset_transfer: 0,
                    },
                    ..LiquidationRecord::default()
                });

                user.is_being_liquidated = false;
                return Ok(());
            }

            (
                intermediate_total_collateral,
                intermediate_margin_requirement_plus_buffer,
            )
        } else {
            (total_collateral, margin_requirement_plus_buffer)
        };

    let margin_shortage = intermediate_margin_requirement_with_buffer
        .cast::<i128>()?
        .safe_sub(intermediate_total_collateral)?
        .unsigned_abs();

    // Determine what amount of borrow to transfer to reduce margin shortage to 0
    let pnl_transfer_to_cover_margin_shortage =
        calculate_liability_transfer_to_cover_margin_shortage(
            margin_shortage,
            asset_weight,
            asset_liquidation_multiplier,
            pnl_liability_weight,
            pnl_liquidation_multiplier,
            quote_decimals,
            quote_price,
            0, // no if fee
        )?;

    // Given the user's deposit amount, how much borrow can be transferred?
    let pnl_transfer_implied_by_asset_amount =
        calculate_liability_transfer_implied_by_asset_amount(
            asset_amount,
            asset_liquidation_multiplier,
            asset_decimals,
            asset_price,
            pnl_liquidation_multiplier,
            quote_decimals,
            quote_price,
        )?;

    let pnl_transfer = liquidator_max_pnl_transfer
        .min(unsettled_pnl)
        .min(pnl_transfer_to_cover_margin_shortage)
        .min(pnl_transfer_implied_by_asset_amount);

    // Given the borrow amount to transfer, determine how much deposit amount to transfer
    let asset_transfer = calculate_asset_transfer_for_liability_transfer(
        asset_amount,
        asset_liquidation_multiplier,
        asset_decimals,
        asset_price,
        pnl_transfer,
        pnl_liquidation_multiplier,
        quote_decimals,
        quote_price,
    )?;

    {
        let mut asset_market = spot_market_map.get_ref_mut(&asset_market_index)?;

        update_spot_balances_and_cumulative_deposits(
            asset_transfer,
            &SpotBalanceType::Borrow,
            &mut asset_market,
            user.get_spot_position_mut(asset_market_index).unwrap(),
            false,
            None,
        )?;

        update_spot_balances_and_cumulative_deposits(
            asset_transfer,
            &SpotBalanceType::Deposit,
            &mut asset_market,
            liquidator
                .get_spot_position_mut(asset_market_index)
                .unwrap(),
            false,
            None,
        )?;
    }

    {
        let mut perp_market = perp_market_map.get_ref_mut(&perp_market_index)?;
        let liquidator_position = liquidator.force_get_perp_position_mut(perp_market_index)?;
        update_quote_asset_amount(liquidator_position, &mut perp_market, -pnl_transfer.cast()?)?;

        let user_position = user.get_perp_position_mut(perp_market_index)?;
        update_quote_asset_amount(user_position, &mut perp_market, pnl_transfer.cast()?)?;
    }

    if pnl_transfer >= pnl_transfer_to_cover_margin_shortage {
        user.is_being_liquidated = false;
    } else {
        user.is_bankrupt = is_user_bankrupt(user);
    }

    let liquidator_meets_initial_margin_requirement =
        meets_initial_margin_requirement(liquidator, perp_market_map, spot_market_map, oracle_map)?;

    validate!(
        liquidator_meets_initial_margin_requirement,
        ErrorCode::InsufficientCollateral,
        "Liquidator doesnt have enough collateral to take over borrow"
    )?;

    let market_oracle_price = {
        let market = perp_market_map.get_ref_mut(&perp_market_index)?;
        oracle_map.get_price_data(&market.amm.oracle)?.price
    };

    emit!(LiquidationRecord {
        ts: now,
        liquidation_id,
        liquidation_type: LiquidationType::LiquidatePerpPnlForDeposit,
        user: *user_key,
        liquidator: *liquidator_key,
        margin_requirement,
        total_collateral,
        bankrupt: user.is_bankrupt,
        liquidate_perp_pnl_for_deposit: LiquidatePerpPnlForDepositRecord {
            perp_market_index,
            market_oracle_price,
            pnl_transfer,
            asset_market_index,
            asset_price,
            asset_transfer,
        },
        ..LiquidationRecord::default()
    });

    Ok(())
}

pub fn set_being_liquidated_and_get_liquidation_id(user: &mut User) -> DriftResult<u16> {
    let liquidation_id = if user.is_being_liquidated {
        user.next_liquidation_id.safe_sub(1)?
    } else {
        get_then_update_id!(user, next_liquidation_id)
    };
    user.is_being_liquidated = true;

    Ok(liquidation_id)
}

pub fn resolve_perp_bankruptcy(
    market_index: u16,
    bankrupt_user: &mut User,
    bankrupt_user_key: &Pubkey,
    delever_user: Option<&mut User>,
    delever_user_key: Option<&Pubkey>,
    liquidator: &mut User,
    liquidator_key: &Pubkey,
    perp_market_map: &PerpMarketMap,
    spot_market_map: &SpotMarketMap,
    oracle_map: &mut OracleMap,
    now: i64,
    insurance_fund_vault_balance: u64,
) -> DriftResult<u64> {
    validate!(
        bankrupt_user.is_bankrupt,
        ErrorCode::UserNotBankrupt,
        "user not bankrupt",
    )?;

    validate!(
        !liquidator.is_being_liquidated,
        ErrorCode::UserIsBeingLiquidated,
        "liquidator being liquidated",
    )?;

    validate!(
        !liquidator.is_bankrupt,
        ErrorCode::UserBankrupt,
        "liquidator bankrupt",
    )?;

    bankrupt_user.get_perp_position(market_index).map_err(|e| {
        msg!(
            "User does not have a position for perp market {}",
            market_index
        );
        e
    })?;

    let loss = bankrupt_user
        .get_perp_position(market_index)
        .unwrap()
        .quote_asset_amount
        .cast::<i128>()?;

    validate!(
        loss < 0,
        ErrorCode::InvalidPerpPositionToLiquidate,
        "user must have negative pnl"
    )?;

    let (margin_requirement, total_collateral, _, _) =
        calculate_margin_requirement_and_total_collateral(
            bankrupt_user,
            perp_market_map,
            MarginRequirementType::Maintenance,
            spot_market_map,
            oracle_map,
            None,
        )?;

    // spot market's insurance fund draw attempt here (before social loss)
    // subtract 1 from available insurance_fund_vault_balance so deposits in insurance vault always remains >= 1

    let if_payment = {
        let mut market = perp_market_map.get_ref_mut(&market_index)?;
        let max_insurance_withdraw = market
            .insurance_claim
            .quote_max_insurance
            .safe_sub(market.insurance_claim.quote_settled_insurance)?
            .cast::<u128>()?;

        let if_payment = loss
            .unsigned_abs()
            .min(insurance_fund_vault_balance.saturating_sub(1).cast()?)
            .min(max_insurance_withdraw);

        market.insurance_claim.quote_settled_insurance = market
            .insurance_claim
            .quote_settled_insurance
            .safe_add(if_payment.cast()?)?;

        if_payment
    };

    let loss_to_socialize = loss.safe_add(if_payment.cast::<i128>()?)?;

    validate!(
        loss_to_socialize <= 0,
        ErrorCode::DefaultError,
        "IF Payment to resolve bankruptcy exceeded bankrupcy loss"
    )?;

    // must socialise losses among users in market
    let mut cumulative_funding_rate_delta: i128 = 0;
    let mut delever_user_payment: i128 = 0;
    // socialize loss
    if loss_to_socialize < 0 {
        let mut market = perp_market_map.get_ref_mut(&market_index)?;

        let cost_per_base = loss_to_socialize
            .abs()
            .safe_mul(BASE_PRECISION_I128)?
            .safe_div(
                market
                    .amm
                    .base_asset_amount_long
                    .safe_add(market.amm.base_asset_amount_short.abs())?,
            )?;

        if cost_per_base
            <= market
                .amm
                .order_tick_size
                .cast::<i128>()?
                .safe_mul(MAX_FUNDING_SOCIAL_LOSS_MULT)?
            || market.amm.order_tick_size == 0
        {
            cumulative_funding_rate_delta =
                calculate_funding_rate_deltas_to_resolve_bankruptcy(loss_to_socialize, &market)?;

            let perp_position = bankrupt_user.force_get_perp_position_mut(market_index)?;
            update_quote_asset_amount(
                perp_position,
                &mut market,
                -perp_position.quote_asset_amount,
            )?;

            market.amm.cumulative_social_loss = market
                .amm
                .cumulative_social_loss
                .safe_add(loss_to_socialize)?;

            market.amm.cumulative_funding_rate_long = market
                .amm
                .cumulative_funding_rate_long
                .safe_add(cumulative_funding_rate_delta)?;

            market.amm.cumulative_funding_rate_short = market
                .amm
                .cumulative_funding_rate_short
                .safe_sub(cumulative_funding_rate_delta)?;
        } else {
            delever_user_payment = if let Some(delever_user) = delever_user {
                let free_collateral = calculate_free_collateral(
                    delever_user,
                    perp_market_map,
                    spot_market_map,
                    oracle_map,
                    MarginRequirementType::Maintenance,
                )?;

                if free_collateral > 0 {
                    let deleverage_user_position =
                        delever_user.get_perp_position_mut(market_index).unwrap();
                    let oracle_price_data = oracle_map.get_price_data(&market.amm.oracle)?;

                    let deleverage_user_stats = DeleverageUserStats {
                        base_asset_amount: deleverage_user_position.base_asset_amount,
                        quote_asset_amount: deleverage_user_position.quote_asset_amount,
                        quote_break_even_amount: deleverage_user_position.quote_break_even_amount,
                        free_collateral,
                    };

                    let deleverage_user_payment = calculate_perp_market_deleverage_payment(
                        loss_to_socialize,
                        deleverage_user_stats,
                        &market,
                        oracle_price_data.price,
                    )?;
                    let bankrupt_perp_position =
                        bankrupt_user.force_get_perp_position_mut(market_index)?;

                    validate!(
                        deleverage_user_payment >= 0
                            && bankrupt_perp_position.quote_asset_amount < 0,
                        ErrorCode::DefaultError,
                        "Deleverage User Payment to resolve bankruptcy mismatched"
                    )?;

                    update_quote_asset_amount(
                        bankrupt_perp_position,
                        &mut market,
                        deleverage_user_payment.cast()?,
                    )?;

                    let delever_perp_position =
                        delever_user.force_get_perp_position_mut(market_index)?;

                    update_quote_asset_and_break_even_amount(
                        delever_perp_position,
                        &mut market,
                        -deleverage_user_payment.cast()?,
                    )?;

                    deleverage_user_payment
                } else {
                    0
                }
            } else {
                0
            };
        }
    }

    // exit bankruptcy
    if !is_user_bankrupt(bankrupt_user) {
        bankrupt_user.is_bankrupt = false;
        bankrupt_user.is_being_liquidated = false;
    }

    let liquidation_id = bankrupt_user.next_liquidation_id.safe_sub(1)?;

    emit!(LiquidationRecord {
        ts: now,
        liquidation_id,
        liquidation_type: LiquidationType::PerpBankruptcy,
        user: *bankrupt_user_key,
        liquidator: *liquidator_key,
        margin_requirement,
        total_collateral,
        bankrupt: true,
        perp_bankruptcy: PerpBankruptcyRecord {
            market_index,
            if_payment,
            pnl: loss,
<<<<<<< HEAD
            delever_user_key: delever_user_key.copied(),
            delever_user_payment: Some(delever_user_payment.unsigned_abs()),
=======
            clawback_user: None,
            clawback_user_payment: None,
>>>>>>> b40d3729
            cumulative_funding_rate_delta,
        },
        ..LiquidationRecord::default()
    });

    if_payment.cast()
}

pub fn resolve_spot_bankruptcy(
    market_index: u16,
    user: &mut User,
    user_key: &Pubkey,
    liquidator: &mut User,
    liquidator_key: &Pubkey,
    perp_market_map: &PerpMarketMap,
    spot_market_map: &SpotMarketMap,
    oracle_map: &mut OracleMap,
    now: i64,
    insurance_fund_vault_balance: u64,
) -> DriftResult<u64> {
    validate!(
        user.is_bankrupt,
        ErrorCode::UserNotBankrupt,
        "user not bankrupt",
    )?;

    validate!(
        !liquidator.is_being_liquidated,
        ErrorCode::UserIsBeingLiquidated,
        "liquidator being liquidated",
    )?;

    validate!(
        !liquidator.is_bankrupt,
        ErrorCode::UserBankrupt,
        "liquidator bankrupt",
    )?;

    // validate user and liquidator have spot position balances
    user.get_spot_position(market_index).ok_or_else(|| {
        msg!(
            "User does not have a spot balance for market {}",
            market_index
        );
        ErrorCode::CouldNotFindSpotPosition
    })?;

    let (margin_requirement, total_collateral, _, _) =
        calculate_margin_requirement_and_total_collateral(
            user,
            perp_market_map,
            MarginRequirementType::Maintenance,
            spot_market_map,
            oracle_map,
            None,
        )?;

    let borrow_amount = {
        let spot_position = user.get_spot_position(market_index).unwrap();
        validate!(
            spot_position.balance_type == SpotBalanceType::Borrow,
            ErrorCode::UserHasInvalidBorrow
        )?;

        validate!(
            spot_position.scaled_balance > 0,
            ErrorCode::UserHasInvalidBorrow
        )?;

        spot_position.get_token_amount(spot_market_map.get_ref(&market_index)?.deref())?
    };

    // todo: add market's insurance fund draw attempt here (before social loss)
    // subtract 1 so insurance_fund_vault_balance always stays >= 1
    let if_payment = borrow_amount.min(insurance_fund_vault_balance.saturating_sub(1).cast()?);

    let loss_to_socialize = borrow_amount.safe_sub(if_payment)?;

    let cumulative_deposit_interest_delta =
        calculate_cumulative_deposit_interest_delta_to_resolve_bankruptcy(
            loss_to_socialize,
            spot_market_map.get_ref(&market_index)?.deref(),
        )?;

    {
        let mut spot_market = spot_market_map.get_ref_mut(&market_index)?;
        let spot_position = user.get_spot_position_mut(market_index).unwrap();
        update_spot_balances_and_cumulative_deposits(
            borrow_amount,
            &SpotBalanceType::Deposit,
            &mut spot_market,
            spot_position,
            false,
            None,
        )?;

        spot_market.cumulative_deposit_interest = spot_market
            .cumulative_deposit_interest
            .safe_sub(cumulative_deposit_interest_delta)?;
    }

    // exit bankruptcy
    if !is_user_bankrupt(user) {
        user.is_bankrupt = false;
        user.is_being_liquidated = false;
    }

    let liquidation_id = user.next_liquidation_id.safe_sub(1)?;

    emit!(LiquidationRecord {
        ts: now,
        liquidation_id,
        liquidation_type: LiquidationType::SpotBankruptcy,
        user: *user_key,
        liquidator: *liquidator_key,
        margin_requirement,
        total_collateral,
        bankrupt: true,
        spot_bankruptcy: SpotBankruptcyRecord {
            market_index,
            borrow_amount,
            if_payment,
            cumulative_deposit_interest_delta,
        },
        ..LiquidationRecord::default()
    });

    if_payment.cast()
}<|MERGE_RESOLUTION|>--- conflicted
+++ resolved
@@ -1519,8 +1519,8 @@
     market_index: u16,
     bankrupt_user: &mut User,
     bankrupt_user_key: &Pubkey,
-    delever_user: Option<&mut User>,
-    delever_user_key: Option<&Pubkey>,
+    clawback_user: Option<&mut User>,
+    clawback_user_key: Option<&Pubkey>,
     liquidator: &mut User,
     liquidator_key: &Pubkey,
     perp_market_map: &PerpMarketMap,
@@ -1611,7 +1611,7 @@
 
     // must socialise losses among users in market
     let mut cumulative_funding_rate_delta: i128 = 0;
-    let mut delever_user_payment: i128 = 0;
+    let mut clawback_user_payment: i128 = 0;
     // socialize loss
     if loss_to_socialize < 0 {
         let mut market = perp_market_map.get_ref_mut(&market_index)?;
@@ -1659,9 +1659,9 @@
                 .cumulative_funding_rate_short
                 .safe_sub(cumulative_funding_rate_delta)?;
         } else {
-            delever_user_payment = if let Some(delever_user) = delever_user {
+            clawback_user_payment = if let Some(clawback_user) = clawback_user {
                 let free_collateral = calculate_free_collateral(
-                    delever_user,
+                    clawback_user,
                     perp_market_map,
                     spot_market_map,
                     oracle_map,
@@ -1669,18 +1669,18 @@
                 )?;
 
                 if free_collateral > 0 {
-                    let deleverage_user_position =
-                        delever_user.get_perp_position_mut(market_index).unwrap();
+                    let clawback_user_position =
+                        clawback_user.get_perp_position_mut(market_index).unwrap();
                     let oracle_price_data = oracle_map.get_price_data(&market.amm.oracle)?;
 
                     let deleverage_user_stats = DeleverageUserStats {
-                        base_asset_amount: deleverage_user_position.base_asset_amount,
-                        quote_asset_amount: deleverage_user_position.quote_asset_amount,
-                        quote_break_even_amount: deleverage_user_position.quote_break_even_amount,
+                        base_asset_amount: clawback_user_position.base_asset_amount,
+                        quote_asset_amount: clawback_user_position.quote_asset_amount,
+                        quote_break_even_amount: clawback_user_position.quote_break_even_amount,
                         free_collateral,
                     };
 
-                    let deleverage_user_payment = calculate_perp_market_deleverage_payment(
+                    let clawback_user_payment = calculate_perp_market_deleverage_payment(
                         loss_to_socialize,
                         deleverage_user_stats,
                         &market,
@@ -1690,8 +1690,7 @@
                         bankrupt_user.force_get_perp_position_mut(market_index)?;
 
                     validate!(
-                        deleverage_user_payment >= 0
-                            && bankrupt_perp_position.quote_asset_amount < 0,
+                        clawback_user_payment >= 0 && bankrupt_perp_position.quote_asset_amount < 0,
                         ErrorCode::DefaultError,
                         "Deleverage User Payment to resolve bankruptcy mismatched"
                     )?;
@@ -1699,19 +1698,19 @@
                     update_quote_asset_amount(
                         bankrupt_perp_position,
                         &mut market,
-                        deleverage_user_payment.cast()?,
+                        clawback_user_payment.cast()?,
                     )?;
 
                     let delever_perp_position =
-                        delever_user.force_get_perp_position_mut(market_index)?;
+                        clawback_user.force_get_perp_position_mut(market_index)?;
 
                     update_quote_asset_and_break_even_amount(
                         delever_perp_position,
                         &mut market,
-                        -deleverage_user_payment.cast()?,
+                        -clawback_user_payment.cast()?,
                     )?;
 
-                    deleverage_user_payment
+                    clawback_user_payment
                 } else {
                     0
                 }
@@ -1742,13 +1741,8 @@
             market_index,
             if_payment,
             pnl: loss,
-<<<<<<< HEAD
-            delever_user_key: delever_user_key.copied(),
-            delever_user_payment: Some(delever_user_payment.unsigned_abs()),
-=======
-            clawback_user: None,
-            clawback_user_payment: None,
->>>>>>> b40d3729
+            clawback_user: clawback_user_key,
+            clawback_user_payment: Some(clawback_user_payment.unsigned_abs()),
             cumulative_funding_rate_delta,
         },
         ..LiquidationRecord::default()
