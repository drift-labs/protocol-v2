use anchor_lang::prelude::Pubkey;
use anchor_lang::Owner;

use crate::state::oracle_map::OracleMap;
use crate::state::perp_market::MarketStatus;
use crate::state::state::{FeeStructure, FeeTier};
use crate::state::user::{MarketType, Order, PerpPosition};

fn get_fee_structure() -> FeeStructure {
    let mut fee_tiers = [FeeTier::default(); 10];
    fee_tiers[0] = FeeTier {
        fee_numerator: 5,
        fee_denominator: 10000,
        maker_rebate_numerator: 3,
        maker_rebate_denominator: 10000,
        ..FeeTier::default()
    };
    FeeStructure {
        fee_tiers,
        ..FeeStructure::test_default()
    }
}

fn get_user_keys() -> (Pubkey, Pubkey, Pubkey) {
    (Pubkey::default(), Pubkey::default(), Pubkey::default())
}

fn get_oracle_map<'a>() -> OracleMap<'a> {
    OracleMap::empty()
}

pub mod fulfill_order_with_maker_order {
    use crate::controller::orders::fulfill_perp_order_with_match;
    use crate::controller::position::PositionDirection;
    use crate::math::constants::{
        AMM_RESERVE_PRECISION, BASE_PRECISION_I128, BASE_PRECISION_I64, BASE_PRECISION_U64,
        BID_ASK_SPREAD_PRECISION, PEG_PRECISION, PRICE_PRECISION, PRICE_PRECISION_I64,
        PRICE_PRECISION_U64, QUOTE_PRECISION_I64, QUOTE_PRECISION_U64,
    };
    use crate::math::oracle::OracleValidity;
    use crate::state::perp_market::{PerpMarket, AMM};
    use crate::state::user::{Order, OrderType, PerpPosition, User, UserStats};

    use crate::create_account_info;
    use crate::test_utils::{
        create_account_info, get_account_bytes, get_orders, get_positions, get_pyth_price,
    };

    use super::*;
    use crate::state::oracle::HistoricalOracleData;
    use std::str::FromStr;

    #[test]
    fn long_taker_order_fulfilled_start_of_auction() {
        let mut taker = User {
            orders: get_orders(Order {
                market_index: 0,
                order_type: OrderType::Market,
                direction: PositionDirection::Long,
                base_asset_amount: BASE_PRECISION_U64,
                slot: 0,
                auction_start_price: 100 * PRICE_PRECISION_I64,
                auction_end_price: 200 * PRICE_PRECISION_I64,
                auction_duration: 5,
                ..Order::default()
            }),
            perp_positions: get_positions(PerpPosition {
                market_index: 0,
                open_orders: 1,
                open_bids: BASE_PRECISION_I64,
                ..PerpPosition::default()
            }),
            ..User::default()
        };

        let mut maker = User {
            orders: get_orders(Order {
                market_index: 0,
                post_only: true,
                order_type: OrderType::Limit,
                direction: PositionDirection::Short,
                base_asset_amount: BASE_PRECISION_U64,
                price: 100 * PRICE_PRECISION_U64,
                ..Order::default()
            }),
            perp_positions: get_positions(PerpPosition {
                market_index: 0,
                open_orders: 1,
                open_asks: -BASE_PRECISION_I64,
                ..PerpPosition::default()
            }),
            ..User::default()
        };

        let mut market = PerpMarket::default_test();

        let now = 1_i64;
        let slot = 1_u64;

        let fee_structure = get_fee_structure();

        let (taker_key, maker_key, filler_key) = get_user_keys();

        let mut taker_stats = UserStats::default();
        let mut maker_stats = UserStats::default();

        let taker_limit_price = taker.orders[0]
            .get_limit_price(None, None, slot, market.amm.order_tick_size, false)
            .unwrap();

        fulfill_perp_order_with_match(
            &mut market,
            &mut taker,
            &mut taker_stats,
            0,
            &taker_key,
            &mut maker,
            &mut Some(&mut maker_stats),
            0,
            &maker_key,
            &mut None,
            &mut None,
            &filler_key,
            &mut None,
            &mut None,
            0,
            None,
            taker_limit_price,
            now,
            slot,
            &fee_structure,
            &mut get_oracle_map(),
            false,
            None,
        )
        .unwrap();

        let taker_position = &taker.perp_positions[0];
        assert_eq!(taker_position.base_asset_amount, BASE_PRECISION_I64);
        assert_eq!(taker_position.quote_asset_amount, -100050000);
        assert_eq!(
            taker_position.quote_entry_amount,
            -100 * QUOTE_PRECISION_I64
        );
        assert_eq!(taker_position.quote_break_even_amount, -100050000);
        assert_eq!(taker_position.open_bids, 0);
        assert_eq!(taker_position.open_orders, 0);
        assert_eq!(taker_stats.fees.total_fee_paid, 50000);
        assert_eq!(taker_stats.taker_volume_30d, 100 * QUOTE_PRECISION_U64);
        assert_eq!(taker_stats.fees.total_referee_discount, 0);
        assert_eq!(taker_stats.fees.total_token_discount, 0);
        assert_eq!(taker.orders[0], Order::default());

        let maker_position = &maker.perp_positions[0];
        assert_eq!(maker_position.base_asset_amount, -BASE_PRECISION_I64);
        assert_eq!(maker_position.quote_asset_amount, 100030000);
        assert_eq!(maker_position.quote_entry_amount, 100 * QUOTE_PRECISION_I64);
        assert_eq!(maker_position.quote_break_even_amount, 100030000);
        assert_eq!(maker_position.open_orders, 0);
        assert_eq!(maker_position.open_asks, 0);
        assert_eq!(maker_stats.fees.total_fee_rebate, 30000);
        assert_eq!(maker_stats.maker_volume_30d, 100 * QUOTE_PRECISION_U64);
        assert_eq!(maker.orders[0], Order::default());

        assert_eq!(market.amm.base_asset_amount_with_amm, 0);
        assert_eq!(market.amm.base_asset_amount_long, BASE_PRECISION_I128);
        assert_eq!(market.amm.base_asset_amount_short, -BASE_PRECISION_I128);
        assert_eq!(market.amm.quote_asset_amount, -20000);
        assert_eq!(market.amm.total_fee, 20000);
        assert_eq!(market.amm.total_fee_minus_distributions, 20000);
        assert_eq!(market.amm.net_revenue_since_last_funding, 20000);
    }

    #[test]
    fn long_taker_order_fulfilled_middle_of_auction() {
        let mut taker = User {
            orders: get_orders(Order {
                market_index: 0,
                order_type: OrderType::Market,
                direction: PositionDirection::Long,
                base_asset_amount: BASE_PRECISION_U64,
                slot: 0,
                auction_start_price: 100 * PRICE_PRECISION_I64,
                auction_end_price: 200 * PRICE_PRECISION_I64,
                auction_duration: 5,
                ..Order::default()
            }),
            perp_positions: get_positions(PerpPosition {
                market_index: 0,
                open_orders: 1,
                open_bids: BASE_PRECISION_I64,
                ..PerpPosition::default()
            }),
            ..User::default()
        };

        let mut maker = User {
            orders: get_orders(Order {
                market_index: 0,
                post_only: true,
                order_type: OrderType::Limit,
                direction: PositionDirection::Short,
                base_asset_amount: BASE_PRECISION_U64,
                price: 160 * PRICE_PRECISION_U64,
                ..Order::default()
            }),
            perp_positions: get_positions(PerpPosition {
                market_index: 0,
                open_orders: 1,
                open_asks: -BASE_PRECISION_I64,
                ..PerpPosition::default()
            }),
            ..User::default()
        };

        let mut market = PerpMarket::default_test();

        let now = 3_i64;
        let slot = 3_u64;

        let fee_structure = get_fee_structure();

        let (taker_key, maker_key, filler_key) = get_user_keys();

        let mut taker_stats = UserStats::default();
        let mut maker_stats = UserStats::default();

        let taker_limit_price = taker.orders[0]
            .get_limit_price(None, None, slot, market.amm.order_tick_size, false)
            .unwrap();

        fulfill_perp_order_with_match(
            &mut market,
            &mut taker,
            &mut taker_stats,
            0,
            &taker_key,
            &mut maker,
            &mut Some(&mut maker_stats),
            0,
            &maker_key,
            &mut None,
            &mut None,
            &filler_key,
            &mut None,
            &mut None,
            0,
            None,
            taker_limit_price,
            now,
            slot,
            &fee_structure,
            &mut get_oracle_map(),
            false,
            None,
        )
        .unwrap();

        let taker_position = &taker.perp_positions[0];
        assert_eq!(taker_position.base_asset_amount, BASE_PRECISION_I64);
        assert_eq!(taker_position.quote_asset_amount, -160080000);
        assert_eq!(
            taker_position.quote_entry_amount,
            -160 * QUOTE_PRECISION_I64
        );
        assert_eq!(taker_position.quote_break_even_amount, -160080000);
        assert_eq!(taker_position.open_bids, 0);
        assert_eq!(taker_position.open_orders, 0);
        assert_eq!(taker_stats.fees.total_fee_paid, 80000);
        assert_eq!(taker_stats.fees.total_referee_discount, 0);
        assert_eq!(taker_stats.fees.total_token_discount, 0);
        assert_eq!(taker_stats.taker_volume_30d, 160 * QUOTE_PRECISION_U64);
        assert_eq!(taker.orders[0], Order::default());

        let maker_position = &maker.perp_positions[0];
        assert_eq!(maker_position.base_asset_amount, -BASE_PRECISION_I64);
        assert_eq!(maker_position.quote_asset_amount, 160048000);
        assert_eq!(maker_position.quote_entry_amount, 160 * QUOTE_PRECISION_I64);
        assert_eq!(maker_position.quote_break_even_amount, 160048000);
        assert_eq!(maker_position.open_orders, 0);
        assert_eq!(maker_position.open_asks, 0);
        assert_eq!(maker_stats.fees.total_fee_rebate, 48000);
        assert_eq!(maker_stats.maker_volume_30d, 160 * QUOTE_PRECISION_U64);
        assert_eq!(maker.orders[0], Order::default());

        assert_eq!(market.amm.base_asset_amount_with_amm, 0);
        assert_eq!(market.amm.base_asset_amount_long, BASE_PRECISION_I128);
        assert_eq!(market.amm.base_asset_amount_short, -BASE_PRECISION_I128);
        assert_eq!(market.amm.quote_asset_amount, -32000);
        assert_eq!(market.amm.total_fee, 32000);
        assert_eq!(market.amm.total_fee_minus_distributions, 32000);
        assert_eq!(market.amm.net_revenue_since_last_funding, 32000);
    }

    #[test]
    fn short_taker_order_fulfilled_start_of_auction() {
        let mut taker = User {
            orders: get_orders(Order {
                market_index: 0,
                order_type: OrderType::Market,
                direction: PositionDirection::Short,
                base_asset_amount: BASE_PRECISION_U64,
                slot: 0,
                auction_start_price: 200 * PRICE_PRECISION_I64,
                auction_end_price: 100 * PRICE_PRECISION_I64,
                auction_duration: 5,
                ..Order::default()
            }),
            perp_positions: get_positions(PerpPosition {
                market_index: 0,
                open_orders: 1,
                open_asks: -BASE_PRECISION_I64,
                ..PerpPosition::default()
            }),
            ..User::default()
        };

        let mut maker = User {
            orders: get_orders(Order {
                market_index: 0,
                post_only: true,
                order_type: OrderType::Limit,
                direction: PositionDirection::Long,
                base_asset_amount: BASE_PRECISION_U64,
                price: 180 * PRICE_PRECISION_U64,
                ..Order::default()
            }),
            perp_positions: get_positions(PerpPosition {
                market_index: 0,
                open_orders: 1,
                open_bids: BASE_PRECISION_I64,
                ..PerpPosition::default()
            }),
            ..User::default()
        };

        let mut market = PerpMarket::default_test();

        let now = 1_i64;
        let slot = 1_u64;

        let fee_structure = get_fee_structure();

        let (taker_key, maker_key, filler_key) = get_user_keys();

        let mut taker_stats = UserStats::default();
        let mut maker_stats = UserStats::default();

        let taker_limit_price = taker.orders[0]
            .get_limit_price(None, None, slot, market.amm.order_tick_size, false)
            .unwrap();

        fulfill_perp_order_with_match(
            &mut market,
            &mut taker,
            &mut taker_stats,
            0,
            &taker_key,
            &mut maker,
            &mut Some(&mut maker_stats),
            0,
            &maker_key,
            &mut None,
            &mut None,
            &filler_key,
            &mut None,
            &mut None,
            0,
            None,
            taker_limit_price,
            now,
            slot,
            &fee_structure,
            &mut get_oracle_map(),
            false,
            None,
        )
        .unwrap();

        let taker_position = &taker.perp_positions[0];
        assert_eq!(taker_position.base_asset_amount, -BASE_PRECISION_I64);
        assert_eq!(taker_position.quote_asset_amount, 179910000);
        assert_eq!(taker_position.quote_entry_amount, 180 * QUOTE_PRECISION_I64);
        assert_eq!(taker_position.quote_break_even_amount, 179910000);
        assert_eq!(taker_position.open_asks, 0);
        assert_eq!(taker_position.open_orders, 0);
        assert_eq!(taker_stats.fees.total_fee_paid, 90000);
        assert_eq!(taker_stats.fees.total_referee_discount, 0);
        assert_eq!(taker_stats.fees.total_token_discount, 0);
        assert_eq!(taker_stats.taker_volume_30d, 180 * QUOTE_PRECISION_U64);
        assert_eq!(taker.orders[0], Order::default());

        let maker_position = &maker.perp_positions[0];
        assert_eq!(maker_position.base_asset_amount, BASE_PRECISION_I64);
        assert_eq!(maker_position.quote_asset_amount, -179946000);
        assert_eq!(
            maker_position.quote_entry_amount,
            -180 * QUOTE_PRECISION_I64
        );
        assert_eq!(maker_position.quote_break_even_amount, -179946000);
        assert_eq!(maker_position.open_orders, 0);
        assert_eq!(maker_position.open_bids, 0);
        assert_eq!(maker_stats.fees.total_fee_rebate, 54000);
        assert_eq!(maker_stats.maker_volume_30d, 180 * QUOTE_PRECISION_U64);
        assert_eq!(maker.orders[0], Order::default());

        assert_eq!(market.amm.base_asset_amount_with_amm, 0);
        assert_eq!(market.amm.base_asset_amount_long, BASE_PRECISION_I128);
        assert_eq!(market.amm.base_asset_amount_short, -BASE_PRECISION_I128);
        assert_eq!(market.amm.quote_asset_amount, -36000);
        assert_eq!(market.amm.total_fee, 36000);
        assert_eq!(market.amm.total_fee_minus_distributions, 36000);
        assert_eq!(market.amm.net_revenue_since_last_funding, 36000);
    }

    #[test]
    fn short_taker_order_fulfilled_middle_of_auction() {
        let mut taker = User {
            orders: get_orders(Order {
                market_index: 0,
                order_type: OrderType::Market,
                direction: PositionDirection::Short,
                base_asset_amount: BASE_PRECISION_U64,
                slot: 0,
                auction_start_price: 200 * PRICE_PRECISION_I64,
                auction_end_price: 100 * PRICE_PRECISION_I64,
                auction_duration: 5,
                ..Order::default()
            }),
            perp_positions: get_positions(PerpPosition {
                market_index: 0,
                open_orders: 1,
                open_asks: -BASE_PRECISION_I64,
                ..PerpPosition::default()
            }),
            ..User::default()
        };

        let mut maker = User {
            orders: get_orders(Order {
                market_index: 0,
                post_only: true,
                order_type: OrderType::Limit,
                direction: PositionDirection::Long,
                base_asset_amount: BASE_PRECISION_U64,
                price: 140 * PRICE_PRECISION_U64,
                ..Order::default()
            }),
            perp_positions: get_positions(PerpPosition {
                market_index: 0,
                open_orders: 1,
                open_bids: BASE_PRECISION_I64,
                ..PerpPosition::default()
            }),
            ..User::default()
        };

        let mut market = PerpMarket::default_test();

        let now = 3_i64;
        let slot = 3_u64;

        let fee_structure = get_fee_structure();

        let (taker_key, maker_key, filler_key) = get_user_keys();

        let mut taker_stats = UserStats::default();
        let mut maker_stats = UserStats::default();

        let taker_limit_price = taker.orders[0]
            .get_limit_price(None, None, slot, market.amm.order_tick_size, false)
            .unwrap();

        fulfill_perp_order_with_match(
            &mut market,
            &mut taker,
            &mut taker_stats,
            0,
            &taker_key,
            &mut maker,
            &mut Some(&mut maker_stats),
            0,
            &maker_key,
            &mut None,
            &mut None,
            &filler_key,
            &mut None,
            &mut None,
            0,
            None,
            taker_limit_price,
            now,
            slot,
            &fee_structure,
            &mut get_oracle_map(),
            false,
            None,
        )
        .unwrap();

        let taker_position = &taker.perp_positions[0];
        assert_eq!(taker_position.base_asset_amount, -BASE_PRECISION_I64);
        assert_eq!(taker_position.quote_asset_amount, 139930000);
        assert_eq!(taker_position.quote_entry_amount, 140 * QUOTE_PRECISION_I64);
        assert_eq!(taker_position.quote_break_even_amount, 139930000);
        assert_eq!(taker_position.open_asks, 0);
        assert_eq!(taker_position.open_orders, 0);
        assert_eq!(taker_stats.fees.total_fee_paid, 70000);
        assert_eq!(taker_stats.fees.total_referee_discount, 0);
        assert_eq!(taker_stats.fees.total_token_discount, 0);
        assert_eq!(taker_stats.taker_volume_30d, 140 * QUOTE_PRECISION_U64);
        assert_eq!(taker.orders[0], Order::default());

        let maker_position = &maker.perp_positions[0];
        assert_eq!(maker_position.base_asset_amount, BASE_PRECISION_I64);
        assert_eq!(maker_position.quote_asset_amount, -139958000);
        assert_eq!(
            maker_position.quote_entry_amount,
            -140 * QUOTE_PRECISION_I64
        );
        assert_eq!(maker_position.quote_break_even_amount, -139958000);
        assert_eq!(maker_position.open_orders, 0);
        assert_eq!(maker_position.open_bids, 0);
        assert_eq!(maker_stats.fees.total_fee_rebate, 42000);
        assert_eq!(maker_stats.maker_volume_30d, 140 * QUOTE_PRECISION_U64);
        assert_eq!(maker.orders[0], Order::default());

        assert_eq!(market.amm.base_asset_amount_with_amm, 0);
        assert_eq!(market.amm.base_asset_amount_long, BASE_PRECISION_I128);
        assert_eq!(market.amm.base_asset_amount_short, -BASE_PRECISION_I128);
        assert_eq!(market.amm.quote_asset_amount, -28000);
        assert_eq!(market.amm.total_fee, 28000);
        assert_eq!(market.amm.total_fee_minus_distributions, 28000);
        assert_eq!(market.amm.net_revenue_since_last_funding, 28000);
    }

    #[test]
    fn long_taker_order_auction_price_does_not_satisfy_maker() {
        let mut taker = User {
            orders: get_orders(Order {
                market_index: 0,
                order_type: OrderType::Market,
                direction: PositionDirection::Long,
                base_asset_amount: BASE_PRECISION_U64,
                slot: 0,
                auction_start_price: 100 * PRICE_PRECISION_I64,
                auction_end_price: 200 * PRICE_PRECISION_I64,
                auction_duration: 5,
                ..Order::default()
            }),
            perp_positions: get_positions(PerpPosition {
                market_index: 0,
                open_orders: 1,
                open_bids: 100 * BASE_PRECISION_I64,
                ..PerpPosition::default()
            }),
            ..User::default()
        };

        let mut maker = User {
            orders: get_orders(Order {
                market_index: 0,
                post_only: true,
                order_type: OrderType::Limit,
                direction: PositionDirection::Short,
                base_asset_amount: BASE_PRECISION_U64,
                price: 201 * PRICE_PRECISION_U64,
                ..Order::default()
            }),
            perp_positions: get_positions(PerpPosition {
                market_index: 0,
                open_orders: 1,
                open_bids: 100 * BASE_PRECISION_I64,
                ..PerpPosition::default()
            }),
            ..User::default()
        };

        let mut market = PerpMarket::default_test();

        let now = 1_i64;
        let slot = 3_u64;

        let fee_structure = FeeStructure::test_default();

        let (taker_key, maker_key, filler_key) = get_user_keys();

        let mut taker_stats = UserStats::default();
        let mut maker_stats = UserStats::default();

        let taker_limit_price = taker.orders[0]
            .get_limit_price(None, None, slot, market.amm.order_tick_size, false)
            .unwrap();

        let (base_asset_amount, _, _) = fulfill_perp_order_with_match(
            &mut market,
            &mut taker,
            &mut taker_stats,
            0,
            &taker_key,
            &mut maker,
            &mut Some(&mut maker_stats),
            0,
            &maker_key,
            &mut None,
            &mut None,
            &filler_key,
            &mut None,
            &mut None,
            0,
            None,
            taker_limit_price,
            now,
            slot,
            &fee_structure,
            &mut get_oracle_map(),
            false,
            None,
        )
        .unwrap();

        assert_eq!(base_asset_amount, 0);
    }

    #[test]
    fn short_taker_order_auction_price_does_not_satisfy_maker() {
        let mut taker = User {
            orders: get_orders(Order {
                market_index: 0,
                order_type: OrderType::Market,
                direction: PositionDirection::Short,
                base_asset_amount: BASE_PRECISION_U64,
                auction_start_price: 200 * PRICE_PRECISION_I64,
                auction_end_price: 100 * PRICE_PRECISION_I64,
                auction_duration: 5,
                ..Order::default()
            }),
            perp_positions: get_positions(PerpPosition {
                market_index: 0,
                open_orders: 1,
                open_bids: 100 * BASE_PRECISION_I64,
                ..PerpPosition::default()
            }),
            ..User::default()
        };

        let mut maker = User {
            orders: get_orders(Order {
                market_index: 0,
                post_only: true,
                order_type: OrderType::Limit,
                direction: PositionDirection::Long,
                base_asset_amount: BASE_PRECISION_U64,
                price: 99 * PRICE_PRECISION_U64,
                ..Order::default()
            }),
            perp_positions: get_positions(PerpPosition {
                market_index: 0,
                open_orders: 1,
                open_bids: 100 * BASE_PRECISION_I64,
                ..PerpPosition::default()
            }),
            ..User::default()
        };

        let mut market = PerpMarket::default_test();

        let now = 1_i64;
        let slot = 3_u64;

        let fee_structure = FeeStructure::test_default();

        let (taker_key, maker_key, filler_key) = get_user_keys();

        let mut taker_stats = UserStats::default();
        let mut maker_stats = UserStats::default();

        let taker_limit_price = taker.orders[0]
            .get_limit_price(None, None, slot, market.amm.order_tick_size, false)
            .unwrap();

        let (base_asset_amount, _, _) = fulfill_perp_order_with_match(
            &mut market,
            &mut taker,
            &mut taker_stats,
            0,
            &taker_key,
            &mut maker,
            &mut Some(&mut maker_stats),
            0,
            &maker_key,
            &mut None,
            &mut None,
            &filler_key,
            &mut None,
            &mut None,
            0,
            None,
            taker_limit_price,
            now,
            slot,
            &fee_structure,
            &mut get_oracle_map(),
            false,
            None,
        )
        .unwrap();

        assert_eq!(base_asset_amount, 0);
    }

    #[test]
    fn maker_taker_same_direction() {
        let mut taker = User {
            orders: get_orders(Order {
                market_index: 0,
                order_type: OrderType::Market,
                direction: PositionDirection::Short,
                base_asset_amount: BASE_PRECISION_U64,
                slot: 0,
                auction_start_price: 200 * PRICE_PRECISION_I64,
                auction_end_price: 100 * PRICE_PRECISION_I64,
                auction_duration: 5,
                ..Order::default()
            }),
            perp_positions: get_positions(PerpPosition {
                market_index: 0,
                open_orders: 1,
                open_bids: 100 * BASE_PRECISION_I64,
                ..PerpPosition::default()
            }),
            ..User::default()
        };

        let mut maker = User {
            orders: get_orders(Order {
                market_index: 0,
                post_only: true,
                order_type: OrderType::Limit,
                direction: PositionDirection::Short,
                base_asset_amount: BASE_PRECISION_U64,
                price: 200 * PRICE_PRECISION_U64,
                ..Order::default()
            }),
            perp_positions: get_positions(PerpPosition {
                market_index: 0,
                open_orders: 1,
                open_bids: 100 * BASE_PRECISION_I64,
                ..PerpPosition::default()
            }),
            ..User::default()
        };

        let mut market = PerpMarket::default_test();

        let now = 1_i64;
        let slot = 1_u64;

        let fee_structure = FeeStructure::test_default();

        let (taker_key, maker_key, filler_key) = get_user_keys();

        let mut taker_stats = UserStats::default();
        let mut maker_stats = UserStats::default();

        let taker_limit_price = taker.orders[0]
            .get_limit_price(None, None, slot, market.amm.order_tick_size, false)
            .unwrap();

        let (base_asset_amount, _, _) = fulfill_perp_order_with_match(
            &mut market,
            &mut taker,
            &mut taker_stats,
            0,
            &taker_key,
            &mut maker,
            &mut Some(&mut maker_stats),
            0,
            &maker_key,
            &mut None,
            &mut None,
            &filler_key,
            &mut None,
            &mut None,
            0,
            None,
            taker_limit_price,
            now,
            slot,
            &fee_structure,
            &mut get_oracle_map(),
            false,
            None,
        )
        .unwrap();

        assert_eq!(base_asset_amount, 0);
    }

    #[test]
    fn maker_taker_different_market_index() {
        let mut taker = User {
            orders: get_orders(Order {
                market_index: 1,
                order_type: OrderType::Market,
                direction: PositionDirection::Short,
                base_asset_amount: BASE_PRECISION_U64,
                auction_start_price: 200 * PRICE_PRECISION_I64,
                auction_end_price: 100 * PRICE_PRECISION_I64,
                auction_duration: 5,
                ..Order::default()
            }),
            perp_positions: get_positions(PerpPosition {
                market_index: 0,
                open_orders: 1,
                open_bids: 100 * BASE_PRECISION_I64,
                ..PerpPosition::default()
            }),
            ..User::default()
        };

        let mut maker = User {
            orders: get_orders(Order {
                market_index: 0,
                post_only: true,
                order_type: OrderType::Limit,
                direction: PositionDirection::Long,
                base_asset_amount: BASE_PRECISION_U64,
                price: 200 * PRICE_PRECISION_U64,
                auction_duration: 5,
                ..Order::default()
            }),
            perp_positions: get_positions(PerpPosition {
                market_index: 0,
                open_orders: 1,
                open_bids: 100 * BASE_PRECISION_I64,
                ..PerpPosition::default()
            }),
            ..User::default()
        };

        let mut market = PerpMarket::default_test();

        let now = 1_i64;
        let slot = 1_u64;

        let fee_structure = FeeStructure::test_default();

        let (taker_key, maker_key, filler_key) = get_user_keys();

        let mut taker_stats = UserStats::default();
        let mut maker_stats = UserStats::default();

        let taker_limit_price = taker.orders[0]
            .get_limit_price(None, None, slot, market.amm.order_tick_size, false)
            .unwrap();

        let (base_asset_amount, _, _) = fulfill_perp_order_with_match(
            &mut market,
            &mut taker,
            &mut taker_stats,
            0,
            &taker_key,
            &mut maker,
            &mut Some(&mut maker_stats),
            0,
            &maker_key,
            &mut None,
            &mut None,
            &filler_key,
            &mut None,
            &mut None,
            0,
            None,
            taker_limit_price,
            now,
            slot,
            &fee_structure,
            &mut get_oracle_map(),
            false,
            None,
        )
        .unwrap();

        assert_eq!(base_asset_amount, 0);
    }

    #[test]
    fn long_taker_order_bigger_than_maker() {
        let mut taker = User {
            orders: get_orders(Order {
                market_index: 0,
                order_type: OrderType::Market,
                direction: PositionDirection::Long,
                base_asset_amount: 100 * BASE_PRECISION_U64,
                slot: 0,
                auction_start_price: 100 * PRICE_PRECISION_I64,
                auction_end_price: 200 * PRICE_PRECISION_I64,
                auction_duration: 5,
                ..Order::default()
            }),
            perp_positions: get_positions(PerpPosition {
                market_index: 0,
                open_orders: 1,
                open_bids: 100 * BASE_PRECISION_I64,
                ..PerpPosition::default()
            }),
            ..User::default()
        };

        let mut maker = User {
            orders: get_orders(Order {
                market_index: 0,
                post_only: true,
                order_type: OrderType::Limit,
                direction: PositionDirection::Short,
                base_asset_amount: BASE_PRECISION_U64,
                price: 120 * PRICE_PRECISION_U64,
                ..Order::default()
            }),
            perp_positions: get_positions(PerpPosition {
                market_index: 0,
                open_orders: 1,
                open_asks: -BASE_PRECISION_I64,
                ..PerpPosition::default()
            }),
            ..User::default()
        };

        let mut market = PerpMarket::default_test();

        let now = 1_i64;
        let slot = 1_u64;

        let fee_structure = FeeStructure::test_default();

        let (taker_key, maker_key, filler_key) = get_user_keys();

        let mut taker_stats = UserStats::default();
        let mut maker_stats = UserStats::default();

        let taker_limit_price = taker.orders[0]
            .get_limit_price(None, None, slot, market.amm.order_tick_size, false)
            .unwrap();

        fulfill_perp_order_with_match(
            &mut market,
            &mut taker,
            &mut taker_stats,
            0,
            &taker_key,
            &mut maker,
            &mut Some(&mut maker_stats),
            0,
            &maker_key,
            &mut None,
            &mut None,
            &filler_key,
            &mut None,
            &mut None,
            0,
            None,
            taker_limit_price,
            now,
            slot,
            &fee_structure,
            &mut get_oracle_map(),
            false,
            None,
        )
        .unwrap();

        let taker_position = &taker.perp_positions[0];
        assert_eq!(taker_position.base_asset_amount, BASE_PRECISION_I64);
        assert_eq!(taker_position.quote_asset_amount, -120120000);
        assert_eq!(
            taker_position.quote_entry_amount,
            -120 * QUOTE_PRECISION_I64
        );
        assert_eq!(taker_position.quote_break_even_amount, -120120000);
        assert_eq!(taker_stats.taker_volume_30d, 120 * QUOTE_PRECISION_U64);

        let maker_position = &maker.perp_positions[0];
        assert_eq!(maker_position.base_asset_amount, -BASE_PRECISION_I64);
        assert_eq!(maker_position.quote_asset_amount, 120072000);
        assert_eq!(maker_position.quote_entry_amount, 120 * QUOTE_PRECISION_I64);
        assert_eq!(maker_position.quote_break_even_amount, 120072000);
        assert_eq!(maker_stats.maker_volume_30d, 120 * QUOTE_PRECISION_U64);

        assert_eq!(market.amm.base_asset_amount_with_amm, 0);
        assert_eq!(market.amm.base_asset_amount_long, BASE_PRECISION_I128);
        assert_eq!(market.amm.base_asset_amount_short, -BASE_PRECISION_I128);
        assert_eq!(market.amm.quote_asset_amount, -48000);
    }

    #[test]
    fn long_taker_order_smaller_than_maker() {
        let mut taker = User {
            orders: get_orders(Order {
                market_index: 0,
                order_type: OrderType::Market,
                direction: PositionDirection::Long,
                base_asset_amount: BASE_PRECISION_U64,
                slot: 0,
                auction_start_price: 100 * PRICE_PRECISION_I64,
                auction_end_price: 200 * PRICE_PRECISION_I64,
                auction_duration: 5,
                ..Order::default()
            }),
            perp_positions: get_positions(PerpPosition {
                market_index: 0,
                open_orders: 1,
                open_bids: BASE_PRECISION_I64,
                ..PerpPosition::default()
            }),
            ..User::default()
        };

        let mut maker = User {
            orders: get_orders(Order {
                market_index: 0,
                post_only: true,
                order_type: OrderType::Limit,
                direction: PositionDirection::Short,
                base_asset_amount: 100 * BASE_PRECISION_U64,
                price: 120 * PRICE_PRECISION_U64,
                ..Order::default()
            }),
            perp_positions: get_positions(PerpPosition {
                market_index: 0,
                open_orders: 1,
                open_bids: 100 * BASE_PRECISION_I64,
                ..PerpPosition::default()
            }),
            ..User::default()
        };

        let mut market = PerpMarket::default_test();

        let now = 1_i64;
        let slot = 1_u64;

        let fee_structure = FeeStructure::test_default();

        let (taker_key, maker_key, filler_key) = get_user_keys();

        let mut taker_stats = UserStats::default();
        let mut maker_stats = UserStats::default();

        let taker_limit_price = taker.orders[0]
            .get_limit_price(None, None, slot, market.amm.order_tick_size, false)
            .unwrap();

        fulfill_perp_order_with_match(
            &mut market,
            &mut taker,
            &mut taker_stats,
            0,
            &taker_key,
            &mut maker,
            &mut Some(&mut maker_stats),
            0,
            &maker_key,
            &mut None,
            &mut None,
            &filler_key,
            &mut None,
            &mut None,
            0,
            None,
            taker_limit_price,
            now,
            slot,
            &fee_structure,
            &mut get_oracle_map(),
            false,
            None,
        )
        .unwrap();

        let taker_position = &taker.perp_positions[0];
        assert_eq!(taker_position.base_asset_amount, BASE_PRECISION_I64);
        assert_eq!(taker_position.quote_asset_amount, -120120000);
        assert_eq!(
            taker_position.quote_entry_amount,
            -120 * QUOTE_PRECISION_I64
        );
        assert_eq!(taker_position.quote_break_even_amount, -120120000);
        assert_eq!(taker_stats.taker_volume_30d, 120 * QUOTE_PRECISION_U64);

        let maker_position = &maker.perp_positions[0];
        assert_eq!(maker_position.base_asset_amount, -BASE_PRECISION_I64);
        assert_eq!(maker_position.quote_asset_amount, 120072000);
        assert_eq!(maker_position.quote_entry_amount, 120 * QUOTE_PRECISION_I64);
        assert_eq!(maker_position.quote_break_even_amount, 120072000);
        assert_eq!(maker_stats.maker_volume_30d, 120 * QUOTE_PRECISION_U64);

        assert_eq!(market.amm.base_asset_amount_with_amm, 0);
        assert_eq!(market.amm.base_asset_amount_long, BASE_PRECISION_I128);
        assert_eq!(market.amm.base_asset_amount_short, -BASE_PRECISION_I128);
        assert_eq!(market.amm.quote_asset_amount, -48000);
    }

    #[test]
    fn double_dutch_auction() {
        let mut taker = User {
            orders: get_orders(Order {
                market_index: 0,
                order_type: OrderType::Market,
                direction: PositionDirection::Long,
                base_asset_amount: BASE_PRECISION_U64,
                slot: 0,
                auction_start_price: 100 * PRICE_PRECISION_I64,
                auction_end_price: 200 * PRICE_PRECISION_I64,
                auction_duration: 10,
                ..Order::default()
            }),
            perp_positions: get_positions(PerpPosition {
                market_index: 0,
                open_orders: 1,
                open_bids: BASE_PRECISION_I64,
                ..PerpPosition::default()
            }),
            ..User::default()
        };

        let mut maker = User {
            orders: get_orders(Order {
                market_index: 0,
                post_only: true,
                order_type: OrderType::Market,
                direction: PositionDirection::Short,
                base_asset_amount: BASE_PRECISION_U64,
                slot: 0,
                auction_start_price: 200 * PRICE_PRECISION_I64,
                auction_end_price: 100 * PRICE_PRECISION_I64,
                auction_duration: 10,
                ..Order::default()
            }),
            perp_positions: get_positions(PerpPosition {
                market_index: 0,
                open_orders: 1,
                open_asks: -BASE_PRECISION_I64,
                ..PerpPosition::default()
            }),
            ..User::default()
        };

        let mut market = PerpMarket::default_test();

        let now = 5_i64;
        let slot = 5_u64;

        let fee_structure = get_fee_structure();

        let (taker_key, maker_key, filler_key) = get_user_keys();

        let mut taker_stats = UserStats::default();
        let mut maker_stats = UserStats::default();

        let taker_limit_price = taker.orders[0]
            .get_limit_price(None, None, slot, market.amm.order_tick_size, false)
            .unwrap();

        fulfill_perp_order_with_match(
            &mut market,
            &mut taker,
            &mut taker_stats,
            0,
            &taker_key,
            &mut maker,
            &mut Some(&mut maker_stats),
            0,
            &maker_key,
            &mut None,
            &mut None,
            &filler_key,
            &mut None,
            &mut None,
            0,
            None,
            taker_limit_price,
            now,
            slot,
            &fee_structure,
            &mut get_oracle_map(),
            false,
            None,
        )
        .unwrap();

        let taker_position = &taker.perp_positions[0];
        assert_eq!(taker_position.base_asset_amount, BASE_PRECISION_I64);
        assert_eq!(taker_position.quote_asset_amount, -150075000);
        assert_eq!(
            taker_position.quote_entry_amount,
            -150 * QUOTE_PRECISION_I64
        );
        assert_eq!(taker_position.quote_break_even_amount, -150075000);
        assert_eq!(taker_position.open_bids, 0);
        assert_eq!(taker_position.open_orders, 0);
        assert_eq!(taker_stats.fees.total_fee_paid, 75000);
        assert_eq!(taker_stats.fees.total_referee_discount, 0);
        assert_eq!(taker_stats.fees.total_token_discount, 0);
        assert_eq!(taker_stats.taker_volume_30d, 150 * QUOTE_PRECISION_U64);
        assert_eq!(taker.orders[0], Order::default());

        let maker_position = &maker.perp_positions[0];
        assert_eq!(maker_position.base_asset_amount, -BASE_PRECISION_I64);
        assert_eq!(maker_position.quote_asset_amount, 150045000);
        assert_eq!(maker_position.quote_entry_amount, 150 * QUOTE_PRECISION_I64);
        assert_eq!(maker_position.quote_break_even_amount, 150045000);
        assert_eq!(maker_position.open_orders, 0);
        assert_eq!(maker_position.open_asks, 0);
        assert_eq!(maker_stats.fees.total_fee_rebate, 45000);
        assert_eq!(maker_stats.maker_volume_30d, 150 * QUOTE_PRECISION_U64);
        assert_eq!(maker.orders[0], Order::default());

        assert_eq!(market.amm.base_asset_amount_with_amm, 0);
        assert_eq!(market.amm.base_asset_amount_long, BASE_PRECISION_I128);
        assert_eq!(market.amm.base_asset_amount_short, -BASE_PRECISION_I128);
        assert_eq!(market.amm.quote_asset_amount, -30000);
        assert_eq!(market.amm.total_fee, 30000);
        assert_eq!(market.amm.total_fee_minus_distributions, 30000);
        assert_eq!(market.amm.net_revenue_since_last_funding, 30000);
    }

    #[test]
    fn taker_bid_crosses_maker_ask() {
        let mut maker = User {
            orders: get_orders(Order {
                market_index: 0,
                post_only: true,
                order_type: OrderType::Limit,
                direction: PositionDirection::Short,
                base_asset_amount: BASE_PRECISION_U64,
                slot: 0,
                price: 100 * PRICE_PRECISION_U64,
                ..Order::default()
            }),
            perp_positions: get_positions(PerpPosition {
                market_index: 0,
                open_orders: 1,
                open_asks: -BASE_PRECISION_I64,
                ..PerpPosition::default()
            }),
            ..User::default()
        };

        let mut taker = User {
            orders: get_orders(Order {
                market_index: 0,
                order_type: OrderType::Limit,
                direction: PositionDirection::Long,
                base_asset_amount: BASE_PRECISION_U64,
                price: 150 * PRICE_PRECISION_U64,
                ..Order::default()
            }),
            perp_positions: get_positions(PerpPosition {
                market_index: 0,
                open_orders: 1,
                open_bids: BASE_PRECISION_I64,
                ..PerpPosition::default()
            }),
            ..User::default()
        };

        let mut market = PerpMarket::default_test();

        let now = 5_i64;
        let slot = 5_u64;

        let fee_structure = get_fee_structure();
        let (maker_key, taker_key, filler_key) = get_user_keys();

        let mut taker_stats = UserStats::default();
        let mut maker_stats = UserStats::default();

        let taker_limit_price = taker.orders[0]
            .get_limit_price(None, None, slot, market.amm.order_tick_size, false)
            .unwrap();

        fulfill_perp_order_with_match(
            &mut market,
            &mut taker,
            &mut taker_stats,
            0,
            &taker_key,
            &mut maker,
            &mut Some(&mut maker_stats),
            0,
            &maker_key,
            &mut None,
            &mut None,
            &filler_key,
            &mut None,
            &mut None,
            0,
            None,
            taker_limit_price,
            now,
            slot,
            &fee_structure,
            &mut get_oracle_map(),
            false,
            None,
        )
        .unwrap();

        let maker_position = &maker.perp_positions[0];
        assert_eq!(maker_position.base_asset_amount, -BASE_PRECISION_I64);
        assert_eq!(maker_position.quote_asset_amount, 100030000);
        assert_eq!(maker_position.quote_entry_amount, 100 * QUOTE_PRECISION_I64);
        assert_eq!(maker_position.quote_break_even_amount, 100030000);
        assert_eq!(maker_position.open_orders, 0);
        assert_eq!(maker_position.open_asks, 0);
        assert_eq!(maker_stats.fees.total_fee_rebate, 30000);
        assert_eq!(maker_stats.maker_volume_30d, 100 * QUOTE_PRECISION_U64);
        assert_eq!(maker.orders[0], Order::default());

        let taker_position = &taker.perp_positions[0];
        assert_eq!(taker_position.base_asset_amount, BASE_PRECISION_I64);
        assert_eq!(taker_position.quote_asset_amount, -100050000);
        assert_eq!(
            taker_position.quote_entry_amount,
            -100 * QUOTE_PRECISION_I64
        );
        assert_eq!(taker_position.quote_break_even_amount, -100050000);
        assert_eq!(taker_position.open_bids, 0);
        assert_eq!(taker_position.open_orders, 0);
        assert_eq!(taker_stats.fees.total_fee_paid, 50000);
        assert_eq!(taker_stats.fees.total_referee_discount, 0);
        assert_eq!(taker_stats.fees.total_token_discount, 0);
        assert_eq!(taker_stats.taker_volume_30d, 100 * QUOTE_PRECISION_U64);
        assert_eq!(taker.orders[0], Order::default());

        assert_eq!(market.amm.base_asset_amount_with_amm, 0);
        assert_eq!(market.amm.base_asset_amount_long, BASE_PRECISION_I128);
        assert_eq!(market.amm.base_asset_amount_short, -BASE_PRECISION_I128);
        assert_eq!(market.amm.quote_asset_amount, -20000);
        assert_eq!(market.amm.total_fee, 20000);
        assert_eq!(market.amm.total_fee_minus_distributions, 20000);
        assert_eq!(market.amm.net_revenue_since_last_funding, 20000);
    }

    #[test]
    fn taker_ask_crosses_maker_bid() {
        let mut maker = User {
            orders: get_orders(Order {
                market_index: 0,
                post_only: true,
                order_type: OrderType::Limit,
                direction: PositionDirection::Long,
                base_asset_amount: BASE_PRECISION_U64,
                slot: 0,
                price: 100 * PRICE_PRECISION_U64,
                ..Order::default()
            }),
            perp_positions: get_positions(PerpPosition {
                market_index: 0,
                open_orders: 1,
                open_bids: BASE_PRECISION_I64,
                ..PerpPosition::default()
            }),
            ..User::default()
        };

        let mut taker = User {
            orders: get_orders(Order {
                market_index: 0,
                order_type: OrderType::Limit,
                direction: PositionDirection::Short,
                base_asset_amount: BASE_PRECISION_U64,
                price: 50 * PRICE_PRECISION_U64,
                ..Order::default()
            }),
            perp_positions: get_positions(PerpPosition {
                market_index: 0,
                open_orders: 1,
                open_asks: -BASE_PRECISION_I64,
                ..PerpPosition::default()
            }),
            ..User::default()
        };

        let mut market = PerpMarket::default_test();

        let now = 5_i64;
        let slot = 5_u64;

        let fee_structure = get_fee_structure();

        let (maker_key, taker_key, filler_key) = get_user_keys();

        let mut taker_stats = UserStats::default();
        let mut maker_stats = UserStats::default();

        let taker_limit_price = taker.orders[0]
            .get_limit_price(None, None, slot, market.amm.order_tick_size, false)
            .unwrap();

        fulfill_perp_order_with_match(
            &mut market,
            &mut taker,
            &mut taker_stats,
            0,
            &taker_key,
            &mut maker,
            &mut Some(&mut maker_stats),
            0,
            &maker_key,
            &mut None,
            &mut None,
            &filler_key,
            &mut None,
            &mut None,
            0,
            None,
            taker_limit_price,
            now,
            slot,
            &fee_structure,
            &mut get_oracle_map(),
            false,
            None,
        )
        .unwrap();

        let maker_position = &maker.perp_positions[0];
        assert_eq!(maker_position.base_asset_amount, BASE_PRECISION_I64);
        assert_eq!(maker_position.quote_asset_amount, -99970000);
        assert_eq!(
            maker_position.quote_entry_amount,
            -100 * QUOTE_PRECISION_I64
        );
        assert_eq!(maker_position.quote_break_even_amount, -99970000);
        assert_eq!(maker_position.open_orders, 0);
        assert_eq!(maker_position.open_bids, 0);
        assert_eq!(maker_stats.fees.total_fee_rebate, 30000);
        assert_eq!(maker.orders[0], Order::default());
        assert_eq!(maker_stats.maker_volume_30d, 100 * QUOTE_PRECISION_U64);

        let taker_position = &taker.perp_positions[0];
        assert_eq!(taker_position.base_asset_amount, -BASE_PRECISION_I64);
        assert_eq!(taker_position.quote_asset_amount, 99950000);
        assert_eq!(taker_position.quote_entry_amount, 100 * QUOTE_PRECISION_I64);
        assert_eq!(taker_position.quote_break_even_amount, 99950000);
        assert_eq!(taker_position.open_asks, 0);
        assert_eq!(taker_position.open_orders, 0);
        assert_eq!(taker_stats.fees.total_fee_paid, 50000);
        assert_eq!(taker_stats.fees.total_referee_discount, 0);
        assert_eq!(taker_stats.fees.total_token_discount, 0);
        assert_eq!(taker_stats.taker_volume_30d, 100 * QUOTE_PRECISION_U64);
        assert_eq!(taker.orders[0], Order::default());

        assert_eq!(market.amm.base_asset_amount_with_amm, 0);
        assert_eq!(market.amm.base_asset_amount_long, BASE_PRECISION_I128);
        assert_eq!(market.amm.base_asset_amount_short, -BASE_PRECISION_I128);
        assert_eq!(market.amm.quote_asset_amount, -20000);
        assert_eq!(market.amm.total_fee, 20000);
        assert_eq!(market.amm.total_fee_minus_distributions, 20000);
        assert_eq!(market.amm.net_revenue_since_last_funding, 20000);
    }

    #[test]
    fn fallback_price_doesnt_cross_maker() {
        let mut taker = User {
            orders: get_orders(Order {
                market_index: 0,
                order_type: OrderType::Market,
                direction: PositionDirection::Long,
                base_asset_amount: BASE_PRECISION_U64,
                slot: 0,
                price: 0,
                auction_duration: 0,
                ..Order::default()
            }),
            perp_positions: get_positions(PerpPosition {
                market_index: 0,
                open_orders: 1,
                open_bids: BASE_PRECISION_I64,
                ..PerpPosition::default()
            }),
            ..User::default()
        };

        let mut maker = User {
            orders: get_orders(Order {
                market_index: 0,
                post_only: true,
                order_type: OrderType::Limit,
                direction: PositionDirection::Short,
                base_asset_amount: BASE_PRECISION_U64,
                price: 120 * PRICE_PRECISION_U64,
                ..Order::default()
            }),
            perp_positions: get_positions(PerpPosition {
                market_index: 0,
                open_orders: 1,
                open_asks: -BASE_PRECISION_I64,
                ..PerpPosition::default()
            }),
            ..User::default()
        };

        let mut market = PerpMarket {
            amm: AMM {
                base_asset_reserve: 100 * AMM_RESERVE_PRECISION,
                quote_asset_reserve: 100 * AMM_RESERVE_PRECISION,
                bid_base_asset_reserve: 100 * AMM_RESERVE_PRECISION,
                bid_quote_asset_reserve: 100 * AMM_RESERVE_PRECISION,
                ask_base_asset_reserve: 100 * AMM_RESERVE_PRECISION,
                ask_quote_asset_reserve: 100 * AMM_RESERVE_PRECISION,
                short_spread: (BID_ASK_SPREAD_PRECISION / 10) as u32,
                long_spread: (BID_ASK_SPREAD_PRECISION / 10) as u32,
                sqrt_k: 100 * AMM_RESERVE_PRECISION,
                peg_multiplier: 100 * PEG_PRECISION,
                max_slippage_ratio: 50,
                max_fill_reserve_fraction: 100,
                order_step_size: 10000000,
                order_tick_size: 1,
                base_spread: 100,
                ..AMM::default()
            },
            margin_ratio_initial: 1000,
            margin_ratio_maintenance: 500,
            status: MarketStatus::Initialized,
            ..PerpMarket::default_test()
        };

        let now = 0_i64;
        let slot = 0_u64;

        let fee_structure = get_fee_structure();

        let (taker_key, maker_key, filler_key) = get_user_keys();

        let mut taker_stats = UserStats::default();
        let mut maker_stats = UserStats::default();

        let taker_limit_price = taker.orders[0]
            .get_limit_price(None, None, slot, market.amm.order_tick_size, false)
            .unwrap();

        let (base_asset_amount, _, _) = fulfill_perp_order_with_match(
            &mut market,
            &mut taker,
            &mut taker_stats,
            0,
            &taker_key,
            &mut maker,
            &mut Some(&mut maker_stats),
            0,
            &maker_key,
            &mut None,
            &mut None,
            &filler_key,
            &mut None,
            &mut None,
            0,
            None,
            taker_limit_price,
            now,
            slot,
            &fee_structure,
            &mut get_oracle_map(),
            false,
            None,
        )
        .unwrap();

        assert_eq!(base_asset_amount, 0);
    }

    #[test]
    fn fallback_price_crosses_maker() {
        let mut taker = User {
            orders: get_orders(Order {
                market_index: 0,
                order_type: OrderType::Market,
                direction: PositionDirection::Long,
                base_asset_amount: BASE_PRECISION_U64,
                slot: 0,
                price: 0,
                auction_duration: 0,
                ..Order::default()
            }),
            perp_positions: get_positions(PerpPosition {
                market_index: 0,
                open_orders: 1,
                open_bids: BASE_PRECISION_I64,
                ..PerpPosition::default()
            }),
            ..User::default()
        };

        let mut maker = User {
            orders: get_orders(Order {
                market_index: 0,
                post_only: true,
                order_type: OrderType::Limit,
                direction: PositionDirection::Short,
                base_asset_amount: BASE_PRECISION_U64,
                price: 105 * PRICE_PRECISION_U64,
                ..Order::default()
            }),
            perp_positions: get_positions(PerpPosition {
                market_index: 0,
                open_orders: 1,
                open_asks: -BASE_PRECISION_I64,
                ..PerpPosition::default()
            }),
            ..User::default()
        };

        let mut market = PerpMarket {
            amm: AMM {
                base_asset_reserve: 100 * AMM_RESERVE_PRECISION,
                quote_asset_reserve: 100 * AMM_RESERVE_PRECISION,
                bid_base_asset_reserve: 100 * AMM_RESERVE_PRECISION,
                bid_quote_asset_reserve: 100 * AMM_RESERVE_PRECISION,
                ask_base_asset_reserve: 100 * AMM_RESERVE_PRECISION,
                ask_quote_asset_reserve: 100 * AMM_RESERVE_PRECISION,
                short_spread: (BID_ASK_SPREAD_PRECISION / 10) as u32,
                long_spread: (BID_ASK_SPREAD_PRECISION / 10) as u32,
                sqrt_k: 100 * AMM_RESERVE_PRECISION,
                peg_multiplier: 100 * PEG_PRECISION,
                max_slippage_ratio: 50,
                max_fill_reserve_fraction: 100,
                order_step_size: 10000000,
                order_tick_size: 1,
                base_spread: 100,
                amm_jit_intensity: 0,
                historical_oracle_data: HistoricalOracleData {
                    last_oracle_price: (100 * PRICE_PRECISION) as i64,
                    last_oracle_price_twap: (100 * PRICE_PRECISION) as i64,
                    last_oracle_price_twap_5min: (100 * PRICE_PRECISION) as i64,

                    ..HistoricalOracleData::default()
                },
                ..AMM::default()
            },
            margin_ratio_initial: 1000,
            margin_ratio_maintenance: 500,
            status: MarketStatus::Initialized,
            ..PerpMarket::default_test()
        };

        let now = 0_i64;
        let slot = 0_u64;

        let fee_structure = get_fee_structure();

        let (taker_key, maker_key, filler_key) = get_user_keys();

        let mut taker_stats = UserStats::default();
        let mut maker_stats = UserStats::default();

        let taker_limit_price = taker.orders[0]
            .get_limit_price(None, None, slot, market.amm.order_tick_size, false)
            .unwrap();

        let (base_asset_amount, _, _) = fulfill_perp_order_with_match(
            &mut market,
            &mut taker,
            &mut taker_stats,
            0,
            &taker_key,
            &mut maker,
            &mut Some(&mut maker_stats),
            0,
            &maker_key,
            &mut None,
            &mut None,
            &filler_key,
            &mut None,
            &mut None,
            0,
            None,
            taker_limit_price,
            now,
            slot,
            &fee_structure,
            &mut get_oracle_map(),
            false,
            None,
        )
        .unwrap();

        assert_eq!(base_asset_amount, 1000000000);
    }

    #[test]
    fn taker_oracle_bid_crosses_maker_ask() {
        let now = 50000_i64;
        let slot = 50000_u64;

        let mut maker = User {
            orders: get_orders(Order {
                market_index: 0,
                post_only: true,
                order_type: OrderType::Limit,
                direction: PositionDirection::Short,
                base_asset_amount: BASE_PRECISION_U64,
                slot: 0,
                price: 100 * PRICE_PRECISION_U64,
                ..Order::default()
            }),
            perp_positions: get_positions(PerpPosition {
                market_index: 0,
                open_orders: 1,
                open_asks: -BASE_PRECISION_I64,
                ..PerpPosition::default()
            }),
            ..User::default()
        };

        let mut taker = User {
            orders: get_orders(Order {
                market_index: 0,
                order_type: OrderType::Oracle,
                direction: PositionDirection::Long,
                base_asset_amount: BASE_PRECISION_U64,
                auction_start_price: 999 * PRICE_PRECISION_I64 / 10, // $99.9
                auction_end_price: 100 * PRICE_PRECISION_I64,
                auction_duration: 10, // auction is 1 cent per slot
                slot: slot - 5,
                ..Order::default()
            }),
            perp_positions: get_positions(PerpPosition {
                market_index: 0,
                open_orders: 1,
                open_bids: BASE_PRECISION_I64,
                ..PerpPosition::default()
            }),
            ..User::default()
        };

        let mut oracle_price = get_pyth_price(100, 6);
        oracle_price.curr_slot = slot - 10000;
        let oracle_price_key =
            Pubkey::from_str("J83w4HKfqxwcq3BEMMkPFSppX3gqekLyLJBexebFVkix").unwrap();
        let pyth_program = crate::ids::pyth_program::id();
        create_account_info!(
            oracle_price,
            &oracle_price_key,
            &pyth_program,
            oracle_account_info
        );
        let mut oracle_map = OracleMap::load_one(&oracle_account_info, slot, None).unwrap();

        let mut market = PerpMarket::default_test();
        market.amm.historical_oracle_data.last_oracle_price_twap = 999 * PRICE_PRECISION_I64 / 10;
        market.amm.historical_oracle_data.last_oracle_price_twap_ts = now - 1;
        market.amm.oracle = oracle_price_key;

        let (opd, ov) = oracle_map
            .get_price_data_and_validity(
                MarketType::Perp,
                market.market_index,
                &oracle_price_key,
                market.amm.historical_oracle_data.last_oracle_price_twap,
                market.get_max_confidence_interval_multiplier().unwrap(),
            )
            .unwrap();

        assert_eq!(opd.delay, 50000); // quite long time
        assert_eq!(ov, OracleValidity::StaleForMargin);

        let fee_structure = get_fee_structure();
        let (maker_key, taker_key, filler_key) = get_user_keys();

        let mut taker_stats = UserStats::default();
        let mut maker_stats = UserStats::default();

        let oracle_price = 100 * PRICE_PRECISION_I64;

        let valid_oracle_price = Some(oracle_price);
        let taker_limit_price = taker.orders[0]
            .get_limit_price(
                valid_oracle_price,
                None,
                slot,
                market.amm.order_tick_size,
                false,
            )
            .unwrap();

        fulfill_perp_order_with_match(
            &mut market,
            &mut taker,
            &mut taker_stats,
            0,
            &taker_key,
            &mut maker,
            &mut Some(&mut maker_stats),
            0,
            &maker_key,
            &mut None,
            &mut None,
            &filler_key,
            &mut None,
            &mut None,
            0,
            Some(oracle_price),
            taker_limit_price,
            now,
            slot,
            &fee_structure,
            &mut oracle_map,
            false,
            None,
        )
        .unwrap();

        let maker_position = &maker.perp_positions[0];
        assert_eq!(maker_position.base_asset_amount, -BASE_PRECISION_I64);
        assert_eq!(maker_position.quote_asset_amount, 100030000);
        assert_eq!(maker_position.quote_entry_amount, 100 * QUOTE_PRECISION_I64);
        assert_eq!(maker_position.quote_break_even_amount, 100030000);
        assert_eq!(maker_position.open_orders, 0);
        assert_eq!(maker_position.open_asks, 0);
        assert_eq!(maker_stats.fees.total_fee_rebate, 30000);
        assert_eq!(maker_stats.maker_volume_30d, 100 * QUOTE_PRECISION_U64);
        assert_eq!(maker.orders[0], Order::default());

        let taker_position = &taker.perp_positions[0];
        assert_eq!(taker_position.base_asset_amount, BASE_PRECISION_I64);
        assert_eq!(taker_position.quote_asset_amount, -100050000);
        assert_eq!(
            taker_position.quote_entry_amount,
            -100 * QUOTE_PRECISION_I64
        );
        assert_eq!(taker_position.quote_break_even_amount, -100050000);
        assert_eq!(taker_position.open_bids, 0);
        assert_eq!(taker_position.open_orders, 0);
        assert_eq!(taker_stats.fees.total_fee_paid, 50000);
        assert_eq!(taker_stats.fees.total_referee_discount, 0);
        assert_eq!(taker_stats.fees.total_token_discount, 0);
        assert_eq!(taker_stats.taker_volume_30d, 100 * QUOTE_PRECISION_U64);
        assert_eq!(taker.orders[0], Order::default());

        assert_eq!(market.amm.base_asset_amount_with_amm, 0);
        assert_eq!(market.amm.base_asset_amount_long, BASE_PRECISION_I128);
        assert_eq!(market.amm.base_asset_amount_short, -BASE_PRECISION_I128);
        assert_eq!(market.amm.quote_asset_amount, -20000);
        assert_eq!(market.amm.total_fee, 20000);
        assert_eq!(market.amm.total_fee_minus_distributions, 20000);
        assert_eq!(market.amm.net_revenue_since_last_funding, 20000);
    }

    #[test]
    fn taker_oracle_bid_after_auction_crosses_maker_ask() {
        let now = 11_i64;
        let slot = 11_u64;

        let mut maker = User {
            orders: get_orders(Order {
                market_index: 0,
                post_only: true,
                order_type: OrderType::Limit,
                direction: PositionDirection::Short,
                base_asset_amount: BASE_PRECISION_U64,
                slot: 0,
                price: 100 * PRICE_PRECISION_U64,
                ..Order::default()
            }),
            perp_positions: get_positions(PerpPosition {
                market_index: 0,
                open_orders: 1,
                open_asks: -BASE_PRECISION_I64,
                ..PerpPosition::default()
            }),
            ..User::default()
        };

        let mut taker = User {
            orders: get_orders(Order {
                market_index: 0,
                order_type: OrderType::Oracle,
                direction: PositionDirection::Long,
                base_asset_amount: BASE_PRECISION_U64,
                auction_start_price: 0,
                auction_end_price: 0,
                oracle_price_offset: (100 * PRICE_PRECISION_I64) as i32,
                auction_duration: 10,
                ..Order::default()
            }),
            perp_positions: get_positions(PerpPosition {
                market_index: 0,
                open_orders: 1,
                open_bids: BASE_PRECISION_I64,
                ..PerpPosition::default()
            }),
            ..User::default()
        };

        let mut oracle_price = get_pyth_price(99, 6);
        let oracle_price_key =
            Pubkey::from_str("J83w4HKfqxwcq3BEMMkPFSppX3gqekLyLJBexebFVkix").unwrap();
        let pyth_program = crate::ids::pyth_program::id();
        create_account_info!(
            oracle_price,
            &oracle_price_key,
            &pyth_program,
            oracle_account_info
        );
        let mut oracle_map = OracleMap::load_one(&oracle_account_info, slot, None).unwrap();

        let taker_price = taker.orders[0]
            .get_limit_price(
                Some(oracle_map.get_price_data(&oracle_price_key).unwrap().price),
                None,
                slot,
                1,
                false,
            )
            .unwrap();
        assert_eq!(taker_price, Some(199000000)); // $51

        let mut market = PerpMarket::default_test();
        market.amm.oracle = oracle_price_key;

        let fee_structure = get_fee_structure();
        let (maker_key, taker_key, filler_key) = get_user_keys();

        let mut taker_stats = UserStats::default();
        let mut maker_stats = UserStats::default();

        let oracle_price = 100 * PRICE_PRECISION_I64;

        fulfill_perp_order_with_match(
            &mut market,
            &mut taker,
            &mut taker_stats,
            0,
            &taker_key,
            &mut maker,
            &mut Some(&mut maker_stats),
            0,
            &maker_key,
            &mut None,
            &mut None,
            &filler_key,
            &mut None,
            &mut None,
            0,
            Some(oracle_price),
            taker_price,
            now,
            slot,
            &fee_structure,
            &mut oracle_map,
            false,
            None,
        )
        .unwrap();

        let maker_position = &maker.perp_positions[0];
        assert_eq!(maker_position.base_asset_amount, -BASE_PRECISION_I64);
        assert_eq!(maker_position.quote_asset_amount, 100030000);
        assert_eq!(maker_position.quote_entry_amount, 100 * QUOTE_PRECISION_I64);
        assert_eq!(maker_position.quote_break_even_amount, 100030000);
        assert_eq!(maker_position.open_orders, 0);
        assert_eq!(maker_position.open_asks, 0);
        assert_eq!(maker_stats.fees.total_fee_rebate, 30000);
        assert_eq!(maker_stats.maker_volume_30d, 100 * QUOTE_PRECISION_U64);
        assert_eq!(maker.orders[0], Order::default());

        let taker_position = &taker.perp_positions[0];
        assert_eq!(taker_position.base_asset_amount, BASE_PRECISION_I64);
        assert_eq!(taker_position.quote_asset_amount, -100050000);
        assert_eq!(
            taker_position.quote_entry_amount,
            -100 * QUOTE_PRECISION_I64
        );
        assert_eq!(taker_position.quote_break_even_amount, -100050000);
        assert_eq!(taker_position.open_bids, 0);
        assert_eq!(taker_position.open_orders, 0);
        assert_eq!(taker_stats.fees.total_fee_paid, 50000);
        assert_eq!(taker_stats.fees.total_referee_discount, 0);
        assert_eq!(taker_stats.fees.total_token_discount, 0);
        assert_eq!(taker_stats.taker_volume_30d, 100 * QUOTE_PRECISION_U64);
        assert_eq!(taker.orders[0], Order::default());

        assert_eq!(market.amm.base_asset_amount_with_amm, 0);
        assert_eq!(market.amm.base_asset_amount_long, BASE_PRECISION_I128);
        assert_eq!(market.amm.base_asset_amount_short, -BASE_PRECISION_I128);
        assert_eq!(market.amm.quote_asset_amount, -20000);
        assert_eq!(market.amm.total_fee, 20000);
        assert_eq!(market.amm.total_fee_minus_distributions, 20000);
        assert_eq!(market.amm.net_revenue_since_last_funding, 20000);
    }

    #[test]
    fn taker_oracle_ask_crosses_maker_bid() {
        let now = 5_i64;
        let slot = 5_u64;

        let mut maker = User {
            orders: get_orders(Order {
                market_index: 0,
                post_only: true,
                order_type: OrderType::Limit,
                direction: PositionDirection::Long,
                base_asset_amount: BASE_PRECISION_U64,
                slot: 0,
                price: 100 * PRICE_PRECISION_U64,
                ..Order::default()
            }),
            perp_positions: get_positions(PerpPosition {
                market_index: 0,
                open_orders: 1,
                open_bids: BASE_PRECISION_I64,
                ..PerpPosition::default()
            }),
            ..User::default()
        };

        let mut taker = User {
            orders: get_orders(Order {
                market_index: 0,
                order_type: OrderType::Oracle,
                direction: PositionDirection::Short,
                base_asset_amount: BASE_PRECISION_U64,
                auction_start_price: 0,
                auction_end_price: -100 * PRICE_PRECISION_I64,
                auction_duration: 10,
                ..Order::default()
            }),
            perp_positions: get_positions(PerpPosition {
                market_index: 0,
                open_orders: 1,
                open_asks: -BASE_PRECISION_I64,
                ..PerpPosition::default()
            }),
            ..User::default()
        };

        let mut oracle_price = get_pyth_price(100, 6);
        let oracle_price_key =
            Pubkey::from_str("J83w4HKfqxwcq3BEMMkPFSppX3gqekLyLJBexebFVkix").unwrap();
        let pyth_program = crate::ids::pyth_program::id();
        create_account_info!(
            oracle_price,
            &oracle_price_key,
            &pyth_program,
            oracle_account_info
        );
        let mut oracle_map = OracleMap::load_one(&oracle_account_info, slot, None).unwrap();

        let mut market = PerpMarket::default_test();
        market.amm.oracle = oracle_price_key;

        let fee_structure = get_fee_structure();

        let (maker_key, taker_key, filler_key) = get_user_keys();

        let mut taker_stats = UserStats::default();
        let mut maker_stats = UserStats::default();

        let valid_oracle_price = Some(oracle_map.get_price_data(&oracle_price_key).unwrap().price);
        let taker_limit_price = taker.orders[0]
            .get_limit_price(
                valid_oracle_price,
                None,
                slot,
                market.amm.order_tick_size,
                false,
            )
            .unwrap();

        fulfill_perp_order_with_match(
            &mut market,
            &mut taker,
            &mut taker_stats,
            0,
            &taker_key,
            &mut maker,
            &mut Some(&mut maker_stats),
            0,
            &maker_key,
            &mut None,
            &mut None,
            &filler_key,
            &mut None,
            &mut None,
            0,
            None,
            taker_limit_price,
            now,
            slot,
            &fee_structure,
            &mut oracle_map,
            false,
            None,
        )
        .unwrap();

        let maker_position = &maker.perp_positions[0];
        assert_eq!(maker_position.base_asset_amount, BASE_PRECISION_I64);
        assert_eq!(maker_position.quote_asset_amount, -99970000);
        assert_eq!(
            maker_position.quote_entry_amount,
            -100 * QUOTE_PRECISION_I64
        );
        assert_eq!(maker_position.quote_break_even_amount, -99970000);
        assert_eq!(maker_position.open_orders, 0);
        assert_eq!(maker_position.open_bids, 0);
        assert_eq!(maker_stats.fees.total_fee_rebate, 30000);
        assert_eq!(maker.orders[0], Order::default());
        assert_eq!(maker_stats.maker_volume_30d, 100 * QUOTE_PRECISION_U64);

        let taker_position = &taker.perp_positions[0];
        assert_eq!(taker_position.base_asset_amount, -BASE_PRECISION_I64);
        assert_eq!(taker_position.quote_asset_amount, 99950000);
        assert_eq!(taker_position.quote_entry_amount, 100 * QUOTE_PRECISION_I64);
        assert_eq!(taker_position.quote_break_even_amount, 99950000);
        assert_eq!(taker_position.open_asks, 0);
        assert_eq!(taker_position.open_orders, 0);
        assert_eq!(taker_stats.fees.total_fee_paid, 50000);
        assert_eq!(taker_stats.fees.total_referee_discount, 0);
        assert_eq!(taker_stats.fees.total_token_discount, 0);
        assert_eq!(taker_stats.taker_volume_30d, 100 * QUOTE_PRECISION_U64);
        assert_eq!(taker.orders[0], Order::default());

        assert_eq!(market.amm.base_asset_amount_with_amm, 0);
        assert_eq!(market.amm.base_asset_amount_long, BASE_PRECISION_I128);
        assert_eq!(market.amm.base_asset_amount_short, -BASE_PRECISION_I128);
        assert_eq!(market.amm.quote_asset_amount, -20000);
        assert_eq!(market.amm.total_fee, 20000);
        assert_eq!(market.amm.total_fee_minus_distributions, 20000);
        assert_eq!(market.amm.net_revenue_since_last_funding, 20000);
    }

    #[test]
    fn taker_oracle_ask_after_action_crosses_maker_bid() {
        let now = 11_i64;
        let slot = 11_u64;

        let mut maker = User {
            orders: get_orders(Order {
                market_index: 0,
                post_only: true,
                order_type: OrderType::Limit,
                direction: PositionDirection::Long,
                base_asset_amount: BASE_PRECISION_U64,
                slot: 0,
                price: 100 * PRICE_PRECISION_U64,
                ..Order::default()
            }),
            perp_positions: get_positions(PerpPosition {
                market_index: 0,
                open_orders: 1,
                open_bids: BASE_PRECISION_I64,
                ..PerpPosition::default()
            }),
            ..User::default()
        };

        let mut taker = User {
            orders: get_orders(Order {
                market_index: 0,
                order_type: OrderType::Oracle,
                direction: PositionDirection::Short,
                base_asset_amount: BASE_PRECISION_U64,
                auction_start_price: 0,
                auction_end_price: 0,
                oracle_price_offset: (-50 * PRICE_PRECISION_I64) as i32,
                auction_duration: 10,
                ..Order::default()
            }),
            perp_positions: get_positions(PerpPosition {
                market_index: 0,
                open_orders: 1,
                open_asks: -BASE_PRECISION_I64,
                ..PerpPosition::default()
            }),
            ..User::default()
        };

        let mut oracle_price = get_pyth_price(101, 6);
        let oracle_price_key =
            Pubkey::from_str("J83w4HKfqxwcq3BEMMkPFSppX3gqekLyLJBexebFVkix").unwrap();
        let pyth_program = crate::ids::pyth_program::id();
        create_account_info!(
            oracle_price,
            &oracle_price_key,
            &pyth_program,
            oracle_account_info
        );
        let mut oracle_map = OracleMap::load_one(&oracle_account_info, slot, None).unwrap();

        let mut market = PerpMarket::default_test();
        market.amm.oracle = oracle_price_key;

        let taker_price = taker.orders[0]
            .get_limit_price(
                Some(oracle_map.get_price_data(&oracle_price_key).unwrap().price),
                None,
                slot,
                1,
                false,
            )
            .unwrap();
        assert_eq!(taker_price, Some(51000000)); // $51

        let fee_structure = get_fee_structure();

        let (maker_key, taker_key, filler_key) = get_user_keys();

        let mut taker_stats = UserStats::default();
        let mut maker_stats = UserStats::default();

        fulfill_perp_order_with_match(
            &mut market,
            &mut taker,
            &mut taker_stats,
            0,
            &taker_key,
            &mut maker,
            &mut Some(&mut maker_stats),
            0,
            &maker_key,
            &mut None,
            &mut None,
            &filler_key,
            &mut None,
            &mut None,
            0,
            None,
            taker_price,
            now,
            slot,
            &fee_structure,
            &mut oracle_map,
            false,
            None,
        )
        .unwrap();

        let maker_position = &maker.perp_positions[0];
        assert_eq!(maker_position.base_asset_amount, BASE_PRECISION_I64);
        assert_eq!(maker_position.quote_asset_amount, -99970000);
        assert_eq!(
            maker_position.quote_entry_amount,
            -100 * QUOTE_PRECISION_I64
        );
        assert_eq!(maker_position.quote_break_even_amount, -99970000);
        assert_eq!(maker_position.open_orders, 0);
        assert_eq!(maker_position.open_bids, 0);
        assert_eq!(maker_stats.fees.total_fee_rebate, 30000);
        assert_eq!(maker.orders[0], Order::default());
        assert_eq!(maker_stats.maker_volume_30d, 100 * QUOTE_PRECISION_U64);

        let taker_position = &taker.perp_positions[0];
        assert_eq!(taker_position.base_asset_amount, -BASE_PRECISION_I64);
        assert_eq!(taker_position.quote_asset_amount, 99950000);
        assert_eq!(taker_position.quote_entry_amount, 100 * QUOTE_PRECISION_I64);
        assert_eq!(taker_position.quote_break_even_amount, 99950000);
        assert_eq!(taker_position.open_asks, 0);
        assert_eq!(taker_position.open_orders, 0);
        assert_eq!(taker_stats.fees.total_fee_paid, 50000);
        assert_eq!(taker_stats.fees.total_referee_discount, 0);
        assert_eq!(taker_stats.fees.total_token_discount, 0);
        assert_eq!(taker_stats.taker_volume_30d, 100 * QUOTE_PRECISION_U64);
        assert_eq!(taker.orders[0], Order::default());

        assert_eq!(market.amm.base_asset_amount_with_amm, 0);
        assert_eq!(market.amm.base_asset_amount_long, BASE_PRECISION_I128);
        assert_eq!(market.amm.base_asset_amount_short, -BASE_PRECISION_I128);
        assert_eq!(market.amm.quote_asset_amount, -20000);
        assert_eq!(market.amm.total_fee, 20000);
        assert_eq!(market.amm.total_fee_minus_distributions, 20000);
        assert_eq!(market.amm.net_revenue_since_last_funding, 20000);
    }

    #[test]
    fn limit_auction_crosses_maker_bid() {
        let mut maker = User {
            orders: get_orders(Order {
                market_index: 0,
                post_only: true,
                order_type: OrderType::Limit,
                direction: PositionDirection::Long,
                base_asset_amount: BASE_PRECISION_U64,
                slot: 0,
                price: 100 * PRICE_PRECISION_U64,
                ..Order::default()
            }),
            perp_positions: get_positions(PerpPosition {
                market_index: 0,
                open_orders: 1,
                open_bids: BASE_PRECISION_I64,
                ..PerpPosition::default()
            }),
            ..User::default()
        };

        let mut taker = User {
            orders: get_orders(Order {
                market_index: 0,
                order_type: OrderType::Limit,
                direction: PositionDirection::Short,
                base_asset_amount: BASE_PRECISION_U64,
                price: 10 * PRICE_PRECISION_U64,
                auction_end_price: 10 * PRICE_PRECISION_I64,
                auction_start_price: 100 * PRICE_PRECISION_I64,
                auction_duration: 10,
                ..Order::default()
            }),
            perp_positions: get_positions(PerpPosition {
                market_index: 0,
                open_orders: 1,
                open_asks: -BASE_PRECISION_I64,
                ..PerpPosition::default()
            }),
            ..User::default()
        };

        let mut market = PerpMarket::default_test();

        let now = 5_i64;
        let slot = 5_u64;

        assert_eq!(
            taker.orders[0]
                .get_limit_price(None, None, slot, market.amm.order_tick_size, false)
                .unwrap(),
            Some(55000000)
        );

        let fee_structure = get_fee_structure();

        let (maker_key, taker_key, filler_key) = get_user_keys();

        let mut taker_stats = UserStats::default();
        let mut maker_stats = UserStats::default();

        let taker_limit_price = taker.orders[0]
            .get_limit_price(None, None, slot, market.amm.order_tick_size, false)
            .unwrap();

        fulfill_perp_order_with_match(
            &mut market,
            &mut taker,
            &mut taker_stats,
            0,
            &taker_key,
            &mut maker,
            &mut Some(&mut maker_stats),
            0,
            &maker_key,
            &mut None,
            &mut None,
            &filler_key,
            &mut None,
            &mut None,
            0,
            None,
            taker_limit_price,
            now,
            slot,
            &fee_structure,
            &mut get_oracle_map(),
            false,
            None,
        )
        .unwrap();

        let maker_position = &maker.perp_positions[0];
        assert_eq!(maker_position.base_asset_amount, BASE_PRECISION_I64);
        assert_eq!(maker_position.quote_asset_amount, -99970000);
        assert_eq!(
            maker_position.quote_entry_amount,
            -100 * QUOTE_PRECISION_I64
        );
        assert_eq!(maker_position.quote_break_even_amount, -99970000);
        assert_eq!(maker_position.open_orders, 0);
        assert_eq!(maker_position.open_bids, 0);
        assert_eq!(maker_stats.fees.total_fee_rebate, 30000);
        assert_eq!(maker.orders[0], Order::default());
        assert_eq!(maker_stats.maker_volume_30d, 100 * QUOTE_PRECISION_U64);

        let taker_position = &taker.perp_positions[0];
        assert_eq!(taker_position.base_asset_amount, -BASE_PRECISION_I64);
        assert_eq!(taker_position.quote_asset_amount, 99950000);
        assert_eq!(taker_position.quote_entry_amount, 100 * QUOTE_PRECISION_I64);
        assert_eq!(taker_position.quote_break_even_amount, 99950000);
        assert_eq!(taker_position.open_asks, 0);
        assert_eq!(taker_position.open_orders, 0);
        assert_eq!(taker_stats.fees.total_fee_paid, 50000);
        assert_eq!(taker_stats.fees.total_referee_discount, 0);
        assert_eq!(taker_stats.fees.total_token_discount, 0);
        assert_eq!(taker_stats.taker_volume_30d, 100 * QUOTE_PRECISION_U64);
        assert_eq!(taker.orders[0], Order::default());

        assert_eq!(market.amm.base_asset_amount_with_amm, 0);
        assert_eq!(market.amm.base_asset_amount_long, BASE_PRECISION_I128);
        assert_eq!(market.amm.base_asset_amount_short, -BASE_PRECISION_I128);
        assert_eq!(market.amm.quote_asset_amount, -20000);
        assert_eq!(market.amm.total_fee, 20000);
        assert_eq!(market.amm.total_fee_minus_distributions, 20000);
        assert_eq!(market.amm.net_revenue_since_last_funding, 20000);
    }

    #[test]
    fn limit_auction_crosses_maker_ask() {
        let mut maker = User {
            orders: get_orders(Order {
                market_index: 0,
                post_only: true,
                order_type: OrderType::Limit,
                direction: PositionDirection::Short,
                base_asset_amount: BASE_PRECISION_U64,
                slot: 0,
                price: 100 * PRICE_PRECISION_U64,
                ..Order::default()
            }),
            perp_positions: get_positions(PerpPosition {
                market_index: 0,
                open_orders: 1,
                open_asks: -BASE_PRECISION_I64,
                ..PerpPosition::default()
            }),
            ..User::default()
        };

        let mut taker = User {
            orders: get_orders(Order {
                market_index: 0,
                order_type: OrderType::Limit,
                direction: PositionDirection::Long,
                base_asset_amount: BASE_PRECISION_U64,
                price: 150 * PRICE_PRECISION_U64,
                auction_start_price: 50 * PRICE_PRECISION_I64,
                auction_end_price: 150 * PRICE_PRECISION_I64,
                auction_duration: 10,
                ..Order::default()
            }),
            perp_positions: get_positions(PerpPosition {
                market_index: 0,
                open_orders: 1,
                open_bids: BASE_PRECISION_I64,
                ..PerpPosition::default()
            }),
            ..User::default()
        };

        let mut market = PerpMarket::default_test();

        let now = 5_i64;
        let slot = 5_u64;

        assert_eq!(
            taker.orders[0]
                .get_limit_price(None, None, slot, market.amm.order_tick_size, false)
                .unwrap(),
            Some(100000000)
        );

        let fee_structure = get_fee_structure();
        let (maker_key, taker_key, filler_key) = get_user_keys();

        let mut taker_stats = UserStats::default();
        let mut maker_stats = UserStats::default();

        let taker_limit_price = taker.orders[0]
            .get_limit_price(None, None, slot, market.amm.order_tick_size, false)
            .unwrap();

        fulfill_perp_order_with_match(
            &mut market,
            &mut taker,
            &mut taker_stats,
            0,
            &taker_key,
            &mut maker,
            &mut Some(&mut maker_stats),
            0,
            &maker_key,
            &mut None,
            &mut None,
            &filler_key,
            &mut None,
            &mut None,
            0,
            None,
            taker_limit_price,
            now,
            slot,
            &fee_structure,
            &mut get_oracle_map(),
            false,
            None,
        )
        .unwrap();

        let maker_position = &maker.perp_positions[0];
        assert_eq!(maker_position.base_asset_amount, -BASE_PRECISION_I64);
        assert_eq!(maker_position.quote_asset_amount, 100030000);
        assert_eq!(maker_position.quote_entry_amount, 100 * QUOTE_PRECISION_I64);
        assert_eq!(maker_position.quote_break_even_amount, 100030000);
        assert_eq!(maker_position.open_orders, 0);
        assert_eq!(maker_position.open_asks, 0);
        assert_eq!(maker_stats.fees.total_fee_rebate, 30000);
        assert_eq!(maker_stats.maker_volume_30d, 100 * QUOTE_PRECISION_U64);
        assert_eq!(maker.orders[0], Order::default());

        let taker_position = &taker.perp_positions[0];
        assert_eq!(taker_position.base_asset_amount, BASE_PRECISION_I64);
        assert_eq!(taker_position.quote_asset_amount, -100050000);
        assert_eq!(
            taker_position.quote_entry_amount,
            -100 * QUOTE_PRECISION_I64
        );
        assert_eq!(taker_position.quote_break_even_amount, -100050000);
        assert_eq!(taker_position.open_bids, 0);
        assert_eq!(taker_position.open_orders, 0);
        assert_eq!(taker_stats.fees.total_fee_paid, 50000);
        assert_eq!(taker_stats.fees.total_referee_discount, 0);
        assert_eq!(taker_stats.fees.total_token_discount, 0);
        assert_eq!(taker_stats.taker_volume_30d, 100 * QUOTE_PRECISION_U64);
        assert_eq!(taker.orders[0], Order::default());

        assert_eq!(market.amm.base_asset_amount_with_amm, 0);
        assert_eq!(market.amm.base_asset_amount_long, BASE_PRECISION_I128);
        assert_eq!(market.amm.base_asset_amount_short, -BASE_PRECISION_I128);
        assert_eq!(market.amm.quote_asset_amount, -20000);
        assert_eq!(market.amm.total_fee, 20000);
        assert_eq!(market.amm.total_fee_minus_distributions, 20000);
        assert_eq!(market.amm.net_revenue_since_last_funding, 20000);
    }
}

pub mod fulfill_order {
    use std::str::FromStr;
    use std::u64;

    use crate::controller::orders::{fulfill_perp_order, validate_market_within_price_band};
    use crate::controller::position::PositionDirection;
    use crate::create_anchor_account_info;
    use crate::error::ErrorCode;
    use crate::get_orders;
    use crate::math::constants::{
        AMM_RESERVE_PRECISION, BASE_PRECISION_I64, BASE_PRECISION_U64, PEG_PRECISION,
        PRICE_PRECISION, PRICE_PRECISION_I64, PRICE_PRECISION_U64, QUOTE_PRECISION_I64,
        QUOTE_PRECISION_U64, SPOT_BALANCE_PRECISION_U64, SPOT_CUMULATIVE_INTEREST_PRECISION,
        SPOT_WEIGHT_PRECISION,
    };
    use crate::math::margin::calculate_margin_requirement_and_total_collateral_and_liability_info;
    use crate::state::fill_mode::FillMode;
    use crate::state::margin_calculation::MarginContext;
    use crate::state::oracle::{HistoricalOracleData, OracleSource};
    use crate::state::perp_market::{PerpMarket, AMM};
    use crate::state::perp_market_map::PerpMarketMap;
    use crate::state::spot_market::{SpotBalanceType, SpotMarket};
    use crate::state::spot_market_map::SpotMarketMap;
    use crate::state::state::{OracleGuardRails, State, ValidityGuardRails};
    use crate::state::user::{OrderStatus, OrderType, SpotPosition, User, UserStats};
    use crate::state::user_map::{UserMap, UserStatsMap};
    use crate::test_utils::*;
    use crate::test_utils::{get_orders, get_positions, get_pyth_price, get_spot_positions};
    use crate::{create_account_info, PERCENTAGE_PRECISION_U64};

    use super::*;

    #[test]
    fn validate_market_within_price_band_tests() {
        let oracle_price_key =
            Pubkey::from_str("J83w4HKfqxwcq3BEMMkPFSppX3gqekLyLJBexebFVkix").unwrap();

        let mut market = PerpMarket {
            amm: AMM {
                base_asset_reserve: 100 * AMM_RESERVE_PRECISION,
                quote_asset_reserve: 100 * AMM_RESERVE_PRECISION,
                bid_base_asset_reserve: 100 * AMM_RESERVE_PRECISION,
                bid_quote_asset_reserve: 100 * AMM_RESERVE_PRECISION,
                ask_base_asset_reserve: 100 * AMM_RESERVE_PRECISION,
                ask_quote_asset_reserve: 100 * AMM_RESERVE_PRECISION,
                sqrt_k: 100 * AMM_RESERVE_PRECISION,
                peg_multiplier: 100 * PEG_PRECISION,
                max_slippage_ratio: 50,
                max_fill_reserve_fraction: 100,
                order_step_size: 10000000,
                order_tick_size: 1,
                oracle: oracle_price_key,
                base_spread: 100,
                max_spread: 1000,
                historical_oracle_data: HistoricalOracleData {
                    last_oracle_price: (100 * PRICE_PRECISION) as i64,
                    last_oracle_price_twap: (100 * PRICE_PRECISION) as i64,
                    last_oracle_price_twap_5min: (100 * PRICE_PRECISION) as i64,

                    ..HistoricalOracleData::default()
                },
                ..AMM::default()
            },
            margin_ratio_initial: 1000,
            margin_ratio_maintenance: 500,
            status: MarketStatus::Initialized,
            ..PerpMarket::default_test()
        };
        market.amm.max_base_asset_reserve = u128::MAX;
        market.amm.min_base_asset_reserve = 0;

        let mut state = State {
            oracle_guard_rails: OracleGuardRails {
                validity: ValidityGuardRails {
                    slots_before_stale_for_amm: 10,     // 5s
                    slots_before_stale_for_margin: 120, // 60s
                    confidence_interval_max_size: 1000,
                    too_volatile_ratio: 5,
                },
                ..OracleGuardRails::default()
            },
            ..State::default()
        };

        let oracle_price = market.amm.historical_oracle_data.last_oracle_price;

        // valid initial state
        assert!(validate_market_within_price_band(&market, &state, oracle_price).unwrap());

        // twap_5min $50 and mark $100 breaches 10% divergence -> failure
        market
            .amm
            .historical_oracle_data
            .last_oracle_price_twap_5min = 50 * PRICE_PRECISION as i64;
        assert!(validate_market_within_price_band(&market, &state, oracle_price).is_err());

        // within 60% ok -> success
        state
            .oracle_guard_rails
            .price_divergence
            .mark_oracle_percent_divergence = 6 * PERCENTAGE_PRECISION_U64 / 10;
        assert!(validate_market_within_price_band(&market, &state, oracle_price).unwrap());

        // twap_5min $20 and mark $100 breaches 60% divergence -> failure
        market
            .amm
            .historical_oracle_data
            .last_oracle_price_twap_5min = 20 * PRICE_PRECISION as i64;
        assert!(validate_market_within_price_band(&market, &state, oracle_price).is_err());
    }

    #[test]
    fn fulfill_with_amm_skip_auction_duration() {
        let now = 0_i64;
        let slot = 0_u64;

        let mut oracle_price = get_pyth_price(100, 6);
        let oracle_price_key =
            Pubkey::from_str("J83w4HKfqxwcq3BEMMkPFSppX3gqekLyLJBexebFVkix").unwrap();
        let pyth_program = crate::ids::pyth_program::id();
        create_account_info!(
            oracle_price,
            &oracle_price_key,
            &pyth_program,
            oracle_account_info
        );
        let oracle_map = OracleMap::load_one(&oracle_account_info, slot, None).unwrap();

        let mut market = PerpMarket {
            amm: AMM {
                base_asset_reserve: 100 * AMM_RESERVE_PRECISION,
                quote_asset_reserve: 100 * AMM_RESERVE_PRECISION,
                bid_base_asset_reserve: 100 * AMM_RESERVE_PRECISION,
                bid_quote_asset_reserve: 100 * AMM_RESERVE_PRECISION,
                ask_base_asset_reserve: 100 * AMM_RESERVE_PRECISION,
                ask_quote_asset_reserve: 100 * AMM_RESERVE_PRECISION,
                sqrt_k: 100 * AMM_RESERVE_PRECISION,
                peg_multiplier: 100 * PEG_PRECISION,
                max_slippage_ratio: 50,
                max_fill_reserve_fraction: 100,
                order_step_size: 1000,
                order_tick_size: 1,
                oracle: oracle_price_key,
                base_spread: 0, // 1 basis point
                historical_oracle_data: HistoricalOracleData {
                    last_oracle_price: (100 * PRICE_PRECISION) as i64,
                    last_oracle_price_twap: (100 * PRICE_PRECISION) as i64,
                    last_oracle_price_twap_5min: (100 * PRICE_PRECISION) as i64,

                    ..HistoricalOracleData::default()
                },
                ..AMM::default()
            },
            margin_ratio_initial: 1000,
            margin_ratio_maintenance: 500,
            status: MarketStatus::Initialized,
            ..PerpMarket::default_test()
        };
        market.amm.max_base_asset_reserve = i128::MAX as u128;
        market.amm.min_base_asset_reserve = 0;

        let mut state = State {
            min_perp_auction_duration: 1,
            default_market_order_time_in_force: 10,
            ..State::default()
        };

        assert!(!market.can_skip_auction_duration(&state, false).unwrap());

        market.amm.net_revenue_since_last_funding = 1;
        assert!(!market.can_skip_auction_duration(&state, false).unwrap());
        assert!(market.can_skip_auction_duration(&state, true).unwrap());

        assert!(!state.amm_immediate_fill_paused().unwrap());
        state.exchange_status = 0b10000000;
        assert!(state.amm_immediate_fill_paused().unwrap());

        assert!(!market.can_skip_auction_duration(&state, true).unwrap());
    }

    #[test]
    fn fulfill_with_amm_and_maker() {
        let now = 0_i64;
        let slot = 0_u64;

        let mut oracle_price = get_pyth_price(100, 6);
        let oracle_price_key =
            Pubkey::from_str("J83w4HKfqxwcq3BEMMkPFSppX3gqekLyLJBexebFVkix").unwrap();
        let pyth_program = crate::ids::pyth_program::id();
        create_account_info!(
            oracle_price,
            &oracle_price_key,
            &pyth_program,
            oracle_account_info
        );
        let mut oracle_map = OracleMap::load_one(&oracle_account_info, slot, None).unwrap();

        let mut market = PerpMarket {
            amm: AMM {
                base_asset_reserve: 100 * AMM_RESERVE_PRECISION,
                quote_asset_reserve: 100 * AMM_RESERVE_PRECISION,
                bid_base_asset_reserve: 100 * AMM_RESERVE_PRECISION,
                bid_quote_asset_reserve: 100 * AMM_RESERVE_PRECISION,
                ask_base_asset_reserve: 100 * AMM_RESERVE_PRECISION,
                ask_quote_asset_reserve: 100 * AMM_RESERVE_PRECISION,
                sqrt_k: 100 * AMM_RESERVE_PRECISION,
                peg_multiplier: 100 * PEG_PRECISION,
                max_slippage_ratio: 50,
                max_fill_reserve_fraction: 100,
                order_step_size: 1000,
                order_tick_size: 1,
                oracle: oracle_price_key,
                base_spread: 0, // 1 basis point
                historical_oracle_data: HistoricalOracleData {
                    last_oracle_price: (100 * PRICE_PRECISION) as i64,
                    last_oracle_price_twap: (100 * PRICE_PRECISION) as i64,
                    last_oracle_price_twap_5min: (100 * PRICE_PRECISION) as i64,

                    ..HistoricalOracleData::default()
                },
                ..AMM::default()
            },
            margin_ratio_initial: 1000,
            margin_ratio_maintenance: 500,
            status: MarketStatus::Initialized,
            ..PerpMarket::default_test()
        };
        market.amm.max_base_asset_reserve = u128::MAX;
        market.amm.min_base_asset_reserve = 0;

        create_anchor_account_info!(market, PerpMarket, market_account_info);
        let market_map = PerpMarketMap::load_one(&market_account_info, true).unwrap();

        let mut spot_market = SpotMarket {
            market_index: 0,
            oracle_source: OracleSource::QuoteAsset,
            cumulative_deposit_interest: SPOT_CUMULATIVE_INTEREST_PRECISION,
            decimals: 6,
            initial_asset_weight: SPOT_WEIGHT_PRECISION,
            maintenance_asset_weight: SPOT_WEIGHT_PRECISION,
            historical_oracle_data: HistoricalOracleData::default_price(QUOTE_PRECISION_I64),
            ..SpotMarket::default()
        };
        create_anchor_account_info!(spot_market, SpotMarket, spot_market_account_info);
        let spot_market_map = SpotMarketMap::load_one(&spot_market_account_info, true).unwrap();

        let mut taker = User {
            orders: get_orders(Order {
                market_index: 0,
                status: OrderStatus::Open,
                order_type: OrderType::Market,
                direction: PositionDirection::Long,
                base_asset_amount: BASE_PRECISION_U64,
                slot: 0,
                auction_start_price: 0,
                auction_end_price: 100 * PRICE_PRECISION_I64,
                auction_duration: 0,
                price: 150 * PRICE_PRECISION_U64,
                ..Order::default()
            }),
            perp_positions: get_positions(PerpPosition {
                market_index: 0,
                open_orders: 1,
                open_bids: BASE_PRECISION_I64,
                ..PerpPosition::default()
            }),
            spot_positions: get_spot_positions(SpotPosition {
                market_index: 0,
                balance_type: SpotBalanceType::Deposit,
                scaled_balance: 100 * SPOT_BALANCE_PRECISION_U64,
                ..SpotPosition::default()
            }),
            ..User::default()
        };

        let maker_key = Pubkey::default();
        let maker_authority =
            Pubkey::from_str("J83w4HKfqxwcq3BEMMkPFSppX3gqekLyLJBexebFVkix").unwrap();
        let mut maker = User {
            authority: maker_authority,
            orders: get_orders(Order {
                market_index: 0,
                post_only: true,
                order_type: OrderType::Limit,
                direction: PositionDirection::Short,
                base_asset_amount: BASE_PRECISION_U64 / 2,
                price: 100_010_000 * PRICE_PRECISION_U64 / 1_000_000, // .01 worse than amm
                ..Order::default()
            }),
            perp_positions: get_positions(PerpPosition {
                market_index: 0,
                open_orders: 1,
                open_asks: -BASE_PRECISION_I64 / 2,
                ..PerpPosition::default()
            }),
            spot_positions: get_spot_positions(SpotPosition {
                market_index: 0,
                balance_type: SpotBalanceType::Deposit,
                scaled_balance: 100 * SPOT_BALANCE_PRECISION_U64,
                ..SpotPosition::default()
            }),
            ..User::default()
        };
        create_anchor_account_info!(maker, User, maker_account_info);
        let makers_and_referrers = UserMap::load_one(&maker_account_info).unwrap();

        let mut filler = User::default();

        let fee_structure = get_fee_structure();

        let (taker_key, _, filler_key) = get_user_keys();

        let mut taker_stats = UserStats::default();
        let mut maker_stats = UserStats {
            authority: maker_authority,
            ..UserStats::default()
        };
        create_anchor_account_info!(maker_stats, UserStats, maker_stats_account_info);
        let maker_and_referrer_stats = UserStatsMap::load_one(&maker_stats_account_info).unwrap();

        let mut filler_stats = UserStats::default();

        let (base_asset_amount, _) = fulfill_perp_order(
            &mut taker,
            0,
            &taker_key,
            &mut taker_stats,
            &makers_and_referrers,
            &maker_and_referrer_stats,
            &[(
                Pubkey::default(),
                0,
                100_010_000 * PRICE_PRECISION_U64 / 1_000_000,
            )],
            &mut Some(&mut filler),
            &filler_key,
            &mut Some(&mut filler_stats),
            None,
            &spot_market_map,
            &market_map,
            &mut oracle_map,
            &fee_structure,
            0,
            Some(market.amm.historical_oracle_data.last_oracle_price),
            now,
            slot,
            0,
            crate::state::perp_market::AMMAvailability::AfterMinDuration,
            FillMode::Fill,
            None,
        )
        .unwrap();

        assert_eq!(base_asset_amount, BASE_PRECISION_U64);

        let taker_position = &taker.perp_positions[0];
        assert_eq!(taker_position.base_asset_amount, BASE_PRECISION_I64);
        assert_eq!(taker_position.quote_asset_amount, -100306387);
        assert_eq!(taker_position.quote_entry_amount, -100256258);
        assert_eq!(taker_position.quote_break_even_amount, -100306387);
        assert_eq!(taker_position.open_bids, 0);
        assert_eq!(taker_position.open_orders, 0);
        assert_eq!(taker_stats.fees.total_fee_paid, 50129);
        assert_eq!(taker_stats.fees.total_referee_discount, 0);
        assert_eq!(taker_stats.fees.total_token_discount, 0);
        assert_eq!(taker_stats.taker_volume_30d, 100256237);
        assert_eq!(taker.orders[0], Order::default());

        let maker = makers_and_referrers.get_ref_mut(&maker_key).unwrap();
        let maker_stats = maker_and_referrer_stats
            .get_ref_mut(&maker_authority)
            .unwrap();
        let maker_position = &maker.perp_positions[0];
        assert_eq!(maker_position.base_asset_amount, -BASE_PRECISION_I64 / 2);
        assert_eq!(maker_position.quote_break_even_amount, 50_020_001);
        assert_eq!(maker_position.quote_entry_amount, 50_005_000);
        assert_eq!(maker_position.quote_asset_amount, 50_020_001); // 50_005_000 + 50_005_000 * .0003
        assert_eq!(maker_position.open_orders, 0);
        assert_eq!(maker_position.open_asks, 0);
        assert_eq!(maker_stats.fees.total_fee_rebate, 15001);
        assert_eq!(maker_stats.maker_volume_30d, 50_005_000);
        assert_eq!(maker.orders[0], Order::default());

        assert_eq!(filler_stats.filler_volume_30d, 100_256_237);
        assert_eq!(filler.perp_positions[0].quote_asset_amount, 5012);

        let market_after = market_map.get_ref(&0).unwrap();
        assert_eq!(market_after.amm.base_asset_amount_with_amm, 500000000);
        assert_eq!(market_after.amm.base_asset_amount_long, 1000000000);
        assert_eq!(market_after.amm.base_asset_amount_short, -500000000);
        assert_eq!(market_after.amm.quote_asset_amount, -50281374);

        let expected_market_fee = ((taker_stats.fees.total_fee_paid
            - (maker_stats.fees.total_fee_rebate
                + filler.perp_positions[0].quote_asset_amount as u64))
            as i128)
            + 1; //todo

        // assert_eq!(expected_market_fee, 35100);
        assert_eq!(market_after.amm.total_fee, expected_market_fee);
        assert_eq!(
            market_after.amm.total_fee_minus_distributions,
            expected_market_fee
        );
        assert_eq!(
            market_after.amm.net_revenue_since_last_funding,
            expected_market_fee as i64
        );

        let reserve_price = market_after.amm.reserve_price().unwrap();
        assert_eq!(reserve_price, 101_007_550);
    }

    #[test]
    fn fulfill_with_multiple_maker_orders() {
        let now = 0_i64;
        let slot = 0_u64;

        let mut oracle_price = get_pyth_price(100, 6);
        let oracle_price_key =
            Pubkey::from_str("J83w4HKfqxwcq3BEMMkPFSppX3gqekLyLJBexebFVkix").unwrap();
        let pyth_program = crate::ids::pyth_program::id();
        create_account_info!(
            oracle_price,
            &oracle_price_key,
            &pyth_program,
            oracle_account_info
        );
        let mut oracle_map = OracleMap::load_one(&oracle_account_info, slot, None).unwrap();

        let mut market = PerpMarket {
            amm: AMM {
                base_asset_reserve: 100 * AMM_RESERVE_PRECISION,
                quote_asset_reserve: 100 * AMM_RESERVE_PRECISION,
                bid_base_asset_reserve: 100 * AMM_RESERVE_PRECISION,
                bid_quote_asset_reserve: 100 * AMM_RESERVE_PRECISION,
                ask_base_asset_reserve: 100 * AMM_RESERVE_PRECISION,
                ask_quote_asset_reserve: 100 * AMM_RESERVE_PRECISION,
                sqrt_k: 100 * AMM_RESERVE_PRECISION,
                peg_multiplier: 100 * PEG_PRECISION,
                max_slippage_ratio: 50,
                max_fill_reserve_fraction: 100,
                order_step_size: 1000,
                order_tick_size: 1,
                oracle: oracle_price_key,
                base_spread: 0, // 1 basis point
                historical_oracle_data: HistoricalOracleData {
                    last_oracle_price: (100 * PRICE_PRECISION) as i64,
                    last_oracle_price_twap: (100 * PRICE_PRECISION) as i64,
                    last_oracle_price_twap_5min: (100 * PRICE_PRECISION) as i64,

                    ..HistoricalOracleData::default()
                },
                ..AMM::default()
            },
            margin_ratio_initial: 1000,
            margin_ratio_maintenance: 500,
            status: MarketStatus::Initialized,
            ..PerpMarket::default_test()
        };
        market.amm.max_base_asset_reserve = u128::MAX;
        market.amm.min_base_asset_reserve = 0;

        create_anchor_account_info!(market, PerpMarket, market_account_info);
        let market_map = PerpMarketMap::load_one(&market_account_info, true).unwrap();

        let mut spot_market = SpotMarket {
            market_index: 0,
            oracle_source: OracleSource::QuoteAsset,
            cumulative_deposit_interest: SPOT_CUMULATIVE_INTEREST_PRECISION,
            decimals: 6,
            initial_asset_weight: SPOT_WEIGHT_PRECISION,
            maintenance_asset_weight: SPOT_WEIGHT_PRECISION,
            historical_oracle_data: HistoricalOracleData::default_price(QUOTE_PRECISION_I64),
            ..SpotMarket::default()
        };
        create_anchor_account_info!(spot_market, SpotMarket, spot_market_account_info);
        let spot_market_map = SpotMarketMap::load_one(&spot_market_account_info, true).unwrap();

        let mut taker = User {
            orders: get_orders(Order {
                market_index: 0,
                status: OrderStatus::Open,
                order_type: OrderType::Market,
                direction: PositionDirection::Long,
                base_asset_amount: BASE_PRECISION_U64,
                slot: 0,
                auction_start_price: 0,
                auction_end_price: 100 * PRICE_PRECISION_I64,
                auction_duration: 0,
                price: 150 * PRICE_PRECISION_U64,
                ..Order::default()
            }),
            perp_positions: get_positions(PerpPosition {
                market_index: 0,
                open_orders: 1,
                open_bids: BASE_PRECISION_I64,
                ..PerpPosition::default()
            }),
            spot_positions: get_spot_positions(SpotPosition {
                market_index: 0,
                balance_type: SpotBalanceType::Deposit,
                scaled_balance: 100 * SPOT_BALANCE_PRECISION_U64,
                ..SpotPosition::default()
            }),
            ..User::default()
        };

        let maker_key = Pubkey::default();
        let maker_authority =
            Pubkey::from_str("J83w4HKfqxwcq3BEMMkPFSppX3gqekLyLJBexebFVkix").unwrap();
        let mut maker = User {
            authority: maker_authority,
            orders: get_orders!(
                Order {
                    market_index: 0,
                    post_only: true,
                    order_type: OrderType::Limit,
                    direction: PositionDirection::Short,
                    base_asset_amount: BASE_PRECISION_U64 / 2,
                    price: 90 * PRICE_PRECISION_U64,
                    ..Order::default()
                },
                Order {
                    market_index: 0,
                    post_only: true,
                    order_type: OrderType::Limit,
                    direction: PositionDirection::Short,
                    base_asset_amount: BASE_PRECISION_U64 / 2,
                    price: 95 * PRICE_PRECISION_U64, // .01 worse than amm
                    ..Order::default()
                }
            ),
            perp_positions: get_positions(PerpPosition {
                market_index: 0,
                open_orders: 2,
                open_asks: -BASE_PRECISION_I64,
                ..PerpPosition::default()
            }),
            spot_positions: get_spot_positions(SpotPosition {
                market_index: 0,
                balance_type: SpotBalanceType::Deposit,
                scaled_balance: 100 * SPOT_BALANCE_PRECISION_U64,
                ..SpotPosition::default()
            }),
            ..User::default()
        };
        create_anchor_account_info!(maker, User, maker_account_info);
        let makers_and_referrers = UserMap::load_one(&maker_account_info).unwrap();

        let mut filler = User::default();

        let fee_structure = get_fee_structure();

        let (taker_key, _, filler_key) = get_user_keys();

        let mut taker_stats = UserStats::default();

        let mut maker_stats = UserStats {
            authority: maker_authority,
            ..UserStats::default()
        };
        create_anchor_account_info!(maker_stats, UserStats, maker_stats_account_info);
        let maker_and_referrer_stats = UserStatsMap::load_one(&maker_stats_account_info).unwrap();

        let mut filler_stats = UserStats::default();

        let (base_asset_amount, _) = fulfill_perp_order(
            &mut taker,
            0,
            &taker_key,
            &mut taker_stats,
            &makers_and_referrers,
            &maker_and_referrer_stats,
            &[
                (maker_key, 0, 90 * PRICE_PRECISION_U64),
                (maker_key, 1, 95 * PRICE_PRECISION_U64),
            ],
            &mut Some(&mut filler),
            &filler_key,
            &mut Some(&mut filler_stats),
            None,
            &spot_market_map,
            &market_map,
            &mut oracle_map,
            &fee_structure,
            100 * PRICE_PRECISION_U64,
            Some(market.amm.historical_oracle_data.last_oracle_price),
            now,
            slot,
            10,
            crate::state::perp_market::AMMAvailability::AfterMinDuration,
            FillMode::Fill,
            None,
        )
        .unwrap();

        assert_eq!(base_asset_amount, BASE_PRECISION_U64);

        let taker_position = &taker.perp_positions[0];
        assert_eq!(taker_position.base_asset_amount, BASE_PRECISION_I64);
        assert_eq!(taker_position.quote_asset_amount, -92546250);
        assert_eq!(taker_position.quote_entry_amount, -92500000);
        assert_eq!(taker_position.quote_break_even_amount, -92546250);
        assert_eq!(taker_position.open_bids, 0);
        assert_eq!(taker_position.open_orders, 0);

        let maker = makers_and_referrers.get_ref_mut(&maker_key).unwrap();
        let maker_position = &maker.perp_positions[0];
        assert_eq!(maker_position.base_asset_amount, -BASE_PRECISION_I64);
        assert_eq!(maker_position.quote_break_even_amount, 92527750);
        assert_eq!(maker_position.quote_entry_amount, 92500000);
        assert_eq!(maker_position.quote_asset_amount, 92527750);
        assert_eq!(maker_position.open_orders, 0);
        assert_eq!(maker_position.open_asks, 0);
    }

    #[test]
    fn fulfill_with_maker_then_amm() {
        let now = 0_i64;
        let slot = 0_u64;

        let mut oracle_price = get_pyth_price(100, 6);
        let oracle_price_key =
            Pubkey::from_str("J83w4HKfqxwcq3BEMMkPFSppX3gqekLyLJBexebFVkix").unwrap();
        let pyth_program = crate::ids::pyth_program::id();
        create_account_info!(
            oracle_price,
            &oracle_price_key,
            &pyth_program,
            oracle_account_info
        );
        let mut oracle_map = OracleMap::load_one(&oracle_account_info, slot, None).unwrap();

        let mut market = PerpMarket {
            amm: AMM {
                base_asset_reserve: 100 * AMM_RESERVE_PRECISION,
                quote_asset_reserve: 100 * AMM_RESERVE_PRECISION,
                bid_base_asset_reserve: 100 * AMM_RESERVE_PRECISION,
                bid_quote_asset_reserve: 100 * AMM_RESERVE_PRECISION,
                ask_base_asset_reserve: 100 * AMM_RESERVE_PRECISION,
                ask_quote_asset_reserve: 100 * AMM_RESERVE_PRECISION,
                sqrt_k: 100 * AMM_RESERVE_PRECISION,
                peg_multiplier: 100_050 * PEG_PRECISION / 1000,
                max_slippage_ratio: 50,
                max_fill_reserve_fraction: 100,
                order_step_size: 1000,
                order_tick_size: 1,
                oracle: oracle_price_key,
                base_spread: 100, // 1 basis point
                historical_oracle_data: HistoricalOracleData {
                    last_oracle_price: (100 * PRICE_PRECISION) as i64,
                    last_oracle_price_twap: (100 * PRICE_PRECISION) as i64,
                    last_oracle_price_twap_5min: (100 * PRICE_PRECISION) as i64,

                    ..HistoricalOracleData::default()
                },
                ..AMM::default()
            },
            margin_ratio_initial: 1000,
            margin_ratio_maintenance: 500,
            status: MarketStatus::Initialized,
            ..PerpMarket::default_test()
        };
        market.amm.max_base_asset_reserve = u128::MAX;
        market.amm.min_base_asset_reserve = 0;

        create_anchor_account_info!(market, PerpMarket, market_account_info);
        let market_map = PerpMarketMap::load_one(&market_account_info, true).unwrap();

        let mut spot_market = SpotMarket {
            market_index: 0,
            oracle_source: OracleSource::QuoteAsset,
            cumulative_deposit_interest: SPOT_CUMULATIVE_INTEREST_PRECISION,
            decimals: 6,
            initial_asset_weight: SPOT_WEIGHT_PRECISION,
            maintenance_asset_weight: SPOT_WEIGHT_PRECISION,
            historical_oracle_data: HistoricalOracleData::default_price(QUOTE_PRECISION_I64),
            ..SpotMarket::default()
        };
        create_anchor_account_info!(spot_market, SpotMarket, spot_market_account_info);
        let spot_market_map = SpotMarketMap::load_one(&spot_market_account_info, true).unwrap();

        let mut taker = User {
            orders: get_orders(Order {
                market_index: 0,
                status: OrderStatus::Open,
                order_type: OrderType::Market,
                direction: PositionDirection::Long,
                base_asset_amount: BASE_PRECISION_U64,
                slot: 0,
                auction_start_price: 0,
                auction_end_price: 100 * PRICE_PRECISION_I64,
                price: 150 * PRICE_PRECISION_U64,
                auction_duration: 0,
                ..Order::default()
            }),
            perp_positions: get_positions(PerpPosition {
                market_index: 0,
                open_orders: 1,
                open_bids: BASE_PRECISION_I64,
                ..PerpPosition::default()
            }),
            spot_positions: get_spot_positions(SpotPosition {
                market_index: 0,
                balance_type: SpotBalanceType::Deposit,
                scaled_balance: 100 * SPOT_BALANCE_PRECISION_U64,
                ..SpotPosition::default()
            }),
            ..User::default()
        };

        let maker_key = Pubkey::default();
        let maker_authority =
            Pubkey::from_str("J83w4HKfqxwcq3BEMMkPFSppX3gqekLyLJBexebFVkix").unwrap();
        let mut maker = User {
            authority: maker_authority,
            orders: get_orders(Order {
                market_index: 0,
                post_only: true,
                order_type: OrderType::Limit,
                direction: PositionDirection::Short,
                base_asset_amount: BASE_PRECISION_U64 / 2,
                price: 100_010_000 * PRICE_PRECISION_U64 / 1_000_000, // .01 worse than amm
                ..Order::default()
            }),
            perp_positions: get_positions(PerpPosition {
                market_index: 0,
                open_orders: 1,
                open_asks: -BASE_PRECISION_I64 / 2,
                ..PerpPosition::default()
            }),
            spot_positions: get_spot_positions(SpotPosition {
                market_index: 0,
                balance_type: SpotBalanceType::Deposit,
                scaled_balance: 100 * SPOT_BALANCE_PRECISION_U64,
                ..SpotPosition::default()
            }),
            ..User::default()
        };
        create_anchor_account_info!(maker, User, maker_account_info);
        let makers_and_referrers = UserMap::load_one(&maker_account_info).unwrap();

        let mut filler = User::default();

        let fee_structure = get_fee_structure();

        let (taker_key, _, filler_key) = get_user_keys();

        let mut taker_stats = UserStats::default();

        let mut maker_stats = UserStats {
            authority: maker_authority,
            ..UserStats::default()
        };
        create_anchor_account_info!(maker_stats, UserStats, maker_stats_account_info);
        let maker_and_referrer_stats = UserStatsMap::load_one(&maker_stats_account_info).unwrap();

        let mut filler_stats = UserStats::default();

        let (base_asset_amount, _) = fulfill_perp_order(
            &mut taker,
            0,
            &taker_key,
            &mut taker_stats,
            &makers_and_referrers,
            &maker_and_referrer_stats,
            &[(maker_key, 0, 100_010_000 * PRICE_PRECISION_U64 / 1_000_000)],
            &mut Some(&mut filler),
            &filler_key,
            &mut Some(&mut filler_stats),
            None,
            &spot_market_map,
            &market_map,
            &mut oracle_map,
            &fee_structure,
            0,
            Some(market.amm.historical_oracle_data.last_oracle_price),
            now,
            slot,
            0,
            crate::state::perp_market::AMMAvailability::AfterMinDuration,
            FillMode::Fill,
            None,
        )
        .unwrap();

        assert_eq!(base_asset_amount, BASE_PRECISION_U64);

        let taker_position = &taker.perp_positions[0];
        assert_eq!(taker_position.base_asset_amount, BASE_PRECISION_I64);
        assert_eq!(taker_position.quote_asset_amount, -100331524);
        assert_eq!(taker_position.quote_entry_amount, -100281382);
        assert_eq!(taker_position.quote_break_even_amount, -100331524);
        assert_eq!(taker_position.open_bids, 0);
        assert_eq!(taker_position.open_orders, 0);
        assert_eq!(taker_stats.fees.total_fee_paid, 50142);
        assert_eq!(taker_stats.fees.total_referee_discount, 0);
        assert_eq!(taker_stats.fees.total_token_discount, 0);
        assert_eq!(taker_stats.taker_volume_30d, 100281362);
        assert_eq!(taker.orders[0], Order::default());

        let maker = makers_and_referrers.get_ref_mut(&maker_key).unwrap();
        let maker_stats = maker_and_referrer_stats
            .get_ref_mut(&maker_authority)
            .unwrap();
        let maker_position = &maker.perp_positions[0];
        assert_eq!(maker_position.base_asset_amount, -BASE_PRECISION_I64 / 2);
        assert_eq!(maker_position.quote_break_even_amount, 50_020_001);
        assert_eq!(maker_position.quote_entry_amount, 50_005_000);
        assert_eq!(maker_position.quote_asset_amount, 50_020_001); // 50_005_000 + 50_005_000 * .0003
        assert_eq!(maker_position.open_orders, 0);
        assert_eq!(maker_position.open_asks, 0);
        assert_eq!(maker_stats.fees.total_fee_rebate, 15001);
        assert_eq!(maker_stats.maker_volume_30d, 50_005_000);
        assert_eq!(maker.orders[0], Order::default());

        assert_eq!(filler_stats.filler_volume_30d, 100281362);
        assert_eq!(filler.perp_positions[0].quote_asset_amount, 5013);

        let market_after = market_map.get_ref(&0).unwrap();
        assert_eq!(market_after.amm.base_asset_amount_with_amm, 500000000);
        assert_eq!(market_after.amm.base_asset_amount_long, 1000000000);
        assert_eq!(market_after.amm.base_asset_amount_short, -500000000);
        assert_eq!(market_after.amm.quote_asset_amount, -50306510);

        let expected_market_fee = (taker_stats.fees.total_fee_paid
            - (maker_stats.fees.total_fee_rebate
                + filler.perp_positions[0].quote_asset_amount as u64))
            as i128;
        assert_eq!(expected_market_fee, 30128);
        assert_eq!(market_after.amm.total_fee, expected_market_fee);
        assert_eq!(
            market_after.amm.total_fee_minus_distributions,
            expected_market_fee
        );
        assert_eq!(
            market_after.amm.net_revenue_since_last_funding,
            expected_market_fee as i64
        );

        let reserve_price = market_after.amm.reserve_price().unwrap();
        assert_eq!(reserve_price, 101_058_054);
    }

    #[test]
    fn fulfill_with_maker_with_auction_incomplete() {
        let mut market = PerpMarket {
            amm: AMM {
                base_asset_reserve: 100 * AMM_RESERVE_PRECISION,
                quote_asset_reserve: 100 * AMM_RESERVE_PRECISION,
                bid_base_asset_reserve: 101 * AMM_RESERVE_PRECISION,
                bid_quote_asset_reserve: 99 * AMM_RESERVE_PRECISION,
                ask_base_asset_reserve: 99 * AMM_RESERVE_PRECISION,
                ask_quote_asset_reserve: 101 * AMM_RESERVE_PRECISION,
                sqrt_k: 100 * AMM_RESERVE_PRECISION,
                peg_multiplier: 100 * PEG_PRECISION,
                order_step_size: 1,
                order_tick_size: 1,
                historical_oracle_data: HistoricalOracleData {
                    last_oracle_price: (100 * PRICE_PRECISION) as i64,
                    last_oracle_price_twap: (100 * PRICE_PRECISION) as i64,
                    last_oracle_price_twap_5min: (100 * PRICE_PRECISION) as i64,

                    ..HistoricalOracleData::default()
                },
                max_fill_reserve_fraction: 1,
                ..AMM::default()
            },
            margin_ratio_initial: 1000,
            margin_ratio_maintenance: 500,
            status: MarketStatus::Initialized,
            ..PerpMarket::default_test()
        };
        create_anchor_account_info!(market, PerpMarket, market_account_info);
        let market_map = PerpMarketMap::load_one(&market_account_info, true).unwrap();

        let mut spot_market = SpotMarket {
            market_index: 0,
            oracle_source: OracleSource::QuoteAsset,
            cumulative_deposit_interest: SPOT_CUMULATIVE_INTEREST_PRECISION,
            decimals: 6,
            initial_asset_weight: SPOT_WEIGHT_PRECISION,
            maintenance_asset_weight: SPOT_WEIGHT_PRECISION,
            historical_oracle_data: HistoricalOracleData::default_price(QUOTE_PRECISION_I64),
            ..SpotMarket::default()
        };
        create_anchor_account_info!(spot_market, SpotMarket, spot_market_account_info);
        let spot_market_map = SpotMarketMap::load_one(&spot_market_account_info, true).unwrap();

        let mut oracle_map = get_oracle_map();

        let mut taker = User {
            orders: get_orders(Order {
                market_index: 0,
                status: OrderStatus::Open,
                order_type: OrderType::Market,
                direction: PositionDirection::Long,
                base_asset_amount: BASE_PRECISION_U64,
                slot: 0,
                auction_start_price: 100 * PRICE_PRECISION_I64,
                auction_end_price: 200 * PRICE_PRECISION_I64,
                auction_duration: 5,
                ..Order::default()
            }),
            perp_positions: get_positions(PerpPosition {
                market_index: 0,
                open_orders: 1,
                open_bids: BASE_PRECISION_I64,
                ..PerpPosition::default()
            }),
            spot_positions: get_spot_positions(SpotPosition {
                market_index: 0,
                balance_type: SpotBalanceType::Deposit,
                scaled_balance: 100 * SPOT_BALANCE_PRECISION_U64,
                ..SpotPosition::default()
            }),
            ..User::default()
        };

        let maker_key = Pubkey::default();
        let maker_authority =
            Pubkey::from_str("J83w4HKfqxwcq3BEMMkPFSppX3gqekLyLJBexebFVkix").unwrap();
        let mut maker = User {
            authority: maker_authority,
            orders: get_orders(Order {
                market_index: 0,
                post_only: true,
                order_type: OrderType::Limit,
                direction: PositionDirection::Short,
                base_asset_amount: BASE_PRECISION_U64 / 2,
                price: 100 * PRICE_PRECISION_U64,
                ..Order::default()
            }),
            perp_positions: get_positions(PerpPosition {
                market_index: 0,
                open_orders: 1,
                open_asks: -BASE_PRECISION_I64 / 2,
                ..PerpPosition::default()
            }),
            spot_positions: get_spot_positions(SpotPosition {
                market_index: 0,
                balance_type: SpotBalanceType::Deposit,
                scaled_balance: 100 * SPOT_BALANCE_PRECISION_U64,
                ..SpotPosition::default()
            }),
            ..User::default()
        };
        create_anchor_account_info!(maker, User, maker_account_info);
        let makers_and_referrers = UserMap::load_one(&maker_account_info).unwrap();

        let now = 0_i64;
        let slot = 0_u64;

        let fee_structure = get_fee_structure();

        let (taker_key, _, filler_key) = get_user_keys();

        let mut taker_stats = UserStats::default();
        let mut maker_stats = UserStats {
            authority: maker_authority,
            ..UserStats::default()
        };
        create_anchor_account_info!(maker_stats, UserStats, maker_stats_account_info);
        let maker_and_referrer_stats = UserStatsMap::load_one(&maker_stats_account_info).unwrap();

        let (base_asset_amount, _) = fulfill_perp_order(
            &mut taker,
            0,
            &taker_key,
            &mut taker_stats,
            &makers_and_referrers,
            &maker_and_referrer_stats,
            &[(maker_key, 0, 100 * PRICE_PRECISION_U64)],
            &mut None,
            &filler_key,
            &mut None,
            None,
            &spot_market_map,
            &market_map,
            &mut oracle_map,
            &fee_structure,
            0,
            None,
            now,
            slot,
            10,
            crate::state::perp_market::AMMAvailability::AfterMinDuration,
            FillMode::Fill,
            None,
        )
        .unwrap();

        assert_eq!(base_asset_amount, BASE_PRECISION_U64 / 2);

        let taker_position = &taker.perp_positions[0];
        assert_eq!(taker_position.base_asset_amount, BASE_PRECISION_I64 / 2);
        assert_eq!(taker_position.quote_asset_amount, -50025000);
        assert_eq!(taker_position.quote_entry_amount, -50 * QUOTE_PRECISION_I64);
        assert_eq!(taker_position.quote_break_even_amount, -50025000);
        assert_eq!(taker_position.open_bids, BASE_PRECISION_I64 / 2);
        assert_eq!(taker_position.open_orders, 1);
        assert_eq!(taker_stats.fees.total_fee_paid, 25000);
        assert_eq!(taker_stats.fees.total_referee_discount, 0);
        assert_eq!(taker_stats.fees.total_token_discount, 0);
        assert_eq!(taker_stats.taker_volume_30d, 50 * QUOTE_PRECISION_U64);

        let maker = makers_and_referrers.get_ref_mut(&maker_key).unwrap();
        let maker_stats = maker_and_referrer_stats
            .get_ref_mut(&maker_authority)
            .unwrap();
        let maker_position = &maker.perp_positions[0];
        assert_eq!(maker_position.base_asset_amount, -BASE_PRECISION_I64 / 2);
        assert_eq!(maker_position.quote_asset_amount, 50015000);
        assert_eq!(maker_position.quote_entry_amount, 50 * QUOTE_PRECISION_I64);
        assert_eq!(maker_position.quote_break_even_amount, 50015000);
        assert_eq!(maker_position.open_orders, 0);
        assert_eq!(maker_position.open_asks, 0);
        assert_eq!(maker_stats.fees.total_fee_rebate, 15000);
        assert_eq!(maker_stats.maker_volume_30d, 50 * QUOTE_PRECISION_U64);

        let market_after = market_map.get_ref(&0).unwrap();
        assert_eq!(market_after.amm.base_asset_amount_with_amm, 0);
        assert_eq!(market_after.amm.base_asset_amount_long, 500000000);
        assert_eq!(market_after.amm.base_asset_amount_short, -500000000);
        assert_eq!(market_after.amm.quote_asset_amount, -10000);
        assert_eq!(market_after.amm.total_fee, 10000);
        assert_eq!(market_after.amm.total_fee_minus_distributions, 10000);
        assert_eq!(market_after.amm.net_revenue_since_last_funding, 10000);
    }

    #[test]
    fn fulfill_with_amm_end_of_auction() {
        let now = 0_i64;
        let slot = 6_u64;

        let mut oracle_price = get_pyth_price(100, 6);
        let oracle_price_key =
            Pubkey::from_str("J83w4HKfqxwcq3BEMMkPFSppX3gqekLyLJBexebFVkix").unwrap();
        let pyth_program = crate::ids::pyth_program::id();
        create_account_info!(
            oracle_price,
            &oracle_price_key,
            &pyth_program,
            oracle_account_info
        );
        let mut oracle_map = OracleMap::load_one(&oracle_account_info, slot, None).unwrap();

        let mut market = PerpMarket {
            amm: AMM {
                base_asset_reserve: 100 * AMM_RESERVE_PRECISION,
                quote_asset_reserve: 100 * AMM_RESERVE_PRECISION,
                bid_base_asset_reserve: 101 * AMM_RESERVE_PRECISION,
                bid_quote_asset_reserve: 99 * AMM_RESERVE_PRECISION,
                ask_base_asset_reserve: 99 * AMM_RESERVE_PRECISION,
                ask_quote_asset_reserve: 101 * AMM_RESERVE_PRECISION,
                sqrt_k: 100 * AMM_RESERVE_PRECISION,
                peg_multiplier: 100 * PEG_PRECISION,
                max_slippage_ratio: 10,
                max_fill_reserve_fraction: 100,
                order_step_size: 10000000,
                order_tick_size: 1,
                oracle: oracle_price_key,
                historical_oracle_data: HistoricalOracleData {
                    last_oracle_price: (100 * PRICE_PRECISION) as i64,
                    last_oracle_price_twap: (100 * PRICE_PRECISION) as i64,
                    last_oracle_price_twap_5min: (100 * PRICE_PRECISION) as i64,

                    ..HistoricalOracleData::default()
                },

                ..AMM::default()
            },
            margin_ratio_initial: 1000,
            margin_ratio_maintenance: 500,
            status: MarketStatus::Initialized,
            ..PerpMarket::default_test()
        };
        market.amm.max_base_asset_reserve = u128::MAX;
        market.amm.min_base_asset_reserve = 0;

        create_anchor_account_info!(market, PerpMarket, market_account_info);
        let market_map = PerpMarketMap::load_one(&market_account_info, true).unwrap();

        let mut spot_market = SpotMarket {
            market_index: 0,
            oracle_source: OracleSource::QuoteAsset,
            cumulative_deposit_interest: SPOT_CUMULATIVE_INTEREST_PRECISION,
            decimals: 6,
            initial_asset_weight: SPOT_WEIGHT_PRECISION,
            maintenance_asset_weight: SPOT_WEIGHT_PRECISION,
            historical_oracle_data: HistoricalOracleData::default_price(QUOTE_PRECISION_I64),
            ..SpotMarket::default()
        };
        create_anchor_account_info!(spot_market, SpotMarket, spot_market_account_info);
        let spot_market_map = SpotMarketMap::load_one(&spot_market_account_info, true).unwrap();

        let mut taker = User {
            orders: get_orders(Order {
                market_index: 0,
                status: OrderStatus::Open,
                order_type: OrderType::Market,
                direction: PositionDirection::Long,
                base_asset_amount: BASE_PRECISION_U64,
                slot: 0,
                auction_start_price: 0,
                auction_end_price: 100 * PRICE_PRECISION_I64,
                auction_duration: 5,
                price: 150 * PRICE_PRECISION_U64,
                ..Order::default()
            }),
            perp_positions: get_positions(PerpPosition {
                market_index: 0,
                open_orders: 1,
                open_bids: BASE_PRECISION_I64,
                ..PerpPosition::default()
            }),
            spot_positions: get_spot_positions(SpotPosition {
                market_index: 0,
                balance_type: SpotBalanceType::Deposit,
                scaled_balance: 100 * SPOT_BALANCE_PRECISION_U64,
                ..SpotPosition::default()
            }),
            ..User::default()
        };

        let fee_structure = get_fee_structure();

        let (taker_key, _, filler_key) = get_user_keys();

        let mut taker_stats = UserStats::default();

        let (base_asset_amount, _) = fulfill_perp_order(
            &mut taker,
            0,
            &taker_key,
            &mut taker_stats,
            &UserMap::empty(),
            &UserStatsMap::empty(),
            &[],
            &mut None,
            &filler_key,
            &mut None,
            None,
            &spot_market_map,
            &market_map,
            &mut oracle_map,
            &fee_structure,
            0,
            Some(market.amm.historical_oracle_data.last_oracle_price),
            now,
            slot,
            0,
            crate::state::perp_market::AMMAvailability::AfterMinDuration,
            FillMode::Fill,
            None,
        )
        .unwrap();

        assert_eq!(base_asset_amount, BASE_PRECISION_U64);

        let taker_position = &taker.perp_positions[0];
        assert_eq!(taker_position.base_asset_amount, BASE_PRECISION_I64);
        assert_eq!(taker_position.quote_asset_amount, -104133674);
        assert_eq!(taker_position.quote_entry_amount, -104081633);
        assert_eq!(taker_position.quote_break_even_amount, -104133674);
        assert_eq!(taker_position.open_bids, 0);
        assert_eq!(taker_position.open_orders, 0);
        assert_eq!(taker_stats.fees.total_fee_paid, 52041);
        assert_eq!(taker_stats.fees.total_referee_discount, 0);
        assert_eq!(taker_stats.fees.total_token_discount, 0);
        assert_eq!(taker_stats.taker_volume_30d, 104081633);
        assert_eq!(taker.orders[0], Order::default());

        let market_after = market_map.get_ref(&0).unwrap();
        assert_eq!(market_after.amm.base_asset_amount_with_amm, 1000000000);
        assert_eq!(market_after.amm.base_asset_amount_long, 1000000000);
        assert_eq!(market_after.amm.base_asset_amount_short, 0);
        assert_eq!(market_after.amm.quote_asset_amount, -104133674);
        assert_eq!(market_after.amm.total_fee, 3123572);
        assert_eq!(market_after.amm.total_fee_minus_distributions, 3123572);
        assert_eq!(market_after.amm.net_revenue_since_last_funding, 3123572);
    }

    #[test]
    fn maker_position_reducing_above_maintenance_check() {
        let now = 0_i64;
        let slot = 0_u64;

        let mut oracle_price = get_pyth_price(100, 6);
        let oracle_price_key =
            Pubkey::from_str("J83w4HKfqxwcq3BEMMkPFSppX3gqekLyLJBexebFVkix").unwrap();
        let pyth_program = crate::ids::pyth_program::id();
        create_account_info!(
            oracle_price,
            &oracle_price_key,
            &pyth_program,
            oracle_account_info
        );

        let mut oracle_map = OracleMap::load_one(&oracle_account_info, slot, None).unwrap();

        let mut market = PerpMarket {
            amm: AMM {
                base_asset_reserve: 100 * AMM_RESERVE_PRECISION,
                quote_asset_reserve: 100 * AMM_RESERVE_PRECISION,
                bid_base_asset_reserve: 100 * AMM_RESERVE_PRECISION,
                bid_quote_asset_reserve: 100 * AMM_RESERVE_PRECISION,
                ask_base_asset_reserve: 100 * AMM_RESERVE_PRECISION,
                ask_quote_asset_reserve: 100 * AMM_RESERVE_PRECISION,
                sqrt_k: 100 * AMM_RESERVE_PRECISION,
                peg_multiplier: 100 * PEG_PRECISION,
                max_slippage_ratio: 50,
                max_fill_reserve_fraction: 100,
                order_step_size: 1000,
                order_tick_size: 1,
                oracle: oracle_price_key,
                base_spread: 0, // 1 basis point
                historical_oracle_data: HistoricalOracleData {
                    last_oracle_price: (100 * PRICE_PRECISION) as i64,
                    last_oracle_price_twap: (100 * PRICE_PRECISION) as i64,
                    last_oracle_price_twap_5min: (100 * PRICE_PRECISION) as i64,

                    ..HistoricalOracleData::default()
                },
                ..AMM::default()
            },
            number_of_users_with_base: 1,
            margin_ratio_initial: 1000,
            margin_ratio_maintenance: 500,
            status: MarketStatus::Initialized,
            ..PerpMarket::default_test()
        };
        market.amm.max_base_asset_reserve = u128::MAX;
        market.amm.min_base_asset_reserve = 0;

        create_anchor_account_info!(market, PerpMarket, market_account_info);
        let market_map = PerpMarketMap::load_one(&market_account_info, true).unwrap();

        let mut spot_market = SpotMarket {
            market_index: 0,
            oracle_source: OracleSource::QuoteAsset,
            cumulative_deposit_interest: SPOT_CUMULATIVE_INTEREST_PRECISION,
            decimals: 6,
            initial_asset_weight: SPOT_WEIGHT_PRECISION,
            maintenance_asset_weight: SPOT_WEIGHT_PRECISION,
            historical_oracle_data: HistoricalOracleData::default_price(QUOTE_PRECISION_I64),
            ..SpotMarket::default()
        };
        create_anchor_account_info!(spot_market, SpotMarket, spot_market_account_info);
        let spot_market_map = SpotMarketMap::load_one(&spot_market_account_info, true).unwrap();

        let mut taker = User {
            orders: get_orders(Order {
                market_index: 0,
                status: OrderStatus::Open,
                order_type: OrderType::Market,
                direction: PositionDirection::Long,
                base_asset_amount: BASE_PRECISION_U64,
                slot: 0,
                auction_start_price: 0,
                auction_end_price: 100 * PRICE_PRECISION_I64,
                auction_duration: 0,
                price: 150 * PRICE_PRECISION_U64,
                ..Order::default()
            }),
            perp_positions: get_positions(PerpPosition {
                market_index: 0,
                open_orders: 1,
                open_bids: BASE_PRECISION_I64,
                ..PerpPosition::default()
            }),
            spot_positions: get_spot_positions(SpotPosition {
                market_index: 0,
                balance_type: SpotBalanceType::Deposit,
                scaled_balance: 100 * SPOT_BALANCE_PRECISION_U64,
                ..SpotPosition::default()
            }),
            ..User::default()
        };

        let maker_key = Pubkey::default();
        let maker_authority =
            Pubkey::from_str("J83w4HKfqxwcq3BEMMkPFSppX3gqekLyLJBexebFVkix").unwrap();
        let mut maker = User {
            authority: maker_authority,
            orders: get_orders!(Order {
                market_index: 0,
                post_only: true,
                order_type: OrderType::Limit,
                direction: PositionDirection::Short,
                base_asset_amount: 2 * BASE_PRECISION_U64,
                price: 100 * PRICE_PRECISION_U64, // .01 worse than amm
                ..Order::default()
            }),
            perp_positions: get_positions(PerpPosition {
                market_index: 0,
                base_asset_amount: BASE_PRECISION_I64,
                open_orders: 1,
                open_asks: -2 * BASE_PRECISION_I64,
                ..PerpPosition::default()
            }),
            spot_positions: get_spot_positions(SpotPosition {
                market_index: 0,
                balance_type: SpotBalanceType::Deposit,
                scaled_balance: 501 * SPOT_BALANCE_PRECISION_U64 / 100,
                ..SpotPosition::default()
            }),
            ..User::default()
        };
        create_anchor_account_info!(maker, User, maker_account_info);
        let makers_and_referrers = UserMap::load_one(&maker_account_info).unwrap();

        let mut filler = User::default();

        let fee_structure = get_fee_structure();

        let (taker_key, _, filler_key) = get_user_keys();

        let mut taker_stats = UserStats::default();

        let mut maker_stats = UserStats {
            authority: maker_authority,
            ..UserStats::default()
        };
        create_anchor_account_info!(maker_stats, UserStats, maker_stats_account_info);
        let maker_and_referrer_stats = UserStatsMap::load_one(&maker_stats_account_info).unwrap();

        let mut filler_stats = UserStats::default();

        let result = fulfill_perp_order(
            &mut taker,
            0,
            &taker_key,
            &mut taker_stats,
            &makers_and_referrers,
            &maker_and_referrer_stats,
            &[(maker_key, 0, 95 * PRICE_PRECISION_U64)],
            &mut Some(&mut filler),
            &filler_key,
            &mut Some(&mut filler_stats),
            None,
            &spot_market_map,
            &market_map,
            &mut oracle_map,
            &fee_structure,
            100 * PRICE_PRECISION_U64,
            Some(market.amm.historical_oracle_data.last_oracle_price),
            now,
            slot,
            10,
            crate::state::perp_market::AMMAvailability::AfterMinDuration,
            FillMode::Fill,
            None,
        );

        assert!(result.is_ok());

        let margin_calc = calculate_margin_requirement_and_total_collateral_and_liability_info(
            &maker,
            &market_map,
            &spot_market_map,
            &mut oracle_map,
            MarginContext::liquidation(0),
        )
        .unwrap();

        assert_eq!(
            margin_calc.margin_requirement,
            margin_calc.total_collateral as u128
        );
    }

    #[test]
    fn maker_insufficient_collateral() {
        let now = 0_i64;
        let slot = 0_u64;

        let mut oracle_price = get_pyth_price(100, 6);
        let oracle_price_key =
            Pubkey::from_str("J83w4HKfqxwcq3BEMMkPFSppX3gqekLyLJBexebFVkix").unwrap();
        let pyth_program = crate::ids::pyth_program::id();
        create_account_info!(
            oracle_price,
            &oracle_price_key,
            &pyth_program,
            oracle_account_info
        );

        let mut oracle_map = OracleMap::load_one(&oracle_account_info, slot, None).unwrap();

        let mut market = PerpMarket {
            amm: AMM {
                base_asset_reserve: 100 * AMM_RESERVE_PRECISION,
                quote_asset_reserve: 100 * AMM_RESERVE_PRECISION,
                bid_base_asset_reserve: 100 * AMM_RESERVE_PRECISION,
                bid_quote_asset_reserve: 100 * AMM_RESERVE_PRECISION,
                ask_base_asset_reserve: 100 * AMM_RESERVE_PRECISION,
                ask_quote_asset_reserve: 100 * AMM_RESERVE_PRECISION,
                sqrt_k: 100 * AMM_RESERVE_PRECISION,
                peg_multiplier: 100 * PEG_PRECISION,
                max_slippage_ratio: 50,
                max_fill_reserve_fraction: 100,
                order_step_size: 1000,
                order_tick_size: 1,
                oracle: oracle_price_key,
                base_spread: 0, // 1 basis point
                historical_oracle_data: HistoricalOracleData {
                    last_oracle_price: (100 * PRICE_PRECISION) as i64,
                    last_oracle_price_twap: (100 * PRICE_PRECISION) as i64,
                    last_oracle_price_twap_5min: (100 * PRICE_PRECISION) as i64,

                    ..HistoricalOracleData::default()
                },
                ..AMM::default()
            },
            margin_ratio_initial: 1000,
            margin_ratio_maintenance: 500,
            status: MarketStatus::Initialized,
            ..PerpMarket::default_test()
        };
        market.amm.max_base_asset_reserve = u128::MAX;
        market.amm.min_base_asset_reserve = 0;

        create_anchor_account_info!(market, PerpMarket, market_account_info);
        let market_map = PerpMarketMap::load_one(&market_account_info, true).unwrap();

        let mut spot_market = SpotMarket {
            market_index: 0,
            oracle_source: OracleSource::QuoteAsset,
            cumulative_deposit_interest: SPOT_CUMULATIVE_INTEREST_PRECISION,
            decimals: 6,
            initial_asset_weight: SPOT_WEIGHT_PRECISION,
            maintenance_asset_weight: SPOT_WEIGHT_PRECISION,
            historical_oracle_data: HistoricalOracleData::default_price(QUOTE_PRECISION_I64),
            ..SpotMarket::default()
        };
        create_anchor_account_info!(spot_market, SpotMarket, spot_market_account_info);
        let spot_market_map = SpotMarketMap::load_one(&spot_market_account_info, true).unwrap();

        let mut taker = User {
            orders: get_orders(Order {
                market_index: 0,
                status: OrderStatus::Open,
                order_type: OrderType::Market,
                direction: PositionDirection::Long,
                base_asset_amount: BASE_PRECISION_U64,
                slot: 0,
                auction_start_price: 0,
                auction_end_price: 100 * PRICE_PRECISION_I64,
                auction_duration: 0,
                price: 150 * PRICE_PRECISION_U64,
                ..Order::default()
            }),
            perp_positions: get_positions(PerpPosition {
                market_index: 0,
                open_orders: 1,
                open_bids: BASE_PRECISION_I64,
                ..PerpPosition::default()
            }),
            spot_positions: get_spot_positions(SpotPosition {
                market_index: 0,
                balance_type: SpotBalanceType::Deposit,
                scaled_balance: 100 * SPOT_BALANCE_PRECISION_U64,
                ..SpotPosition::default()
            }),
            ..User::default()
        };

        let maker_key = Pubkey::default();
        let maker_authority =
            Pubkey::from_str("J83w4HKfqxwcq3BEMMkPFSppX3gqekLyLJBexebFVkix").unwrap();
        let mut maker = User {
            authority: maker_authority,
            orders: get_orders!(Order {
                market_index: 0,
                post_only: true,
                order_type: OrderType::Limit,
                direction: PositionDirection::Short,
                base_asset_amount: BASE_PRECISION_U64,
                price: 95 * PRICE_PRECISION_U64, // .01 worse than amm
                ..Order::default()
            }),
            perp_positions: get_positions(PerpPosition {
                market_index: 0,
                open_orders: 1,
                open_asks: -BASE_PRECISION_I64,
                ..PerpPosition::default()
            }),
            spot_positions: get_spot_positions(SpotPosition {
                market_index: 0,
                balance_type: SpotBalanceType::Deposit,
                scaled_balance: 10 * SPOT_BALANCE_PRECISION_U64,
                ..SpotPosition::default()
            }),
            ..User::default()
        };
        create_anchor_account_info!(maker, User, maker_account_info);
        let makers_and_referrers = UserMap::load_one(&maker_account_info).unwrap();

        let mut filler = User::default();

        let fee_structure = get_fee_structure();

        let (taker_key, _, filler_key) = get_user_keys();

        let mut taker_stats = UserStats::default();

        let mut maker_stats = UserStats {
            authority: maker_authority,
            ..UserStats::default()
        };
        create_anchor_account_info!(maker_stats, UserStats, maker_stats_account_info);
        let maker_and_referrer_stats = UserStatsMap::load_one(&maker_stats_account_info).unwrap();

        let mut filler_stats = UserStats::default();

        let result = fulfill_perp_order(
            &mut taker,
            0,
            &taker_key,
            &mut taker_stats,
            &makers_and_referrers,
            &maker_and_referrer_stats,
            &[(maker_key, 0, 95 * PRICE_PRECISION_U64)],
            &mut Some(&mut filler),
            &filler_key,
            &mut Some(&mut filler_stats),
            None,
            &spot_market_map,
            &market_map,
            &mut oracle_map,
            &fee_structure,
            100 * PRICE_PRECISION_U64,
            Some(market.amm.historical_oracle_data.last_oracle_price),
            now,
            slot,
            10,
            crate::state::perp_market::AMMAvailability::AfterMinDuration,
            FillMode::Fill,
            None,
        );

        assert_eq!(result, Err(ErrorCode::InsufficientCollateral));
    }

    #[test]
    fn fulfill_post_only_ask_with_amm() {
        let now = 0_i64;
        let slot = 0_u64;

        let mut oracle_price = get_pyth_price(100, 6);
        let oracle_price_key =
            Pubkey::from_str("J83w4HKfqxwcq3BEMMkPFSppX3gqekLyLJBexebFVkix").unwrap();
        let pyth_program = crate::ids::pyth_program::id();
        create_account_info!(
            oracle_price,
            &oracle_price_key,
            &pyth_program,
            oracle_account_info
        );
        let mut oracle_map = OracleMap::load_one(&oracle_account_info, slot, None).unwrap();

        let mut market = PerpMarket {
            amm: AMM {
                base_asset_reserve: 100 * AMM_RESERVE_PRECISION,
                quote_asset_reserve: 100 * AMM_RESERVE_PRECISION,
                bid_base_asset_reserve: 100 * AMM_RESERVE_PRECISION,
                bid_quote_asset_reserve: 100 * AMM_RESERVE_PRECISION,
                ask_base_asset_reserve: 100 * AMM_RESERVE_PRECISION,
                ask_quote_asset_reserve: 100 * AMM_RESERVE_PRECISION,
                sqrt_k: 100 * AMM_RESERVE_PRECISION,
                peg_multiplier: 100 * PEG_PRECISION,
                max_slippage_ratio: 50,
                max_fill_reserve_fraction: 100,
                order_step_size: 1000,
                order_tick_size: 1,
                oracle: oracle_price_key,
                base_spread: 0, // 1 basis point
                historical_oracle_data: HistoricalOracleData {
                    last_oracle_price: (100 * PRICE_PRECISION) as i64,
                    last_oracle_price_twap: (100 * PRICE_PRECISION) as i64,
                    last_oracle_price_twap_5min: (100 * PRICE_PRECISION) as i64,

                    ..HistoricalOracleData::default()
                },
                ..AMM::default()
            },
            margin_ratio_initial: 1000,
            margin_ratio_maintenance: 500,
            status: MarketStatus::Initialized,
            ..PerpMarket::default_test()
        };
        market.amm.max_base_asset_reserve = u64::MAX as u128;
        market.amm.min_base_asset_reserve = 0;

        let reserve_price_before = market.amm.reserve_price().unwrap();
        let bid_price = market.amm.bid_price(reserve_price_before).unwrap();
        println!("bid_price: {}", bid_price); // $100

        create_anchor_account_info!(market, PerpMarket, market_account_info);
        let market_map = PerpMarketMap::load_one(&market_account_info, true).unwrap();

        let mut spot_market = SpotMarket {
            market_index: 0,
            oracle_source: OracleSource::QuoteAsset,
            cumulative_deposit_interest: SPOT_CUMULATIVE_INTEREST_PRECISION,
            decimals: 6,
            initial_asset_weight: SPOT_WEIGHT_PRECISION,
            maintenance_asset_weight: SPOT_WEIGHT_PRECISION,
            historical_oracle_data: HistoricalOracleData::default_price(QUOTE_PRECISION_I64),
            ..SpotMarket::default()
        };
        create_anchor_account_info!(spot_market, SpotMarket, spot_market_account_info);
        let spot_market_map = SpotMarketMap::load_one(&spot_market_account_info, true).unwrap();

        let mut taker = User {
            orders: get_orders(Order {
                market_index: 0,
                status: OrderStatus::Open,
                order_type: OrderType::Limit,
                direction: PositionDirection::Short,
                base_asset_amount: BASE_PRECISION_U64,
                slot: 0,
                auction_duration: 0,
                price: 100 * PRICE_PRECISION_U64 - (PRICE_PRECISION_U64 / 10), // 99.9
                post_only: true,
                ..Order::default()
            }),
            perp_positions: get_positions(PerpPosition {
                market_index: 0,
                open_orders: 1,
                open_asks: -BASE_PRECISION_I64,
                ..PerpPosition::default()
            }),
            spot_positions: get_spot_positions(SpotPosition {
                market_index: 0,
                balance_type: SpotBalanceType::Deposit,
                scaled_balance: 100 * SPOT_BALANCE_PRECISION_U64,
                ..SpotPosition::default()
            }),
            ..User::default()
        };

        let makers_and_referrers = UserMap::empty();

        let mut filler = User::default();

        let fee_structure = get_fee_structure();

        let (taker_key, _, filler_key) = get_user_keys();

        let mut taker_stats = UserStats::default();
        let maker_and_referrer_stats = UserStatsMap::empty();

        let mut filler_stats = UserStats::default();

        let (base_asset_amount, _) = fulfill_perp_order(
            &mut taker,
            0,
            &taker_key,
            &mut taker_stats,
            &makers_and_referrers,
            &maker_and_referrer_stats,
            &[],
            &mut Some(&mut filler),
            &filler_key,
            &mut Some(&mut filler_stats),
            None,
            &spot_market_map,
            &market_map,
            &mut oracle_map,
            &fee_structure,
            reserve_price_before,
            Some(market.amm.historical_oracle_data.last_oracle_price),
            now,
            slot,
            0,
            crate::state::perp_market::AMMAvailability::Immediate,
            FillMode::Fill,
            None,
        )
        .unwrap();

        assert_eq!(base_asset_amount, 35032000);

        let taker_position = &taker.perp_positions[0];
        assert_eq!(taker_position.base_asset_amount, -35032000);
        assert_eq!(taker_position.quote_asset_amount, 3500746);
        assert_eq!(taker_position.quote_entry_amount, 3499697);
        assert_eq!(taker_position.quote_break_even_amount, 3500746);
        assert_eq!(taker_stats.fees.total_fee_paid, 0);
        assert_eq!(taker_stats.fees.total_fee_rebate, 1049);
        assert_eq!(taker_stats.fees.total_referee_discount, 0);
        assert_eq!(taker_stats.fees.total_token_discount, 0);
        assert_eq!(taker_stats.taker_volume_30d, 0);
        assert_eq!(taker_stats.maker_volume_30d, 3499697);

        let market_after = market_map.get_ref(&0).unwrap();
        assert_eq!(market_after.amm.base_asset_amount_with_amm, -35032000);
        assert_eq!(market_after.amm.base_asset_amount_long, 0);
        assert_eq!(market_after.amm.base_asset_amount_short, -35032000);
        assert_eq!(market_after.amm.quote_asset_amount, 3500868);
        assert_eq!(market_after.amm.total_fee, 1105);
        assert_eq!(market_after.amm.total_fee_minus_distributions, 1105);
        assert_eq!(market_after.amm.net_revenue_since_last_funding, 1105);

        let market_after = market_map.get_ref(&0).unwrap();
        let reserve_price = market_after.amm.reserve_price().unwrap();
        let bid_price = market_after.amm.bid_price(reserve_price).unwrap();
        assert_eq!(bid_price, 99929972); // ~ 99.9 * (1.0003)
    }

    #[test]
    fn fulfill_post_only_bid_with_amm() {
        let now = 0_i64;
        let slot = 0_u64;

        let mut oracle_price = get_pyth_price(100, 6);
        let oracle_price_key =
            Pubkey::from_str("J83w4HKfqxwcq3BEMMkPFSppX3gqekLyLJBexebFVkix").unwrap();
        let pyth_program = crate::ids::pyth_program::id();
        create_account_info!(
            oracle_price,
            &oracle_price_key,
            &pyth_program,
            oracle_account_info
        );
        let mut oracle_map = OracleMap::load_one(&oracle_account_info, slot, None).unwrap();

        let mut market = PerpMarket {
            amm: AMM {
                base_asset_reserve: 100 * AMM_RESERVE_PRECISION,
                quote_asset_reserve: 100 * AMM_RESERVE_PRECISION,
                bid_base_asset_reserve: 100 * AMM_RESERVE_PRECISION,
                bid_quote_asset_reserve: 100 * AMM_RESERVE_PRECISION,
                ask_base_asset_reserve: 100 * AMM_RESERVE_PRECISION,
                ask_quote_asset_reserve: 100 * AMM_RESERVE_PRECISION,
                sqrt_k: 100 * AMM_RESERVE_PRECISION,
                peg_multiplier: 100 * PEG_PRECISION,
                max_slippage_ratio: 50,
                max_fill_reserve_fraction: 100,
                order_step_size: 1000,
                order_tick_size: 1,
                oracle: oracle_price_key,
                base_spread: 0, // 1 basis point
                historical_oracle_data: HistoricalOracleData {
                    last_oracle_price: (100 * PRICE_PRECISION) as i64,
                    last_oracle_price_twap: (100 * PRICE_PRECISION) as i64,
                    last_oracle_price_twap_5min: (100 * PRICE_PRECISION) as i64,

                    ..HistoricalOracleData::default()
                },
                ..AMM::default()
            },
            margin_ratio_initial: 1000,
            margin_ratio_maintenance: 500,
            status: MarketStatus::Initialized,
            ..PerpMarket::default_test()
        };
        market.amm.max_base_asset_reserve = u64::MAX as u128;
        market.amm.min_base_asset_reserve = 0;

        let reserve_price_before = market.amm.reserve_price().unwrap();
        let bid_price = market.amm.bid_price(reserve_price_before).unwrap();
        println!("bid_price: {}", bid_price); // $100

        create_anchor_account_info!(market, PerpMarket, market_account_info);
        let market_map = PerpMarketMap::load_one(&market_account_info, true).unwrap();

        let mut spot_market = SpotMarket {
            market_index: 0,
            oracle_source: OracleSource::QuoteAsset,
            cumulative_deposit_interest: SPOT_CUMULATIVE_INTEREST_PRECISION,
            decimals: 6,
            initial_asset_weight: SPOT_WEIGHT_PRECISION,
            maintenance_asset_weight: SPOT_WEIGHT_PRECISION,
            historical_oracle_data: HistoricalOracleData::default_price(QUOTE_PRECISION_I64),
            ..SpotMarket::default()
        };
        create_anchor_account_info!(spot_market, SpotMarket, spot_market_account_info);
        let spot_market_map = SpotMarketMap::load_one(&spot_market_account_info, true).unwrap();

        let mut taker = User {
            orders: get_orders(Order {
                market_index: 0,
                status: OrderStatus::Open,
                order_type: OrderType::Limit,
                direction: PositionDirection::Long,
                base_asset_amount: BASE_PRECISION_U64,
                slot: 0,
                auction_duration: 0,
                price: 100 * PRICE_PRECISION_U64 + (PRICE_PRECISION_U64 / 10), // 100.1
                post_only: true,
                ..Order::default()
            }),
            perp_positions: get_positions(PerpPosition {
                market_index: 0,
                open_orders: 1,
                open_bids: BASE_PRECISION_I64,
                ..PerpPosition::default()
            }),
            spot_positions: get_spot_positions(SpotPosition {
                market_index: 0,
                balance_type: SpotBalanceType::Deposit,
                scaled_balance: 100 * SPOT_BALANCE_PRECISION_U64,
                ..SpotPosition::default()
            }),
            ..User::default()
        };

        let makers_and_referrers = UserMap::empty();

        let mut filler = User::default();

        let fee_structure = get_fee_structure();

        let (taker_key, _, filler_key) = get_user_keys();

        let mut taker_stats = UserStats::default();
        let maker_and_referrer_stats = UserStatsMap::empty();

        let mut filler_stats = UserStats::default();

        let (base_asset_amount, _) = fulfill_perp_order(
            &mut taker,
            0,
            &taker_key,
            &mut taker_stats,
            &makers_and_referrers,
            &maker_and_referrer_stats,
            &[],
            &mut Some(&mut filler),
            &filler_key,
            &mut Some(&mut filler_stats),
            None,
            &spot_market_map,
            &market_map,
            &mut oracle_map,
            &fee_structure,
            reserve_price_before,
            Some(market.amm.historical_oracle_data.last_oracle_price),
            now,
            slot,
            0,
            crate::state::perp_market::AMMAvailability::AfterMinDuration,
            FillMode::Fill,
            None,
        )
        .unwrap();

        assert_eq!(base_asset_amount, 34966000);

        let taker_position = &taker.perp_positions[0];
        assert_eq!(taker_position.base_asset_amount, 34966000);
        assert_eq!(taker_position.quote_asset_amount, -3499046);
        assert_eq!(taker_position.quote_entry_amount, -3500096);
        assert_eq!(taker_position.quote_break_even_amount, -3499046);
        assert_eq!(taker_stats.fees.total_fee_paid, 0);
        assert_eq!(taker_stats.fees.total_fee_rebate, 1050);
        assert_eq!(taker_stats.fees.total_referee_discount, 0);
        assert_eq!(taker_stats.fees.total_token_discount, 0);
        assert_eq!(taker_stats.taker_volume_30d, 0);
        assert_eq!(taker_stats.maker_volume_30d, 3500096);

        let market_after = market_map.get_ref(&0).unwrap();
        assert_eq!(market_after.amm.base_asset_amount_with_amm, 34966000);
        assert_eq!(market_after.amm.base_asset_amount_long, 34966000);
        assert_eq!(market_after.amm.base_asset_amount_short, 0);
        assert_eq!(market_after.amm.quote_asset_amount, -3498924);
        assert_eq!(market_after.amm.total_fee, 1100);
        assert_eq!(market_after.amm.total_fee_minus_distributions, 1100);
        assert_eq!(market_after.amm.net_revenue_since_last_funding, 1100);

        let market_after = market_map.get_ref(&0).unwrap();
        let reserve_price = market_after.amm.reserve_price().unwrap();
        let ask_price = market_after.amm.ask_price(reserve_price).unwrap();
        assert_eq!(ask_price, 100069968); // ~ 100.1 * (0.9997)
    }

    // Add back if we check free collateral in fill again
    // #[test]
    // fn fulfill_with_negative_free_collateral() {
    //     let now = 0_i64;
    //     let slot = 6_u64;
    //
    //     let mut oracle_price = get_pyth_price(100, 6);
    //     let oracle_price_key =
    //         Pubkey::from_str("J83w4HKfqxwcq3BEMMkPFSppX3gqekLyLJBexebFVkix").unwrap();
    //     let pyth_program = crate::ids::pyth_program::id();
    //     create_account_info!(
    //         oracle_price,
    //         &oracle_price_key,
    //         &pyth_program,
    //         oracle_account_info
    //     );
    //     let mut oracle_map = OracleMap::load_one(&oracle_account_info, slot, None).unwrap();
    //
    //     let mut market = PerpMarket {
    //         amm: AMM {
    //             base_asset_reserve: 100 * AMM_RESERVE_PRECISION,
    //             quote_asset_reserve: 100 * AMM_RESERVE_PRECISION,
    //             bid_base_asset_reserve: 101 * AMM_RESERVE_PRECISION,
    //             bid_quote_asset_reserve: 99 * AMM_RESERVE_PRECISION,
    //             ask_base_asset_reserve: 99 * AMM_RESERVE_PRECISION,
    //             ask_quote_asset_reserve: 101 * AMM_RESERVE_PRECISION,
    //             sqrt_k: 100 * AMM_RESERVE_PRECISION,
    //             peg_multiplier: 100 * PEG_PRECISION,
    //             max_slippage_ratio: 10,
    //             max_fill_reserve_fraction: 100,
    //             order_step_size: 10000000,
    //             order_tick_size: 1,
    //             oracle: oracle_price_key,
    //             historical_oracle_data: HistoricalOracleData {
    //                 last_oracle_price: (100 * PRICE_PRECISION) as i64,
    //                 last_oracle_price_twap: (100 * PRICE_PRECISION) as i64,
    //                 last_oracle_price_twap_5min: (100 * PRICE_PRECISION) as i64,
    //
    //                 ..HistoricalOracleData::default()
    //             },
    //             ..AMM::default()
    //         },
    //         margin_ratio_initial: 1000,
    //         margin_ratio_maintenance: 500,
    //         status: MarketStatus::Initialized,
    //         ..PerpMarket::default_test()
    //     };
    //     market.amm.max_base_asset_reserve = u128::MAX;
    //     market.amm.min_base_asset_reserve = 0;
    //
    //     create_anchor_account_info!(market, PerpMarket, market_account_info);
    //     let market_map = PerpMarketMap::load_one(&market_account_info, true).unwrap();
    //
    //     let mut spot_market = SpotMarket {
    //         market_index: 0,
    //         oracle_source: OracleSource::QuoteAsset,
    //         cumulative_deposit_interest: SPOT_CUMULATIVE_INTEREST_PRECISION,
    //         decimals: 6,
    //         initial_asset_weight: SPOT_WEIGHT_PRECISION,
    //         maintenance_asset_weight: SPOT_WEIGHT_PRECISION,
    //         ..SpotMarket::default()
    //     };
    //     create_anchor_account_info!(spot_market, SpotMarket, spot_market_account_info);
    //     let spot_market_map = SpotMarketMap::load_one(&spot_market_account_info, true).unwrap();
    //
    //     let mut taker = User {
    //         orders: get_orders(Order {
    //             market_index: 0,
    //             status: OrderStatus::Open,
    //             order_type: OrderType::Market,
    //             direction: PositionDirection::Long,
    //             base_asset_amount: 100 * BASE_PRECISION_U64,
    //             slot: 0,
    //             auction_start_price: 0,
    //             auction_end_price: 100 * PRICE_PRECISION_U64,
    //             auction_duration: 5,
    //             ..Order::default()
    //         }),
    //         perp_positions: get_positions(PerpPosition {
    //             market_index: 0,
    //             open_orders: 1,
    //             open_bids: 100 * BASE_PRECISION_I64,
    //             ..PerpPosition::default()
    //         }),
    //         spot_positions: get_spot_positions(SpotPosition {
    //             market_index: 0,
    //             balance_type: SpotBalanceType::Deposit,
    //             scaled_balance: SPOT_BALANCE_PRECISION_U64,
    //             ..SpotPosition::default()
    //         }),
    //         ..User::default()
    //     };
    //
    //     let _maker = User {
    //         orders: get_orders(Order {
    //             market_index: 0,
    //             post_only: true,
    //             order_type: OrderType::Limit,
    //             direction: PositionDirection::Short,
    //             base_asset_amount: BASE_PRECISION_U64 / 2,
    //             price: 100 * PRICE_PRECISION_U64,
    //             ..Order::default()
    //         }),
    //         perp_positions: get_positions(PerpPosition {
    //             market_index: 0,
    //             open_orders: 1,
    //             open_asks: -BASE_PRECISION_I64 / 2,
    //             ..PerpPosition::default()
    //         }),
    //         ..User::default()
    //     };
    //
    //     let fee_structure = get_fee_structure();
    //
    //     let (taker_key, _, filler_key) = get_user_keys();
    //
    //     let mut taker_stats = UserStats::default();
    //
    //     let (base_asset_amount, _) = fulfill_perp_order(
    //         &mut taker,
    //         0,
    //         &taker_key,
    //         &mut taker_stats,
    //         &mut None,
    //         &mut None,
    //         None,
    //         None,
    //         &mut None,
    //         &filler_key,
    //         &mut None,
    //         &mut None,
    //         &mut None,
    //         &spot_market_map,
    //         &market_map,
    //         &mut oracle_map,
    //         &fee_structure,
    //         0,
    //         None,
    //         now,
    //         slot,
    //         false,
    //         true,
    //     )
    //     .unwrap();
    //
    //     assert_eq!(base_asset_amount, 0);
    //
    //     assert_eq!(taker.perp_positions[0], PerpPosition::default());
    //     assert_eq!(taker.orders[0], Order::default());
    // }

    #[test]
    fn fulfill_users_with_multiple_orders_and_markets() {
        let mut sol_market = PerpMarket {
            amm: AMM {
                base_asset_reserve: 100 * AMM_RESERVE_PRECISION,
                quote_asset_reserve: 100 * AMM_RESERVE_PRECISION,
                bid_base_asset_reserve: 101 * AMM_RESERVE_PRECISION,
                bid_quote_asset_reserve: 99 * AMM_RESERVE_PRECISION,
                ask_base_asset_reserve: 99 * AMM_RESERVE_PRECISION,
                ask_quote_asset_reserve: 101 * AMM_RESERVE_PRECISION,
                sqrt_k: 100 * AMM_RESERVE_PRECISION,
                peg_multiplier: 100 * PEG_PRECISION,
                order_step_size: 1,
                order_tick_size: 1,
                historical_oracle_data: HistoricalOracleData {
                    last_oracle_price: 100 * PRICE_PRECISION_I64,
                    ..HistoricalOracleData::default()
                },
                max_slippage_ratio: 50,
                max_fill_reserve_fraction: 100,
                ..AMM::default()
            },
            margin_ratio_initial: 1000,
            margin_ratio_maintenance: 500,
            status: MarketStatus::Initialized,
            ..PerpMarket::default()
        };
        create_anchor_account_info!(sol_market, PerpMarket, sol_market_account_info);
        let mut btc_market = PerpMarket {
            amm: AMM {
                base_asset_reserve: 100 * AMM_RESERVE_PRECISION,
                quote_asset_reserve: 100 * AMM_RESERVE_PRECISION,
                bid_base_asset_reserve: 101 * AMM_RESERVE_PRECISION,
                bid_quote_asset_reserve: 99 * AMM_RESERVE_PRECISION,
                ask_base_asset_reserve: 99 * AMM_RESERVE_PRECISION,
                ask_quote_asset_reserve: 101 * AMM_RESERVE_PRECISION,
                sqrt_k: 100 * AMM_RESERVE_PRECISION,
                peg_multiplier: 20000 * PEG_PRECISION,
                order_step_size: 1,
                order_tick_size: 1,
                historical_oracle_data: HistoricalOracleData {
                    last_oracle_price: 20000 * PRICE_PRECISION_I64,
                    ..HistoricalOracleData::default()
                },
                max_slippage_ratio: 50,
                max_fill_reserve_fraction: 100,
                ..AMM::default()
            },
            margin_ratio_initial: 1000,
            margin_ratio_maintenance: 500,
            status: MarketStatus::Initialized,
            market_index: 1,
            ..PerpMarket::default()
        };
        create_anchor_account_info!(btc_market, PerpMarket, btc_market_account_info);
        let market_map = PerpMarketMap::load_multiple(
            vec![&sol_market_account_info, &btc_market_account_info],
            true,
        )
        .unwrap();

        let mut spot_market = SpotMarket {
            market_index: 0,
            oracle_source: OracleSource::QuoteAsset,
            cumulative_deposit_interest: SPOT_CUMULATIVE_INTEREST_PRECISION,
            decimals: 6,
            initial_asset_weight: SPOT_WEIGHT_PRECISION,
            maintenance_asset_weight: SPOT_WEIGHT_PRECISION,
            historical_oracle_data: HistoricalOracleData::default_price(QUOTE_PRECISION_I64),
            ..SpotMarket::default()
        };
        create_anchor_account_info!(spot_market, SpotMarket, spot_market_account_info);
        let spot_market_map = SpotMarketMap::load_one(&spot_market_account_info, true).unwrap();

        let mut oracle_map = get_oracle_map();

        let mut taker_orders = [Order::default(); 32];
        taker_orders[0] = Order {
            market_index: 0,
            status: OrderStatus::Open,
            order_type: OrderType::Market,
            direction: PositionDirection::Long,
            base_asset_amount: BASE_PRECISION_U64,
            slot: 0,
            auction_start_price: 100 * PRICE_PRECISION_I64,
            auction_end_price: 200 * PRICE_PRECISION_I64,
            auction_duration: 5,
            ..Order::default()
        };
        taker_orders[1] = Order {
            market_index: 1,
            status: OrderStatus::Open,
            order_type: OrderType::Market,
            direction: PositionDirection::Long,
            base_asset_amount: BASE_PRECISION_U64,
            slot: 0,
            auction_start_price: 20000 * PRICE_PRECISION_I64,
            auction_end_price: 20100 * PRICE_PRECISION_I64,
            auction_duration: 5,
            ..Order::default()
        };

        // Taker has sol order and position at index 0, btc at index 1
        let mut taker_positions = [PerpPosition::default(); 8];
        taker_positions[0] = PerpPosition {
            market_index: 0,
            open_orders: 1,
            open_bids: BASE_PRECISION_I64,
            ..PerpPosition::default()
        };
        taker_positions[1] = PerpPosition {
            market_index: 1,
            open_orders: 1,
            open_bids: BASE_PRECISION_I64,
            ..PerpPosition::default()
        };

        let mut taker = User {
            orders: taker_orders,
            perp_positions: taker_positions,
            spot_positions: get_spot_positions(SpotPosition {
                market_index: 0,
                balance_type: SpotBalanceType::Deposit,
                scaled_balance: 10_000 * SPOT_BALANCE_PRECISION_U64,
                ..SpotPosition::default()
            }),
            ..User::default()
        };

        // Maker has sol order and position at index 1, btc at index 1
        let maker_key = Pubkey::default();
        let maker_authority =
            Pubkey::from_str("J83w4HKfqxwcq3BEMMkPFSppX3gqekLyLJBexebFVkix").unwrap();
        let mut maker_orders = [Order::default(); 32];
        maker_orders[0] = Order {
            market_index: 1,
            post_only: true,
            order_type: OrderType::Limit,
            direction: PositionDirection::Short,
            base_asset_amount: BASE_PRECISION_U64 / 2,
            price: 20000 * PRICE_PRECISION_U64,
            ..Order::default()
        };
        maker_orders[1] = Order {
            market_index: 0,
            post_only: true,
            order_type: OrderType::Limit,
            direction: PositionDirection::Short,
            base_asset_amount: BASE_PRECISION_U64 / 2,
            price: 100 * PRICE_PRECISION_U64,
            ..Order::default()
        };

        let mut maker_positions = [PerpPosition::default(); 8];
        maker_positions[0] = PerpPosition {
            market_index: 1,
            open_orders: 1,
            open_asks: -BASE_PRECISION_I64 / 2,
            ..PerpPosition::default()
        };
        maker_positions[1] = PerpPosition {
            market_index: 0,
            open_orders: 1,
            open_asks: -BASE_PRECISION_I64 / 2,
            ..PerpPosition::default()
        };

        let mut maker = User {
            authority: maker_authority,
            orders: maker_orders,
            perp_positions: maker_positions,
            spot_positions: get_spot_positions(SpotPosition {
                market_index: 0,
                balance_type: SpotBalanceType::Deposit,
                scaled_balance: 10_000 * SPOT_BALANCE_PRECISION_U64,
                ..SpotPosition::default()
            }),
            ..User::default()
        };
        create_anchor_account_info!(maker, User, maker_account_info);
        let makers_and_referrers = UserMap::load_one(&maker_account_info).unwrap();

        // random
        let now = 1; //80080880_i64;
        let slot = 0; //7893275_u64;

        let fee_structure = get_fee_structure();

        let (taker_key, _, filler_key) = get_user_keys();

        let mut taker_stats = UserStats::default();
        let mut maker_stats = UserStats {
            authority: maker_authority,
            ..UserStats::default()
        };
        create_anchor_account_info!(maker_stats, UserStats, maker_stats_account_info);
        let maker_and_referrer_stats = UserStatsMap::load_one(&maker_stats_account_info).unwrap();

        let taker_before = taker;
        let maker_before = maker;
        let (base_asset_amount, _) = fulfill_perp_order(
            &mut taker,
            0,
            &taker_key,
            &mut taker_stats,
            &makers_and_referrers,
            &maker_and_referrer_stats,
            &[(maker_key, 1, 100 * PRICE_PRECISION_U64)],
            &mut None,
            &filler_key,
            &mut None,
            None,
            &spot_market_map,
            &market_map,
            &mut oracle_map,
            &fee_structure,
            0,
            None,
            now,
            slot,
            10,
            crate::state::perp_market::AMMAvailability::AfterMinDuration,
            FillMode::Fill,
            None,
        )
        .unwrap();

        assert_eq!(base_asset_amount, BASE_PRECISION_U64 / 2);

        let taker_position = &taker.perp_positions[0].clone();
        assert_eq!(taker_position.base_asset_amount, BASE_PRECISION_I64 / 2);
        assert_eq!(taker_position.quote_asset_amount, -50025000);
        assert_eq!(taker_position.quote_entry_amount, -50 * QUOTE_PRECISION_I64);
        assert_eq!(taker_position.quote_break_even_amount, -50025000);
        assert_eq!(taker_position.open_bids, BASE_PRECISION_I64 / 2);
        assert_eq!(taker_position.open_orders, 1);
        assert_eq!(taker_stats.fees.total_fee_paid, 25000);
        assert_eq!(taker_stats.fees.total_referee_discount, 0);
        assert_eq!(taker_stats.fees.total_token_discount, 0);
        assert_eq!(taker_stats.taker_volume_30d, 50 * QUOTE_PRECISION_U64);

        let taker_order = &taker.orders[0].clone();
        assert_eq!(taker_order.base_asset_amount_filled, BASE_PRECISION_U64 / 2);
        assert_eq!(taker_order.quote_asset_amount_filled, 50000000);

        // BTC Market shouldnt be affected
        assert_eq!(taker.perp_positions[1], taker_before.perp_positions[1]);
        assert_eq!(taker.orders[1], taker_before.orders[1]);

        let maker = makers_and_referrers.get_ref_mut(&maker_key).unwrap();
        let maker_stats = maker_and_referrer_stats
            .get_ref_mut(&maker_authority)
            .unwrap();
        let maker_position = &maker.perp_positions[1];
        assert_eq!(maker_position.base_asset_amount, -BASE_PRECISION_I64 / 2);
        assert_eq!(maker_position.quote_asset_amount, 50015000);
        assert_eq!(maker_position.quote_entry_amount, 50 * QUOTE_PRECISION_I64);
        assert_eq!(maker_position.quote_break_even_amount, 50015000);
        assert_eq!(maker_position.open_orders, 0);
        assert_eq!(maker_position.open_asks, 0);
        assert_eq!(maker_stats.fees.total_fee_rebate, 15000);
        assert_eq!(maker_stats.maker_volume_30d, 50 * QUOTE_PRECISION_U64);

        assert_eq!(maker.orders[1], Order::default());

        // BTC Market shouldnt be affected
        assert_eq!(maker.perp_positions[0], maker_before.perp_positions[0]);
        assert_eq!(maker.orders[0], maker_before.orders[0]);

        let market_after = market_map.get_ref(&0).unwrap();
        assert_eq!(market_after.amm.base_asset_amount_with_amm, 0);
        assert_eq!(market_after.amm.base_asset_amount_long, 500000000);
        assert_eq!(market_after.amm.base_asset_amount_short, -500000000);
        assert_eq!(market_after.amm.quote_asset_amount, -10000);
        assert_eq!(market_after.amm.total_fee, 10000);
        assert_eq!(market_after.amm.total_fee_minus_distributions, 10000);
        assert_eq!(market_after.amm.net_revenue_since_last_funding, 10000);

        assert_eq!(market_after.amm.last_mark_price_twap_ts, 1);
        assert_eq!(
            market_after
                .amm
                .historical_oracle_data
                .last_oracle_price_twap_ts,
            0
        );
        assert_eq!(market_after.amm.last_ask_price_twap, 50000000);
        assert_eq!(market_after.amm.last_bid_price_twap, 50000000);
        assert_eq!(market_after.amm.last_mark_price_twap, 50000000);
        assert_eq!(market_after.amm.last_mark_price_twap_5min, 333332);
        assert_eq!(
            market_after
                .amm
                .historical_oracle_data
                .last_oracle_price_twap,
            0
        );
        assert_eq!(
            market_after
                .amm
                .historical_oracle_data
                .last_oracle_price_twap_5min,
            0
        );
    }

    #[test]
    fn fulfill_with_amm_when_maker_is_filler() {
        let now = 0_i64;
        let slot = 0_u64;

        let mut oracle_price = get_pyth_price(100, 6);
        let oracle_price_key =
            Pubkey::from_str("J83w4HKfqxwcq3BEMMkPFSppX3gqekLyLJBexebFVkix").unwrap();
        let pyth_program = crate::ids::pyth_program::id();
        create_account_info!(
            oracle_price,
            &oracle_price_key,
            &pyth_program,
            oracle_account_info
        );
        let mut oracle_map = OracleMap::load_one(&oracle_account_info, slot, None).unwrap();

        let mut market = PerpMarket {
            amm: AMM {
                base_asset_reserve: 100 * AMM_RESERVE_PRECISION,
                quote_asset_reserve: 100 * AMM_RESERVE_PRECISION,
                bid_base_asset_reserve: 100 * AMM_RESERVE_PRECISION,
                bid_quote_asset_reserve: 100 * AMM_RESERVE_PRECISION,
                ask_base_asset_reserve: 100 * AMM_RESERVE_PRECISION,
                ask_quote_asset_reserve: 100 * AMM_RESERVE_PRECISION,
                sqrt_k: 100 * AMM_RESERVE_PRECISION,
                peg_multiplier: 100 * PEG_PRECISION,
                max_slippage_ratio: 50,
                max_fill_reserve_fraction: 100,
                order_step_size: 1000,
                order_tick_size: 1,
                oracle: oracle_price_key,
                base_spread: 0, // 1 basis point
                historical_oracle_data: HistoricalOracleData {
                    last_oracle_price: (100 * PRICE_PRECISION) as i64,
                    last_oracle_price_twap: (100 * PRICE_PRECISION) as i64,
                    last_oracle_price_twap_5min: (100 * PRICE_PRECISION) as i64,

                    ..HistoricalOracleData::default()
                },
                ..AMM::default()
            },
            margin_ratio_initial: 1000,
            margin_ratio_maintenance: 500,
            status: MarketStatus::Initialized,
            ..PerpMarket::default_test()
        };
        market.amm.max_base_asset_reserve = u128::MAX;
        market.amm.min_base_asset_reserve = 0;

        create_anchor_account_info!(market, PerpMarket, market_account_info);
        let market_map = PerpMarketMap::load_one(&market_account_info, true).unwrap();

        let mut spot_market = SpotMarket {
            market_index: 0,
            oracle_source: OracleSource::QuoteAsset,
            cumulative_deposit_interest: SPOT_CUMULATIVE_INTEREST_PRECISION,
            decimals: 6,
            initial_asset_weight: SPOT_WEIGHT_PRECISION,
            maintenance_asset_weight: SPOT_WEIGHT_PRECISION,
            historical_oracle_data: HistoricalOracleData::default_price(QUOTE_PRECISION_I64),
            ..SpotMarket::default()
        };
        create_anchor_account_info!(spot_market, SpotMarket, spot_market_account_info);
        let spot_market_map = SpotMarketMap::load_one(&spot_market_account_info, true).unwrap();

        let mut taker = User {
            orders: get_orders(Order {
                market_index: 0,
                status: OrderStatus::Open,
                order_type: OrderType::Market,
                direction: PositionDirection::Long,
                base_asset_amount: BASE_PRECISION_U64,
                slot: 0,
                auction_start_price: 0,
                auction_end_price: 100 * PRICE_PRECISION_I64,
                auction_duration: 0,
                price: 150 * PRICE_PRECISION_U64,
                ..Order::default()
            }),
            perp_positions: get_positions(PerpPosition {
                market_index: 0,
                open_orders: 1,
                open_bids: BASE_PRECISION_I64,
                ..PerpPosition::default()
            }),
            spot_positions: get_spot_positions(SpotPosition {
                market_index: 0,
                balance_type: SpotBalanceType::Deposit,
                scaled_balance: 100 * SPOT_BALANCE_PRECISION_U64,
                ..SpotPosition::default()
            }),
            ..User::default()
        };

        let maker_key = Pubkey::new_unique();
        let maker_authority =
            Pubkey::from_str("J83w4HKfqxwcq3BEMMkPFSppX3gqekLyLJBexebFVkix").unwrap();
        let mut maker = User {
            authority: maker_authority,
            orders: get_orders(Order {
                market_index: 0,
                post_only: true,
                order_type: OrderType::Limit,
                direction: PositionDirection::Short,
                base_asset_amount: BASE_PRECISION_U64 / 2,
                price: 100_010_000 * PRICE_PRECISION_U64 / 1_000_000, // .01 worse than amm
                ..Order::default()
            }),
            perp_positions: get_positions(PerpPosition {
                market_index: 0,
                open_orders: 1,
                open_asks: -BASE_PRECISION_I64 / 2,
                ..PerpPosition::default()
            }),
            spot_positions: get_spot_positions(SpotPosition {
                market_index: 0,
                balance_type: SpotBalanceType::Deposit,
                scaled_balance: 100 * SPOT_BALANCE_PRECISION_U64,
                ..SpotPosition::default()
            }),
            ..User::default()
        };
        create_anchor_account_info!(maker, &maker_key, User, maker_account_info);
        let makers_and_referrers = UserMap::load_one(&maker_account_info).unwrap();

        let fee_structure = get_fee_structure();

        let (taker_key, _, _) = get_user_keys();

        let mut taker_stats = UserStats::default();
        let mut maker_stats = UserStats {
            authority: maker_authority,
            ..UserStats::default()
        };
        create_anchor_account_info!(maker_stats, UserStats, maker_stats_account_info);
        let maker_and_referrer_stats = UserStatsMap::load_one(&maker_stats_account_info).unwrap();

        let (base_asset_amount, _) = fulfill_perp_order(
            &mut taker,
            0,
            &taker_key,
            &mut taker_stats,
            &makers_and_referrers,
            &maker_and_referrer_stats,
            &[(maker_key, 0, 100_010_000 * PRICE_PRECISION_U64 / 1_000_000)],
            &mut None,
            &maker_key,
            &mut None,
            None,
            &spot_market_map,
            &market_map,
            &mut oracle_map,
            &fee_structure,
            0,
            Some(market.amm.historical_oracle_data.last_oracle_price),
            now,
            slot,
            0,
            crate::state::perp_market::AMMAvailability::AfterMinDuration,
            FillMode::Fill,
            None,
        )
        .unwrap();

        assert_eq!(base_asset_amount, BASE_PRECISION_U64);

        let taker_position = &taker.perp_positions[0];
        assert_eq!(taker_position.base_asset_amount, BASE_PRECISION_I64);
        assert_eq!(taker_position.quote_asset_amount, -100306387);
        assert_eq!(taker_position.quote_entry_amount, -100256258);
        assert_eq!(taker_position.quote_break_even_amount, -100306387);
        assert_eq!(taker_position.open_bids, 0);
        assert_eq!(taker_position.open_orders, 0);
        assert_eq!(taker_stats.fees.total_fee_paid, 50129);
        assert_eq!(taker_stats.fees.total_referee_discount, 0);
        assert_eq!(taker_stats.fees.total_token_discount, 0);
        assert_eq!(taker_stats.taker_volume_30d, 100256237);
        assert_eq!(taker.orders[0], Order::default());

        let maker = makers_and_referrers.get_ref_mut(&maker_key).unwrap();
        let maker_stats = maker_and_referrer_stats
            .get_ref_mut(&maker_authority)
            .unwrap();
        let maker_position = &maker.perp_positions[0];
        assert_eq!(maker_position.base_asset_amount, -BASE_PRECISION_I64 / 2);
        assert_eq!(maker_position.quote_break_even_amount, 50_020_001);
        assert_eq!(maker_position.quote_entry_amount, 50_005_000);
        assert_eq!(maker_position.quote_asset_amount, 50022513); // 50_005_000 + 50_005_000 * .0003
        assert_eq!(maker_position.open_orders, 0);
        assert_eq!(maker_position.open_asks, 0);
        assert_eq!(maker_stats.fees.total_fee_rebate, 15001);
        assert_eq!(maker_stats.maker_volume_30d, 50_005_000);
        assert_eq!(maker_stats.filler_volume_30d, 50251257); // gets filler volume
        assert_eq!(maker.orders[0], Order::default());
    }
}

pub mod fill_order {
    use std::str::FromStr;

    use anchor_lang::prelude::{AccountLoader, Clock};

    use crate::controller::orders::fill_perp_order;
    use crate::controller::position::PositionDirection;
    use crate::create_anchor_account_info;
    use crate::math::constants::{
        AMM_RESERVE_PRECISION, BASE_PRECISION_I64, BASE_PRECISION_U64, PEG_PRECISION,
        PRICE_PRECISION_I64, PRICE_PRECISION_U64, SPOT_BALANCE_PRECISION_U64,
        SPOT_CUMULATIVE_INTEREST_PRECISION, SPOT_WEIGHT_PRECISION,
    };
    use crate::state::oracle::HistoricalOracleData;
    use crate::state::oracle::OracleSource;
    use crate::state::perp_market::{PerpMarket, AMM};
    use crate::state::perp_market_map::PerpMarketMap;
    use crate::state::spot_market::{SpotBalanceType, SpotMarket};
    use crate::state::spot_market_map::SpotMarketMap;
    use crate::state::state::State;
    use crate::state::user::{MarketType, OrderStatus, OrderType, SpotPosition, User, UserStats};
    use crate::test_utils::*;
    use crate::test_utils::{
        create_account_info, get_orders, get_positions, get_pyth_price, get_spot_positions,
    };
    use crate::{create_account_info, QUOTE_PRECISION_I64};

    use super::*;
    use crate::error::ErrorCode;
    use crate::state::fill_mode::FillMode;
    use crate::state::user_map::{UserMap, UserStatsMap};

    #[test]
    fn maker_order_canceled_for_breaching_oracle_price_band() {
        let clock = Clock {
            slot: 56,
            epoch_start_timestamp: 0,
            epoch: 0,
            leader_schedule_epoch: 0,
            unix_timestamp: 0,
        };

        let mut oracle_price = get_pyth_price(100, 6);
        let oracle_price_key =
            Pubkey::from_str("J83w4HKfqxwcq3BEMMkPFSppX3gqekLyLJBexebFVkix").unwrap();
        let pyth_program = crate::ids::pyth_program::id();
        create_account_info!(
            oracle_price,
            &oracle_price_key,
            &pyth_program,
            oracle_account_info
        );
        let mut oracle_map = OracleMap::load_one(&oracle_account_info, clock.slot, None).unwrap();

        let mut market = PerpMarket {
            amm: AMM {
                base_asset_reserve: 100 * AMM_RESERVE_PRECISION,
                quote_asset_reserve: 100 * AMM_RESERVE_PRECISION,
                terminal_quote_asset_reserve: 100 * AMM_RESERVE_PRECISION,
                sqrt_k: 100 * AMM_RESERVE_PRECISION,
                peg_multiplier: 100 * PEG_PRECISION,
                max_slippage_ratio: 100,
                max_fill_reserve_fraction: 100,
                order_step_size: 1000,
                order_tick_size: 1,
                oracle: oracle_price_key,
                max_spread: 1000,
                base_spread: 0,
                long_spread: 0,
                short_spread: 0,
                historical_oracle_data: HistoricalOracleData {
                    last_oracle_price_twap: oracle_price.twap,
                    last_oracle_price_twap_5min: oracle_price.twap,
                    last_oracle_price: oracle_price.agg.price,
                    ..HistoricalOracleData::default()
                },
                ..AMM::default()
            },
            margin_ratio_initial: 1000,
            margin_ratio_maintenance: 500,
            status: MarketStatus::Initialized,
            ..PerpMarket::default()
        };
        market.status = MarketStatus::Active;
        market.amm.max_base_asset_reserve = i128::MAX as u128;
        market.amm.min_base_asset_reserve = 0;
        let (new_ask_base_asset_reserve, new_ask_quote_asset_reserve) =
            crate::math::amm_spread::calculate_spread_reserves(&market, PositionDirection::Long)
                .unwrap();
        let (new_bid_base_asset_reserve, new_bid_quote_asset_reserve) =
            crate::math::amm_spread::calculate_spread_reserves(&market, PositionDirection::Short)
                .unwrap();
        market.amm.ask_base_asset_reserve = new_ask_base_asset_reserve;
        market.amm.bid_base_asset_reserve = new_bid_base_asset_reserve;
        market.amm.ask_quote_asset_reserve = new_ask_quote_asset_reserve;
        market.amm.bid_quote_asset_reserve = new_bid_quote_asset_reserve;
        create_anchor_account_info!(market, PerpMarket, market_account_info);
        let market_map = PerpMarketMap::load_one(&market_account_info, true).unwrap();

        let mut spot_market = SpotMarket {
            market_index: 0,
            oracle_source: OracleSource::QuoteAsset,
            cumulative_deposit_interest: SPOT_CUMULATIVE_INTEREST_PRECISION,
            decimals: 6,
            initial_asset_weight: SPOT_WEIGHT_PRECISION,
            maintenance_asset_weight: SPOT_WEIGHT_PRECISION,
            historical_oracle_data: HistoricalOracleData::default_price(QUOTE_PRECISION_I64),
            ..SpotMarket::default()
        };
        create_anchor_account_info!(spot_market, SpotMarket, spot_market_account_info);
        let spot_market_map = SpotMarketMap::load_one(&spot_market_account_info, true).unwrap();

        let mut user = User {
            authority: Pubkey::from_str("My11111111111111111111111111111111111111111").unwrap(), // different authority than filler
            orders: get_orders(Order {
                market_index: 0,
                order_id: 1,
                status: OrderStatus::Open,
                order_type: OrderType::Market,
                direction: PositionDirection::Long,
                base_asset_amount: BASE_PRECISION_U64,
                slot: 0,
                auction_start_price: 0,
                auction_end_price: 50 * PRICE_PRECISION_I64,
                auction_duration: 5,
                price: 50 * PRICE_PRECISION_U64,
                ..Order::default()
            }),
            perp_positions: get_positions(PerpPosition {
                market_index: 0,
                open_orders: 1,
                open_bids: BASE_PRECISION_I64,
                ..PerpPosition::default()
            }),
            spot_positions: get_spot_positions(SpotPosition {
                market_index: 0,
                balance_type: SpotBalanceType::Deposit,
                scaled_balance: 100 * SPOT_BALANCE_PRECISION_U64,
                ..SpotPosition::default()
            }),
            ..User::default()
        };
        create_anchor_account_info!(user, User, user_account_info);
        let user_account_loader: AccountLoader<User> =
            AccountLoader::try_from(&user_account_info).unwrap();

        create_anchor_account_info!(UserStats::default(), UserStats, user_stats_account_info);
        let user_stats_account_loader: AccountLoader<UserStats> =
            AccountLoader::try_from(&user_stats_account_info).unwrap();

        let maker_key = Pubkey::from_str("My11111111111111111111111111111111111111113").unwrap();
        let maker_authority =
            Pubkey::from_str("J83w4HKfqxwcq3BEMMkPFSppX3gqekLyLJBexebFVkix").unwrap();
        let mut maker = User {
            authority: maker_authority,
            orders: get_orders(Order {
                market_index: 0,
                order_id: 1,
                status: OrderStatus::Open,
                order_type: OrderType::Limit,
                direction: PositionDirection::Short,
                base_asset_amount: BASE_PRECISION_U64,
                slot: 0,
                price: 50 * PRICE_PRECISION_U64,
                post_only: true,
                ..Order::default()
            }),
            perp_positions: get_positions(PerpPosition {
                market_index: 0,
                open_orders: 1,
                open_asks: -BASE_PRECISION_I64,
                ..PerpPosition::default()
            }),
            spot_positions: get_spot_positions(SpotPosition {
                market_index: 0,
                balance_type: SpotBalanceType::Deposit,
                scaled_balance: 100 * SPOT_BALANCE_PRECISION_U64,
                ..SpotPosition::default()
            }),
            ..User::default()
        };
        create_anchor_account_info!(maker, &maker_key, User, maker_account_info);
        let makers_and_referrers = UserMap::load_one(&maker_account_info).unwrap();

        let mut maker_stats = UserStats {
            authority: maker_authority,
            ..UserStats::default()
        };
        create_anchor_account_info!(maker_stats, UserStats, maker_stats_account_info);
        let maker_and_referrer_stats = UserStatsMap::load_one(&maker_stats_account_info).unwrap();

        let filler_key = Pubkey::from_str("My11111111111111111111111111111111111111111").unwrap();
        create_anchor_account_info!(User::default(), &filler_key, User, user_account_info);
        let filler_account_loader: AccountLoader<User> =
            AccountLoader::try_from(&user_account_info).unwrap();

        create_anchor_account_info!(UserStats::default(), UserStats, filler_stats_account_info);
        let filler_stats_account_loader: AccountLoader<UserStats> =
            AccountLoader::try_from(&filler_stats_account_info).unwrap();

        let state = State {
            min_perp_auction_duration: 1,
            default_market_order_time_in_force: 10,
            ..State::default()
        };

        let (base_asset_amount, _) = fill_perp_order(
            1,
            &state,
            &user_account_loader,
            &user_stats_account_loader,
            &spot_market_map,
            &market_map,
            &mut oracle_map,
            &filler_account_loader,
            &filler_stats_account_loader,
            &makers_and_referrers,
            &maker_and_referrer_stats,
            None,
            &clock,
            FillMode::Fill,
        )
        .unwrap();

        assert_eq!(base_asset_amount, 0);

        // order canceled
        let maker = makers_and_referrers.get_ref_mut(&maker_key).unwrap();
        assert_eq!(maker.orders[0], Order::default());
    }

    #[test]
    fn fallback_maker_order_id() {
        let clock = Clock {
            slot: 56,
            epoch_start_timestamp: 0,
            epoch: 0,
            leader_schedule_epoch: 0,
            unix_timestamp: 0,
        };

        let mut oracle_price = get_pyth_price(100, 6);
        let oracle_price_key =
            Pubkey::from_str("J83w4HKfqxwcq3BEMMkPFSppX3gqekLyLJBexebFVkix").unwrap();
        let pyth_program = crate::ids::pyth_program::id();
        create_account_info!(
            oracle_price,
            &oracle_price_key,
            &pyth_program,
            oracle_account_info
        );
        let mut oracle_map = OracleMap::load_one(&oracle_account_info, clock.slot, None).unwrap();

        let mut market = PerpMarket {
            amm: AMM {
                base_asset_reserve: 100 * AMM_RESERVE_PRECISION,
                quote_asset_reserve: 100 * AMM_RESERVE_PRECISION,
                terminal_quote_asset_reserve: 100 * AMM_RESERVE_PRECISION,
                sqrt_k: 100 * AMM_RESERVE_PRECISION,
                peg_multiplier: 100 * PEG_PRECISION,
                max_slippage_ratio: 100,
                max_fill_reserve_fraction: 100,
                order_step_size: 1000,
                order_tick_size: 1,
                oracle: oracle_price_key,
                max_spread: 1000,
                base_spread: 0,
                long_spread: 0,
                short_spread: 0,
                historical_oracle_data: HistoricalOracleData {
                    last_oracle_price_twap: oracle_price.twap,
                    last_oracle_price_twap_5min: oracle_price.twap,
                    last_oracle_price: oracle_price.agg.price,
                    ..HistoricalOracleData::default()
                },
                ..AMM::default()
            },
            margin_ratio_initial: 1000,
            margin_ratio_maintenance: 500,
            status: MarketStatus::Initialized,
            ..PerpMarket::default()
        };
        market.status = MarketStatus::Active;
        market.amm.max_base_asset_reserve = i128::MAX as u128;
        market.amm.min_base_asset_reserve = 0;
        let (new_ask_base_asset_reserve, new_ask_quote_asset_reserve) =
            crate::math::amm_spread::calculate_spread_reserves(&market, PositionDirection::Long)
                .unwrap();
        let (new_bid_base_asset_reserve, new_bid_quote_asset_reserve) =
            crate::math::amm_spread::calculate_spread_reserves(&market, PositionDirection::Short)
                .unwrap();
        market.amm.ask_base_asset_reserve = new_ask_base_asset_reserve;
        market.amm.bid_base_asset_reserve = new_bid_base_asset_reserve;
        market.amm.ask_quote_asset_reserve = new_ask_quote_asset_reserve;
        market.amm.bid_quote_asset_reserve = new_bid_quote_asset_reserve;
        create_anchor_account_info!(market, PerpMarket, market_account_info);
        let market_map = PerpMarketMap::load_one(&market_account_info, true).unwrap();

        let mut spot_market = SpotMarket {
            market_index: 0,
            oracle_source: OracleSource::QuoteAsset,
            cumulative_deposit_interest: SPOT_CUMULATIVE_INTEREST_PRECISION,
            decimals: 6,
            initial_asset_weight: SPOT_WEIGHT_PRECISION,
            maintenance_asset_weight: SPOT_WEIGHT_PRECISION,
            historical_oracle_data: HistoricalOracleData::default_price(QUOTE_PRECISION_I64),
            ..SpotMarket::default()
        };
        create_anchor_account_info!(spot_market, SpotMarket, spot_market_account_info);
        let spot_market_map = SpotMarketMap::load_one(&spot_market_account_info, true).unwrap();

        let mut user = User {
            authority: Pubkey::from_str("My11111111111111111111111111111111111111111").unwrap(), // different authority than filler
            orders: get_orders(Order {
                market_index: 0,
                order_id: 1,
                status: OrderStatus::Open,
                order_type: OrderType::Market,
                direction: PositionDirection::Long,
                market_type: MarketType::Perp,
                base_asset_amount: BASE_PRECISION_U64,
                slot: 0,
                auction_start_price: 0,
                auction_end_price: 100 * PRICE_PRECISION_I64,
                auction_duration: 5,
                price: 100 * PRICE_PRECISION_U64,
                ..Order::default()
            }),
            perp_positions: get_positions(PerpPosition {
                market_index: 0,
                open_orders: 1,
                open_bids: BASE_PRECISION_I64,
                ..PerpPosition::default()
            }),
            spot_positions: get_spot_positions(SpotPosition {
                market_index: 0,
                balance_type: SpotBalanceType::Deposit,
                scaled_balance: 100 * SPOT_BALANCE_PRECISION_U64,
                ..SpotPosition::default()
            }),
            ..User::default()
        };
        create_anchor_account_info!(user, User, user_account_info);
        let user_account_loader: AccountLoader<User> =
            AccountLoader::try_from(&user_account_info).unwrap();

        create_anchor_account_info!(UserStats::default(), UserStats, user_stats_account_info);
        let user_stats_account_loader: AccountLoader<UserStats> =
            AccountLoader::try_from(&user_stats_account_info).unwrap();

        let maker_key = Pubkey::from_str("My11111111111111111111111111111111111111113").unwrap();
        let maker_authority =
            Pubkey::from_str("J83w4HKfqxwcq3BEMMkPFSppX3gqekLyLJBexebFVkix").unwrap();
        let maker_order_id = 1;
        let mut maker = User {
            authority: maker_authority,
            orders: get_orders(Order {
                market_index: 0,
                order_id: maker_order_id,
                status: OrderStatus::Open,
                order_type: OrderType::Limit,
                market_type: MarketType::Perp,
                direction: PositionDirection::Short,
                base_asset_amount: BASE_PRECISION_U64,
                slot: 0,
                price: 100 * PRICE_PRECISION_U64,
                post_only: true,
                ..Order::default()
            }),
            perp_positions: get_positions(PerpPosition {
                market_index: 0,
                open_orders: 1,
                open_asks: -BASE_PRECISION_I64,
                ..PerpPosition::default()
            }),
            spot_positions: get_spot_positions(SpotPosition {
                market_index: 0,
                balance_type: SpotBalanceType::Deposit,
                scaled_balance: 100 * SPOT_BALANCE_PRECISION_U64,
                ..SpotPosition::default()
            }),
            ..User::default()
        };
        create_anchor_account_info!(maker, &maker_key, User, maker_account_info);
        let makers_and_referrers = UserMap::load_one(&maker_account_info).unwrap();

        let mut maker_stats = UserStats {
            authority: maker_authority,
            ..UserStats::default()
        };
        create_anchor_account_info!(maker_stats, UserStats, maker_stats_account_info);
        let maker_and_referrer_stats = UserStatsMap::load_one(&maker_stats_account_info).unwrap();

        let filler_key = Pubkey::from_str("My11111111111111111111111111111111111111111").unwrap();
        create_anchor_account_info!(User::default(), &filler_key, User, user_account_info);
        let filler_account_loader: AccountLoader<User> =
            AccountLoader::try_from(&user_account_info).unwrap();

        create_anchor_account_info!(UserStats::default(), UserStats, filler_stats_account_info);
        let filler_stats_account_loader: AccountLoader<UserStats> =
            AccountLoader::try_from(&filler_stats_account_info).unwrap();

        let state = State {
            min_perp_auction_duration: 1,
            default_market_order_time_in_force: 10,
            ..State::default()
        };

        let (base_asset_amount, _) = fill_perp_order(
            1,
            &state,
            &user_account_loader,
            &user_stats_account_loader,
            &spot_market_map,
            &market_map,
            &mut oracle_map,
            &filler_account_loader,
            &filler_stats_account_loader,
            &makers_and_referrers,
            &maker_and_referrer_stats,
            None,
            &clock,
            FillMode::Fill,
        )
        .unwrap();

        assert_eq!(base_asset_amount, 1000000000);
    }

    #[test]
    fn expire_order() {
        let mut market = PerpMarket {
            amm: AMM {
                terminal_quote_asset_reserve: 100 * AMM_RESERVE_PRECISION,
                base_asset_reserve: 100 * AMM_RESERVE_PRECISION,
                quote_asset_reserve: 100 * AMM_RESERVE_PRECISION,
                bid_base_asset_reserve: 101 * AMM_RESERVE_PRECISION,
                bid_quote_asset_reserve: 99 * AMM_RESERVE_PRECISION,
                ask_base_asset_reserve: 99 * AMM_RESERVE_PRECISION,
                ask_quote_asset_reserve: 101 * AMM_RESERVE_PRECISION,
                sqrt_k: 100 * AMM_RESERVE_PRECISION,
                peg_multiplier: 100 * PEG_PRECISION,
                max_slippage_ratio: 100,
                max_fill_reserve_fraction: 100,
                order_step_size: 10000000,
                order_tick_size: 1,
                max_base_asset_reserve: 200 * AMM_RESERVE_PRECISION,
                min_base_asset_reserve: 50 * AMM_RESERVE_PRECISION,
                historical_oracle_data: HistoricalOracleData::default_price(PRICE_PRECISION_I64),
                ..AMM::default()
            },
            margin_ratio_initial: 1000,
            margin_ratio_maintenance: 500,
            status: MarketStatus::Initialized,
            ..PerpMarket::default()
        };

        market.status = MarketStatus::Active;

        create_anchor_account_info!(market, PerpMarket, market_account_info);
        let market_map = PerpMarketMap::load_one(&market_account_info, true).unwrap();

        let mut spot_market = SpotMarket {
            market_index: 0,
            oracle_source: OracleSource::QuoteAsset,
            cumulative_deposit_interest: SPOT_CUMULATIVE_INTEREST_PRECISION,
            decimals: 6,
            initial_asset_weight: SPOT_WEIGHT_PRECISION,
            ..SpotMarket::default()
        };
        create_anchor_account_info!(spot_market, SpotMarket, spot_market_account_info);
        let spot_market_map = SpotMarketMap::load_one(&spot_market_account_info, true).unwrap();

        let mut oracle_map = get_oracle_map();

        let mut user = User {
            authority: Pubkey::from_str("My11111111111111111111111111111111111111111").unwrap(),
            orders: get_orders(Order {
                market_index: 0,
                order_id: 1,
                status: OrderStatus::Open,
                order_type: OrderType::Market,
                direction: PositionDirection::Long,
                base_asset_amount: BASE_PRECISION_U64,
                slot: 0,
                auction_start_price: 0,
                auction_end_price: 102 * PRICE_PRECISION_I64,
                auction_duration: 5,
                price: 102 * PRICE_PRECISION_U64,
                max_ts: 10,
                ..Order::default()
            }),
            perp_positions: get_positions(PerpPosition {
                market_index: 0,
                open_orders: 1,
                open_bids: BASE_PRECISION_I64,
                ..PerpPosition::default()
            }),
            spot_positions: get_spot_positions(SpotPosition {
                market_index: 0,
                balance_type: SpotBalanceType::Deposit,
                scaled_balance: 100 * SPOT_BALANCE_PRECISION_U64,
                ..SpotPosition::default()
            }),
            ..User::default()
        };
        create_anchor_account_info!(user, User, user_account_info);
        let user_account_loader: AccountLoader<User> =
            AccountLoader::try_from(&user_account_info).unwrap();

        create_anchor_account_info!(UserStats::default(), UserStats, user_stats_account_info);
        let user_stats_account_loader: AccountLoader<UserStats> =
            AccountLoader::try_from(&user_stats_account_info).unwrap();

        let filler_key = Pubkey::from_str("My11111111111111111111111111111111111111111").unwrap();
        create_anchor_account_info!(User::default(), &filler_key, User, user_account_info);
        let filler_account_loader: AccountLoader<User> =
            AccountLoader::try_from(&user_account_info).unwrap();

        create_anchor_account_info!(UserStats::default(), UserStats, filler_stats_account_info);
        let filler_stats_account_loader: AccountLoader<UserStats> =
            AccountLoader::try_from(&filler_stats_account_info).unwrap();

        let state = State {
            min_perp_auction_duration: 1,
            default_market_order_time_in_force: 10,
            ..State::default()
        };

        let clock = Clock {
            slot: 11,
            epoch_start_timestamp: 0,
            epoch: 0,
            leader_schedule_epoch: 0,
            unix_timestamp: 11,
        };

        let (base_asset_amount, _) = fill_perp_order(
            1,
            &state,
            &user_account_loader,
            &user_stats_account_loader,
            &spot_market_map,
            &market_map,
            &mut oracle_map,
            &filler_account_loader,
            &filler_stats_account_loader,
            &UserMap::empty(),
            &UserStatsMap::empty(),
            None,
            &clock,
            FillMode::Fill,
        )
        .unwrap();

        let user_after = user_account_loader.load().unwrap();
        assert_eq!(base_asset_amount, 0);
        assert_eq!(user_after.perp_positions[0].open_orders, 0);
        assert_eq!(user_after.perp_positions[0].open_bids, 0);
        assert_eq!(user_after.perp_positions[0].quote_asset_amount, -10000);
        assert_eq!(user_after.orders[0], Order::default()); // order canceled

        let filler_after = filler_account_loader.load().unwrap();
        assert_eq!(filler_after.perp_positions[0].quote_asset_amount, 10000);
    }

    #[test]
    fn max_open_interest() {
        let clock = Clock {
            slot: 6,
            epoch_start_timestamp: 0,
            epoch: 0,
            leader_schedule_epoch: 0,
            unix_timestamp: 0,
        };

        let mut oracle_price = get_pyth_price(100, 6);
        let oracle_price_key =
            Pubkey::from_str("J83w4HKfqxwcq3BEMMkPFSppX3gqekLyLJBexebFVkix").unwrap();
        let pyth_program = crate::ids::pyth_program::id();
        create_account_info!(
            oracle_price,
            &oracle_price_key,
            &pyth_program,
            oracle_account_info
        );
        let mut oracle_map = OracleMap::load_one(&oracle_account_info, clock.slot, None).unwrap();

        let mut market = PerpMarket {
            amm: AMM {
                base_asset_reserve: 100 * AMM_RESERVE_PRECISION,
                quote_asset_reserve: 100 * AMM_RESERVE_PRECISION,
                terminal_quote_asset_reserve: 100 * AMM_RESERVE_PRECISION,
                sqrt_k: 100 * AMM_RESERVE_PRECISION,
                peg_multiplier: 100 * PEG_PRECISION,
                max_slippage_ratio: 100,
                max_fill_reserve_fraction: 100,
                order_step_size: 1000,
                order_tick_size: 1,
                oracle: oracle_price_key,
                max_open_interest: 100,
                max_spread: 1000,
                base_spread: 0,
                long_spread: 0,
                short_spread: 0,
                historical_oracle_data: HistoricalOracleData {
                    last_oracle_price_twap: oracle_price.twap,
                    last_oracle_price_twap_5min: oracle_price.twap,
                    last_oracle_price: oracle_price.agg.price,
                    ..HistoricalOracleData::default()
                },
                ..AMM::default()
            },
            margin_ratio_initial: 1000,
            margin_ratio_maintenance: 500,
            status: MarketStatus::Initialized,
            ..PerpMarket::default()
        };
        market.status = MarketStatus::Active;
        market.amm.max_base_asset_reserve = i128::MAX as u128;
        market.amm.min_base_asset_reserve = 0;
        let (new_ask_base_asset_reserve, new_ask_quote_asset_reserve) =
            crate::math::amm_spread::calculate_spread_reserves(&market, PositionDirection::Long)
                .unwrap();
        let (new_bid_base_asset_reserve, new_bid_quote_asset_reserve) =
            crate::math::amm_spread::calculate_spread_reserves(&market, PositionDirection::Short)
                .unwrap();
        market.amm.ask_base_asset_reserve = new_ask_base_asset_reserve;
        market.amm.bid_base_asset_reserve = new_bid_base_asset_reserve;
        market.amm.ask_quote_asset_reserve = new_ask_quote_asset_reserve;
        market.amm.bid_quote_asset_reserve = new_bid_quote_asset_reserve;
        create_anchor_account_info!(market, PerpMarket, market_account_info);
        let market_map = PerpMarketMap::load_one(&market_account_info, true).unwrap();

        let mut spot_market = SpotMarket {
            market_index: 0,
            oracle_source: OracleSource::QuoteAsset,
            cumulative_deposit_interest: SPOT_CUMULATIVE_INTEREST_PRECISION,
            decimals: 6,
            initial_asset_weight: SPOT_WEIGHT_PRECISION,
            maintenance_asset_weight: SPOT_WEIGHT_PRECISION,
            historical_oracle_data: HistoricalOracleData::default_price(QUOTE_PRECISION_I64),
            ..SpotMarket::default()
        };
        create_anchor_account_info!(spot_market, SpotMarket, spot_market_account_info);
        let spot_market_map = SpotMarketMap::load_one(&spot_market_account_info, true).unwrap();

        let mut user = User {
            orders: get_orders(Order {
                market_index: 0,
                order_id: 1,
                status: OrderStatus::Open,
                order_type: OrderType::Market,
                direction: PositionDirection::Long,
                base_asset_amount: BASE_PRECISION_U64,
                slot: 0,
                auction_start_price: 0,
                auction_end_price: 102 * PRICE_PRECISION_I64,
                auction_duration: 5,
                price: 102 * PRICE_PRECISION_U64,
                ..Order::default()
            }),
            perp_positions: get_positions(PerpPosition {
                market_index: 0,
                open_orders: 1,
                open_bids: BASE_PRECISION_I64,
                ..PerpPosition::default()
            }),
            spot_positions: get_spot_positions(SpotPosition {
                market_index: 0,
                balance_type: SpotBalanceType::Deposit,
                scaled_balance: 100 * SPOT_BALANCE_PRECISION_U64,
                ..SpotPosition::default()
            }),
            ..User::default()
        };
        create_anchor_account_info!(user, User, user_account_info);
        let user_account_loader: AccountLoader<User> =
            AccountLoader::try_from(&user_account_info).unwrap();

        create_anchor_account_info!(UserStats::default(), UserStats, user_stats_account_info);
        let user_stats_account_loader: AccountLoader<UserStats> =
            AccountLoader::try_from(&user_stats_account_info).unwrap();

        let filler_key = Pubkey::from_str("My11111111111111111111111111111111111111111").unwrap();
        create_anchor_account_info!(User::default(), &filler_key, User, user_account_info);
        let filler_account_loader: AccountLoader<User> =
            AccountLoader::try_from(&user_account_info).unwrap();

        create_anchor_account_info!(UserStats::default(), UserStats, filler_stats_account_info);
        let filler_stats_account_loader: AccountLoader<UserStats> =
            AccountLoader::try_from(&filler_stats_account_info).unwrap();

        let state = State {
            min_perp_auction_duration: 1,
            default_market_order_time_in_force: 10,
            ..State::default()
        };

        let err = fill_perp_order(
            1,
            &state,
            &user_account_loader,
            &user_stats_account_loader,
            &spot_market_map,
            &market_map,
            &mut oracle_map,
            &filler_account_loader,
            &filler_stats_account_loader,
            &UserMap::empty(),
            &UserStatsMap::empty(),
            None,
            &clock,
            FillMode::Fill,
        );

        assert_eq!(err, Err(ErrorCode::MaxOpenInterest));
    }
}

#[cfg(test)]
pub mod fulfill_spot_order_with_match {
    use crate::controller::orders::fulfill_spot_order_with_match;
    use crate::controller::position::PositionDirection;
    use crate::math::constants::{
        LAMPORTS_PER_SOL_I64, LAMPORTS_PER_SOL_U64, PRICE_PRECISION_I64, PRICE_PRECISION_U64,
        QUOTE_PRECISION_U64, SPOT_BALANCE_PRECISION, SPOT_BALANCE_PRECISION_U64,
    };
    use crate::math::spot_balance::calculate_utilization;
    use crate::state::spot_market::{SpotBalanceType, SpotMarket};
    use crate::state::user::{MarketType, Order, OrderType, SpotPosition, User, UserStats};
    use crate::test_utils::get_orders;
    use crate::SPOT_UTILIZATION_PRECISION;

    use super::*;

    #[test]
    fn long_taker_order_fulfilled_start_of_auction() {
        let mut taker_spot_positions = [SpotPosition::default(); 8];
        taker_spot_positions[0] = SpotPosition {
            market_index: 0,
            scaled_balance: 101 * SPOT_BALANCE_PRECISION_U64,
            balance_type: SpotBalanceType::Deposit,
            ..SpotPosition::default()
        };
        taker_spot_positions[1] = SpotPosition {
            market_index: 1,
            open_orders: 1,
            open_bids: LAMPORTS_PER_SOL_I64,
            ..SpotPosition::default()
        };
        let mut taker = User {
            orders: get_orders(Order {
                market_index: 1,
                market_type: MarketType::Spot,
                order_type: OrderType::Market,
                direction: PositionDirection::Long,
                base_asset_amount: LAMPORTS_PER_SOL_U64,
                slot: 0,
                auction_start_price: 100 * PRICE_PRECISION_I64,
                auction_end_price: 200 * PRICE_PRECISION_I64,
                auction_duration: 5,
                ..Order::default()
            }),
            spot_positions: taker_spot_positions,
            ..User::default()
        };

        let mut maker_spot_positions = [SpotPosition::default(); 8];
        maker_spot_positions[1] = SpotPosition {
            market_index: 1,
            balance_type: SpotBalanceType::Deposit,
            scaled_balance: SPOT_BALANCE_PRECISION_U64,
            open_orders: 1,
            open_asks: -LAMPORTS_PER_SOL_I64,
            ..SpotPosition::default()
        };
        let mut maker = User {
            orders: get_orders(Order {
                market_index: 1,
                post_only: true,
                market_type: MarketType::Spot,
                order_type: OrderType::Limit,
                direction: PositionDirection::Short,
                base_asset_amount: LAMPORTS_PER_SOL_U64,
                price: 100 * PRICE_PRECISION_U64,
                ..Order::default()
            }),
            spot_positions: maker_spot_positions,
            ..User::default()
        };

        let mut base_market = SpotMarket {
            deposit_balance: SPOT_BALANCE_PRECISION,
            ..SpotMarket::default_base_market()
        };
        let mut quote_market = SpotMarket {
            deposit_balance: 101 * SPOT_BALANCE_PRECISION,
            ..SpotMarket::default_quote_market()
        };

        let now = 1_i64;
        let slot = 1_u64;

        let fee_structure = get_fee_structure();

        let (taker_key, maker_key, filler_key) = get_user_keys();

        let mut taker_stats = UserStats::default();
        let mut maker_stats = UserStats::default();

        fulfill_spot_order_with_match(
            &mut base_market,
            &mut quote_market,
            &mut taker,
            &mut taker_stats,
            0,
            &taker_key,
            &mut maker,
            &mut Some(&mut maker_stats),
            0,
            &maker_key,
            None,
            None,
            &filler_key,
            now,
            slot,
            &mut get_oracle_map(),
            &fee_structure,
        )
        .unwrap();

        let taker_quote_position = taker.spot_positions[0];
        assert_eq!(taker_quote_position.scaled_balance, 950000000);

        let taker_base_position = taker.spot_positions[1];
        assert_eq!(
            taker_base_position.scaled_balance,
            SPOT_BALANCE_PRECISION_U64
        );
        assert_eq!(taker_base_position.open_bids, 0);
        assert_eq!(taker_base_position.open_orders, 0);

        assert_eq!(taker_stats.taker_volume_30d, 100000000);
        assert_eq!(taker_stats.fees.total_fee_paid, 50000);

        let maker_quote_position = maker.spot_positions[0];
        assert_eq!(maker_quote_position.scaled_balance, 100030000000);

        let maker_base_position = maker.spot_positions[1];
        assert_eq!(maker_base_position.scaled_balance, 0);
        assert_eq!(maker_base_position.open_bids, 0);
        assert_eq!(maker_base_position.open_orders, 0);

        assert_eq!(maker_stats.maker_volume_30d, 100000000);
        assert_eq!(maker_stats.fees.total_fee_rebate, 30000);

        assert_eq!(base_market.total_spot_fee, 20000);
        assert_eq!(base_market.spot_fee_pool.scaled_balance, 20000000);
    }

    #[test]
    fn long_taker_order_fulfilled_middle_of_auction() {
        let mut taker_spot_positions = [SpotPosition::default(); 8];
        taker_spot_positions[0] = SpotPosition {
            market_index: 0,
            scaled_balance: 161 * SPOT_BALANCE_PRECISION_U64,
            balance_type: SpotBalanceType::Deposit,
            ..SpotPosition::default()
        };
        taker_spot_positions[1] = SpotPosition {
            market_index: 1,
            open_orders: 1,
            open_bids: LAMPORTS_PER_SOL_I64,
            ..SpotPosition::default()
        };
        let mut taker = User {
            orders: get_orders(Order {
                market_index: 1,
                market_type: MarketType::Spot,
                order_type: OrderType::Market,
                direction: PositionDirection::Long,
                base_asset_amount: LAMPORTS_PER_SOL_U64,
                slot: 0,
                auction_start_price: 100 * PRICE_PRECISION_I64,
                auction_end_price: 200 * PRICE_PRECISION_I64,
                auction_duration: 5,
                ..Order::default()
            }),
            spot_positions: taker_spot_positions,
            ..User::default()
        };

        let mut maker_spot_positions = [SpotPosition::default(); 8];
        maker_spot_positions[1] = SpotPosition {
            market_index: 1,
            balance_type: SpotBalanceType::Deposit,
            scaled_balance: SPOT_BALANCE_PRECISION_U64,
            open_orders: 1,
            open_asks: -LAMPORTS_PER_SOL_I64,
            ..SpotPosition::default()
        };
        let mut maker = User {
            orders: get_orders(Order {
                market_index: 1,
                post_only: true,
                market_type: MarketType::Spot,
                order_type: OrderType::Limit,
                direction: PositionDirection::Short,
                base_asset_amount: LAMPORTS_PER_SOL_U64,
                price: 160 * PRICE_PRECISION_U64,
                ..Order::default()
            }),
            spot_positions: maker_spot_positions,
            ..User::default()
        };

        let mut base_market = SpotMarket {
            deposit_balance: SPOT_BALANCE_PRECISION,
            ..SpotMarket::default_base_market()
        };
        let mut quote_market = SpotMarket {
            deposit_balance: 161 * SPOT_BALANCE_PRECISION,
            ..SpotMarket::default_quote_market()
        };

        let now = 3_i64;
        let slot = 3_u64;

        let fee_structure = get_fee_structure();

        let (taker_key, maker_key, filler_key) = get_user_keys();

        let mut taker_stats = UserStats::default();
        let mut maker_stats = UserStats::default();

        fulfill_spot_order_with_match(
            &mut base_market,
            &mut quote_market,
            &mut taker,
            &mut taker_stats,
            0,
            &taker_key,
            &mut maker,
            &mut Some(&mut maker_stats),
            0,
            &maker_key,
            None,
            None,
            &filler_key,
            now,
            slot,
            &mut get_oracle_map(),
            &fee_structure,
        )
        .unwrap();

        let taker_quote_position = taker.spot_positions[0];
        assert_eq!(taker_quote_position.scaled_balance, 920000000);

        let taker_base_position = taker.spot_positions[1];
        assert_eq!(
            taker_base_position.scaled_balance,
            SPOT_BALANCE_PRECISION_U64
        );
        assert_eq!(taker_base_position.open_bids, 0);
        assert_eq!(taker_base_position.open_orders, 0);

        assert_eq!(taker_stats.taker_volume_30d, 160000000);
        assert_eq!(taker_stats.fees.total_fee_paid, 80000);

        let maker_quote_position = maker.spot_positions[0];
        assert_eq!(maker_quote_position.scaled_balance, 160048000000);

        let maker_base_position = maker.spot_positions[1];
        assert_eq!(maker_base_position.scaled_balance, 0);
        assert_eq!(maker_base_position.open_bids, 0);
        assert_eq!(maker_base_position.open_orders, 0);

        assert_eq!(maker_stats.maker_volume_30d, 160000000);
        assert_eq!(maker_stats.fees.total_fee_rebate, 48000);

        assert_eq!(base_market.total_spot_fee, 32000);
        assert_eq!(base_market.spot_fee_pool.scaled_balance, 32000000);
    }

    #[test]
    fn short_taker_order_fulfilled_start_of_auction() {
        let mut taker_spot_positions = [SpotPosition::default(); 8];
        taker_spot_positions[1] = SpotPosition {
            market_index: 1,
            balance_type: SpotBalanceType::Deposit,
            scaled_balance: SPOT_BALANCE_PRECISION_U64,
            open_orders: 1,
            open_asks: -LAMPORTS_PER_SOL_I64,
            ..SpotPosition::default()
        };
        let mut taker = User {
            orders: get_orders(Order {
                market_index: 1,
                market_type: MarketType::Spot,
                order_type: OrderType::Market,
                direction: PositionDirection::Short,
                base_asset_amount: LAMPORTS_PER_SOL_U64,
                slot: 0,
                auction_start_price: 100 * PRICE_PRECISION_I64,
                auction_end_price: 50 * PRICE_PRECISION_I64,
                auction_duration: 5,
                ..Order::default()
            }),
            spot_positions: taker_spot_positions,
            ..User::default()
        };

        let mut maker_spot_positions = [SpotPosition::default(); 8];
        maker_spot_positions[0] = SpotPosition {
            market_index: 0,
            scaled_balance: 101 * SPOT_BALANCE_PRECISION_U64,
            balance_type: SpotBalanceType::Deposit,
            ..SpotPosition::default()
        };
        maker_spot_positions[1] = SpotPosition {
            market_index: 1,
            open_orders: 1,
            open_bids: LAMPORTS_PER_SOL_I64,
            ..SpotPosition::default()
        };
        let mut maker = User {
            orders: get_orders(Order {
                market_index: 1,
                post_only: true,
                market_type: MarketType::Spot,
                order_type: OrderType::Limit,
                direction: PositionDirection::Long,
                base_asset_amount: LAMPORTS_PER_SOL_U64,
                price: 100 * PRICE_PRECISION_U64,
                ..Order::default()
            }),
            spot_positions: maker_spot_positions,
            ..User::default()
        };

        let mut base_market = SpotMarket {
            deposit_balance: SPOT_BALANCE_PRECISION,
            ..SpotMarket::default_base_market()
        };
        let mut quote_market = SpotMarket {
            deposit_balance: 101 * SPOT_BALANCE_PRECISION,
            ..SpotMarket::default_quote_market()
        };

        let now = 1_i64;
        let slot = 1_u64;

        let fee_structure = get_fee_structure();

        let (taker_key, maker_key, filler_key) = get_user_keys();

        let mut taker_stats = UserStats::default();
        let mut maker_stats = UserStats::default();

        fulfill_spot_order_with_match(
            &mut base_market,
            &mut quote_market,
            &mut taker,
            &mut taker_stats,
            0,
            &taker_key,
            &mut maker,
            &mut Some(&mut maker_stats),
            0,
            &maker_key,
            None,
            None,
            &filler_key,
            now,
            slot,
            &mut get_oracle_map(),
            &fee_structure,
        )
        .unwrap();

        let taker_quote_position = taker.spot_positions[0];
        assert_eq!(taker_quote_position.scaled_balance, 99950000000);

        let taker_base_position = taker.spot_positions[1];
        assert_eq!(taker_base_position.scaled_balance, 0);
        assert_eq!(taker_base_position.open_bids, 0);
        assert_eq!(taker_base_position.open_orders, 0);

        assert_eq!(taker_stats.taker_volume_30d, 100000000);
        assert_eq!(taker_stats.fees.total_fee_paid, 50000);

        let maker_quote_position = maker.spot_positions[0];
        assert_eq!(maker_quote_position.scaled_balance, 1030000000);

        let maker_base_position = maker.spot_positions[1];
        assert_eq!(
            maker_base_position.scaled_balance,
            SPOT_BALANCE_PRECISION_U64
        );
        assert_eq!(maker_base_position.open_bids, 0);
        assert_eq!(maker_base_position.open_orders, 0);

        assert_eq!(maker_stats.maker_volume_30d, 100000000);
        assert_eq!(maker_stats.fees.total_fee_rebate, 30000);

        assert_eq!(base_market.total_spot_fee, 20000);
        assert_eq!(base_market.spot_fee_pool.scaled_balance, 20000000);
    }

    #[test]
    fn short_taker_order_fulfilled_middle_of_auction() {
        let mut taker_spot_positions = [SpotPosition::default(); 8];
        taker_spot_positions[1] = SpotPosition {
            market_index: 1,
            balance_type: SpotBalanceType::Deposit,
            scaled_balance: SPOT_BALANCE_PRECISION_U64,
            open_orders: 1,
            open_asks: -LAMPORTS_PER_SOL_I64,
            ..SpotPosition::default()
        };
        let mut taker = User {
            orders: get_orders(Order {
                market_index: 1,
                market_type: MarketType::Spot,
                order_type: OrderType::Market,
                direction: PositionDirection::Short,
                base_asset_amount: LAMPORTS_PER_SOL_U64,
                slot: 0,
                auction_start_price: 100 * PRICE_PRECISION_I64,
                auction_end_price: 50 * PRICE_PRECISION_I64,
                auction_duration: 5,
                ..Order::default()
            }),
            spot_positions: taker_spot_positions,
            ..User::default()
        };

        let mut maker_spot_positions = [SpotPosition::default(); 8];
        maker_spot_positions[0] = SpotPosition {
            market_index: 0,
            scaled_balance: 101 * SPOT_BALANCE_PRECISION_U64,
            balance_type: SpotBalanceType::Deposit,
            ..SpotPosition::default()
        };
        maker_spot_positions[1] = SpotPosition {
            market_index: 1,
            open_orders: 1,
            open_bids: LAMPORTS_PER_SOL_I64,
            ..SpotPosition::default()
        };
        let mut maker = User {
            orders: get_orders(Order {
                market_index: 1,
                post_only: true,
                market_type: MarketType::Spot,
                order_type: OrderType::Limit,
                direction: PositionDirection::Long,
                base_asset_amount: LAMPORTS_PER_SOL_U64,
                price: 70 * PRICE_PRECISION_U64,
                ..Order::default()
            }),
            spot_positions: maker_spot_positions,
            ..User::default()
        };

        let mut base_market = SpotMarket {
            deposit_balance: SPOT_BALANCE_PRECISION,
            ..SpotMarket::default_base_market()
        };
        let mut quote_market = SpotMarket {
            deposit_balance: 101 * SPOT_BALANCE_PRECISION,
            ..SpotMarket::default_quote_market()
        };

        let now = 3_i64;
        let slot = 3_u64;

        let fee_structure = get_fee_structure();

        let (taker_key, maker_key, filler_key) = get_user_keys();

        let mut taker_stats = UserStats::default();
        let mut maker_stats = UserStats::default();

        fulfill_spot_order_with_match(
            &mut base_market,
            &mut quote_market,
            &mut taker,
            &mut taker_stats,
            0,
            &taker_key,
            &mut maker,
            &mut Some(&mut maker_stats),
            0,
            &maker_key,
            None,
            None,
            &filler_key,
            now,
            slot,
            &mut get_oracle_map(),
            &fee_structure,
        )
        .unwrap();

        let taker_quote_position = taker.spot_positions[0];
        assert_eq!(taker_quote_position.scaled_balance, 69965000000);

        let taker_base_position = taker.spot_positions[1];
        assert_eq!(taker_base_position.scaled_balance, 0);
        assert_eq!(taker_base_position.open_bids, 0);
        assert_eq!(taker_base_position.open_orders, 0);

        assert_eq!(taker_stats.taker_volume_30d, 70000000);
        assert_eq!(taker_stats.fees.total_fee_paid, 35000);

        let maker_quote_position = maker.spot_positions[0];
        assert_eq!(maker_quote_position.scaled_balance, 31021000000);

        let maker_base_position = maker.spot_positions[1];
        assert_eq!(
            maker_base_position.scaled_balance,
            SPOT_BALANCE_PRECISION_U64
        );
        assert_eq!(maker_base_position.open_bids, 0);
        assert_eq!(maker_base_position.open_orders, 0);

        assert_eq!(maker_stats.maker_volume_30d, 70000000);
        assert_eq!(maker_stats.fees.total_fee_rebate, 21000);

        assert_eq!(base_market.total_spot_fee, 14000);
        assert_eq!(base_market.spot_fee_pool.scaled_balance, 14000000);
    }

    #[test]
    fn long_taker_order_auction_price_does_not_satisfy_maker() {
        let mut taker_spot_positions = [SpotPosition::default(); 8];
        taker_spot_positions[0] = SpotPosition {
            market_index: 0,
            scaled_balance: 101 * SPOT_BALANCE_PRECISION_U64,
            balance_type: SpotBalanceType::Deposit,
            ..SpotPosition::default()
        };
        taker_spot_positions[1] = SpotPosition {
            market_index: 1,
            open_orders: 1,
            open_bids: LAMPORTS_PER_SOL_I64,
            ..SpotPosition::default()
        };
        let mut taker = User {
            orders: get_orders(Order {
                market_index: 1,
                market_type: MarketType::Spot,
                order_type: OrderType::Market,
                direction: PositionDirection::Long,
                base_asset_amount: LAMPORTS_PER_SOL_U64,
                slot: 0,
                auction_start_price: 100 * PRICE_PRECISION_I64,
                auction_end_price: 200 * PRICE_PRECISION_I64,
                auction_duration: 5,
                ..Order::default()
            }),
            spot_positions: taker_spot_positions,
            ..User::default()
        };

        let mut maker_spot_positions = [SpotPosition::default(); 8];
        maker_spot_positions[1] = SpotPosition {
            market_index: 1,
            balance_type: SpotBalanceType::Deposit,
            scaled_balance: SPOT_BALANCE_PRECISION_U64,
            open_orders: 1,
            open_asks: -LAMPORTS_PER_SOL_I64,
            ..SpotPosition::default()
        };
        let mut maker = User {
            orders: get_orders(Order {
                market_index: 1,
                post_only: true,
                market_type: MarketType::Spot,
                order_type: OrderType::Limit,
                direction: PositionDirection::Short,
                base_asset_amount: LAMPORTS_PER_SOL_U64,
                price: 201 * PRICE_PRECISION_U64,
                ..Order::default()
            }),
            spot_positions: maker_spot_positions,
            ..User::default()
        };

        let mut base_market = SpotMarket {
            deposit_balance: SPOT_BALANCE_PRECISION,
            ..SpotMarket::default_base_market()
        };
        let mut quote_market = SpotMarket {
            deposit_balance: 101 * SPOT_BALANCE_PRECISION,
            ..SpotMarket::default_quote_market()
        };

        let now = 1_i64;
        let slot = 1_u64;

        let fee_structure = get_fee_structure();

        let (taker_key, maker_key, filler_key) = get_user_keys();

        let mut taker_stats = UserStats::default();
        let mut maker_stats = UserStats::default();

        let (base_asset_amount, _) = fulfill_spot_order_with_match(
            &mut base_market,
            &mut quote_market,
            &mut taker,
            &mut taker_stats,
            0,
            &taker_key,
            &mut maker,
            &mut Some(&mut maker_stats),
            0,
            &maker_key,
            None,
            None,
            &filler_key,
            now,
            slot,
            &mut get_oracle_map(),
            &fee_structure,
        )
        .unwrap();

        assert_eq!(base_asset_amount, 0)
    }

    #[test]
    fn short_taker_order_auction_price_does_not_satisfy_maker() {
        let mut taker_spot_positions = [SpotPosition::default(); 8];
        taker_spot_positions[1] = SpotPosition {
            market_index: 1,
            balance_type: SpotBalanceType::Deposit,
            scaled_balance: SPOT_BALANCE_PRECISION_U64,
            open_orders: 1,
            open_asks: -LAMPORTS_PER_SOL_I64,
            ..SpotPosition::default()
        };
        let mut taker = User {
            orders: get_orders(Order {
                market_index: 1,
                market_type: MarketType::Spot,
                order_type: OrderType::Market,
                direction: PositionDirection::Short,
                base_asset_amount: LAMPORTS_PER_SOL_U64,
                slot: 0,
                auction_start_price: 100 * PRICE_PRECISION_I64,
                auction_end_price: 50 * PRICE_PRECISION_I64,
                auction_duration: 5,
                ..Order::default()
            }),
            spot_positions: taker_spot_positions,
            ..User::default()
        };

        let mut maker_spot_positions = [SpotPosition::default(); 8];
        maker_spot_positions[0] = SpotPosition {
            market_index: 0,
            scaled_balance: 101 * SPOT_BALANCE_PRECISION_U64,
            balance_type: SpotBalanceType::Deposit,
            ..SpotPosition::default()
        };
        maker_spot_positions[1] = SpotPosition {
            market_index: 1,
            open_orders: 1,
            open_bids: LAMPORTS_PER_SOL_I64,
            ..SpotPosition::default()
        };
        let mut maker = User {
            orders: get_orders(Order {
                market_index: 1,
                post_only: true,
                market_type: MarketType::Spot,
                order_type: OrderType::Limit,
                direction: PositionDirection::Long,
                base_asset_amount: LAMPORTS_PER_SOL_U64,
                price: 49 * PRICE_PRECISION_U64,
                ..Order::default()
            }),
            spot_positions: maker_spot_positions,
            ..User::default()
        };

        let mut base_market = SpotMarket {
            deposit_balance: SPOT_BALANCE_PRECISION,
            ..SpotMarket::default_base_market()
        };
        let mut quote_market = SpotMarket {
            deposit_balance: 101 * SPOT_BALANCE_PRECISION,
            ..SpotMarket::default_quote_market()
        };

        let now = 3_i64;
        let slot = 3_u64;

        let fee_structure = get_fee_structure();

        let (taker_key, maker_key, filler_key) = get_user_keys();

        let mut taker_stats = UserStats::default();
        let mut maker_stats = UserStats::default();

        let (base_asset_amount, _) = fulfill_spot_order_with_match(
            &mut base_market,
            &mut quote_market,
            &mut taker,
            &mut taker_stats,
            0,
            &taker_key,
            &mut maker,
            &mut Some(&mut maker_stats),
            0,
            &maker_key,
            None,
            None,
            &filler_key,
            now,
            slot,
            &mut get_oracle_map(),
            &fee_structure,
        )
        .unwrap();

        assert_eq!(base_asset_amount, 0);
    }

    #[test]
    fn maker_taker_same_direction() {
        let mut taker_spot_positions = [SpotPosition::default(); 8];
        taker_spot_positions[1] = SpotPosition {
            market_index: 1,
            balance_type: SpotBalanceType::Deposit,
            scaled_balance: SPOT_BALANCE_PRECISION_U64,
            open_orders: 1,
            open_asks: -LAMPORTS_PER_SOL_I64,
            ..SpotPosition::default()
        };
        let mut taker = User {
            orders: get_orders(Order {
                market_index: 1,
                market_type: MarketType::Spot,
                order_type: OrderType::Market,
                direction: PositionDirection::Short,
                base_asset_amount: LAMPORTS_PER_SOL_U64,
                slot: 0,
                auction_start_price: 100 * PRICE_PRECISION_I64,
                auction_end_price: 50 * PRICE_PRECISION_I64,
                auction_duration: 5,
                ..Order::default()
            }),
            spot_positions: taker_spot_positions,
            ..User::default()
        };

        let mut maker_spot_positions = [SpotPosition::default(); 8];
        maker_spot_positions[0] = SpotPosition {
            market_index: 0,
            scaled_balance: 101 * SPOT_BALANCE_PRECISION_U64,
            balance_type: SpotBalanceType::Deposit,
            ..SpotPosition::default()
        };
        maker_spot_positions[1] = SpotPosition {
            market_index: 1,
            open_orders: 1,
            open_bids: LAMPORTS_PER_SOL_I64,
            ..SpotPosition::default()
        };
        let mut maker = User {
            orders: get_orders(Order {
                market_index: 1,
                post_only: true,
                market_type: MarketType::Spot,
                order_type: OrderType::Limit,
                direction: PositionDirection::Short,
                base_asset_amount: LAMPORTS_PER_SOL_U64,
                price: 70 * PRICE_PRECISION_U64,
                ..Order::default()
            }),
            spot_positions: maker_spot_positions,
            ..User::default()
        };

        let mut base_market = SpotMarket {
            deposit_balance: SPOT_BALANCE_PRECISION,
            ..SpotMarket::default_base_market()
        };
        let mut quote_market = SpotMarket {
            deposit_balance: 101 * SPOT_BALANCE_PRECISION,
            ..SpotMarket::default_quote_market()
        };

        let now = 3_i64;
        let slot = 3_u64;

        let fee_structure = get_fee_structure();

        let (taker_key, maker_key, filler_key) = get_user_keys();

        let mut taker_stats = UserStats::default();
        let mut maker_stats = UserStats::default();

        let (base_asset_amount, _) = fulfill_spot_order_with_match(
            &mut base_market,
            &mut quote_market,
            &mut taker,
            &mut taker_stats,
            0,
            &taker_key,
            &mut maker,
            &mut Some(&mut maker_stats),
            0,
            &maker_key,
            None,
            None,
            &filler_key,
            now,
            slot,
            &mut get_oracle_map(),
            &fee_structure,
        )
        .unwrap();

        assert_eq!(base_asset_amount, 0);
    }

    #[test]
    fn maker_taker_different_market_index() {
        let mut taker_spot_positions = [SpotPosition::default(); 8];
        taker_spot_positions[0] = SpotPosition {
            market_index: 0,
            scaled_balance: 101 * SPOT_BALANCE_PRECISION_U64,
            balance_type: SpotBalanceType::Deposit,
            ..SpotPosition::default()
        };
        taker_spot_positions[1] = SpotPosition {
            market_index: 1,
            open_orders: 1,
            open_bids: LAMPORTS_PER_SOL_I64,
            ..SpotPosition::default()
        };
        let mut taker = User {
            orders: get_orders(Order {
                market_index: 1,
                market_type: MarketType::Spot,
                order_type: OrderType::Market,
                direction: PositionDirection::Long,
                base_asset_amount: LAMPORTS_PER_SOL_U64,
                slot: 0,
                auction_start_price: 100 * PRICE_PRECISION_I64,
                auction_end_price: 200 * PRICE_PRECISION_I64,
                auction_duration: 5,
                ..Order::default()
            }),
            spot_positions: taker_spot_positions,
            ..User::default()
        };

        let mut maker_spot_positions = [SpotPosition::default(); 8];
        maker_spot_positions[1] = SpotPosition {
            market_index: 1,
            balance_type: SpotBalanceType::Deposit,
            scaled_balance: SPOT_BALANCE_PRECISION_U64,
            open_orders: 1,
            open_asks: -LAMPORTS_PER_SOL_I64,
            ..SpotPosition::default()
        };
        let mut maker = User {
            orders: get_orders(Order {
                market_index: 2,
                post_only: true,
                market_type: MarketType::Spot,
                order_type: OrderType::Limit,
                direction: PositionDirection::Short,
                base_asset_amount: LAMPORTS_PER_SOL_U64,
                price: 100 * PRICE_PRECISION_U64,
                ..Order::default()
            }),
            spot_positions: maker_spot_positions,
            ..User::default()
        };

        let mut base_market = SpotMarket {
            deposit_balance: SPOT_BALANCE_PRECISION,
            ..SpotMarket::default_base_market()
        };
        let mut quote_market = SpotMarket {
            deposit_balance: 101 * SPOT_BALANCE_PRECISION,
            ..SpotMarket::default_quote_market()
        };

        let now = 1_i64;
        let slot = 1_u64;

        let fee_structure = get_fee_structure();

        let (taker_key, maker_key, filler_key) = get_user_keys();

        let mut taker_stats = UserStats::default();
        let mut maker_stats = UserStats::default();

        let (base_asset_amount, _) = fulfill_spot_order_with_match(
            &mut base_market,
            &mut quote_market,
            &mut taker,
            &mut taker_stats,
            0,
            &taker_key,
            &mut maker,
            &mut Some(&mut maker_stats),
            0,
            &maker_key,
            None,
            None,
            &filler_key,
            now,
            slot,
            &mut get_oracle_map(),
            &fee_structure,
        )
        .unwrap();

        assert_eq!(base_asset_amount, 0);
    }

    #[test]
    fn long_taker_order_bigger_than_maker() {
        let mut taker_spot_positions = [SpotPosition::default(); 8];
        taker_spot_positions[0] = SpotPosition {
            market_index: 0,
            scaled_balance: 101 * SPOT_BALANCE_PRECISION_U64,
            balance_type: SpotBalanceType::Deposit,
            ..SpotPosition::default()
        };
        taker_spot_positions[1] = SpotPosition {
            market_index: 1,
            open_orders: 1,
            open_bids: 100 * LAMPORTS_PER_SOL_I64,
            ..SpotPosition::default()
        };
        let mut taker = User {
            orders: get_orders(Order {
                market_index: 1,
                market_type: MarketType::Spot,
                order_type: OrderType::Market,
                direction: PositionDirection::Long,
                base_asset_amount: 100 * LAMPORTS_PER_SOL_U64,
                slot: 0,
                auction_start_price: 100 * PRICE_PRECISION_I64,
                auction_end_price: 200 * PRICE_PRECISION_I64,
                auction_duration: 5,
                ..Order::default()
            }),
            spot_positions: taker_spot_positions,
            ..User::default()
        };

        let mut maker_spot_positions = [SpotPosition::default(); 8];
        maker_spot_positions[1] = SpotPosition {
            market_index: 1,
            balance_type: SpotBalanceType::Deposit,
            scaled_balance: SPOT_BALANCE_PRECISION_U64,
            open_orders: 1,
            open_asks: -LAMPORTS_PER_SOL_I64,
            ..SpotPosition::default()
        };
        let mut maker = User {
            orders: get_orders(Order {
                market_index: 1,
                post_only: true,
                market_type: MarketType::Spot,
                order_type: OrderType::Limit,
                direction: PositionDirection::Short,
                base_asset_amount: LAMPORTS_PER_SOL_U64,
                price: 100 * PRICE_PRECISION_U64,
                ..Order::default()
            }),
            spot_positions: maker_spot_positions,
            ..User::default()
        };

        let mut base_market = SpotMarket {
            deposit_balance: SPOT_BALANCE_PRECISION,
            ..SpotMarket::default_base_market()
        };
        let mut quote_market = SpotMarket {
            deposit_balance: 101 * SPOT_BALANCE_PRECISION,
            ..SpotMarket::default_quote_market()
        };

        let now = 1_i64;
        let slot = 1_u64;

        let fee_structure = get_fee_structure();

        let (taker_key, maker_key, filler_key) = get_user_keys();

        let mut taker_stats = UserStats::default();
        let mut maker_stats = UserStats::default();

        let (base_asset_amount, _) = fulfill_spot_order_with_match(
            &mut base_market,
            &mut quote_market,
            &mut taker,
            &mut taker_stats,
            0,
            &taker_key,
            &mut maker,
            &mut Some(&mut maker_stats),
            0,
            &maker_key,
            None,
            None,
            &filler_key,
            now,
            slot,
            &mut get_oracle_map(),
            &fee_structure,
        )
        .unwrap();

        assert_eq!(base_asset_amount, LAMPORTS_PER_SOL_U64);

        let taker_quote_position = taker.spot_positions[0];
        assert_eq!(taker_quote_position.scaled_balance, 950000000);

        let taker_base_position = taker.spot_positions[1];
        assert_eq!(
            taker_base_position.scaled_balance,
            SPOT_BALANCE_PRECISION_U64
        );
        assert_eq!(taker_base_position.open_bids, 99 * LAMPORTS_PER_SOL_I64);
        assert_eq!(taker_base_position.open_orders, 1);

        let taker_order = taker.orders[0];
        assert_eq!(taker_order.base_asset_amount_filled, LAMPORTS_PER_SOL_U64);
        assert_eq!(
            taker_order.quote_asset_amount_filled,
            100 * QUOTE_PRECISION_U64
        );

        assert_eq!(taker_stats.taker_volume_30d, 100000000);
        assert_eq!(taker_stats.fees.total_fee_paid, 50000);

        let maker_quote_position = maker.spot_positions[0];
        assert_eq!(maker_quote_position.scaled_balance, 100030000000);

        let maker_base_position = maker.spot_positions[1];
        assert_eq!(maker_base_position.scaled_balance, 0);
        assert_eq!(maker_base_position.open_asks, 0);
        assert_eq!(maker_base_position.open_orders, 0);

        let maker_order = maker.orders[0];
        assert_eq!(maker_order, Order::default());

        assert_eq!(maker_stats.maker_volume_30d, 100000000);
        assert_eq!(maker_stats.fees.total_fee_rebate, 30000);

        assert_eq!(base_market.total_spot_fee, 20000);
        assert_eq!(base_market.spot_fee_pool.scaled_balance, 20000000);
    }

    #[test]
    fn long_taker_order_smaller_than_maker() {
        let mut taker_spot_positions = [SpotPosition::default(); 8];
        taker_spot_positions[0] = SpotPosition {
            market_index: 0,
            scaled_balance: 101 * SPOT_BALANCE_PRECISION_U64,
            balance_type: SpotBalanceType::Deposit,
            ..SpotPosition::default()
        };
        taker_spot_positions[1] = SpotPosition {
            market_index: 1,
            open_orders: 1,
            open_bids: LAMPORTS_PER_SOL_I64,
            ..SpotPosition::default()
        };
        let mut taker = User {
            orders: get_orders(Order {
                market_index: 1,
                market_type: MarketType::Spot,
                order_type: OrderType::Market,
                direction: PositionDirection::Long,
                base_asset_amount: LAMPORTS_PER_SOL_U64,
                slot: 0,
                auction_start_price: 100 * PRICE_PRECISION_I64,
                auction_end_price: 200 * PRICE_PRECISION_I64,
                auction_duration: 5,
                ..Order::default()
            }),
            spot_positions: taker_spot_positions,
            ..User::default()
        };

        let mut maker_spot_positions = [SpotPosition::default(); 8];
        maker_spot_positions[1] = SpotPosition {
            market_index: 1,
            balance_type: SpotBalanceType::Deposit,
            scaled_balance: SPOT_BALANCE_PRECISION_U64,
            open_orders: 1,
            open_asks: -100 * LAMPORTS_PER_SOL_I64,
            ..SpotPosition::default()
        };
        let mut maker = User {
            orders: get_orders(Order {
                market_index: 1,
                post_only: true,
                market_type: MarketType::Spot,
                order_type: OrderType::Limit,
                direction: PositionDirection::Short,
                base_asset_amount: 100 * LAMPORTS_PER_SOL_U64,
                price: 100 * PRICE_PRECISION_U64,
                ..Order::default()
            }),
            spot_positions: maker_spot_positions,
            ..User::default()
        };

        let mut base_market = SpotMarket {
            deposit_balance: SPOT_BALANCE_PRECISION,
            ..SpotMarket::default_base_market()
        };
        let mut quote_market = SpotMarket {
            deposit_balance: 101 * SPOT_BALANCE_PRECISION,
            ..SpotMarket::default_quote_market()
        };

        let now = 1_i64;
        let slot = 1_u64;

        let fee_structure = get_fee_structure();

        let (taker_key, maker_key, filler_key) = get_user_keys();

        let mut taker_stats = UserStats::default();
        let mut maker_stats = UserStats::default();

        let (base_asset_amount, _) = fulfill_spot_order_with_match(
            &mut base_market,
            &mut quote_market,
            &mut taker,
            &mut taker_stats,
            0,
            &taker_key,
            &mut maker,
            &mut Some(&mut maker_stats),
            0,
            &maker_key,
            None,
            None,
            &filler_key,
            now,
            slot,
            &mut get_oracle_map(),
            &fee_structure,
        )
        .unwrap();

        assert_eq!(base_asset_amount, LAMPORTS_PER_SOL_U64);

        let taker_quote_position = taker.spot_positions[0];
        assert_eq!(taker_quote_position.scaled_balance, 950000000);

        let taker_base_position = taker.spot_positions[1];
        assert_eq!(
            taker_base_position.scaled_balance,
            SPOT_BALANCE_PRECISION_U64
        );
        assert_eq!(taker_base_position.open_bids, 0);
        assert_eq!(taker_base_position.open_orders, 0);

        let taker_order = taker.orders[0];
        assert_eq!(taker_order, Order::default());

        assert_eq!(taker_stats.taker_volume_30d, 100000000);
        assert_eq!(taker_stats.fees.total_fee_paid, 50000);

        let maker_quote_position = maker.spot_positions[0];
        assert_eq!(maker_quote_position.scaled_balance, 100030000000);

        let maker_base_position = maker.spot_positions[1];
        assert_eq!(maker_base_position.scaled_balance, 0);
        assert_eq!(maker_base_position.open_asks, -99 * LAMPORTS_PER_SOL_I64);
        assert_eq!(maker_base_position.open_orders, 1);

        let maker_order = maker.orders[0];
        assert_eq!(maker_order.base_asset_amount_filled, LAMPORTS_PER_SOL_U64);
        assert_eq!(
            maker_order.quote_asset_amount_filled,
            100 * QUOTE_PRECISION_U64
        );

        assert_eq!(maker_stats.maker_volume_30d, 100000000);
        assert_eq!(maker_stats.fees.total_fee_rebate, 30000);

        assert_eq!(base_market.total_spot_fee, 20000);
        assert_eq!(base_market.spot_fee_pool.scaled_balance, 20000000);
    }

    #[test]
    fn double_dutch_auction() {
        let mut taker_spot_positions = [SpotPosition::default(); 8];
        taker_spot_positions[0] = SpotPosition {
            market_index: 0,
            scaled_balance: 101 * SPOT_BALANCE_PRECISION_U64,
            balance_type: SpotBalanceType::Deposit,
            ..SpotPosition::default()
        };
        taker_spot_positions[1] = SpotPosition {
            market_index: 1,
            open_orders: 1,
            open_bids: LAMPORTS_PER_SOL_I64,
            ..SpotPosition::default()
        };
        let mut taker = User {
            orders: get_orders(Order {
                market_index: 1,
                market_type: MarketType::Spot,
                order_type: OrderType::Market,
                direction: PositionDirection::Long,
                base_asset_amount: LAMPORTS_PER_SOL_U64,
                slot: 0,
                auction_start_price: 100 * PRICE_PRECISION_I64,
                auction_end_price: 200 * PRICE_PRECISION_I64,
                auction_duration: 5,
                ..Order::default()
            }),
            spot_positions: taker_spot_positions,
            ..User::default()
        };

        let mut maker_spot_positions = [SpotPosition::default(); 8];
        maker_spot_positions[1] = SpotPosition {
            market_index: 1,
            balance_type: SpotBalanceType::Deposit,
            scaled_balance: SPOT_BALANCE_PRECISION_U64,
            open_orders: 1,
            open_asks: -LAMPORTS_PER_SOL_I64,
            ..SpotPosition::default()
        };
        let mut maker = User {
            orders: get_orders(Order {
                market_index: 1,
                post_only: true,
                market_type: MarketType::Spot,
                order_type: OrderType::Market,
                direction: PositionDirection::Short,
                base_asset_amount: LAMPORTS_PER_SOL_U64,
                auction_start_price: 200 * PRICE_PRECISION_I64,
                auction_end_price: 100 * PRICE_PRECISION_I64,
                auction_duration: 5,
                ..Order::default()
            }),
            spot_positions: maker_spot_positions,
            ..User::default()
        };

        let mut base_market = SpotMarket {
            deposit_balance: SPOT_BALANCE_PRECISION,
            ..SpotMarket::default_base_market()
        };
        let mut quote_market = SpotMarket {
            deposit_balance: 101 * SPOT_BALANCE_PRECISION,
            ..SpotMarket::default_quote_market()
        };

        let now = 5_i64;
        let slot = 5_u64;

        let fee_structure = get_fee_structure();

        let (taker_key, maker_key, filler_key) = get_user_keys();

        let mut taker_stats = UserStats::default();
        let mut maker_stats = UserStats::default();

        fulfill_spot_order_with_match(
            &mut base_market,
            &mut quote_market,
            &mut taker,
            &mut taker_stats,
            0,
            &taker_key,
            &mut maker,
            &mut Some(&mut maker_stats),
            0,
            &maker_key,
            None,
            None,
            &filler_key,
            now,
            slot,
            &mut get_oracle_map(),
            &fee_structure,
        )
        .unwrap();

        let taker_quote_position = taker.spot_positions[0];
        assert_eq!(taker_quote_position.scaled_balance, 950000000);

        let taker_base_position = taker.spot_positions[1];
        assert_eq!(
            taker_base_position.scaled_balance,
            SPOT_BALANCE_PRECISION_U64
        );
        assert_eq!(taker_base_position.open_bids, 0);
        assert_eq!(taker_base_position.open_orders, 0);

        assert_eq!(taker_stats.taker_volume_30d, 100000000);
        assert_eq!(taker_stats.fees.total_fee_paid, 50000);

        let maker_quote_position = maker.spot_positions[0];
        assert_eq!(maker_quote_position.scaled_balance, 100030000000);

        let maker_base_position = maker.spot_positions[1];
        assert_eq!(maker_base_position.scaled_balance, 0);
        assert_eq!(maker_base_position.open_bids, 0);
        assert_eq!(maker_base_position.open_orders, 0);

        assert_eq!(maker_stats.maker_volume_30d, 100000000);
        assert_eq!(maker_stats.fees.total_fee_rebate, 30000);

        assert_eq!(base_market.total_spot_fee, 20000);
        assert_eq!(base_market.spot_fee_pool.scaled_balance, 20000000);
    }

    #[test]
    fn taker_bid_crosses_maker_ask() {
        let mut taker_spot_positions = [SpotPosition::default(); 8];
        taker_spot_positions[0] = SpotPosition {
            market_index: 0,
            scaled_balance: 101 * SPOT_BALANCE_PRECISION_U64,
            balance_type: SpotBalanceType::Deposit,
            ..SpotPosition::default()
        };
        taker_spot_positions[1] = SpotPosition {
            market_index: 1,
            open_orders: 1,
            open_bids: LAMPORTS_PER_SOL_I64,
            ..SpotPosition::default()
        };
        let mut taker = User {
            orders: get_orders(Order {
                market_index: 1,
                market_type: MarketType::Spot,
                order_type: OrderType::Limit,
                direction: PositionDirection::Long,
                base_asset_amount: LAMPORTS_PER_SOL_U64,
                slot: 0,
                price: 100 * PRICE_PRECISION_U64,
                ..Order::default()
            }),
            spot_positions: taker_spot_positions,
            ..User::default()
        };

        let mut maker_spot_positions = [SpotPosition::default(); 8];
        maker_spot_positions[1] = SpotPosition {
            market_index: 1,
            balance_type: SpotBalanceType::Deposit,
            scaled_balance: SPOT_BALANCE_PRECISION_U64,
            open_orders: 1,
            open_asks: -LAMPORTS_PER_SOL_I64,
            ..SpotPosition::default()
        };
        let mut maker = User {
            orders: get_orders(Order {
                market_index: 1,
                post_only: true,
                market_type: MarketType::Spot,
                order_type: OrderType::Limit,
                direction: PositionDirection::Short,
                base_asset_amount: LAMPORTS_PER_SOL_U64,
                price: 100 * PRICE_PRECISION_U64,
                ..Order::default()
            }),
            spot_positions: maker_spot_positions,
            ..User::default()
        };

        let mut base_market = SpotMarket {
            deposit_balance: SPOT_BALANCE_PRECISION,
            ..SpotMarket::default_base_market()
        };
        let mut quote_market = SpotMarket {
            deposit_balance: 101 * SPOT_BALANCE_PRECISION,
            ..SpotMarket::default_quote_market()
        };

        let now = 1_i64;
        let slot = 1_u64;

        let fee_structure = get_fee_structure();

        let (taker_key, maker_key, filler_key) = get_user_keys();

        let mut taker_stats = UserStats::default();
        let mut maker_stats = UserStats::default();

        fulfill_spot_order_with_match(
            &mut base_market,
            &mut quote_market,
            &mut taker,
            &mut taker_stats,
            0,
            &taker_key,
            &mut maker,
            &mut Some(&mut maker_stats),
            0,
            &maker_key,
            None,
            None,
            &filler_key,
            now,
            slot,
            &mut get_oracle_map(),
            &fee_structure,
        )
        .unwrap();

        let taker_quote_position = taker.spot_positions[0];
        assert_eq!(taker_quote_position.scaled_balance, 950000000);

        let taker_base_position = taker.spot_positions[1];
        assert_eq!(
            taker_base_position.scaled_balance,
            SPOT_BALANCE_PRECISION_U64
        );
        assert_eq!(taker_base_position.open_bids, 0);
        assert_eq!(taker_base_position.open_orders, 0);

        assert_eq!(taker_stats.taker_volume_30d, 100000000);
        assert_eq!(taker_stats.fees.total_fee_paid, 50000);

        let maker_quote_position = maker.spot_positions[0];
        assert_eq!(maker_quote_position.scaled_balance, 100030000000);

        let maker_base_position = maker.spot_positions[1];
        assert_eq!(maker_base_position.scaled_balance, 0);
        assert_eq!(maker_base_position.open_bids, 0);
        assert_eq!(maker_base_position.open_orders, 0);

        assert_eq!(maker_stats.maker_volume_30d, 100000000);
        assert_eq!(maker_stats.fees.total_fee_rebate, 30000);

        assert_eq!(base_market.total_spot_fee, 20000);
        assert_eq!(base_market.spot_fee_pool.scaled_balance, 20000000);
    }

    #[test]
    fn taker_ask_crosses_maker_bid() {
        let mut taker_spot_positions = [SpotPosition::default(); 8];
        taker_spot_positions[1] = SpotPosition {
            market_index: 1,
            balance_type: SpotBalanceType::Deposit,
            scaled_balance: SPOT_BALANCE_PRECISION_U64,
            open_orders: 1,
            open_asks: -LAMPORTS_PER_SOL_I64,
            ..SpotPosition::default()
        };
        let mut taker = User {
            orders: get_orders(Order {
                market_index: 1,
                market_type: MarketType::Spot,
                order_type: OrderType::Limit,
                direction: PositionDirection::Short,
                base_asset_amount: LAMPORTS_PER_SOL_U64,
                slot: 0,
                price: 100 * PRICE_PRECISION_U64,
                ..Order::default()
            }),
            spot_positions: taker_spot_positions,
            ..User::default()
        };

        let mut maker_spot_positions = [SpotPosition::default(); 8];
        maker_spot_positions[0] = SpotPosition {
            market_index: 0,
            scaled_balance: 101 * SPOT_BALANCE_PRECISION_U64,
            balance_type: SpotBalanceType::Deposit,
            ..SpotPosition::default()
        };
        maker_spot_positions[1] = SpotPosition {
            market_index: 1,
            open_orders: 1,
            open_bids: LAMPORTS_PER_SOL_I64,
            ..SpotPosition::default()
        };
        let mut maker = User {
            orders: get_orders(Order {
                market_index: 1,
                post_only: true,
                market_type: MarketType::Spot,
                order_type: OrderType::Limit,
                direction: PositionDirection::Long,
                base_asset_amount: LAMPORTS_PER_SOL_U64,
                price: 100 * PRICE_PRECISION_U64,
                ..Order::default()
            }),
            spot_positions: maker_spot_positions,
            ..User::default()
        };

        let mut base_market = SpotMarket {
            deposit_balance: SPOT_BALANCE_PRECISION,
            ..SpotMarket::default_base_market()
        };
        let mut quote_market = SpotMarket {
            deposit_balance: 101 * SPOT_BALANCE_PRECISION,
            ..SpotMarket::default_quote_market()
        };

        let now = 1_i64;
        let slot = 1_u64;

        let fee_structure = get_fee_structure();

        let (taker_key, maker_key, filler_key) = get_user_keys();

        let mut taker_stats = UserStats::default();
        let mut maker_stats = UserStats::default();

        fulfill_spot_order_with_match(
            &mut base_market,
            &mut quote_market,
            &mut taker,
            &mut taker_stats,
            0,
            &taker_key,
            &mut maker,
            &mut Some(&mut maker_stats),
            0,
            &maker_key,
            None,
            None,
            &filler_key,
            now,
            slot,
            &mut get_oracle_map(),
            &fee_structure,
        )
        .unwrap();

        let taker_quote_position = taker.spot_positions[0];
        assert_eq!(taker_quote_position.scaled_balance, 99950000000);

        let taker_base_position = taker.spot_positions[1];
        assert_eq!(taker_base_position.scaled_balance, 0);
        assert_eq!(taker_base_position.open_bids, 0);
        assert_eq!(taker_base_position.open_orders, 0);

        assert_eq!(taker_stats.taker_volume_30d, 100000000);
        assert_eq!(taker_stats.fees.total_fee_paid, 50000);

        let maker_quote_position = maker.spot_positions[0];
        assert_eq!(maker_quote_position.scaled_balance, 1030000000);

        let maker_base_position = maker.spot_positions[1];
        assert_eq!(
            maker_base_position.scaled_balance,
            SPOT_BALANCE_PRECISION_U64
        );
        assert_eq!(maker_base_position.open_bids, 0);
        assert_eq!(maker_base_position.open_orders, 0);

        assert_eq!(maker_stats.maker_volume_30d, 100000000);
        assert_eq!(maker_stats.fees.total_fee_rebate, 30000);

        assert_eq!(base_market.total_spot_fee, 20000);
        assert_eq!(base_market.spot_fee_pool.scaled_balance, 20000000);
    }

    #[test]
    fn zero_price_market_order_cant_match() {
        let mut taker_spot_positions = [SpotPosition::default(); 8];
        taker_spot_positions[0] = SpotPosition {
            market_index: 0,
            scaled_balance: 101 * SPOT_BALANCE_PRECISION_U64,
            balance_type: SpotBalanceType::Deposit,
            ..SpotPosition::default()
        };
        taker_spot_positions[1] = SpotPosition {
            market_index: 1,
            open_orders: 1,
            open_bids: LAMPORTS_PER_SOL_I64,
            ..SpotPosition::default()
        };
        let mut taker = User {
            orders: get_orders(Order {
                market_index: 1,
                market_type: MarketType::Spot,
                order_type: OrderType::Market,
                direction: PositionDirection::Long,
                base_asset_amount: LAMPORTS_PER_SOL_U64,
                slot: 0,
                price: 0,
                auction_duration: 0,
                ..Order::default()
            }),
            spot_positions: taker_spot_positions,
            ..User::default()
        };

        let mut maker_spot_positions = [SpotPosition::default(); 8];
        maker_spot_positions[1] = SpotPosition {
            market_index: 1,
            balance_type: SpotBalanceType::Deposit,
            scaled_balance: SPOT_BALANCE_PRECISION_U64,
            open_orders: 1,
            open_asks: -LAMPORTS_PER_SOL_I64,
            ..SpotPosition::default()
        };
        let mut maker = User {
            orders: get_orders(Order {
                market_index: 1,
                post_only: true,
                market_type: MarketType::Spot,
                order_type: OrderType::Limit,
                direction: PositionDirection::Short,
                base_asset_amount: LAMPORTS_PER_SOL_U64,
                price: 100 * PRICE_PRECISION_U64,
                ..Order::default()
            }),
            spot_positions: maker_spot_positions,
            ..User::default()
        };

        let mut base_market = SpotMarket {
            deposit_balance: SPOT_BALANCE_PRECISION,
            ..SpotMarket::default_base_market()
        };
        let mut quote_market = SpotMarket {
            deposit_balance: 101 * SPOT_BALANCE_PRECISION,
            ..SpotMarket::default_quote_market()
        };

        let now = 1_i64;
        let slot = 1_u64;

        let fee_structure = get_fee_structure();

        let (taker_key, maker_key, filler_key) = get_user_keys();

        let mut taker_stats = UserStats::default();
        let mut maker_stats = UserStats::default();

        let (base_asset_amount, _) = fulfill_spot_order_with_match(
            &mut base_market,
            &mut quote_market,
            &mut taker,
            &mut taker_stats,
            0,
            &taker_key,
            &mut maker,
            &mut Some(&mut maker_stats),
            0,
            &maker_key,
            None,
            None,
            &filler_key,
            now,
            slot,
            &mut get_oracle_map(),
            &fee_structure,
        )
        .unwrap();

        assert_eq!(base_asset_amount, 0);
    }

    #[test]
    fn taker_short_selling_base_no_borrow_liquidity() {
        let mut taker_spot_positions = [SpotPosition::default(); 8];
        taker_spot_positions[1] = SpotPosition {
            market_index: 1,
            balance_type: SpotBalanceType::Deposit,
            scaled_balance: 0,
            open_orders: 1,
            open_asks: -LAMPORTS_PER_SOL_I64,
            ..SpotPosition::default()
        };
        let mut taker = User {
            orders: get_orders(Order {
                market_index: 1,
                market_type: MarketType::Spot,
                order_type: OrderType::Limit,
                direction: PositionDirection::Short,
                base_asset_amount: LAMPORTS_PER_SOL_U64,
                slot: 0,
                price: 100 * PRICE_PRECISION_U64,
                ..Order::default()
            }),
            spot_positions: taker_spot_positions,
            ..User::default()
        };

        let mut maker_spot_positions = [SpotPosition::default(); 8];
        maker_spot_positions[0] = SpotPosition {
            market_index: 0,
            scaled_balance: 101 * SPOT_BALANCE_PRECISION_U64,
            balance_type: SpotBalanceType::Deposit,
            ..SpotPosition::default()
        };
        maker_spot_positions[1] = SpotPosition {
            market_index: 1,
            open_orders: 1,
            open_bids: LAMPORTS_PER_SOL_I64,
            ..SpotPosition::default()
        };
        let mut maker = User {
            orders: get_orders(Order {
                market_index: 1,
                post_only: true,
                market_type: MarketType::Spot,
                order_type: OrderType::Limit,
                direction: PositionDirection::Long,
                base_asset_amount: LAMPORTS_PER_SOL_U64,
                price: 100 * PRICE_PRECISION_U64,
                ..Order::default()
            }),
            spot_positions: maker_spot_positions,
            ..User::default()
        };

        let mut base_market = SpotMarket {
            deposit_balance: 0,
            ..SpotMarket::default_base_market()
        };
        let mut quote_market = SpotMarket {
            deposit_balance: 101 * SPOT_BALANCE_PRECISION,
            ..SpotMarket::default_quote_market()
        };

        let now = 1_i64;
        let slot = 1_u64;

        let fee_structure = get_fee_structure();

        let (taker_key, maker_key, filler_key) = get_user_keys();

        let mut taker_stats = UserStats::default();
        let mut maker_stats = UserStats::default();

        let (base_filled, _) = fulfill_spot_order_with_match(
            &mut base_market,
            &mut quote_market,
            &mut taker,
            &mut taker_stats,
            0,
            &taker_key,
            &mut maker,
            &mut Some(&mut maker_stats),
            0,
            &maker_key,
            None,
            None,
            &filler_key,
            now,
            slot,
            &mut get_oracle_map(),
            &fee_structure,
        )
        .unwrap();

        assert_eq!(base_filled, 0);
    }

    #[test]
    fn taker_short_selling_base_small_borrow_liquidity() {
        let mut taker_spot_positions = [SpotPosition::default(); 8];
        taker_spot_positions[1] = SpotPosition {
            market_index: 1,
            balance_type: SpotBalanceType::Deposit,
            scaled_balance: 0,
            open_orders: 1,
            open_asks: -LAMPORTS_PER_SOL_I64,
            ..SpotPosition::default()
        };
        let mut taker = User {
            orders: get_orders(Order {
                market_index: 1,
                market_type: MarketType::Spot,
                order_type: OrderType::Limit,
                direction: PositionDirection::Short,
                base_asset_amount: LAMPORTS_PER_SOL_U64,
                slot: 0,
                price: 100 * PRICE_PRECISION_U64,
                ..Order::default()
            }),
            spot_positions: taker_spot_positions,
            ..User::default()
        };

        let mut maker_spot_positions = [SpotPosition::default(); 8];
        maker_spot_positions[0] = SpotPosition {
            market_index: 0,
            scaled_balance: 101 * SPOT_BALANCE_PRECISION_U64,
            balance_type: SpotBalanceType::Deposit,
            ..SpotPosition::default()
        };
        maker_spot_positions[1] = SpotPosition {
            market_index: 1,
            open_orders: 1,
            open_bids: LAMPORTS_PER_SOL_I64,
            ..SpotPosition::default()
        };
        let mut maker = User {
            orders: get_orders(Order {
                market_index: 1,
                post_only: true,
                market_type: MarketType::Spot,
                order_type: OrderType::Limit,
                direction: PositionDirection::Long,
                base_asset_amount: LAMPORTS_PER_SOL_U64,
                price: 100 * PRICE_PRECISION_U64,
                ..Order::default()
            }),
            spot_positions: maker_spot_positions,
            ..User::default()
        };

        let mut base_market = SpotMarket {
            deposit_balance: SPOT_BALANCE_PRECISION,
            deposit_token_twap: SPOT_BALANCE_PRECISION as u64,
            ..SpotMarket::default_base_market()
        };
        let mut quote_market = SpotMarket {
            deposit_balance: 101 * SPOT_BALANCE_PRECISION,
            deposit_token_twap: 101 * QUOTE_PRECISION_U64,

            ..SpotMarket::default_quote_market()
        };

        let now = 1_i64;
        let slot = 1_u64;

        let fee_structure = get_fee_structure();

        let (taker_key, maker_key, filler_key) = get_user_keys();

        let mut taker_stats = UserStats::default();
        let mut maker_stats = UserStats::default();

        let (base_filled, _) = fulfill_spot_order_with_match(
            &mut base_market,
            &mut quote_market,
            &mut taker,
            &mut taker_stats,
            0,
            &taker_key,
            &mut maker,
            &mut Some(&mut maker_stats),
            0,
            &maker_key,
            None,
            None,
            &filler_key,
            now,
            slot,
            &mut get_oracle_map(),
            &fee_structure,
        )
        .unwrap();

        assert_eq!(base_filled, 166666666);
    }

    #[test]
    fn maker_short_selling_quote_no_borrow_liquidity() {
        let mut taker_spot_positions = [SpotPosition::default(); 8];
        taker_spot_positions[1] = SpotPosition {
            market_index: 1,
            balance_type: SpotBalanceType::Deposit,
            scaled_balance: SPOT_BALANCE_PRECISION_U64,
            open_orders: 1,
            open_asks: -LAMPORTS_PER_SOL_I64,
            ..SpotPosition::default()
        };
        let mut taker = User {
            orders: get_orders(Order {
                market_index: 1,
                market_type: MarketType::Spot,
                order_type: OrderType::Limit,
                direction: PositionDirection::Short,
                base_asset_amount: LAMPORTS_PER_SOL_U64,
                slot: 0,
                price: 100 * PRICE_PRECISION_U64,
                ..Order::default()
            }),
            spot_positions: taker_spot_positions,
            ..User::default()
        };

        let mut maker_spot_positions = [SpotPosition::default(); 8];
        maker_spot_positions[0] = SpotPosition {
            market_index: 0,
            scaled_balance: 0,
            balance_type: SpotBalanceType::Deposit,
            ..SpotPosition::default()
        };
        maker_spot_positions[1] = SpotPosition {
            market_index: 1,
            open_orders: 1,
            open_bids: LAMPORTS_PER_SOL_I64,
            ..SpotPosition::default()
        };
        let mut maker = User {
            orders: get_orders(Order {
                market_index: 1,
                post_only: true,
                market_type: MarketType::Spot,
                order_type: OrderType::Limit,
                direction: PositionDirection::Long,
                base_asset_amount: LAMPORTS_PER_SOL_U64,
                price: 100 * PRICE_PRECISION_U64,
                ..Order::default()
            }),
            spot_positions: maker_spot_positions,
            ..User::default()
        };

        let mut base_market = SpotMarket {
            deposit_balance: SPOT_BALANCE_PRECISION,
            ..SpotMarket::default_base_market()
        };
        let mut quote_market = SpotMarket {
            deposit_balance: 0,
            ..SpotMarket::default_quote_market()
        };

        let now = 1_i64;
        let slot = 1_u64;

        let fee_structure = get_fee_structure();

        let (taker_key, maker_key, filler_key) = get_user_keys();

        let mut taker_stats = UserStats::default();
        let mut maker_stats = UserStats::default();

        let (base_filled, _) = fulfill_spot_order_with_match(
            &mut base_market,
            &mut quote_market,
            &mut taker,
            &mut taker_stats,
            0,
            &taker_key,
            &mut maker,
            &mut Some(&mut maker_stats),
            0,
            &maker_key,
            None,
            None,
            &filler_key,
            now,
            slot,
            &mut get_oracle_map(),
            &fee_structure,
        )
        .unwrap();

        assert_eq!(base_filled, 0);
    }

    #[test]
    fn maker_short_selling_quote_little_borrow_liquidity() {
        let mut taker_spot_positions = [SpotPosition::default(); 8];
        taker_spot_positions[1] = SpotPosition {
            market_index: 1,
            balance_type: SpotBalanceType::Deposit,
            scaled_balance: SPOT_BALANCE_PRECISION_U64,
            open_orders: 1,
            open_asks: -LAMPORTS_PER_SOL_I64,
            ..SpotPosition::default()
        };
        let mut taker = User {
            orders: get_orders(Order {
                market_index: 1,
                market_type: MarketType::Spot,
                order_type: OrderType::Limit,
                direction: PositionDirection::Short,
                base_asset_amount: LAMPORTS_PER_SOL_U64,
                slot: 0,
                price: 100 * PRICE_PRECISION_U64,
                ..Order::default()
            }),
            spot_positions: taker_spot_positions,
            ..User::default()
        };

        let mut maker_spot_positions = [SpotPosition::default(); 8];
        maker_spot_positions[0] = SpotPosition {
            market_index: 0,
            scaled_balance: 0,
            balance_type: SpotBalanceType::Deposit,
            ..SpotPosition::default()
        };
        maker_spot_positions[1] = SpotPosition {
            market_index: 1,
            open_orders: 1,
            open_bids: LAMPORTS_PER_SOL_I64,
            ..SpotPosition::default()
        };
        let mut maker = User {
            orders: get_orders(Order {
                market_index: 1,
                post_only: true,
                market_type: MarketType::Spot,
                order_type: OrderType::Limit,
                direction: PositionDirection::Long,
                base_asset_amount: LAMPORTS_PER_SOL_U64,
                price: 100 * PRICE_PRECISION_U64,
                ..Order::default()
            }),
            spot_positions: maker_spot_positions,
            ..User::default()
        };

        let mut base_market = SpotMarket {
            deposit_balance: SPOT_BALANCE_PRECISION,
            deposit_token_twap: SPOT_BALANCE_PRECISION as u64,
            ..SpotMarket::default_base_market()
        };
        let mut quote_market = SpotMarket {
            deposit_balance: 100 * SPOT_BALANCE_PRECISION,
            deposit_token_twap: 100 * QUOTE_PRECISION_U64,
            ..SpotMarket::default_quote_market()
        };

        let now = 1_i64;
        let slot = 1_u64;

        let fee_structure = get_fee_structure();

        let (taker_key, maker_key, filler_key) = get_user_keys();

        let mut taker_stats = UserStats::default();
        let mut maker_stats = UserStats::default();

        let (base_filled, _) = fulfill_spot_order_with_match(
            &mut base_market,
            &mut quote_market,
            &mut taker,
            &mut taker_stats,
            0,
            &taker_key,
            &mut maker,
            &mut Some(&mut maker_stats),
            0,
            &maker_key,
            None,
            None,
            &filler_key,
            now,
            slot,
            &mut get_oracle_map(),
            &fee_structure,
        )
        .unwrap();

        assert_eq!(base_filled, 166666660);
    }

    #[test]
    fn taker_short_selling_quote_no_borrow_liquidity() {
        let mut taker_spot_positions = [SpotPosition::default(); 8];
        taker_spot_positions[0] = SpotPosition {
            market_index: 0,
            scaled_balance: 0,
            balance_type: SpotBalanceType::Deposit,
            ..SpotPosition::default()
        };
        taker_spot_positions[1] = SpotPosition {
            market_index: 1,
            open_orders: 1,
            open_bids: LAMPORTS_PER_SOL_I64,
            ..SpotPosition::default()
        };
        let mut taker = User {
            orders: get_orders(Order {
                market_index: 1,
                market_type: MarketType::Spot,
                order_type: OrderType::Limit,
                direction: PositionDirection::Long,
                base_asset_amount: LAMPORTS_PER_SOL_U64,
                slot: 0,
                price: 100 * PRICE_PRECISION_U64,
                ..Order::default()
            }),
            spot_positions: taker_spot_positions,
            ..User::default()
        };

        let mut maker_spot_positions = [SpotPosition::default(); 8];
        maker_spot_positions[1] = SpotPosition {
            market_index: 1,
            balance_type: SpotBalanceType::Deposit,
            scaled_balance: SPOT_BALANCE_PRECISION_U64,
            open_orders: 1,
            open_asks: -LAMPORTS_PER_SOL_I64,
            ..SpotPosition::default()
        };
        let mut maker = User {
            orders: get_orders(Order {
                market_index: 1,
                post_only: true,
                market_type: MarketType::Spot,
                order_type: OrderType::Limit,
                direction: PositionDirection::Short,
                base_asset_amount: LAMPORTS_PER_SOL_U64,
                price: 100 * PRICE_PRECISION_U64,
                ..Order::default()
            }),
            spot_positions: maker_spot_positions,
            ..User::default()
        };

        let mut base_market = SpotMarket {
            deposit_balance: SPOT_BALANCE_PRECISION,
            deposit_token_twap: SPOT_BALANCE_PRECISION as u64,
            ..SpotMarket::default_base_market()
        };
        let mut quote_market = SpotMarket {
            deposit_balance: 0,
            deposit_token_twap: 0,
            ..SpotMarket::default_quote_market()
        };

        let now = 1_i64;
        let slot = 1_u64;

        let fee_structure = get_fee_structure();

        let (taker_key, maker_key, filler_key) = get_user_keys();

        let mut taker_stats = UserStats::default();
        let mut maker_stats = UserStats::default();

        let (base_filled, _) = fulfill_spot_order_with_match(
            &mut base_market,
            &mut quote_market,
            &mut taker,
            &mut taker_stats,
            0,
            &taker_key,
            &mut maker,
            &mut Some(&mut maker_stats),
            0,
            &maker_key,
            None,
            None,
            &filler_key,
            now,
            slot,
            &mut get_oracle_map(),
            &fee_structure,
        )
        .unwrap();

        assert_eq!(base_filled, 0);
    }

    #[test]
    fn taker_short_selling_quote_little_borrow_liquidity() {
        let mut taker_spot_positions = [SpotPosition::default(); 8];
        taker_spot_positions[0] = SpotPosition {
            market_index: 0,
            scaled_balance: 0,
            balance_type: SpotBalanceType::Deposit,
            ..SpotPosition::default()
        };
        taker_spot_positions[1] = SpotPosition {
            market_index: 1,
            open_orders: 1,
            open_bids: LAMPORTS_PER_SOL_I64,
            ..SpotPosition::default()
        };
        let mut taker = User {
            orders: get_orders(Order {
                market_index: 1,
                market_type: MarketType::Spot,
                order_type: OrderType::Limit,
                direction: PositionDirection::Long,
                base_asset_amount: LAMPORTS_PER_SOL_U64,
                slot: 0,
                price: 100 * PRICE_PRECISION_U64,
                ..Order::default()
            }),
            spot_positions: taker_spot_positions,
            ..User::default()
        };

        let mut maker_spot_positions = [SpotPosition::default(); 8];
        maker_spot_positions[1] = SpotPosition {
            market_index: 1,
            balance_type: SpotBalanceType::Deposit,
            scaled_balance: SPOT_BALANCE_PRECISION_U64,
            open_orders: 1,
            open_asks: -LAMPORTS_PER_SOL_I64,
            ..SpotPosition::default()
        };
        let mut maker = User {
            orders: get_orders(Order {
                market_index: 1,
                post_only: true,
                market_type: MarketType::Spot,
                order_type: OrderType::Limit,
                direction: PositionDirection::Short,
                base_asset_amount: LAMPORTS_PER_SOL_U64,
                price: 100 * PRICE_PRECISION_U64,
                ..Order::default()
            }),
            spot_positions: maker_spot_positions,
            ..User::default()
        };

        let mut base_market = SpotMarket {
            deposit_balance: SPOT_BALANCE_PRECISION,
            deposit_token_twap: SPOT_BALANCE_PRECISION as u64,
            ..SpotMarket::default_base_market()
        };
        let mut quote_market = SpotMarket {
            deposit_balance: 100 * SPOT_BALANCE_PRECISION,
            deposit_token_twap: 100 * QUOTE_PRECISION_U64,
            ..SpotMarket::default_quote_market()
        };

        let now = 1_i64;
        let slot = 1_u64;

        let fee_structure = get_fee_structure();

        let (taker_key, maker_key, filler_key) = get_user_keys();

        let mut taker_stats = UserStats::default();
        let mut maker_stats = UserStats::default();

        let (base_filled, _) = fulfill_spot_order_with_match(
            &mut base_market,
            &mut quote_market,
            &mut taker,
            &mut taker_stats,
            0,
            &taker_key,
            &mut maker,
            &mut Some(&mut maker_stats),
            0,
            &maker_key,
            None,
            None,
            &filler_key,
            now,
            slot,
            &mut get_oracle_map(),
            &fee_structure,
        )
        .unwrap();

        assert_eq!(base_filled, 166666660);
    }

    #[test]
    fn maker_short_selling_base_no_borrow_liquidity() {
        let mut taker_spot_positions = [SpotPosition::default(); 8];
        taker_spot_positions[0] = SpotPosition {
            market_index: 0,
            scaled_balance: 101 * SPOT_BALANCE_PRECISION_U64,
            balance_type: SpotBalanceType::Deposit,
            ..SpotPosition::default()
        };
        taker_spot_positions[1] = SpotPosition {
            market_index: 1,
            open_orders: 1,
            open_bids: LAMPORTS_PER_SOL_I64,
            ..SpotPosition::default()
        };
        let mut taker = User {
            orders: get_orders(Order {
                market_index: 1,
                market_type: MarketType::Spot,
                order_type: OrderType::Limit,
                direction: PositionDirection::Long,
                base_asset_amount: LAMPORTS_PER_SOL_U64,
                slot: 0,
                price: 100 * PRICE_PRECISION_U64,
                ..Order::default()
            }),
            spot_positions: taker_spot_positions,
            ..User::default()
        };

        let mut maker_spot_positions = [SpotPosition::default(); 8];
        maker_spot_positions[1] = SpotPosition {
            market_index: 1,
            balance_type: SpotBalanceType::Deposit,
            scaled_balance: 0,
            open_orders: 1,
            open_asks: -LAMPORTS_PER_SOL_I64,
            ..SpotPosition::default()
        };
        let mut maker = User {
            orders: get_orders(Order {
                market_index: 1,
                post_only: true,
                market_type: MarketType::Spot,
                order_type: OrderType::Limit,
                direction: PositionDirection::Short,
                base_asset_amount: LAMPORTS_PER_SOL_U64,
                price: 100 * PRICE_PRECISION_U64,
                ..Order::default()
            }),
            spot_positions: maker_spot_positions,
            ..User::default()
        };

        let mut base_market = SpotMarket {
            deposit_balance: 0,
            ..SpotMarket::default_base_market()
        };
        let mut quote_market = SpotMarket {
            deposit_balance: 101 * SPOT_BALANCE_PRECISION,
            ..SpotMarket::default_quote_market()
        };

        let now = 1_i64;
        let slot = 1_u64;

        let fee_structure = get_fee_structure();

        let (taker_key, maker_key, filler_key) = get_user_keys();

        let mut taker_stats = UserStats::default();
        let mut maker_stats = UserStats::default();

        let (base_filled, _) = fulfill_spot_order_with_match(
            &mut base_market,
            &mut quote_market,
            &mut taker,
            &mut taker_stats,
            0,
            &taker_key,
            &mut maker,
            &mut Some(&mut maker_stats),
            0,
            &maker_key,
            None,
            None,
            &filler_key,
            now,
            slot,
            &mut get_oracle_map(),
            &fee_structure,
        )
        .unwrap();

        assert_eq!(base_filled, 0);
    }

    #[test]
    fn maker_short_selling_base_little_borrow_liquidity() {
        let mut taker_spot_positions = [SpotPosition::default(); 8];
        taker_spot_positions[0] = SpotPosition {
            market_index: 0,
            scaled_balance: 101 * SPOT_BALANCE_PRECISION_U64,
            balance_type: SpotBalanceType::Deposit,
            ..SpotPosition::default()
        };
        taker_spot_positions[1] = SpotPosition {
            market_index: 1,
            open_orders: 1,
            open_bids: LAMPORTS_PER_SOL_I64,
            ..SpotPosition::default()
        };
        let mut taker = User {
            orders: get_orders(Order {
                market_index: 1,
                market_type: MarketType::Spot,
                order_type: OrderType::Limit,
                direction: PositionDirection::Long,
                base_asset_amount: LAMPORTS_PER_SOL_U64,
                slot: 0,
                price: 100 * PRICE_PRECISION_U64,
                ..Order::default()
            }),
            spot_positions: taker_spot_positions,
            ..User::default()
        };

        let mut maker_spot_positions = [SpotPosition::default(); 8];
        maker_spot_positions[1] = SpotPosition {
            market_index: 1,
            balance_type: SpotBalanceType::Deposit,
            scaled_balance: 0,
            open_orders: 1,
            open_asks: -LAMPORTS_PER_SOL_I64,
            ..SpotPosition::default()
        };
        let mut maker = User {
            orders: get_orders(Order {
                market_index: 1,
                post_only: true,
                market_type: MarketType::Spot,
                order_type: OrderType::Limit,
                direction: PositionDirection::Short,
                base_asset_amount: LAMPORTS_PER_SOL_U64,
                price: 100 * PRICE_PRECISION_U64,
                ..Order::default()
            }),
            spot_positions: maker_spot_positions,
            ..User::default()
        };

        let mut base_market = SpotMarket {
            deposit_balance: SPOT_BALANCE_PRECISION,
            deposit_token_twap: SPOT_BALANCE_PRECISION as u64,
            ..SpotMarket::default_base_market()
        };
        let mut quote_market = SpotMarket {
            deposit_balance: 101 * SPOT_BALANCE_PRECISION,
            deposit_token_twap: 101 * QUOTE_PRECISION_U64,
            ..SpotMarket::default_quote_market()
        };

        let now = 1_i64;
        let slot = 1_u64;

        let fee_structure = get_fee_structure();

        let (taker_key, maker_key, filler_key) = get_user_keys();

        let mut taker_stats = UserStats::default();
        let mut maker_stats = UserStats::default();

        let (base_filled, _) = fulfill_spot_order_with_match(
            &mut base_market,
            &mut quote_market,
            &mut taker,
            &mut taker_stats,
            0,
            &taker_key,
            &mut maker,
            &mut Some(&mut maker_stats),
            0,
            &maker_key,
            None,
            None,
            &filler_key,
            now,
            slot,
            &mut get_oracle_map(),
            &fee_structure,
        )
        .unwrap();

        assert_eq!(base_filled, 166666666);
    }

    #[test]
    fn max_utilization() {
        let mut taker_spot_positions = [SpotPosition::default(); 8];
        taker_spot_positions[0] = SpotPosition {
            market_index: 0,
            scaled_balance: 101 * SPOT_BALANCE_PRECISION_U64,
            balance_type: SpotBalanceType::Deposit,
            ..SpotPosition::default()
        };
        taker_spot_positions[1] = SpotPosition {
            market_index: 1,
            open_orders: 1,
            open_bids: LAMPORTS_PER_SOL_I64,
            ..SpotPosition::default()
        };
        let mut taker = User {
            orders: get_orders(Order {
                market_index: 1,
                market_type: MarketType::Spot,
                order_type: OrderType::Limit,
                direction: PositionDirection::Long,
                base_asset_amount: LAMPORTS_PER_SOL_U64,
                slot: 0,
                price: 100 * PRICE_PRECISION_U64,
                ..Order::default()
            }),
            spot_positions: taker_spot_positions,
            ..User::default()
        };

        let mut maker_spot_positions = [SpotPosition::default(); 8];
        maker_spot_positions[1] = SpotPosition {
            market_index: 1,
            balance_type: SpotBalanceType::Deposit,
            scaled_balance: SPOT_BALANCE_PRECISION_U64,
            open_orders: 1,
            open_asks: -LAMPORTS_PER_SOL_I64,
            ..SpotPosition::default()
        };
        let mut maker = User {
            orders: get_orders(Order {
                market_index: 1,
                post_only: true,
                market_type: MarketType::Spot,
                order_type: OrderType::Limit,
                direction: PositionDirection::Short,
                base_asset_amount: LAMPORTS_PER_SOL_U64,
                price: 100 * PRICE_PRECISION_U64,
                ..Order::default()
            }),
            spot_positions: maker_spot_positions,
            ..User::default()
        };

        let mut base_market = SpotMarket {
            deposit_balance: SPOT_BALANCE_PRECISION,
            borrow_balance: SPOT_BALANCE_PRECISION,
            utilization_twap: SPOT_UTILIZATION_PRECISION as u64,
            ..SpotMarket::default_base_market()
        };
        let mut quote_market = SpotMarket {
            deposit_balance: 101 * SPOT_BALANCE_PRECISION,
            borrow_balance: 101 * SPOT_BALANCE_PRECISION,
            utilization_twap: SPOT_UTILIZATION_PRECISION as u64,
            ..SpotMarket::default_quote_market()
        };

        let base_utilization = calculate_utilization(
            base_market.get_deposits().unwrap(),
            base_market.get_borrows().unwrap(),
        )
        .unwrap();

        assert_eq!(base_utilization, SPOT_UTILIZATION_PRECISION);

        let quote_utilization = calculate_utilization(
            base_market.get_deposits().unwrap(),
            base_market.get_borrows().unwrap(),
        )
        .unwrap();

        assert_eq!(quote_utilization, SPOT_UTILIZATION_PRECISION);

        let now = 1_i64;
        let slot = 1_u64;

        let fee_structure = get_fee_structure();

        let (taker_key, maker_key, filler_key) = get_user_keys();

        let mut taker_stats = UserStats::default();
        let mut maker_stats = UserStats::default();

        fulfill_spot_order_with_match(
            &mut base_market,
            &mut quote_market,
            &mut taker,
            &mut taker_stats,
            0,
            &taker_key,
            &mut maker,
            &mut Some(&mut maker_stats),
            0,
            &maker_key,
            None,
            None,
            &filler_key,
            now,
            slot,
            &mut get_oracle_map(),
            &fee_structure,
        )
        .unwrap();

        let taker_quote_position = taker.spot_positions[0];
        assert_eq!(taker_quote_position.scaled_balance, 950000000);

        let taker_base_position = taker.spot_positions[1];
        assert_eq!(
            taker_base_position.scaled_balance,
            SPOT_BALANCE_PRECISION_U64
        );
        assert_eq!(taker_base_position.open_bids, 0);
        assert_eq!(taker_base_position.open_orders, 0);

        let base_utilization = calculate_utilization(
            base_market.get_deposits().unwrap(),
            base_market.get_borrows().unwrap(),
        )
        .unwrap();

        assert_eq!(base_utilization, SPOT_UTILIZATION_PRECISION);

        let quote_utilization = calculate_utilization(
            base_market.get_deposits().unwrap(),
            base_market.get_borrows().unwrap(),
        )
        .unwrap();

        assert_eq!(quote_utilization, SPOT_UTILIZATION_PRECISION);
    }
}

pub mod fulfill_spot_order {
    use std::str::FromStr;

    use anchor_lang::prelude::{AccountLoader, Clock};

    use crate::controller::orders::fill_spot_order;
    use crate::controller::position::PositionDirection;
    use crate::create_account_info;
    use crate::create_anchor_account_info;
    use crate::error::ErrorCode;
    use crate::math::constants::{
        LAMPORTS_PER_SOL_I64, LAMPORTS_PER_SOL_U64, PRICE_PRECISION_I64, PRICE_PRECISION_U64,
        SPOT_BALANCE_PRECISION, SPOT_BALANCE_PRECISION_U64,
    };
    use crate::state::oracle::HistoricalOracleData;
    use crate::state::perp_market_map::PerpMarketMap;
    use crate::state::spot_fulfillment_params::TestFulfillmentParams;
    use crate::state::spot_market::{SpotBalanceType, SpotMarket};
    use crate::state::spot_market_map::SpotMarketMap;
    use crate::state::state::State;
    use crate::state::user::{MarketType, OrderStatus, OrderType, SpotPosition, User, UserStats};
    use crate::state::user_map::{UserMap, UserStatsMap};
    use crate::test_utils::get_pyth_price;
    use crate::test_utils::*;

    use super::*;

    // Add back if we check free collateral in fill again
    // #[test]
    // fn fulfill_with_negative_free_collateral() {
    //     let clock = Clock {
    //         slot: 6,
    //         epoch_start_timestamp: 0,
    //         epoch: 0,
    //         leader_schedule_epoch: 0,
    //         unix_timestamp: 0,
    //     };
    //
    //     let mut oracle_price = get_pyth_price(100, 6);
    //     let oracle_price_key =
    //         Pubkey::from_str("J83w4HKfqxwcq3BEMMkPFSppX3gqekLyLJBexebFVkix").unwrap();
    //     let pyth_program = crate::ids::pyth_program::id();
    //     create_account_info!(
    //         oracle_price,
    //         &oracle_price_key,
    //         &pyth_program,
    //         oracle_account_info
    //     );
    //     let mut oracle_map = OracleMap::load_one(&oracle_account_info, clock.slot, None).unwrap();
    //
    //     let perp_market_map = PerpMarketMap::empty();
    //
    //     let mut base_market = SpotMarket {
    //         oracle: oracle_price_key,
    //         market_index: 1,
    //         deposit_balance: SPOT_BALANCE_PRECISION,
    //         ..SpotMarket::default_base_market()
    //     };
    //     create_anchor_account_info!(base_market, SpotMarket, base_market_account_info);
    //     let mut quote_market = SpotMarket {
    //         deposit_balance: 101 * SPOT_BALANCE_PRECISION,
    //         ..SpotMarket::default_quote_market()
    //     };
    //     create_anchor_account_info!(quote_market, SpotMarket, quote_market_account_info);
    //     let spot_market_map = SpotMarketMap::load_multiple(
    //         vec![&base_market_account_info, &quote_market_account_info],
    //         true,
    //     )
    //     .unwrap();
    //
    //     let mut taker_spot_positions = [SpotPosition::default(); 8];
    //     taker_spot_positions[0] = SpotPosition {
    //         market_index: 0,
    //         scaled_balance: SPOT_BALANCE_PRECISION_U64,
    //         balance_type: SpotBalanceType::Deposit,
    //         ..SpotPosition::default()
    //     };
    //     taker_spot_positions[1] = SpotPosition {
    //         market_index: 1,
    //         open_orders: 1,
    //         open_bids: LAMPORTS_PER_SOL_I64,
    //         ..SpotPosition::default()
    //     };
    //     let mut taker = User {
    //         orders: get_orders(Order {
    //             order_id: 1,
    //             market_index: 1,
    //             market_type: MarketType::Spot,
    //             order_type: OrderType::Market,
    //             status: OrderStatus::Open,
    //             direction: PositionDirection::Long,
    //             base_asset_amount: LAMPORTS_PER_SOL_U64,
    //             slot: 0,
    //             auction_start_price: 100 * PRICE_PRECISION_U64,
    //             auction_end_price: 200 * PRICE_PRECISION_U64,
    //             auction_duration: 5,
    //             price: 100 * PRICE_PRECISION_U64,
    //             ..Order::default()
    //         }),
    //         spot_positions: taker_spot_positions,
    //         ..User::default()
    //     };
    //
    //     create_anchor_account_info!(taker, User, taker_account_info);
    //     let taker_account_loader: AccountLoader<User> =
    //         AccountLoader::try_from(&taker_account_info).unwrap();
    //
    //     create_anchor_account_info!(UserStats::default(), UserStats, taker_stats_account_info);
    //     let taker_stats_account_loader: AccountLoader<UserStats> =
    //         AccountLoader::try_from(&taker_stats_account_info).unwrap();
    //
    //     let mut maker_spot_positions = [SpotPosition::default(); 8];
    //     maker_spot_positions[1] = SpotPosition {
    //         market_index: 1,
    //         balance_type: SpotBalanceType::Deposit,
    //         scaled_balance: SPOT_BALANCE_PRECISION_U64,
    //         open_orders: 1,
    //         open_asks: -LAMPORTS_PER_SOL_I64 / 2,
    //         ..SpotPosition::default()
    //     };
    //     let mut maker = User {
    //         orders: get_orders(Order {
    //             order_id: 1,
    //             market_index: 1,
    //             post_only: true,
    //             market_type: MarketType::Spot,
    //             order_type: OrderType::Limit,
    //             status: OrderStatus::Open,
    //             direction: PositionDirection::Short,
    //             base_asset_amount: LAMPORTS_PER_SOL_U64 / 2,
    //             price: 100 * PRICE_PRECISION_U64,
    //             ..Order::default()
    //         }),
    //         spot_positions: maker_spot_positions,
    //         ..User::default()
    //     };
    //
    //     let maker_key = Pubkey::from_str("My11111111111111111111111111111111111111111").unwrap();
    //     create_anchor_account_info!(maker, &maker_key, User, maker_account_info);
    //     let maker_account_loader: AccountLoader<User> =
    //         AccountLoader::try_from(&maker_account_info).unwrap();
    //
    //     create_anchor_account_info!(UserStats::default(), UserStats, maker_stats_account_info);
    //     let maker_stats_account_loader: AccountLoader<UserStats> =
    //         AccountLoader::try_from(&maker_stats_account_info).unwrap();
    //
    //     let filler_key = Pubkey::from_str("My11111111111111111111111111111111111111111").unwrap();
    //     create_anchor_account_info!(User::default(), &filler_key, User, user_account_info);
    //     let filler_account_loader: AccountLoader<User> =
    //         AccountLoader::try_from(&user_account_info).unwrap();
    //
    //     create_anchor_account_info!(UserStats::default(), UserStats, filler_stats_account_info);
    //     let filler_stats_account_loader: AccountLoader<UserStats> =
    //         AccountLoader::try_from(&filler_stats_account_info).unwrap();
    //
    //     let state = State {
    //         default_spot_auction_duration: 1,
    //         ..State::default()
    //     };
    //
    //     let free_collateral =
    //         calculate_free_collateral(&taker, &perp_market_map, &spot_market_map, &mut oracle_map)
    //             .unwrap();
    //     assert_eq!(free_collateral, -19000000);
    //
    //     let base_asset_amount = fill_spot_order(
    //         1,
    //         &state,
    //         &taker_account_loader,
    //         &taker_stats_account_loader,
    //         &spot_market_map,
    //         &perp_market_map,
    //         &mut oracle_map,
    //         &filler_account_loader,
    //         &filler_stats_account_loader,
    //         Some(&maker_account_loader),
    //         Some(&maker_stats_account_loader),
    //         Some(1),
    //         &clock,
    //         &mut None,
    //     )
    //     .unwrap();
    //
    //     assert_eq!(base_asset_amount, 0); // cancel should be canceled
    //     let taker_after = taker_account_loader.load().unwrap();
    //     assert_eq!(taker_after.orders[0], Order::default()); // order canceled
    //
    //     let free_collateral = calculate_free_collateral(
    //         &taker_after,
    //         &perp_market_map,
    //         &spot_market_map,
    //         &mut oracle_map,
    //     )
    //     .unwrap();
    //     assert_eq!(free_collateral, 1000000);
    //
    //     let maker_after = maker_account_loader.load().unwrap();
    //     assert_eq!(*maker_after, maker); // maker should not have changed
    // }

    #[test]
    fn fulfill_users_with_multiple_orders_and_markets() {
        let clock = Clock {
            slot: 6,
            epoch_start_timestamp: 0,
            epoch: 0,
            leader_schedule_epoch: 0,
            unix_timestamp: 0,
        };

        let mut oracle_price = get_pyth_price(100, 6);
        let oracle_price_key =
            Pubkey::from_str("J83w4HKfqxwcq3BEMMkPFSppX3gqekLyLJBexebFVkix").unwrap();
        let pyth_program = crate::ids::pyth_program::id();
        create_account_info!(
            oracle_price,
            &oracle_price_key,
            &pyth_program,
            oracle_account_info
        );
        let mut oracle_map = OracleMap::load_one(&oracle_account_info, clock.slot, None).unwrap();

        let perp_market_map = PerpMarketMap::empty();

        let mut base_market = SpotMarket {
            market_index: 1,
            deposit_balance: SPOT_BALANCE_PRECISION,
            oracle: oracle_price_key,
            historical_oracle_data: HistoricalOracleData::default_price(100 * PRICE_PRECISION_I64),
            ..SpotMarket::default_base_market()
        };
        create_anchor_account_info!(base_market, SpotMarket, base_market_account_info);
        let mut second_base_market = SpotMarket {
            market_index: 2,
            deposit_balance: SPOT_BALANCE_PRECISION,
            historical_oracle_data: HistoricalOracleData::default_price(100 * PRICE_PRECISION_I64),
            ..SpotMarket::default_base_market()
        };
        create_anchor_account_info!(
            second_base_market,
            SpotMarket,
            second_base_market_account_info
        );
        let mut quote_market = SpotMarket {
            market_index: 0,
            deposit_balance: 101 * SPOT_BALANCE_PRECISION,
            ..SpotMarket::default_quote_market()
        };
        create_anchor_account_info!(quote_market, SpotMarket, quote_market_account_info);
        let spot_market_map = SpotMarketMap::load_multiple(
            vec![
                &base_market_account_info,
                &quote_market_account_info,
                &second_base_market_account_info,
            ],
            true,
        )
        .unwrap();

        let mut taker_spot_positions = [SpotPosition::default(); 8];
        taker_spot_positions[0] = SpotPosition {
            market_index: 0,
            scaled_balance: 101 * SPOT_BALANCE_PRECISION_U64,
            balance_type: SpotBalanceType::Deposit,
            ..SpotPosition::default()
        };
        taker_spot_positions[1] = SpotPosition {
            market_index: 1,
            open_orders: 1,
            open_bids: LAMPORTS_PER_SOL_I64,
            ..SpotPosition::default()
        };
        taker_spot_positions[2] = SpotPosition {
            market_index: 2,
            open_orders: 1,
            open_bids: LAMPORTS_PER_SOL_I64,
            ..SpotPosition::default()
        };
        let mut taker_orders = [Order::default(); 32];
        taker_orders[0] = Order {
            order_id: 1,
            market_index: 1,
            market_type: MarketType::Spot,
            order_type: OrderType::Market,
            status: OrderStatus::Open,
            direction: PositionDirection::Long,
            base_asset_amount: LAMPORTS_PER_SOL_U64,
            slot: 0,
            auction_start_price: 100 * PRICE_PRECISION_I64,
            auction_end_price: 200 * PRICE_PRECISION_I64,
            auction_duration: 5,
            price: 100 * PRICE_PRECISION_U64,
            ..Order::default()
        };
        taker_orders[1] = Order {
            order_id: 2,
            market_index: 2,
            market_type: MarketType::Spot,
            order_type: OrderType::Market,
            status: OrderStatus::Open,
            direction: PositionDirection::Long,
            base_asset_amount: LAMPORTS_PER_SOL_U64,
            slot: 0,
            auction_start_price: 100 * PRICE_PRECISION_I64,
            auction_end_price: 200 * PRICE_PRECISION_I64,
            auction_duration: 5,
            price: 100 * PRICE_PRECISION_U64,
            ..Order::default()
        };
        let mut taker = User {
            orders: taker_orders,
            spot_positions: taker_spot_positions,
            ..User::default()
        };

        create_anchor_account_info!(taker, User, taker_account_info);
        let taker_account_loader: AccountLoader<User> =
            AccountLoader::try_from(&taker_account_info).unwrap();

        create_anchor_account_info!(UserStats::default(), UserStats, taker_stats_account_info);
        let taker_stats_account_loader: AccountLoader<UserStats> =
            AccountLoader::try_from(&taker_stats_account_info).unwrap();

        let mut maker_spot_positions = [SpotPosition::default(); 8];
        maker_spot_positions[1] = SpotPosition {
            market_index: 2,
            balance_type: SpotBalanceType::Deposit,
            scaled_balance: SPOT_BALANCE_PRECISION_U64,
            open_orders: 1,
            open_asks: -LAMPORTS_PER_SOL_I64 / 2,
            ..SpotPosition::default()
        };
        maker_spot_positions[2] = SpotPosition {
            market_index: 1,
            balance_type: SpotBalanceType::Deposit,
            scaled_balance: SPOT_BALANCE_PRECISION_U64,
            open_orders: 1,
            open_asks: -LAMPORTS_PER_SOL_I64,
            ..SpotPosition::default()
        };
        let mut maker_orders = [Order::default(); 32];
        maker_orders[0] = Order {
            order_id: 2,
            market_index: 2,
            post_only: true,
            market_type: MarketType::Spot,
            order_type: OrderType::Limit,
            status: OrderStatus::Open,
            direction: PositionDirection::Short,
            base_asset_amount: LAMPORTS_PER_SOL_U64,
            price: 100 * PRICE_PRECISION_U64,
            ..Order::default()
        };
        maker_orders[1] = Order {
            order_id: 1,
            market_index: 1,
            post_only: true,
            market_type: MarketType::Spot,
            order_type: OrderType::Limit,
            status: OrderStatus::Open,
            direction: PositionDirection::Short,
            base_asset_amount: LAMPORTS_PER_SOL_U64,
            price: 100 * PRICE_PRECISION_U64,
            ..Order::default()
        };
        let mut maker = User {
            orders: maker_orders,
            spot_positions: maker_spot_positions,
            authority: Pubkey::from_str("My11111111111111111111111111111111111111112").unwrap(),
            ..User::default()
        };

        let maker_key = Pubkey::from_str("My11111111111111111111111111111111111111111").unwrap();
        create_anchor_account_info!(maker, &maker_key, User, maker_account_info);
        let maker_account_loader: AccountLoader<User> =
            AccountLoader::try_from(&maker_account_info).unwrap();

        let makers_and_referrers = UserMap::load_one(&maker_account_info).unwrap();

        let mut maker_stats = UserStats {
            authority: Pubkey::from_str("My11111111111111111111111111111111111111112").unwrap(),
            ..UserStats::default()
        };
        create_anchor_account_info!(maker_stats, UserStats, maker_stats_account_info);
        let maker_stats_account_loader: AccountLoader<UserStats> =
            AccountLoader::try_from(&maker_stats_account_info).unwrap();
        let maker_and_referrer_stats = UserStatsMap::load_one(&maker_stats_account_info).unwrap();

        let filler_key = Pubkey::from_str("My11111111111111111111111111111111111111111").unwrap();
        create_anchor_account_info!(User::default(), &filler_key, User, user_account_info);
        let filler_account_loader: AccountLoader<User> =
            AccountLoader::try_from(&user_account_info).unwrap();

        create_anchor_account_info!(UserStats::default(), UserStats, filler_stats_account_info);
        let filler_stats_account_loader: AccountLoader<UserStats> =
            AccountLoader::try_from(&filler_stats_account_info).unwrap();

        let state = State {
            default_spot_auction_duration: 1,
            ..State::default()
        };

        let mut expected_taker = taker;
        expected_taker.orders[0] = Order::default();
        expected_taker.spot_positions[0] = SpotPosition {
            market_index: 0,
            balance_type: SpotBalanceType::Deposit,
            scaled_balance: 900000000,
            cumulative_deposits: -100000000,
            ..SpotPosition::default()
        };
        expected_taker.spot_positions[1] = SpotPosition {
            market_index: 1,
            balance_type: SpotBalanceType::Deposit,
            scaled_balance: SPOT_BALANCE_PRECISION_U64,
            cumulative_deposits: 1000000000,
            ..SpotPosition::default()
        };
        expected_taker.cumulative_spot_fees = -100000;
        expected_taker.last_active_slot = clock.slot;

        let mut expected_maker = maker;
        expected_maker.orders[1] = Order::default();
        expected_maker.spot_positions[0] = SpotPosition {
            market_index: 0,
            balance_type: SpotBalanceType::Deposit,
            scaled_balance: 100020000000,
            cumulative_deposits: 100000000,
            ..SpotPosition::default()
        };
        expected_maker.spot_positions[2] = SpotPosition {
            market_index: 1,
            balance_type: SpotBalanceType::Deposit,
            scaled_balance: 0,
            cumulative_deposits: -1000000000,
            ..SpotPosition::default()
        };
        expected_maker.cumulative_spot_fees = 20000;
        expected_maker.last_active_slot = clock.slot;

        let base_asset_amount = fill_spot_order(
            1,
            &state,
            &taker_account_loader,
            &taker_stats_account_loader,
            &spot_market_map,
            &perp_market_map,
            &mut oracle_map,
            &filler_account_loader,
            &filler_stats_account_loader,
            &makers_and_referrers,
            &maker_and_referrer_stats,
            None,
            &clock,
            &mut TestFulfillmentParams {},
        )
        .unwrap();

        assert_eq!(base_asset_amount, 1000000000); // full order filled by maker
        let taker_after = taker_account_loader.load().unwrap();
        assert_eq!(*taker_after, expected_taker);

        let taker_stats_after = taker_stats_account_loader.load().unwrap();
        assert_eq!(taker_stats_after.fees.total_fee_paid, 100000);

        let maker_after = maker_account_loader.load().unwrap();
        assert_eq!(*maker_after, expected_maker);

        let maker_stats_after = maker_stats_account_loader.load().unwrap();
        assert_eq!(maker_stats_after.fees.total_fee_rebate, 20000);
    }

    #[test]
    fn fulfill_users_with_multiple_maker_orders() {
        let clock = Clock {
            slot: 6,
            epoch_start_timestamp: 0,
            epoch: 0,
            leader_schedule_epoch: 0,
            unix_timestamp: 0,
        };

        let mut oracle_price = get_pyth_price(100, 6);
        let oracle_price_key =
            Pubkey::from_str("J83w4HKfqxwcq3BEMMkPFSppX3gqekLyLJBexebFVkix").unwrap();
        let pyth_program = crate::ids::pyth_program::id();
        create_account_info!(
            oracle_price,
            &oracle_price_key,
            &pyth_program,
            oracle_account_info
        );
        let mut oracle_map = OracleMap::load_one(&oracle_account_info, clock.slot, None).unwrap();

        let perp_market_map = PerpMarketMap::empty();

        let mut base_market = SpotMarket {
            market_index: 1,
            deposit_balance: 2 * SPOT_BALANCE_PRECISION,
            oracle: oracle_price_key,
            historical_oracle_data: HistoricalOracleData::default_price(100 * PRICE_PRECISION_I64),
            ..SpotMarket::default_base_market()
        };
        create_anchor_account_info!(base_market, SpotMarket, base_market_account_info);
        let mut quote_market = SpotMarket {
            market_index: 0,
            deposit_balance: 101 * SPOT_BALANCE_PRECISION,
            ..SpotMarket::default_quote_market()
        };
        create_anchor_account_info!(quote_market, SpotMarket, quote_market_account_info);
        let spot_market_map = SpotMarketMap::load_multiple(
            vec![&base_market_account_info, &quote_market_account_info],
            true,
        )
        .unwrap();

        let mut taker_spot_positions = [SpotPosition::default(); 8];
        taker_spot_positions[0] = SpotPosition {
            market_index: 0,
            scaled_balance: 201 * SPOT_BALANCE_PRECISION_U64,
            balance_type: SpotBalanceType::Deposit,
            ..SpotPosition::default()
        };
        taker_spot_positions[1] = SpotPosition {
            market_index: 1,
            open_orders: 1,
            open_bids: 2 * LAMPORTS_PER_SOL_I64,
            ..SpotPosition::default()
        };
        let mut taker_orders = [Order::default(); 32];
        taker_orders[0] = Order {
            order_id: 1,
            market_index: 1,
            market_type: MarketType::Spot,
            order_type: OrderType::Market,
            status: OrderStatus::Open,
            direction: PositionDirection::Long,
            base_asset_amount: 2 * LAMPORTS_PER_SOL_U64,
            slot: 0,
            auction_start_price: 100 * PRICE_PRECISION_I64,
            auction_end_price: 200 * PRICE_PRECISION_I64,
            auction_duration: 5,
            price: 100 * PRICE_PRECISION_U64,
            ..Order::default()
        };
        let mut taker = User {
            orders: taker_orders,
            spot_positions: taker_spot_positions,
            ..User::default()
        };

        create_anchor_account_info!(taker, User, taker_account_info);
        let taker_account_loader: AccountLoader<User> =
            AccountLoader::try_from(&taker_account_info).unwrap();

        create_anchor_account_info!(UserStats::default(), UserStats, taker_stats_account_info);
        let taker_stats_account_loader: AccountLoader<UserStats> =
            AccountLoader::try_from(&taker_stats_account_info).unwrap();

        let mut maker_spot_positions = [SpotPosition::default(); 8];
        maker_spot_positions[1] = SpotPosition {
            market_index: 1,
            balance_type: SpotBalanceType::Deposit,
            scaled_balance: SPOT_BALANCE_PRECISION_U64,
            open_orders: 1,
            open_asks: -LAMPORTS_PER_SOL_I64,
            ..SpotPosition::default()
        };
        let mut maker_orders = [Order::default(); 32];
        maker_orders[1] = Order {
            order_id: 1,
            market_index: 1,
            post_only: true,
            market_type: MarketType::Spot,
            order_type: OrderType::Limit,
            status: OrderStatus::Open,
            direction: PositionDirection::Short,
            base_asset_amount: LAMPORTS_PER_SOL_U64,
            price: 100 * PRICE_PRECISION_U64,
            ..Order::default()
        };
        let mut maker = User {
            orders: maker_orders,
            spot_positions: maker_spot_positions,
            authority: Pubkey::from_str("My11111111111111111111111111111111111111112").unwrap(),
            ..User::default()
        };

        let maker_key = Pubkey::from_str("My11111111111111111111111111111111111111111").unwrap();
        create_anchor_account_info!(maker, &maker_key, User, maker_account_info);
        let maker_account_loader: AccountLoader<User> =
            AccountLoader::try_from(&maker_account_info).unwrap();

        let mut second_maker_spot_positions = [SpotPosition::default(); 8];
        second_maker_spot_positions[1] = SpotPosition {
            market_index: 1,
            balance_type: SpotBalanceType::Deposit,
            scaled_balance: SPOT_BALANCE_PRECISION_U64,
            open_orders: 1,
            open_asks: -LAMPORTS_PER_SOL_I64,
            ..SpotPosition::default()
        };
        let mut second_maker_orders = [Order::default(); 32];
        second_maker_orders[1] = Order {
            order_id: 1,
            market_index: 1,
            post_only: true,
            market_type: MarketType::Spot,
            order_type: OrderType::Limit,
            status: OrderStatus::Open,
            direction: PositionDirection::Short,
            base_asset_amount: LAMPORTS_PER_SOL_U64,
            price: 100 * PRICE_PRECISION_U64,
            ..Order::default()
        };
        let mut second_maker = User {
            orders: second_maker_orders,
            spot_positions: second_maker_spot_positions,
            authority: Pubkey::from_str("My11111111111111111111111111111111111111112").unwrap(),
            ..User::default()
        };

        let second_maker_key =
            Pubkey::from_str("My11111111111111111111111111111111111111114").unwrap();
        create_anchor_account_info!(
            second_maker,
            &second_maker_key,
            User,
            second_maker_account_info
        );
        let second_maker_account_loader: AccountLoader<User> =
            AccountLoader::try_from(&second_maker_account_info).unwrap();

        let mut makers_and_referrers = UserMap::empty();
        makers_and_referrers
            .insert(maker_key, maker_account_loader)
            .unwrap();
        makers_and_referrers
            .insert(second_maker_key, second_maker_account_loader)
            .unwrap();

        let mut maker_stats = UserStats {
            authority: Pubkey::from_str("My11111111111111111111111111111111111111112").unwrap(),
            ..UserStats::default()
        };
        create_anchor_account_info!(maker_stats, UserStats, maker_stats_account_info);
        let maker_stats_account_loader: AccountLoader<UserStats> =
            AccountLoader::try_from(&maker_stats_account_info).unwrap();

        let second_maker_authority =
            Pubkey::from_str("My11111111111111111111111111111111111111114").unwrap();
        let mut second_maker_stats = UserStats {
            authority: second_maker_authority,
            ..UserStats::default()
        };
        create_anchor_account_info!(
            second_maker_stats,
            UserStats,
            second_maker_stats_account_info
        );
        let second_maker_stats_account_loader: AccountLoader<UserStats> =
            AccountLoader::try_from(&second_maker_stats_account_info).unwrap();

        let mut maker_and_referrer_stats =
            UserStatsMap::load_one(&maker_stats_account_info).unwrap();
        maker_and_referrer_stats
            .insert(second_maker_key, second_maker_stats_account_loader)
            .unwrap();

        let filler_key = Pubkey::from_str("My11111111111111111111111111111111111111111").unwrap();
        create_anchor_account_info!(User::default(), &filler_key, User, user_account_info);
        let filler_account_loader: AccountLoader<User> =
            AccountLoader::try_from(&user_account_info).unwrap();

        create_anchor_account_info!(UserStats::default(), UserStats, filler_stats_account_info);
        let filler_stats_account_loader: AccountLoader<UserStats> =
            AccountLoader::try_from(&filler_stats_account_info).unwrap();

        let state = State {
            default_spot_auction_duration: 1,
            ..State::default()
        };

        let mut expected_taker = taker;
        expected_taker.orders[0] = Order::default();
        expected_taker.spot_positions[0] = SpotPosition {
            market_index: 0,
            balance_type: SpotBalanceType::Deposit,
            scaled_balance: 800000000,
            cumulative_deposits: -200000000,
            ..SpotPosition::default()
        };
        expected_taker.spot_positions[1] = SpotPosition {
            market_index: 1,
            balance_type: SpotBalanceType::Deposit,
            scaled_balance: 2 * SPOT_BALANCE_PRECISION_U64,
            cumulative_deposits: 2000000000,
            ..SpotPosition::default()
        };
        expected_taker.cumulative_spot_fees = -200000;
        expected_taker.last_active_slot = clock.slot;

        let mut expected_maker = maker;
        expected_maker.orders[1] = Order::default();
        expected_maker.spot_positions[0] = SpotPosition {
            market_index: 0,
            balance_type: SpotBalanceType::Deposit,
            scaled_balance: 100020000000,
            cumulative_deposits: 100000000,
            ..SpotPosition::default()
        };
        expected_maker.spot_positions[1] = SpotPosition {
            market_index: 1,
            balance_type: SpotBalanceType::Deposit,
            scaled_balance: 0,
            cumulative_deposits: -1000000000,
            ..SpotPosition::default()
        };
        expected_maker.cumulative_spot_fees = 20000;
        expected_maker.last_active_slot = clock.slot;

        let base_asset_amount = fill_spot_order(
            1,
            &state,
            &taker_account_loader,
            &taker_stats_account_loader,
            &spot_market_map,
            &perp_market_map,
            &mut oracle_map,
            &filler_account_loader,
            &filler_stats_account_loader,
            &makers_and_referrers,
            &maker_and_referrer_stats,
            None,
            &clock,
            &mut TestFulfillmentParams {},
        )
        .unwrap();

        assert_eq!(base_asset_amount, 2000000000); // full order filled by maker
        let taker_after = taker_account_loader.load().unwrap();
        assert_eq!(*taker_after, expected_taker);

        let taker_stats_after = taker_stats_account_loader.load().unwrap();
        assert_eq!(taker_stats_after.fees.total_fee_paid, 200000);

        let maker_after = makers_and_referrers.get_ref(&maker_key).unwrap();
        assert_eq!(*maker_after, expected_maker);

        let second_maker_after = makers_and_referrers.get_ref(&second_maker_key).unwrap();
        assert_eq!(*second_maker_after, expected_maker);

        let maker_stats_after = maker_stats_account_loader.load().unwrap();
        assert_eq!(maker_stats_after.fees.total_fee_rebate, 40000);
    }

    #[test]
    fn maker_insufficient_collateral() {
        let clock = Clock {
            slot: 6,
            epoch_start_timestamp: 0,
            epoch: 0,
            leader_schedule_epoch: 0,
            unix_timestamp: 0,
        };

        let mut oracle_price = get_pyth_price(100, 6);
        let oracle_price_key =
            Pubkey::from_str("J83w4HKfqxwcq3BEMMkPFSppX3gqekLyLJBexebFVkix").unwrap();
        let pyth_program = crate::ids::pyth_program::id();
        create_account_info!(
            oracle_price,
            &oracle_price_key,
            &pyth_program,
            oracle_account_info
        );
        let mut oracle_map = OracleMap::load_one(&oracle_account_info, clock.slot, None).unwrap();

        let perp_market_map = PerpMarketMap::empty();

        let mut base_market = SpotMarket {
            market_index: 1,
            deposit_balance: 10 * SPOT_BALANCE_PRECISION,
            deposit_token_twap: 10 * LAMPORTS_PER_SOL_U64,
            oracle: oracle_price_key,
            historical_oracle_data: HistoricalOracleData::default_price(100 * PRICE_PRECISION_I64),
            ..SpotMarket::default_base_market()
        };
        create_anchor_account_info!(base_market, SpotMarket, base_market_account_info);
        let mut quote_market = SpotMarket {
            market_index: 0,
            deposit_balance: 101 * SPOT_BALANCE_PRECISION,
            ..SpotMarket::default_quote_market()
        };
        create_anchor_account_info!(quote_market, SpotMarket, quote_market_account_info);
        let spot_market_map = SpotMarketMap::load_multiple(
            vec![&base_market_account_info, &quote_market_account_info],
            true,
        )
        .unwrap();

        let mut taker_spot_positions = [SpotPosition::default(); 8];
        taker_spot_positions[0] = SpotPosition {
            market_index: 0,
            scaled_balance: 101 * SPOT_BALANCE_PRECISION_U64,
            balance_type: SpotBalanceType::Deposit,
            ..SpotPosition::default()
        };
        taker_spot_positions[1] = SpotPosition {
            market_index: 1,
            open_orders: 1,
            open_bids: LAMPORTS_PER_SOL_I64,
            ..SpotPosition::default()
        };
        let mut taker_orders = [Order::default(); 32];
        taker_orders[0] = Order {
            order_id: 1,
            market_index: 1,
            market_type: MarketType::Spot,
            order_type: OrderType::Market,
            status: OrderStatus::Open,
            direction: PositionDirection::Long,
            base_asset_amount: LAMPORTS_PER_SOL_U64,
            slot: 0,
            auction_start_price: 100 * PRICE_PRECISION_I64,
            auction_end_price: 200 * PRICE_PRECISION_I64,
            auction_duration: 5,
            price: 100 * PRICE_PRECISION_U64,
            ..Order::default()
        };
        let mut taker = User {
            orders: taker_orders,
            spot_positions: taker_spot_positions,
            ..User::default()
        };

        create_anchor_account_info!(taker, User, taker_account_info);
        let taker_account_loader: AccountLoader<User> =
            AccountLoader::try_from(&taker_account_info).unwrap();

        create_anchor_account_info!(UserStats::default(), UserStats, taker_stats_account_info);
        let taker_stats_account_loader: AccountLoader<UserStats> =
            AccountLoader::try_from(&taker_stats_account_info).unwrap();

        let mut maker_spot_positions = [SpotPosition::default(); 8];
        maker_spot_positions[2] = SpotPosition {
            market_index: 1,
            balance_type: SpotBalanceType::Deposit,
            scaled_balance: SPOT_BALANCE_PRECISION_U64 / 10,
            open_orders: 1,
            open_asks: -LAMPORTS_PER_SOL_I64,
            ..SpotPosition::default()
        };
        let mut maker_orders = [Order::default(); 32];
        maker_orders[1] = Order {
            order_id: 1,
            market_index: 1,
            post_only: true,
            market_type: MarketType::Spot,
            order_type: OrderType::Limit,
            status: OrderStatus::Open,
            direction: PositionDirection::Short,
            base_asset_amount: LAMPORTS_PER_SOL_U64,
            price: 100 * PRICE_PRECISION_U64,
            ..Order::default()
        };
        let mut maker = User {
            orders: maker_orders,
            spot_positions: maker_spot_positions,
            authority: Pubkey::from_str("My11111111111111111111111111111111111111112").unwrap(),
            ..User::default()
        };

        let maker_key = Pubkey::from_str("My11111111111111111111111111111111111111111").unwrap();
        create_anchor_account_info!(maker, &maker_key, User, maker_account_info);
        let makers_and_referrers = UserMap::load_one(&maker_account_info).unwrap();

        let mut maker_stats = UserStats {
            authority: Pubkey::from_str("My11111111111111111111111111111111111111112").unwrap(),
            ..UserStats::default()
        };
        create_anchor_account_info!(maker_stats, UserStats, maker_stats_account_info);
        let maker_and_referrer_stats = UserStatsMap::load_one(&maker_stats_account_info).unwrap();

        let filler_key = Pubkey::from_str("My11111111111111111111111111111111111111111").unwrap();
        create_anchor_account_info!(User::default(), &filler_key, User, user_account_info);
        let filler_account_loader: AccountLoader<User> =
            AccountLoader::try_from(&user_account_info).unwrap();

        create_anchor_account_info!(UserStats::default(), UserStats, filler_stats_account_info);
        let filler_stats_account_loader: AccountLoader<UserStats> =
            AccountLoader::try_from(&filler_stats_account_info).unwrap();

        let state = State {
            default_spot_auction_duration: 1,
            ..State::default()
        };

        let result = fill_spot_order(
            1,
            &state,
            &taker_account_loader,
            &taker_stats_account_loader,
            &spot_market_map,
            &perp_market_map,
            &mut oracle_map,
            &filler_account_loader,
            &filler_stats_account_loader,
            &makers_and_referrers,
            &maker_and_referrer_stats,
            None,
            &clock,
            &mut TestFulfillmentParams {},
        );

        assert_eq!(result, Err(ErrorCode::InsufficientCollateral));
    }
}

pub mod fill_spot_order {
    use std::str::FromStr;

    use anchor_lang::prelude::{AccountLoader, Clock};

    use crate::controller::orders::fill_spot_order;
    use crate::controller::position::PositionDirection;
    use crate::create_account_info;
    use crate::create_anchor_account_info;
    use crate::math::constants::{
        LAMPORTS_PER_SOL_I64, LAMPORTS_PER_SOL_U64, PRICE_PRECISION_I64, PRICE_PRECISION_U64,
        SPOT_BALANCE_PRECISION, SPOT_BALANCE_PRECISION_U64,
    };
    use crate::state::oracle::HistoricalOracleData;
    use crate::state::perp_market_map::PerpMarketMap;
    use crate::state::spot_fulfillment_params::TestFulfillmentParams;
    use crate::state::spot_market::{SpotBalanceType, SpotMarket};
    use crate::state::spot_market_map::SpotMarketMap;
    use crate::state::state::State;
    use crate::state::user::{MarketType, OrderStatus, OrderType, SpotPosition, User, UserStats};
    use crate::state::user_map::{UserMap, UserStatsMap};
    use crate::test_utils::*;
    use crate::test_utils::{create_account_info, get_orders, get_pyth_price};

    use super::*;

    #[test]
    fn expire_order() {
        let clock = Clock {
            slot: 11,
            epoch_start_timestamp: 0,
            epoch: 0,
            leader_schedule_epoch: 0,
            unix_timestamp: 11,
        };

        let mut oracle_price = get_pyth_price(100, 6);
        let oracle_price_key =
            Pubkey::from_str("J83w4HKfqxwcq3BEMMkPFSppX3gqekLyLJBexebFVkix").unwrap();
        let pyth_program = crate::ids::pyth_program::id();
        create_account_info!(
            oracle_price,
            &oracle_price_key,
            &pyth_program,
            oracle_account_info
        );
        let mut oracle_map = OracleMap::load_one(&oracle_account_info, clock.slot, None).unwrap();

        let perp_market_map = PerpMarketMap::empty();

        let mut base_market = SpotMarket {
            deposit_balance: SPOT_BALANCE_PRECISION,
            historical_oracle_data: HistoricalOracleData::default_price(PRICE_PRECISION_I64),
            ..SpotMarket::default_base_market()
        };
        create_anchor_account_info!(base_market, SpotMarket, base_market_account_info);
        let mut quote_market = SpotMarket {
            deposit_balance: 101 * SPOT_BALANCE_PRECISION,
            ..SpotMarket::default_quote_market()
        };
        create_anchor_account_info!(quote_market, SpotMarket, quote_market_account_info);
        let spot_market_map = SpotMarketMap::load_multiple(
            vec![&base_market_account_info, &quote_market_account_info],
            true,
        )
        .unwrap();

        let mut taker_spot_positions = [SpotPosition::default(); 8];
        taker_spot_positions[0] = SpotPosition {
            market_index: 0,
            scaled_balance: 101 * SPOT_BALANCE_PRECISION_U64,
            balance_type: SpotBalanceType::Deposit,
            ..SpotPosition::default()
        };
        taker_spot_positions[1] = SpotPosition {
            market_index: 1,
            open_orders: 1,
            open_bids: LAMPORTS_PER_SOL_I64,
            ..SpotPosition::default()
        };
        let mut taker = User {
            orders: get_orders(Order {
                order_id: 1,
                market_index: 1,
                market_type: MarketType::Spot,
                order_type: OrderType::Market,
                status: OrderStatus::Open,
                direction: PositionDirection::Long,
                base_asset_amount: LAMPORTS_PER_SOL_U64,
                slot: 0,
                auction_start_price: 100 * PRICE_PRECISION_I64,
                auction_end_price: 200 * PRICE_PRECISION_I64,
                auction_duration: 5,
                price: 100 * PRICE_PRECISION_U64,
                max_ts: 10,
                ..Order::default()
            }),
            spot_positions: taker_spot_positions,
            ..User::default()
        };

        create_anchor_account_info!(taker, User, taker_account_info);
        let taker_account_loader: AccountLoader<User> =
            AccountLoader::try_from(&taker_account_info).unwrap();

        create_anchor_account_info!(UserStats::default(), UserStats, taker_stats_account_info);
        let taker_stats_account_loader: AccountLoader<UserStats> =
            AccountLoader::try_from(&taker_stats_account_info).unwrap();

        let mut maker_spot_positions = [SpotPosition::default(); 8];
        maker_spot_positions[1] = SpotPosition {
            market_index: 1,
            balance_type: SpotBalanceType::Deposit,
            scaled_balance: SPOT_BALANCE_PRECISION_U64,
            open_orders: 1,
            open_asks: -LAMPORTS_PER_SOL_I64 / 2,
            ..SpotPosition::default()
        };
        let mut maker = User {
            orders: get_orders(Order {
                order_id: 1,
                market_index: 1,
                post_only: true,
                market_type: MarketType::Spot,
                order_type: OrderType::Limit,
                status: OrderStatus::Open,
                direction: PositionDirection::Short,
                base_asset_amount: LAMPORTS_PER_SOL_U64 / 2,
                price: 100 * PRICE_PRECISION_U64,
                ..Order::default()
            }),
            spot_positions: maker_spot_positions,
            ..User::default()
        };

        let maker_key = Pubkey::from_str("My11111111111111111111111111111111111111111").unwrap();
        create_anchor_account_info!(maker, &maker_key, User, maker_account_info);
        let makers_and_referrers = UserMap::load_one(&maker_account_info).unwrap();

        create_anchor_account_info!(UserStats::default(), UserStats, maker_stats_account_info);
        let maker_and_referrer_stats = UserStatsMap::load_one(&maker_stats_account_info).unwrap();

        let filler_key = Pubkey::from_str("My11111111111111111111111111111111111111111").unwrap();
        create_anchor_account_info!(User::default(), &filler_key, User, user_account_info);
        let filler_account_loader: AccountLoader<User> =
            AccountLoader::try_from(&user_account_info).unwrap();

        create_anchor_account_info!(UserStats::default(), UserStats, filler_stats_account_info);
        let filler_stats_account_loader: AccountLoader<UserStats> =
            AccountLoader::try_from(&filler_stats_account_info).unwrap();

        let state = State {
            default_spot_auction_duration: 1,
            ..State::default()
        };

        let base_asset_amount = fill_spot_order(
            1,
            &state,
            &taker_account_loader,
            &taker_stats_account_loader,
            &spot_market_map,
            &perp_market_map,
            &mut oracle_map,
            &filler_account_loader,
            &filler_stats_account_loader,
            &makers_and_referrers,
            &maker_and_referrer_stats,
            None,
            &clock,
            &mut TestFulfillmentParams {},
        )
        .unwrap();

        assert_eq!(base_asset_amount, 0); // half of order filled by maker
        let taker_after = taker_account_loader.load().unwrap();
        assert_eq!(taker_after.orders[0], Order::default()); // order expired
    }
}

pub mod force_cancel_orders {
    use std::str::FromStr;

    use anchor_lang::prelude::{AccountLoader, Clock};

    use crate::controller::orders::force_cancel_orders;
    use crate::controller::position::PositionDirection;
    use crate::create_account_info;
    use crate::create_anchor_account_info;
    use crate::math::constants::{
        AMM_RESERVE_PRECISION, BASE_PRECISION_I64, BASE_PRECISION_U64, LAMPORTS_PER_SOL_I64,
        LAMPORTS_PER_SOL_U64, PEG_PRECISION, PRICE_PRECISION_U64, SPOT_BALANCE_PRECISION,
        SPOT_BALANCE_PRECISION_U64, SPOT_CUMULATIVE_INTEREST_PRECISION, SPOT_WEIGHT_PRECISION,
    };
    use crate::state::oracle::HistoricalOracleData;
    use crate::state::oracle::OracleSource;
    use crate::state::perp_market::{PerpMarket, AMM};
    use crate::state::perp_market_map::PerpMarketMap;
    use crate::state::spot_market::{SpotBalanceType, SpotMarket};
    use crate::state::spot_market_map::SpotMarketMap;
    use crate::state::state::State;
    use crate::state::user::{MarketType, OrderStatus, OrderType, SpotPosition, User, UserStats};
    use crate::test_utils::*;
    use crate::test_utils::{
        create_account_info, get_positions, get_pyth_price, get_spot_positions,
    };

    use super::*;

    #[test]
    fn cancel_order_after_fulfill() {
        let clock = Clock {
            slot: 6,
            epoch_start_timestamp: 0,
            epoch: 0,
            leader_schedule_epoch: 0,
            unix_timestamp: 0,
        };

        let mut oracle_price = get_pyth_price(100, 6);
        let oracle_price_key =
            Pubkey::from_str("J83w4HKfqxwcq3BEMMkPFSppX3gqekLyLJBexebFVkix").unwrap();
        let pyth_program = crate::ids::pyth_program::id();
        create_account_info!(
            oracle_price,
            &oracle_price_key,
            &pyth_program,
            oracle_account_info
        );
        let mut oracle_map = OracleMap::load_one(&oracle_account_info, clock.slot, None).unwrap();

        let mut market = PerpMarket {
            amm: AMM {
                base_asset_reserve: 100 * AMM_RESERVE_PRECISION,
                quote_asset_reserve: 100 * AMM_RESERVE_PRECISION,
                terminal_quote_asset_reserve: 100 * AMM_RESERVE_PRECISION,
                // bid_base_asset_reserve: 101 * AMM_RESERVE_PRECISION,
                // bid_quote_asset_reserve: 99 * AMM_RESERVE_PRECISION,
                // ask_base_asset_reserve: 99 * AMM_RESERVE_PRECISION,
                // ask_quote_asset_reserve: 101 * AMM_RESERVE_PRECISION,
                sqrt_k: 100 * AMM_RESERVE_PRECISION,
                peg_multiplier: 100 * PEG_PRECISION,
                max_slippage_ratio: 100,
                max_fill_reserve_fraction: 100,
                order_step_size: 1000,
                order_tick_size: 1,
                oracle: oracle_price_key,
                max_spread: 1000,
                base_spread: 0,
                long_spread: 0,
                short_spread: 0,
                historical_oracle_data: HistoricalOracleData {
                    last_oracle_price_twap: oracle_price.twap,
                    last_oracle_price_twap_5min: oracle_price.twap,
                    last_oracle_price: oracle_price.agg.price,
                    ..HistoricalOracleData::default()
                },
                ..AMM::default()
            },
            margin_ratio_initial: 1000,
            margin_ratio_maintenance: 500,
            status: MarketStatus::Initialized,
            ..PerpMarket::default()
        };
        market.status = MarketStatus::Active;
        market.amm.max_base_asset_reserve = u128::MAX;
        market.amm.min_base_asset_reserve = 0;
        let (new_ask_base_asset_reserve, new_ask_quote_asset_reserve) =
            crate::math::amm_spread::calculate_spread_reserves(&market, PositionDirection::Long)
                .unwrap();
        let (new_bid_base_asset_reserve, new_bid_quote_asset_reserve) =
            crate::math::amm_spread::calculate_spread_reserves(&market, PositionDirection::Short)
                .unwrap();
        market.amm.ask_base_asset_reserve = new_ask_base_asset_reserve;
        market.amm.bid_base_asset_reserve = new_bid_base_asset_reserve;
        market.amm.ask_quote_asset_reserve = new_ask_quote_asset_reserve;
        market.amm.bid_quote_asset_reserve = new_bid_quote_asset_reserve;
        create_anchor_account_info!(market, PerpMarket, market_account_info);
        let market_map = PerpMarketMap::load_one(&market_account_info, true).unwrap();

        let mut usdc_spot_market = SpotMarket {
            market_index: 0,
            oracle_source: OracleSource::QuoteAsset,
            deposit_balance: SPOT_BALANCE_PRECISION,
            cumulative_deposit_interest: SPOT_CUMULATIVE_INTEREST_PRECISION,
            cumulative_borrow_interest: SPOT_CUMULATIVE_INTEREST_PRECISION,
            decimals: 6,
            initial_asset_weight: SPOT_WEIGHT_PRECISION,
            maintenance_asset_weight: SPOT_WEIGHT_PRECISION,
            ..SpotMarket::default()
        };
        create_anchor_account_info!(usdc_spot_market, SpotMarket, usdc_spot_market_account_info);

        let mut sol_spot_market = SpotMarket {
            market_index: 1,
            deposit_balance: SPOT_BALANCE_PRECISION,
            cumulative_deposit_interest: SPOT_CUMULATIVE_INTEREST_PRECISION,
            cumulative_borrow_interest: SPOT_CUMULATIVE_INTEREST_PRECISION,
            oracle: oracle_price_key,
            ..SpotMarket::default_base_market()
        };
        create_anchor_account_info!(sol_spot_market, SpotMarket, sol_spot_market_account_info);

        let spot_market_map = SpotMarketMap::load_multiple(
            vec![
                &usdc_spot_market_account_info,
                &sol_spot_market_account_info,
            ],
            true,
        )
        .unwrap();

        let mut orders = [Order::default(); 32];
        orders[0] = Order {
            market_index: 0,
            order_id: 1,
            status: OrderStatus::Open,
            order_type: OrderType::Limit,
            market_type: MarketType::Perp,
            direction: PositionDirection::Long,
            base_asset_amount: 100 * BASE_PRECISION_U64,
            slot: 0,
            price: 102 * PRICE_PRECISION_U64,
            ..Order::default()
        };
        orders[1] = Order {
            market_index: 0,
            order_id: 2,
            status: OrderStatus::Open,
            order_type: OrderType::Limit,
            market_type: MarketType::Perp,
            direction: PositionDirection::Short,
            base_asset_amount: BASE_PRECISION_U64,
            slot: 0,
            price: 102 * PRICE_PRECISION_U64,
            ..Order::default()
        };
        orders[2] = Order {
            market_index: 1,
            order_id: 1,
            status: OrderStatus::Open,
            order_type: OrderType::Limit,
            market_type: MarketType::Spot,
            direction: PositionDirection::Long,
            base_asset_amount: 100 * LAMPORTS_PER_SOL_U64,
            slot: 0,
            price: 102 * PRICE_PRECISION_U64,
            ..Order::default()
        };
        orders[3] = Order {
            market_index: 1,
            order_id: 1,
            status: OrderStatus::Open,
            order_type: OrderType::Limit,
            market_type: MarketType::Spot,
            direction: PositionDirection::Short,
            base_asset_amount: LAMPORTS_PER_SOL_U64,
            slot: 0,
            price: 102 * PRICE_PRECISION_U64,
            ..Order::default()
        };

        let mut user = User {
            authority: Pubkey::from_str("My11111111111111111111111111111111111111111").unwrap(), // different authority than filler
            orders,
            perp_positions: get_positions(PerpPosition {
                market_index: 0,
                base_asset_amount: BASE_PRECISION_I64,
                open_orders: 2,
                open_bids: 100 * BASE_PRECISION_I64,
                open_asks: -BASE_PRECISION_I64,
                ..PerpPosition::default()
            }),
            spot_positions: get_spot_positions(SpotPosition {
                market_index: 1,
                balance_type: SpotBalanceType::Deposit,
                scaled_balance: SPOT_BALANCE_PRECISION_U64,
                open_orders: 2,
                open_bids: 100 * LAMPORTS_PER_SOL_I64,
                open_asks: -LAMPORTS_PER_SOL_I64,
                ..SpotPosition::default()
            }),
            ..User::default()
        };
        create_anchor_account_info!(user, User, user_account_info);
        let user_account_loader: AccountLoader<User> =
            AccountLoader::try_from(&user_account_info).unwrap();

        create_anchor_account_info!(UserStats::default(), UserStats, user_stats_account_info);
        let _user_stats_account_loader: AccountLoader<UserStats> =
            AccountLoader::try_from(&user_stats_account_info).unwrap();

        let filler_key = Pubkey::from_str("My11111111111111111111111111111111111111111").unwrap();
        create_anchor_account_info!(User::default(), &filler_key, User, user_account_info);
        let filler_account_loader: AccountLoader<User> =
            AccountLoader::try_from(&user_account_info).unwrap();

        create_anchor_account_info!(UserStats::default(), UserStats, filler_stats_account_info);
        let _filler_stats_account_loader: AccountLoader<UserStats> =
            AccountLoader::try_from(&filler_stats_account_info).unwrap();

        let state = State {
            min_perp_auction_duration: 1,
            default_market_order_time_in_force: 10,
            ..State::default()
        };

        force_cancel_orders(
            &state,
            &user_account_loader,
            &spot_market_map,
            &market_map,
            &mut oracle_map,
            &filler_account_loader,
            &clock,
        )
        .unwrap();

        let user = user_account_loader.load().unwrap();
        assert_eq!(user.orders[0], Order::default());
        assert_ne!(user.orders[1], Order::default());
        assert_eq!(user.orders[2], Order::default());
        assert_ne!(user.orders[3], Order::default());

        assert_eq!(user.spot_positions[0].scaled_balance, 20000001);
        assert_eq!(user.spot_positions[0].balance_type, SpotBalanceType::Borrow,);
    }
}

pub mod insert_maker_order_info {
    use crate::controller::orders::insert_maker_order_info;
    use crate::controller::position::PositionDirection;
    use solana_program::pubkey::Pubkey;

    #[test]
    fn bids() {
        let mut bids = Vec::with_capacity(3);
        bids.push((Pubkey::default(), 1, 10));
        bids.push((Pubkey::default(), 0, 1));
        let maker_direction = PositionDirection::Long;

        insert_maker_order_info(&mut bids, (Pubkey::default(), 2, 100), maker_direction);

        assert_eq!(
            bids,
            vec![
                (Pubkey::default(), 2, 100),
                (Pubkey::default(), 1, 10),
                (Pubkey::default(), 0, 1),
            ]
        );
    }

    #[test]
    fn asks() {
        let mut asks = Vec::with_capacity(3);
        asks.push((Pubkey::default(), 0, 1));
        asks.push((Pubkey::default(), 1, 10));
        let maker_direction = PositionDirection::Short;

        insert_maker_order_info(&mut asks, (Pubkey::default(), 2, 100), maker_direction);

        assert_eq!(
            asks,
            vec![
                (Pubkey::default(), 0, 1),
                (Pubkey::default(), 1, 10),
                (Pubkey::default(), 2, 100)
            ]
        );
    }
}

pub mod get_maker_orders_info {
    use std::str::FromStr;

    use anchor_lang::prelude::{AccountLoader, Clock};

    use crate::controller::orders::get_maker_orders_info;
    use crate::controller::position::PositionDirection;
    use crate::math::constants::{
        AMM_RESERVE_PRECISION, BASE_PRECISION_I64, BASE_PRECISION_U64, PEG_PRECISION,
        PRICE_PRECISION_I64, PRICE_PRECISION_U64, SPOT_BALANCE_PRECISION_U64,
        SPOT_CUMULATIVE_INTEREST_PRECISION, SPOT_WEIGHT_PRECISION,
    };
    use crate::state::fill_mode::FillMode;
    use crate::state::oracle::HistoricalOracleData;
    use crate::state::oracle::OracleSource;
    use crate::state::perp_market::{PerpMarket, AMM};
    use crate::state::perp_market_map::PerpMarketMap;
    use crate::state::spot_market::{SpotBalanceType, SpotMarket};
    use crate::state::spot_market_map::SpotMarketMap;
    use crate::state::user::{OrderStatus, OrderType, SpotPosition, User};
    use crate::state::user_map::UserMap;
    use crate::test_utils::*;
    use crate::test_utils::{
        create_account_info, get_orders, get_positions, get_pyth_price, get_spot_positions,
    };
    use crate::{create_account_info, get_orders};
    use crate::{create_anchor_account_info, QUOTE_PRECISION_I64};

    use super::*;

    #[test]
    fn one_maker_order_canceled_for_breaching_oracle_price_band() {
        let clock = Clock {
            slot: 56,
            epoch_start_timestamp: 0,
            epoch: 0,
            leader_schedule_epoch: 0,
            unix_timestamp: 0,
        };

        let mut pyth_price = get_pyth_price(100, 6);
        let oracle_price = 100 * PRICE_PRECISION_I64;
        let oracle_price_key =
            Pubkey::from_str("J83w4HKfqxwcq3BEMMkPFSppX3gqekLyLJBexebFVkix").unwrap();
        let pyth_program = crate::ids::pyth_program::id();
        create_account_info!(
            pyth_price,
            &oracle_price_key,
            &pyth_program,
            oracle_account_info
        );
        let mut oracle_map = OracleMap::load_one(&oracle_account_info, clock.slot, None).unwrap();

        let mut market = PerpMarket {
            amm: AMM {
                base_asset_reserve: 100 * AMM_RESERVE_PRECISION,
                quote_asset_reserve: 100 * AMM_RESERVE_PRECISION,
                terminal_quote_asset_reserve: 100 * AMM_RESERVE_PRECISION,
                sqrt_k: 100 * AMM_RESERVE_PRECISION,
                peg_multiplier: 100 * PEG_PRECISION,
                max_slippage_ratio: 100,
                max_fill_reserve_fraction: 100,
                order_step_size: 1000,
                order_tick_size: 1,
                oracle: oracle_price_key,
                max_spread: 1000,
                base_spread: 0,
                long_spread: 0,
                short_spread: 0,
                historical_oracle_data: HistoricalOracleData {
                    last_oracle_price_twap: pyth_price.twap,
                    last_oracle_price_twap_5min: pyth_price.twap,
                    last_oracle_price: pyth_price.agg.price,
                    ..HistoricalOracleData::default()
                },
                ..AMM::default()
            },
            margin_ratio_initial: 1000,
            margin_ratio_maintenance: 500,
            status: MarketStatus::Initialized,
            ..PerpMarket::default()
        };
        market.status = MarketStatus::Active;
        market.amm.max_base_asset_reserve = u128::MAX;
        market.amm.min_base_asset_reserve = 0;
        let (new_ask_base_asset_reserve, new_ask_quote_asset_reserve) =
            crate::math::amm_spread::calculate_spread_reserves(&market, PositionDirection::Long)
                .unwrap();
        let (new_bid_base_asset_reserve, new_bid_quote_asset_reserve) =
            crate::math::amm_spread::calculate_spread_reserves(&market, PositionDirection::Short)
                .unwrap();
        market.amm.ask_base_asset_reserve = new_ask_base_asset_reserve;
        market.amm.bid_base_asset_reserve = new_bid_base_asset_reserve;
        market.amm.ask_quote_asset_reserve = new_ask_quote_asset_reserve;
        market.amm.bid_quote_asset_reserve = new_bid_quote_asset_reserve;
        create_anchor_account_info!(market, PerpMarket, market_account_info);
        let market_map = PerpMarketMap::load_one(&market_account_info, true).unwrap();

        let mut spot_market = SpotMarket {
            market_index: 0,
            oracle_source: OracleSource::QuoteAsset,
            cumulative_deposit_interest: SPOT_CUMULATIVE_INTEREST_PRECISION,
            decimals: 6,
            initial_asset_weight: SPOT_WEIGHT_PRECISION,
            maintenance_asset_weight: SPOT_WEIGHT_PRECISION,
            historical_oracle_data: HistoricalOracleData::default_price(QUOTE_PRECISION_I64),
            ..SpotMarket::default()
        };
        create_anchor_account_info!(spot_market, SpotMarket, spot_market_account_info);
        let spot_market_map = SpotMarketMap::load_one(&spot_market_account_info, true).unwrap();

        let taker_key = Pubkey::default();
        let taker_authority =
            Pubkey::from_str("My11111111111111111111111111111111111111111").unwrap();
        let user = User {
            authority: taker_authority,
            orders: get_orders(Order {
                market_index: 0,
                order_id: 1,
                status: OrderStatus::Open,
                order_type: OrderType::Market,
                direction: PositionDirection::Long,
                base_asset_amount: BASE_PRECISION_U64,
                slot: 0,
                auction_start_price: 0,
                auction_end_price: 50 * PRICE_PRECISION_I64,
                auction_duration: 5,
                price: 50 * PRICE_PRECISION_U64,
                ..Order::default()
            }),
            perp_positions: get_positions(PerpPosition {
                market_index: 0,
                open_orders: 1,
                open_bids: BASE_PRECISION_I64,
                ..PerpPosition::default()
            }),
            spot_positions: get_spot_positions(SpotPosition {
                market_index: 0,
                balance_type: SpotBalanceType::Deposit,
                scaled_balance: 100 * SPOT_BALANCE_PRECISION_U64,
                ..SpotPosition::default()
            }),
            ..User::default()
        };

        let mut maker_orders = [Order::default(); 32];
        maker_orders[0] = Order {
            market_index: 0,
            order_id: 1,
            status: OrderStatus::Open,
            order_type: OrderType::Limit,
            direction: PositionDirection::Short,
            base_asset_amount: BASE_PRECISION_U64,
            slot: 0,
            price: 50 * PRICE_PRECISION_U64,
            post_only: true,
            ..Order::default()
        };
        maker_orders[1] = Order {
            market_index: 0,
            order_id: 2,
            status: OrderStatus::Open,
            order_type: OrderType::Limit,
            direction: PositionDirection::Short,
            base_asset_amount: BASE_PRECISION_U64,
            slot: 0,
            price: 100 * PRICE_PRECISION_U64,
            post_only: true,
            ..Order::default()
        };

        let mut maker = User {
            orders: maker_orders,
            perp_positions: get_positions(PerpPosition {
                market_index: 0,
                open_orders: 2,
                open_asks: -2 * BASE_PRECISION_I64,
                ..PerpPosition::default()
            }),
            spot_positions: get_spot_positions(SpotPosition {
                market_index: 0,
                balance_type: SpotBalanceType::Deposit,
                scaled_balance: 100 * SPOT_BALANCE_PRECISION_U64,
                ..SpotPosition::default()
            }),
            ..User::default()
        };
        let maker_key = Pubkey::from_str("My11111111111111111111111111111111111111113").unwrap();
        create_anchor_account_info!(maker, &maker_key, User, maker_account_info);

        let makers_and_referrers = UserMap::load_one(&maker_account_info).unwrap();

        let filler_key = Pubkey::from_str("My11111111111111111111111111111111111111111").unwrap();
        let mut filler = User::default();

        let maker_order_price_and_indexes = get_maker_orders_info(
            &market_map,
            &spot_market_map,
            &mut oracle_map,
            &makers_and_referrers,
            &taker_key,
            &user.orders[0],
            &mut Some(&mut filler),
            &filler_key,
            0,
            oracle_price,
            None,
            clock.unix_timestamp,
            clock.slot,
            FillMode::Fill,
            false,
        )
        .unwrap();

        assert_eq!(
            maker_order_price_and_indexes,
            vec![(maker_key, 1, 100 * PRICE_PRECISION_U64)]
        );
    }

    #[test]
    fn one_maker_order_canceled_for_being_expired() {
        let clock = Clock {
            slot: 56,
            epoch_start_timestamp: 0,
            epoch: 0,
            leader_schedule_epoch: 0,
            unix_timestamp: 6,
        };

        let mut pyth_price = get_pyth_price(100, 6);
        let oracle_price = 100 * PRICE_PRECISION_I64;
        let oracle_price_key =
            Pubkey::from_str("J83w4HKfqxwcq3BEMMkPFSppX3gqekLyLJBexebFVkix").unwrap();
        let pyth_program = crate::ids::pyth_program::id();
        create_account_info!(
            pyth_price,
            &oracle_price_key,
            &pyth_program,
            oracle_account_info
        );
        let mut oracle_map = OracleMap::load_one(&oracle_account_info, clock.slot, None).unwrap();

        let mut market = PerpMarket {
            amm: AMM {
                base_asset_reserve: 100 * AMM_RESERVE_PRECISION,
                quote_asset_reserve: 100 * AMM_RESERVE_PRECISION,
                terminal_quote_asset_reserve: 100 * AMM_RESERVE_PRECISION,
                sqrt_k: 100 * AMM_RESERVE_PRECISION,
                peg_multiplier: 100 * PEG_PRECISION,
                max_slippage_ratio: 100,
                max_fill_reserve_fraction: 100,
                order_step_size: 1000,
                order_tick_size: 1,
                oracle: oracle_price_key,
                max_spread: 1000,
                base_spread: 0,
                long_spread: 0,
                short_spread: 0,
                historical_oracle_data: HistoricalOracleData {
                    last_oracle_price_twap: pyth_price.twap,
                    last_oracle_price_twap_5min: pyth_price.twap,
                    last_oracle_price: pyth_price.agg.price,
                    ..HistoricalOracleData::default()
                },
                ..AMM::default()
            },
            margin_ratio_initial: 1000,
            margin_ratio_maintenance: 500,
            status: MarketStatus::Initialized,
            ..PerpMarket::default()
        };
        market.status = MarketStatus::Active;
        market.amm.max_base_asset_reserve = u128::MAX;
        market.amm.min_base_asset_reserve = 0;
        let (new_ask_base_asset_reserve, new_ask_quote_asset_reserve) =
            crate::math::amm_spread::calculate_spread_reserves(&market, PositionDirection::Long)
                .unwrap();
        let (new_bid_base_asset_reserve, new_bid_quote_asset_reserve) =
            crate::math::amm_spread::calculate_spread_reserves(&market, PositionDirection::Short)
                .unwrap();
        market.amm.ask_base_asset_reserve = new_ask_base_asset_reserve;
        market.amm.bid_base_asset_reserve = new_bid_base_asset_reserve;
        market.amm.ask_quote_asset_reserve = new_ask_quote_asset_reserve;
        market.amm.bid_quote_asset_reserve = new_bid_quote_asset_reserve;
        create_anchor_account_info!(market, PerpMarket, market_account_info);
        let market_map = PerpMarketMap::load_one(&market_account_info, true).unwrap();

        let mut spot_market = SpotMarket {
            market_index: 0,
            oracle_source: OracleSource::QuoteAsset,
            cumulative_deposit_interest: SPOT_CUMULATIVE_INTEREST_PRECISION,
            decimals: 6,
            initial_asset_weight: SPOT_WEIGHT_PRECISION,
            maintenance_asset_weight: SPOT_WEIGHT_PRECISION,
            historical_oracle_data: HistoricalOracleData::default_price(QUOTE_PRECISION_I64),
            ..SpotMarket::default()
        };
        create_anchor_account_info!(spot_market, SpotMarket, spot_market_account_info);
        let spot_market_map = SpotMarketMap::load_one(&spot_market_account_info, true).unwrap();

        let taker_key = Pubkey::default();
        let taker_authority =
            Pubkey::from_str("My11111111111111111111111111111111111111111").unwrap();
        let user = User {
            authority: taker_authority,
            orders: get_orders(Order {
                market_index: 0,
                order_id: 1,
                status: OrderStatus::Open,
                order_type: OrderType::Market,
                direction: PositionDirection::Long,
                base_asset_amount: BASE_PRECISION_U64,
                slot: 0,
                auction_start_price: 0,
                auction_end_price: 50 * PRICE_PRECISION_I64,
                auction_duration: 5,
                price: 100 * PRICE_PRECISION_U64,
                ..Order::default()
            }),
            perp_positions: get_positions(PerpPosition {
                market_index: 0,
                open_orders: 1,
                open_bids: BASE_PRECISION_I64,
                ..PerpPosition::default()
            }),
            spot_positions: get_spot_positions(SpotPosition {
                market_index: 0,
                balance_type: SpotBalanceType::Deposit,
                scaled_balance: 100 * SPOT_BALANCE_PRECISION_U64,
                ..SpotPosition::default()
            }),
            ..User::default()
        };

        let mut maker_orders = [Order::default(); 32];
        maker_orders[0] = Order {
            market_index: 0,
            order_id: 1,
            status: OrderStatus::Open,
            order_type: OrderType::Limit,
            direction: PositionDirection::Short,
            base_asset_amount: BASE_PRECISION_U64,
            slot: 0,
            price: 100 * PRICE_PRECISION_U64,
            max_ts: 1,
            post_only: true,
            ..Order::default()
        };
        maker_orders[1] = Order {
            market_index: 0,
            order_id: 2,
            status: OrderStatus::Open,
            order_type: OrderType::Limit,
            direction: PositionDirection::Short,
            base_asset_amount: BASE_PRECISION_U64,
            slot: 0,
            price: 100 * PRICE_PRECISION_U64,
            post_only: true,
            ..Order::default()
        };

        let mut maker = User {
            orders: maker_orders,
            perp_positions: get_positions(PerpPosition {
                market_index: 0,
                open_orders: 2,
                open_asks: -2 * BASE_PRECISION_I64,
                ..PerpPosition::default()
            }),
            spot_positions: get_spot_positions(SpotPosition {
                market_index: 0,
                balance_type: SpotBalanceType::Deposit,
                scaled_balance: 100 * SPOT_BALANCE_PRECISION_U64,
                ..SpotPosition::default()
            }),
            ..User::default()
        };
        let maker_key = Pubkey::from_str("My11111111111111111111111111111111111111113").unwrap();
        create_anchor_account_info!(maker, &maker_key, User, maker_account_info);

        let makers_and_referrers = UserMap::load_one(&maker_account_info).unwrap();

        let filler_key = Pubkey::from_str("My11111111111111111111111111111111111111111").unwrap();
        let mut filler = User::default();

        let maker_order_price_and_indexes = get_maker_orders_info(
            &market_map,
            &spot_market_map,
            &mut oracle_map,
            &makers_and_referrers,
            &taker_key,
            &user.orders[0],
            &mut Some(&mut filler),
            &filler_key,
            0,
            oracle_price,
            None,
            clock.unix_timestamp,
            clock.slot,
            FillMode::Fill,
            false,
        )
        .unwrap();

        assert_eq!(
            maker_order_price_and_indexes,
            vec![(maker_key, 1, 100 * PRICE_PRECISION_U64)]
        );
    }

    #[test]
    fn one_maker_order_canceled_for_being_reduce_only() {
        let clock = Clock {
            slot: 6,
            epoch_start_timestamp: 0,
            epoch: 0,
            leader_schedule_epoch: 0,
            unix_timestamp: 0,
        };

        let mut pyth_price = get_pyth_price(100, 6);
        let oracle_price = 100 * PRICE_PRECISION_I64;
        let oracle_price_key =
            Pubkey::from_str("J83w4HKfqxwcq3BEMMkPFSppX3gqekLyLJBexebFVkix").unwrap();
        let pyth_program = crate::ids::pyth_program::id();
        create_account_info!(
            pyth_price,
            &oracle_price_key,
            &pyth_program,
            oracle_account_info
        );
        let mut oracle_map = OracleMap::load_one(&oracle_account_info, clock.slot, None).unwrap();

        let mut market = PerpMarket {
            amm: AMM {
                base_asset_reserve: 100 * AMM_RESERVE_PRECISION,
                quote_asset_reserve: 100 * AMM_RESERVE_PRECISION,
                terminal_quote_asset_reserve: 100 * AMM_RESERVE_PRECISION,
                sqrt_k: 100 * AMM_RESERVE_PRECISION,
                peg_multiplier: 100 * PEG_PRECISION,
                max_slippage_ratio: 100,
                max_fill_reserve_fraction: 100,
                order_step_size: 1000,
                order_tick_size: 1,
                oracle: oracle_price_key,
                max_spread: 1000,
                base_spread: 0,
                long_spread: 0,
                short_spread: 0,
                historical_oracle_data: HistoricalOracleData {
                    last_oracle_price_twap: pyth_price.twap,
                    last_oracle_price_twap_5min: pyth_price.twap,
                    last_oracle_price: pyth_price.agg.price,
                    ..HistoricalOracleData::default()
                },
                ..AMM::default()
            },
            margin_ratio_initial: 1000,
            margin_ratio_maintenance: 500,
            status: MarketStatus::Initialized,
            ..PerpMarket::default()
        };
        market.status = MarketStatus::Active;
        market.amm.max_base_asset_reserve = u128::MAX;
        market.amm.min_base_asset_reserve = 0;
        let (new_ask_base_asset_reserve, new_ask_quote_asset_reserve) =
            crate::math::amm_spread::calculate_spread_reserves(&market, PositionDirection::Long)
                .unwrap();
        let (new_bid_base_asset_reserve, new_bid_quote_asset_reserve) =
            crate::math::amm_spread::calculate_spread_reserves(&market, PositionDirection::Short)
                .unwrap();
        market.amm.ask_base_asset_reserve = new_ask_base_asset_reserve;
        market.amm.bid_base_asset_reserve = new_bid_base_asset_reserve;
        market.amm.ask_quote_asset_reserve = new_ask_quote_asset_reserve;
        market.amm.bid_quote_asset_reserve = new_bid_quote_asset_reserve;
        create_anchor_account_info!(market, PerpMarket, market_account_info);
        let market_map = PerpMarketMap::load_one(&market_account_info, true).unwrap();

        let mut spot_market = SpotMarket {
            market_index: 0,
            oracle_source: OracleSource::QuoteAsset,
            cumulative_deposit_interest: SPOT_CUMULATIVE_INTEREST_PRECISION,
            decimals: 6,
            initial_asset_weight: SPOT_WEIGHT_PRECISION,
            maintenance_asset_weight: SPOT_WEIGHT_PRECISION,
            historical_oracle_data: HistoricalOracleData::default_price(QUOTE_PRECISION_I64),
            ..SpotMarket::default()
        };
        create_anchor_account_info!(spot_market, SpotMarket, spot_market_account_info);
        let spot_market_map = SpotMarketMap::load_one(&spot_market_account_info, true).unwrap();

        let taker_key = Pubkey::default();
        let taker_authority =
            Pubkey::from_str("My11111111111111111111111111111111111111111").unwrap();
        let user = User {
            authority: taker_authority,
            orders: get_orders(Order {
                market_index: 0,
                order_id: 1,
                status: OrderStatus::Open,
                order_type: OrderType::Market,
                direction: PositionDirection::Long,
                base_asset_amount: BASE_PRECISION_U64,
                slot: 0,
                auction_start_price: 0,
                auction_end_price: 50 * PRICE_PRECISION_I64,
                auction_duration: 5,
                price: 100 * PRICE_PRECISION_U64,
                max_ts: 1,
                ..Order::default()
            }),
            perp_positions: get_positions(PerpPosition {
                market_index: 0,
                open_orders: 1,
                open_bids: BASE_PRECISION_I64,
                ..PerpPosition::default()
            }),
            spot_positions: get_spot_positions(SpotPosition {
                market_index: 0,
                balance_type: SpotBalanceType::Deposit,
                scaled_balance: 100 * SPOT_BALANCE_PRECISION_U64,
                ..SpotPosition::default()
            }),
            ..User::default()
        };

        let mut maker_orders = [Order::default(); 32];
        maker_orders[0] = Order {
            market_index: 0,
            order_id: 1,
            status: OrderStatus::Open,
            order_type: OrderType::Limit,
            direction: PositionDirection::Short,
            base_asset_amount: BASE_PRECISION_U64,
            slot: 0,
            price: 100 * PRICE_PRECISION_U64,
            reduce_only: true,
            ..Order::default()
        };

        let mut maker = User {
            orders: maker_orders,
            perp_positions: get_positions(PerpPosition {
                market_index: 0,
                base_asset_amount: -BASE_PRECISION_I64,
                open_orders: 1,
                open_asks: -BASE_PRECISION_I64,
                ..PerpPosition::default()
            }),
            spot_positions: get_spot_positions(SpotPosition {
                market_index: 0,
                balance_type: SpotBalanceType::Deposit,
                scaled_balance: 100 * SPOT_BALANCE_PRECISION_U64,
                ..SpotPosition::default()
            }),
            ..User::default()
        };
        let maker_key = Pubkey::from_str("My11111111111111111111111111111111111111113").unwrap();
        create_anchor_account_info!(maker, &maker_key, User, maker_account_info);

        let makers_and_referrers = UserMap::load_one(&maker_account_info).unwrap();

        let filler_key = Pubkey::from_str("My11111111111111111111111111111111111111111").unwrap();
        let mut filler = User::default();

        let maker_order_price_and_indexes = get_maker_orders_info(
            &market_map,
            &spot_market_map,
            &mut oracle_map,
            &makers_and_referrers,
            &taker_key,
            &user.orders[0],
            &mut Some(&mut filler),
            &filler_key,
            0,
            oracle_price,
            None,
            clock.unix_timestamp,
            clock.slot,
            FillMode::Fill,
            false,
        )
        .unwrap();

        assert_eq!(maker_order_price_and_indexes, vec![],);
    }

    #[test]
    fn two_makers() {
        let clock = Clock {
            slot: 6,
            epoch_start_timestamp: 0,
            epoch: 0,
            leader_schedule_epoch: 0,
            unix_timestamp: 0,
        };

        let mut pyth_price = get_pyth_price(100, 6);
        let oracle_price = 100 * PRICE_PRECISION_I64;
        let oracle_price_key =
            Pubkey::from_str("J83w4HKfqxwcq3BEMMkPFSppX3gqekLyLJBexebFVkix").unwrap();
        let pyth_program = crate::ids::pyth_program::id();
        create_account_info!(
            pyth_price,
            &oracle_price_key,
            &pyth_program,
            oracle_account_info
        );
        let mut oracle_map = OracleMap::load_one(&oracle_account_info, clock.slot, None).unwrap();

        let mut market = PerpMarket {
            amm: AMM {
                base_asset_reserve: 100 * AMM_RESERVE_PRECISION,
                quote_asset_reserve: 100 * AMM_RESERVE_PRECISION,
                terminal_quote_asset_reserve: 100 * AMM_RESERVE_PRECISION,
                sqrt_k: 100 * AMM_RESERVE_PRECISION,
                peg_multiplier: 100 * PEG_PRECISION,
                max_slippage_ratio: 100,
                max_fill_reserve_fraction: 100,
                order_step_size: 1000,
                order_tick_size: 1,
                oracle: oracle_price_key,
                max_spread: 1000,
                base_spread: 0,
                long_spread: 0,
                short_spread: 0,
                historical_oracle_data: HistoricalOracleData {
                    last_oracle_price_twap: pyth_price.twap,
                    last_oracle_price_twap_5min: pyth_price.twap,
                    last_oracle_price: pyth_price.agg.price,
                    ..HistoricalOracleData::default()
                },
                ..AMM::default()
            },
            margin_ratio_initial: 1000,
            margin_ratio_maintenance: 500,
            status: MarketStatus::Initialized,
            ..PerpMarket::default()
        };
        market.status = MarketStatus::Active;
        market.amm.max_base_asset_reserve = u128::MAX;
        market.amm.min_base_asset_reserve = 0;
        let (new_ask_base_asset_reserve, new_ask_quote_asset_reserve) =
            crate::math::amm_spread::calculate_spread_reserves(&market, PositionDirection::Long)
                .unwrap();
        let (new_bid_base_asset_reserve, new_bid_quote_asset_reserve) =
            crate::math::amm_spread::calculate_spread_reserves(&market, PositionDirection::Short)
                .unwrap();
        market.amm.ask_base_asset_reserve = new_ask_base_asset_reserve;
        market.amm.bid_base_asset_reserve = new_bid_base_asset_reserve;
        market.amm.ask_quote_asset_reserve = new_ask_quote_asset_reserve;
        market.amm.bid_quote_asset_reserve = new_bid_quote_asset_reserve;
        create_anchor_account_info!(market, PerpMarket, market_account_info);
        let market_map = PerpMarketMap::load_one(&market_account_info, true).unwrap();

        let mut spot_market = SpotMarket {
            market_index: 0,
            oracle_source: OracleSource::QuoteAsset,
            cumulative_deposit_interest: SPOT_CUMULATIVE_INTEREST_PRECISION,
            decimals: 6,
            initial_asset_weight: SPOT_WEIGHT_PRECISION,
            maintenance_asset_weight: SPOT_WEIGHT_PRECISION,
            historical_oracle_data: HistoricalOracleData::default_price(QUOTE_PRECISION_I64),
            ..SpotMarket::default()
        };
        create_anchor_account_info!(spot_market, SpotMarket, spot_market_account_info);
        let spot_market_map = SpotMarketMap::load_one(&spot_market_account_info, true).unwrap();

        let taker_key = Pubkey::default();
        let taker_authority =
            Pubkey::from_str("My11111111111111111111111111111111111111111").unwrap();
        let user = User {
            authority: taker_authority,
            orders: get_orders(Order {
                market_index: 0,
                order_id: 1,
                status: OrderStatus::Open,
                order_type: OrderType::Market,
                direction: PositionDirection::Long,
                base_asset_amount: BASE_PRECISION_U64,
                slot: 0,
                auction_start_price: 0,
                auction_end_price: 50 * PRICE_PRECISION_I64,
                auction_duration: 5,
                price: 100 * PRICE_PRECISION_U64,
                max_ts: 1,
                ..Order::default()
            }),
            perp_positions: get_positions(PerpPosition {
                market_index: 0,
                open_orders: 1,
                open_bids: BASE_PRECISION_I64,
                ..PerpPosition::default()
            }),
            spot_positions: get_spot_positions(SpotPosition {
                market_index: 0,
                balance_type: SpotBalanceType::Deposit,
                scaled_balance: 100 * SPOT_BALANCE_PRECISION_U64,
                ..SpotPosition::default()
            }),
            ..User::default()
        };

        let mut first_maker = User {
            orders: get_orders!(
                Order {
                    market_index: 0,
                    order_id: 1,
                    status: OrderStatus::Open,
                    order_type: OrderType::Limit,
                    direction: PositionDirection::Short,
                    base_asset_amount: BASE_PRECISION_U64,
                    slot: 0,
                    price: 100 * PRICE_PRECISION_U64,
                    ..Order::default()
                },
                Order {
                    market_index: 0,
                    order_id: 1,
                    status: OrderStatus::Open,
                    order_type: OrderType::Limit,
                    direction: PositionDirection::Short,
                    base_asset_amount: BASE_PRECISION_U64,
                    slot: 0,
                    price: 102 * PRICE_PRECISION_U64,
                    ..Order::default()
                }
            ),
            perp_positions: get_positions(PerpPosition {
                market_index: 0,
                open_orders: 2,
                ..PerpPosition::default()
            }),
            spot_positions: get_spot_positions(SpotPosition {
                market_index: 0,
                balance_type: SpotBalanceType::Deposit,
                scaled_balance: 100 * SPOT_BALANCE_PRECISION_U64,
                ..SpotPosition::default()
            }),
            ..User::default()
        };
        let first_maker_key =
            Pubkey::from_str("My11111111111111111111111111111111111111113").unwrap();
        create_anchor_account_info!(
            first_maker,
            &first_maker_key,
            User,
            first_maker_account_info
        );

        let mut second_maker = User {
            orders: get_orders!(
                Order {
                    market_index: 0,
                    order_id: 1,
                    status: OrderStatus::Open,
                    order_type: OrderType::Limit,
                    direction: PositionDirection::Short,
                    base_asset_amount: BASE_PRECISION_U64,
                    slot: 0,
                    price: 101 * PRICE_PRECISION_U64,
                    ..Order::default()
                },
                Order {
                    market_index: 0,
                    order_id: 1,
                    status: OrderStatus::Open,
                    order_type: OrderType::Limit,
                    direction: PositionDirection::Short,
                    base_asset_amount: BASE_PRECISION_U64,
                    slot: 0,
                    price: 103 * PRICE_PRECISION_U64,
                    ..Order::default()
                }
            ),
            perp_positions: get_positions(PerpPosition {
                market_index: 0,
                open_orders: 2,
                ..PerpPosition::default()
            }),
            spot_positions: get_spot_positions(SpotPosition {
                market_index: 0,
                balance_type: SpotBalanceType::Deposit,
                scaled_balance: 100 * SPOT_BALANCE_PRECISION_U64,
                ..SpotPosition::default()
            }),
            ..User::default()
        };
        let second_maker_key =
            Pubkey::from_str("My11111111111111111111111111111111111111112").unwrap();
        create_anchor_account_info!(
            second_maker,
            &second_maker_key,
            User,
            second_maker_account_info
        );

        let mut makers_and_referrers = UserMap::load_one(&first_maker_account_info).unwrap();
        makers_and_referrers
            .insert(
                second_maker_key,
                AccountLoader::try_from(&second_maker_account_info).unwrap(),
            )
            .unwrap();

        let filler_key = Pubkey::from_str("My11111111111111111111111111111111111111111").unwrap();
        let mut filler = User::default();

        let maker_order_price_and_indexes = get_maker_orders_info(
            &market_map,
            &spot_market_map,
            &mut oracle_map,
            &makers_and_referrers,
            &taker_key,
            &user.orders[0],
            &mut Some(&mut filler),
            &filler_key,
            0,
            oracle_price,
            None,
            clock.unix_timestamp,
            clock.slot,
            FillMode::Fill,
            false,
        )
        .unwrap();

        assert_eq!(
            maker_order_price_and_indexes,
            vec![
                (first_maker_key, 0, 100000000),
                (second_maker_key, 0, 101000000),
                (first_maker_key, 1, 102000000),
                (second_maker_key, 1, 103000000),
            ],
        );
    }

    #[test]
    fn jit_maker_order_id() {
        let clock = Clock {
            slot: 6,
            epoch_start_timestamp: 0,
            epoch: 0,
            leader_schedule_epoch: 0,
            unix_timestamp: 0,
        };

        let mut pyth_price = get_pyth_price(100, 6);
        let oracle_price = 100 * PRICE_PRECISION_I64;
        let oracle_price_key =
            Pubkey::from_str("J83w4HKfqxwcq3BEMMkPFSppX3gqekLyLJBexebFVkix").unwrap();
        let pyth_program = crate::ids::pyth_program::id();
        create_account_info!(
            pyth_price,
            &oracle_price_key,
            &pyth_program,
            oracle_account_info
        );
        let mut oracle_map = OracleMap::load_one(&oracle_account_info, clock.slot, None).unwrap();

        let mut market = PerpMarket {
            amm: AMM {
                base_asset_reserve: 100 * AMM_RESERVE_PRECISION,
                quote_asset_reserve: 100 * AMM_RESERVE_PRECISION,
                terminal_quote_asset_reserve: 100 * AMM_RESERVE_PRECISION,
                sqrt_k: 100 * AMM_RESERVE_PRECISION,
                peg_multiplier: 100 * PEG_PRECISION,
                max_slippage_ratio: 100,
                max_fill_reserve_fraction: 100,
                order_step_size: 1000,
                order_tick_size: 1,
                oracle: oracle_price_key,
                max_spread: 1000,
                base_spread: 0,
                long_spread: 0,
                short_spread: 0,
                historical_oracle_data: HistoricalOracleData {
                    last_oracle_price_twap: pyth_price.twap,
                    last_oracle_price_twap_5min: pyth_price.twap,
                    last_oracle_price: pyth_price.agg.price,
                    ..HistoricalOracleData::default()
                },
                ..AMM::default()
            },
            margin_ratio_initial: 1000,
            margin_ratio_maintenance: 500,
            status: MarketStatus::Initialized,
            ..PerpMarket::default()
        };
        market.status = MarketStatus::Active;
        market.amm.max_base_asset_reserve = u128::MAX;
        market.amm.min_base_asset_reserve = 0;
        let (new_ask_base_asset_reserve, new_ask_quote_asset_reserve) =
            crate::math::amm_spread::calculate_spread_reserves(&market, PositionDirection::Long)
                .unwrap();
        let (new_bid_base_asset_reserve, new_bid_quote_asset_reserve) =
            crate::math::amm_spread::calculate_spread_reserves(&market, PositionDirection::Short)
                .unwrap();
        market.amm.ask_base_asset_reserve = new_ask_base_asset_reserve;
        market.amm.bid_base_asset_reserve = new_bid_base_asset_reserve;
        market.amm.ask_quote_asset_reserve = new_ask_quote_asset_reserve;
        market.amm.bid_quote_asset_reserve = new_bid_quote_asset_reserve;
        create_anchor_account_info!(market, PerpMarket, market_account_info);
        let market_map = PerpMarketMap::load_one(&market_account_info, true).unwrap();

        let mut spot_market = SpotMarket {
            market_index: 0,
            oracle_source: OracleSource::QuoteAsset,
            cumulative_deposit_interest: SPOT_CUMULATIVE_INTEREST_PRECISION,
            decimals: 6,
            initial_asset_weight: SPOT_WEIGHT_PRECISION,
            maintenance_asset_weight: SPOT_WEIGHT_PRECISION,
            historical_oracle_data: HistoricalOracleData::default_price(QUOTE_PRECISION_I64),
            ..SpotMarket::default()
        };
        create_anchor_account_info!(spot_market, SpotMarket, spot_market_account_info);
        let spot_market_map = SpotMarketMap::load_one(&spot_market_account_info, true).unwrap();

        let taker_key = Pubkey::default();
        let taker_authority =
            Pubkey::from_str("My11111111111111111111111111111111111111111").unwrap();
        let user = User {
            authority: taker_authority,
            orders: get_orders(Order {
                market_index: 0,
                order_id: 1,
                status: OrderStatus::Open,
                order_type: OrderType::Market,
                direction: PositionDirection::Long,
                base_asset_amount: BASE_PRECISION_U64,
                slot: 0,
                auction_start_price: 0,
                auction_end_price: 50 * PRICE_PRECISION_I64,
                auction_duration: 5,
                price: 100 * PRICE_PRECISION_U64,
                max_ts: 1,
                ..Order::default()
            }),
            perp_positions: get_positions(PerpPosition {
                market_index: 0,
                open_orders: 1,
                open_bids: BASE_PRECISION_I64,
                ..PerpPosition::default()
            }),
            spot_positions: get_spot_positions(SpotPosition {
                market_index: 0,
                balance_type: SpotBalanceType::Deposit,
                scaled_balance: 100 * SPOT_BALANCE_PRECISION_U64,
                ..SpotPosition::default()
            }),
            ..User::default()
        };

        let mut first_maker = User {
            orders: get_orders!(
                Order {
                    market_index: 0,
                    order_id: 1,
                    status: OrderStatus::Open,
                    order_type: OrderType::Limit,
                    direction: PositionDirection::Short,
                    base_asset_amount: BASE_PRECISION_U64,
                    slot: 0,
                    price: 100 * PRICE_PRECISION_U64,
                    ..Order::default()
                },
                Order {
                    market_index: 0,
                    order_id: 2,
                    status: OrderStatus::Open,
                    order_type: OrderType::Limit,
                    direction: PositionDirection::Short,
                    base_asset_amount: BASE_PRECISION_U64,
                    slot: 0,
                    price: 102 * PRICE_PRECISION_U64,
                    ..Order::default()
                }
            ),
            perp_positions: get_positions(PerpPosition {
                market_index: 0,
                open_orders: 2,
                ..PerpPosition::default()
            }),
            spot_positions: get_spot_positions(SpotPosition {
                market_index: 0,
                balance_type: SpotBalanceType::Deposit,
                scaled_balance: 100 * SPOT_BALANCE_PRECISION_U64,
                ..SpotPosition::default()
            }),
            ..User::default()
        };
        let first_maker_key =
            Pubkey::from_str("My11111111111111111111111111111111111111113").unwrap();
        create_anchor_account_info!(
            first_maker,
            &first_maker_key,
            User,
            first_maker_account_info
        );

        let makers_and_referrers = UserMap::load_one(&first_maker_account_info).unwrap();

        let filler_key = Pubkey::from_str("My11111111111111111111111111111111111111111").unwrap();
        let mut filler = User::default();

        let maker_order_price_and_indexes = get_maker_orders_info(
            &market_map,
            &spot_market_map,
            &mut oracle_map,
            &makers_and_referrers,
            &taker_key,
            &user.orders[0],
            &mut Some(&mut filler),
            &filler_key,
            0,
            oracle_price,
            Some(2),
            clock.unix_timestamp,
            clock.slot,
<<<<<<< HEAD
            FillMode::PlaceAndTake,
            false,
=======
            FillMode::PlaceAndTake(false),
>>>>>>> ac72b2f5
        )
        .unwrap();

        assert_eq!(
            maker_order_price_and_indexes,
            vec![(first_maker_key, 1, 102000000),],
        );
    }

    #[test]
    fn two_makers_with_max_orders() {
        let clock = Clock {
            slot: 6,
            epoch_start_timestamp: 0,
            epoch: 0,
            leader_schedule_epoch: 0,
            unix_timestamp: 0,
        };

        let mut pyth_price = get_pyth_price(100, 6);
        let oracle_price = 100 * PRICE_PRECISION_I64;
        let oracle_price_key =
            Pubkey::from_str("J83w4HKfqxwcq3BEMMkPFSppX3gqekLyLJBexebFVkix").unwrap();
        let pyth_program = crate::ids::pyth_program::id();
        create_account_info!(
            pyth_price,
            &oracle_price_key,
            &pyth_program,
            oracle_account_info
        );
        let mut oracle_map = OracleMap::load_one(&oracle_account_info, clock.slot, None).unwrap();

        let mut market = PerpMarket {
            amm: AMM {
                base_asset_reserve: 100 * AMM_RESERVE_PRECISION,
                quote_asset_reserve: 100 * AMM_RESERVE_PRECISION,
                terminal_quote_asset_reserve: 100 * AMM_RESERVE_PRECISION,
                sqrt_k: 100 * AMM_RESERVE_PRECISION,
                peg_multiplier: 100 * PEG_PRECISION,
                max_slippage_ratio: 100,
                max_fill_reserve_fraction: 100,
                order_step_size: 1000,
                order_tick_size: 1,
                oracle: oracle_price_key,
                max_spread: 1000,
                base_spread: 0,
                long_spread: 0,
                short_spread: 0,
                historical_oracle_data: HistoricalOracleData {
                    last_oracle_price_twap: pyth_price.twap,
                    last_oracle_price_twap_5min: pyth_price.twap,
                    last_oracle_price: pyth_price.agg.price,
                    ..HistoricalOracleData::default()
                },
                ..AMM::default()
            },
            margin_ratio_initial: 1000,
            margin_ratio_maintenance: 500,
            status: MarketStatus::Initialized,
            ..PerpMarket::default()
        };
        market.status = MarketStatus::Active;
        market.amm.max_base_asset_reserve = u128::MAX;
        market.amm.min_base_asset_reserve = 0;
        let (new_ask_base_asset_reserve, new_ask_quote_asset_reserve) =
            crate::math::amm_spread::calculate_spread_reserves(&market, PositionDirection::Long)
                .unwrap();
        let (new_bid_base_asset_reserve, new_bid_quote_asset_reserve) =
            crate::math::amm_spread::calculate_spread_reserves(&market, PositionDirection::Short)
                .unwrap();
        market.amm.ask_base_asset_reserve = new_ask_base_asset_reserve;
        market.amm.bid_base_asset_reserve = new_bid_base_asset_reserve;
        market.amm.ask_quote_asset_reserve = new_ask_quote_asset_reserve;
        market.amm.bid_quote_asset_reserve = new_bid_quote_asset_reserve;
        create_anchor_account_info!(market, PerpMarket, market_account_info);
        let market_map = PerpMarketMap::load_one(&market_account_info, true).unwrap();

        let mut spot_market = SpotMarket {
            market_index: 0,
            oracle_source: OracleSource::QuoteAsset,
            cumulative_deposit_interest: SPOT_CUMULATIVE_INTEREST_PRECISION,
            decimals: 6,
            initial_asset_weight: SPOT_WEIGHT_PRECISION,
            maintenance_asset_weight: SPOT_WEIGHT_PRECISION,
            historical_oracle_data: HistoricalOracleData::default_price(QUOTE_PRECISION_I64),
            ..SpotMarket::default()
        };
        create_anchor_account_info!(spot_market, SpotMarket, spot_market_account_info);
        let spot_market_map = SpotMarketMap::load_one(&spot_market_account_info, true).unwrap();

        let taker_key = Pubkey::default();
        let taker_authority =
            Pubkey::from_str("My11111111111111111111111111111111111111111").unwrap();
        let user = User {
            authority: taker_authority,
            orders: get_orders(Order {
                market_index: 0,
                order_id: 1,
                status: OrderStatus::Open,
                order_type: OrderType::Market,
                direction: PositionDirection::Long,
                base_asset_amount: BASE_PRECISION_U64,
                slot: 0,
                auction_start_price: 0,
                auction_end_price: 50 * PRICE_PRECISION_I64,
                auction_duration: 5,
                price: 100 * PRICE_PRECISION_U64,
                max_ts: 1,
                ..Order::default()
            }),
            perp_positions: get_positions(PerpPosition {
                market_index: 0,
                open_orders: 1,
                open_bids: BASE_PRECISION_I64,
                ..PerpPosition::default()
            }),
            spot_positions: get_spot_positions(SpotPosition {
                market_index: 0,
                balance_type: SpotBalanceType::Deposit,
                scaled_balance: 100 * SPOT_BALANCE_PRECISION_U64,
                ..SpotPosition::default()
            }),
            ..User::default()
        };

        let mut first_maker = User {
            orders: [Order {
                market_index: 0,
                order_id: 1,
                status: OrderStatus::Open,
                order_type: OrderType::Limit,
                direction: PositionDirection::Short,
                base_asset_amount: BASE_PRECISION_U64,
                slot: 0,
                price: 100 * PRICE_PRECISION_U64,
                ..Order::default()
            }; 32],
            perp_positions: get_positions(PerpPosition {
                market_index: 0,
                open_orders: 2,
                ..PerpPosition::default()
            }),
            spot_positions: get_spot_positions(SpotPosition {
                market_index: 0,
                balance_type: SpotBalanceType::Deposit,
                scaled_balance: 100 * SPOT_BALANCE_PRECISION_U64,
                ..SpotPosition::default()
            }),
            ..User::default()
        };
        let first_maker_key =
            Pubkey::from_str("My11111111111111111111111111111111111111113").unwrap();
        create_anchor_account_info!(
            first_maker,
            &first_maker_key,
            User,
            first_maker_account_info
        );

        let mut second_maker = User {
            orders: [Order {
                market_index: 0,
                order_id: 1,
                status: OrderStatus::Open,
                order_type: OrderType::Limit,
                direction: PositionDirection::Short,
                base_asset_amount: BASE_PRECISION_U64,
                slot: 0,
                price: 101 * PRICE_PRECISION_U64,
                ..Order::default()
            }; 32],
            perp_positions: get_positions(PerpPosition {
                market_index: 0,
                open_orders: 2,
                ..PerpPosition::default()
            }),
            spot_positions: get_spot_positions(SpotPosition {
                market_index: 0,
                balance_type: SpotBalanceType::Deposit,
                scaled_balance: 100 * SPOT_BALANCE_PRECISION_U64,
                ..SpotPosition::default()
            }),
            ..User::default()
        };
        let second_maker_key =
            Pubkey::from_str("My11111111111111111111111111111111111111112").unwrap();
        create_anchor_account_info!(
            second_maker,
            &second_maker_key,
            User,
            second_maker_account_info
        );

        let mut makers_and_referrers = UserMap::load_one(&first_maker_account_info).unwrap();
        makers_and_referrers
            .insert(
                second_maker_key,
                AccountLoader::try_from(&second_maker_account_info).unwrap(),
            )
            .unwrap();

        let filler_key = Pubkey::from_str("My11111111111111111111111111111111111111111").unwrap();
        let mut filler = User::default();

        let maker_order_price_and_indexes = get_maker_orders_info(
            &market_map,
            &spot_market_map,
            &mut oracle_map,
            &makers_and_referrers,
            &taker_key,
            &user.orders[0],
            &mut Some(&mut filler),
            &filler_key,
            0,
            oracle_price,
            None,
            clock.unix_timestamp,
            clock.slot,
            FillMode::Fill,
            false,
        )
        .unwrap();

        assert_eq!(maker_order_price_and_indexes.len(), 64);
    }
}

pub mod get_spot_maker_orders_info {
    use std::str::FromStr;

    use anchor_lang::prelude::{AccountLoader, Clock};

    use crate::controller::orders::get_spot_maker_orders_info;
    use crate::controller::position::PositionDirection;
    use crate::math::constants::{
        BASE_PRECISION_U64, PRICE_PRECISION_I64, PRICE_PRECISION_U64, SPOT_BALANCE_PRECISION_U64,
        SPOT_CUMULATIVE_INTEREST_PRECISION, SPOT_WEIGHT_PRECISION,
    };
    use crate::state::oracle::HistoricalOracleData;
    use crate::state::oracle::OracleSource;
    use crate::state::perp_market_map::PerpMarketMap;
    use crate::state::spot_market::{SpotBalanceType, SpotMarket};
    use crate::state::spot_market_map::SpotMarketMap;
    use crate::state::user::{OrderStatus, OrderType, SpotPosition, User};
    use crate::state::user_map::UserMap;
    use crate::test_utils::*;
    use crate::test_utils::{create_account_info, get_orders, get_pyth_price, get_spot_positions};
    use crate::{
        create_account_info, get_orders, LAMPORTS_PER_SOL_I64, QUOTE_PRECISION_U64,
        SPOT_BALANCE_PRECISION,
    };
    use crate::{create_anchor_account_info, QUOTE_PRECISION_I64};

    use super::*;

    #[test]
    fn one_maker_order_canceled_for_breaching_oracle_price_band() {
        let clock = Clock {
            slot: 56,
            epoch_start_timestamp: 0,
            epoch: 0,
            leader_schedule_epoch: 0,
            unix_timestamp: 0,
        };

        let mut pyth_price = get_pyth_price(100, 6);
        let oracle_price = 100 * PRICE_PRECISION_I64;
        let oracle_price_key =
            Pubkey::from_str("J83w4HKfqxwcq3BEMMkPFSppX3gqekLyLJBexebFVkix").unwrap();
        let pyth_program = crate::ids::pyth_program::id();
        create_account_info!(
            pyth_price,
            &oracle_price_key,
            &pyth_program,
            oracle_account_info
        );
        let mut oracle_map = OracleMap::load_one(&oracle_account_info, clock.slot, None).unwrap();

        let market_map = PerpMarketMap::empty();

        let mut spot_market = SpotMarket {
            market_index: 0,
            oracle_source: OracleSource::QuoteAsset,
            cumulative_deposit_interest: SPOT_CUMULATIVE_INTEREST_PRECISION,
            decimals: 6,
            initial_asset_weight: SPOT_WEIGHT_PRECISION,
            maintenance_asset_weight: SPOT_WEIGHT_PRECISION,
            historical_oracle_data: HistoricalOracleData::default_price(QUOTE_PRECISION_I64),
            ..SpotMarket::default()
        };
        create_anchor_account_info!(spot_market, SpotMarket, spot_market_account_info);

        let mut base_market = SpotMarket {
            deposit_balance: 100 * SPOT_BALANCE_PRECISION,
            oracle: oracle_price_key,
            ..SpotMarket::default_base_market()
        };

        create_anchor_account_info!(base_market, SpotMarket, base_spot_market_account_info);

        let spot_market_map = SpotMarketMap::load_multiple(
            vec![&spot_market_account_info, &base_spot_market_account_info],
            true,
        )
        .unwrap();

        let taker_key = Pubkey::default();
        let taker_authority =
            Pubkey::from_str("My11111111111111111111111111111111111111111").unwrap();
        let user = User {
            authority: taker_authority,
            orders: get_orders(Order {
                market_index: 1,
                order_id: 1,
                status: OrderStatus::Open,
                order_type: OrderType::Market,
                market_type: MarketType::Spot,
                direction: PositionDirection::Long,
                base_asset_amount: BASE_PRECISION_U64,
                slot: 0,
                auction_start_price: 0,
                auction_end_price: 50 * PRICE_PRECISION_I64,
                auction_duration: 5,
                price: 50 * PRICE_PRECISION_U64,
                ..Order::default()
            }),
            spot_positions: get_spot_positions(SpotPosition {
                market_index: 0,
                balance_type: SpotBalanceType::Deposit,
                scaled_balance: 100 * SPOT_BALANCE_PRECISION_U64,
                ..SpotPosition::default()
            }),
            ..User::default()
        };

        let mut maker_orders = [Order::default(); 32];
        maker_orders[0] = Order {
            market_index: 1,
            order_id: 1,
            status: OrderStatus::Open,
            order_type: OrderType::Limit,
            market_type: MarketType::Spot,
            direction: PositionDirection::Short,
            base_asset_amount: BASE_PRECISION_U64,
            slot: 0,
            price: 50 * PRICE_PRECISION_U64,
            post_only: true,
            ..Order::default()
        };
        maker_orders[1] = Order {
            market_index: 1,
            order_id: 2,
            status: OrderStatus::Open,
            order_type: OrderType::Limit,
            direction: PositionDirection::Short,
            market_type: MarketType::Spot,
            base_asset_amount: BASE_PRECISION_U64,
            slot: 0,
            price: 100 * PRICE_PRECISION_U64,
            post_only: true,
            ..Order::default()
        };

        let mut maker_spot_positions = get_spot_positions(SpotPosition {
            market_index: 0,
            balance_type: SpotBalanceType::Deposit,
            scaled_balance: 100 * SPOT_BALANCE_PRECISION_U64,
            ..SpotPosition::default()
        });
        maker_spot_positions[1] = SpotPosition {
            market_index: 1,
            balance_type: SpotBalanceType::Deposit,
            open_orders: 2,
            open_asks: -2 * LAMPORTS_PER_SOL_I64,
            ..SpotPosition::default()
        };
        let mut maker = User {
            orders: maker_orders,
            spot_positions: maker_spot_positions,
            ..User::default()
        };
        let maker_key = Pubkey::from_str("My11111111111111111111111111111111111111113").unwrap();
        create_anchor_account_info!(maker, &maker_key, User, maker_account_info);

        let makers_and_referrers = UserMap::load_one(&maker_account_info).unwrap();

        let filler_key = Pubkey::from_str("My11111111111111111111111111111111111111111").unwrap();
        let mut filler = User::default();

        let maker_order_price_and_indexes = get_spot_maker_orders_info(
            &market_map,
            &spot_market_map,
            &mut oracle_map,
            &makers_and_referrers,
            &taker_key,
            &user.orders[0],
            &mut Some(&mut filler),
            &filler_key,
            QUOTE_PRECISION_U64 / 100,
            oracle_price,
            None,
            clock.unix_timestamp,
            clock.slot,
        )
        .unwrap();

        assert_eq!(
            maker_order_price_and_indexes,
            vec![(maker_key, 1, 100 * PRICE_PRECISION_U64)]
        );
    }

    #[test]
    fn one_maker_order_canceled_for_being_expired() {
        let clock = Clock {
            slot: 56,
            epoch_start_timestamp: 0,
            epoch: 0,
            leader_schedule_epoch: 0,
            unix_timestamp: 6,
        };

        let mut pyth_price = get_pyth_price(100, 6);
        let oracle_price = 100 * PRICE_PRECISION_I64;
        let oracle_price_key =
            Pubkey::from_str("J83w4HKfqxwcq3BEMMkPFSppX3gqekLyLJBexebFVkix").unwrap();
        let pyth_program = crate::ids::pyth_program::id();
        create_account_info!(
            pyth_price,
            &oracle_price_key,
            &pyth_program,
            oracle_account_info
        );
        let mut oracle_map = OracleMap::load_one(&oracle_account_info, clock.slot, None).unwrap();

        let market_map = PerpMarketMap::empty();

        let mut spot_market = SpotMarket {
            market_index: 0,
            oracle_source: OracleSource::QuoteAsset,
            cumulative_deposit_interest: SPOT_CUMULATIVE_INTEREST_PRECISION,
            decimals: 6,
            initial_asset_weight: SPOT_WEIGHT_PRECISION,
            maintenance_asset_weight: SPOT_WEIGHT_PRECISION,
            historical_oracle_data: HistoricalOracleData::default_price(QUOTE_PRECISION_I64),
            ..SpotMarket::default()
        };
        create_anchor_account_info!(spot_market, SpotMarket, spot_market_account_info);

        let mut base_market = SpotMarket {
            deposit_balance: 100 * SPOT_BALANCE_PRECISION,
            oracle: oracle_price_key,
            ..SpotMarket::default_base_market()
        };

        create_anchor_account_info!(base_market, SpotMarket, base_spot_market_account_info);

        let spot_market_map = SpotMarketMap::load_multiple(
            vec![&spot_market_account_info, &base_spot_market_account_info],
            true,
        )
        .unwrap();

        let taker_key = Pubkey::default();
        let taker_authority =
            Pubkey::from_str("My11111111111111111111111111111111111111111").unwrap();
        let user = User {
            authority: taker_authority,
            orders: get_orders(Order {
                market_index: 1,
                order_id: 1,
                status: OrderStatus::Open,
                order_type: OrderType::Market,
                market_type: MarketType::Spot,
                direction: PositionDirection::Long,
                base_asset_amount: BASE_PRECISION_U64,
                slot: 0,
                auction_start_price: 0,
                auction_end_price: 50 * PRICE_PRECISION_I64,
                auction_duration: 5,
                price: 100 * PRICE_PRECISION_U64,
                ..Order::default()
            }),
            spot_positions: get_spot_positions(SpotPosition {
                market_index: 0,
                balance_type: SpotBalanceType::Deposit,
                scaled_balance: 100 * SPOT_BALANCE_PRECISION_U64,
                ..SpotPosition::default()
            }),
            ..User::default()
        };

        let mut maker_orders = [Order::default(); 32];
        maker_orders[0] = Order {
            market_index: 1,
            order_id: 1,
            status: OrderStatus::Open,
            order_type: OrderType::Limit,
            direction: PositionDirection::Short,
            market_type: MarketType::Spot,
            base_asset_amount: BASE_PRECISION_U64,
            slot: 0,
            price: 100 * PRICE_PRECISION_U64,
            max_ts: 1,
            post_only: true,
            ..Order::default()
        };
        maker_orders[1] = Order {
            market_index: 1,
            order_id: 2,
            status: OrderStatus::Open,
            order_type: OrderType::Limit,
            direction: PositionDirection::Short,
            market_type: MarketType::Spot,
            base_asset_amount: BASE_PRECISION_U64,
            slot: 0,
            price: 100 * PRICE_PRECISION_U64,
            post_only: true,
            ..Order::default()
        };

        let mut maker_spot_positions = get_spot_positions(SpotPosition {
            market_index: 0,
            balance_type: SpotBalanceType::Deposit,
            scaled_balance: 100 * SPOT_BALANCE_PRECISION_U64,
            ..SpotPosition::default()
        });
        maker_spot_positions[1] = SpotPosition {
            market_index: 1,
            balance_type: SpotBalanceType::Deposit,
            open_orders: 2,
            open_asks: -2 * LAMPORTS_PER_SOL_I64,
            ..SpotPosition::default()
        };

        let mut maker = User {
            orders: maker_orders,
            spot_positions: maker_spot_positions,
            ..User::default()
        };
        let maker_key = Pubkey::from_str("My11111111111111111111111111111111111111113").unwrap();
        create_anchor_account_info!(maker, &maker_key, User, maker_account_info);

        let makers_and_referrers = UserMap::load_one(&maker_account_info).unwrap();

        let filler_key = Pubkey::from_str("My11111111111111111111111111111111111111111").unwrap();
        let mut filler = User::default();

        let maker_order_price_and_indexes = get_spot_maker_orders_info(
            &market_map,
            &spot_market_map,
            &mut oracle_map,
            &makers_and_referrers,
            &taker_key,
            &user.orders[0],
            &mut Some(&mut filler),
            &filler_key,
            0,
            oracle_price,
            None,
            clock.unix_timestamp,
            clock.slot,
        )
        .unwrap();

        assert_eq!(
            maker_order_price_and_indexes,
            vec![(maker_key, 1, 100 * PRICE_PRECISION_U64)]
        );
    }

    #[test]
    fn one_maker_order_canceled_for_being_reduce_only() {
        let clock = Clock {
            slot: 6,
            epoch_start_timestamp: 0,
            epoch: 0,
            leader_schedule_epoch: 0,
            unix_timestamp: 0,
        };

        let mut pyth_price = get_pyth_price(100, 6);
        let oracle_price = 100 * PRICE_PRECISION_I64;
        let oracle_price_key =
            Pubkey::from_str("J83w4HKfqxwcq3BEMMkPFSppX3gqekLyLJBexebFVkix").unwrap();
        let pyth_program = crate::ids::pyth_program::id();
        create_account_info!(
            pyth_price,
            &oracle_price_key,
            &pyth_program,
            oracle_account_info
        );
        let mut oracle_map = OracleMap::load_one(&oracle_account_info, clock.slot, None).unwrap();

        let market_map = PerpMarketMap::empty();

        let mut spot_market = SpotMarket {
            market_index: 0,
            oracle_source: OracleSource::QuoteAsset,
            cumulative_deposit_interest: SPOT_CUMULATIVE_INTEREST_PRECISION,
            decimals: 6,
            initial_asset_weight: SPOT_WEIGHT_PRECISION,
            maintenance_asset_weight: SPOT_WEIGHT_PRECISION,
            historical_oracle_data: HistoricalOracleData::default_price(QUOTE_PRECISION_I64),
            ..SpotMarket::default()
        };
        create_anchor_account_info!(spot_market, SpotMarket, spot_market_account_info);

        let mut base_market = SpotMarket {
            deposit_balance: 100 * SPOT_BALANCE_PRECISION,
            oracle: oracle_price_key,
            ..SpotMarket::default_base_market()
        };

        create_anchor_account_info!(base_market, SpotMarket, base_spot_market_account_info);

        let spot_market_map = SpotMarketMap::load_multiple(
            vec![&spot_market_account_info, &base_spot_market_account_info],
            true,
        )
        .unwrap();

        let taker_key = Pubkey::default();
        let taker_authority =
            Pubkey::from_str("My11111111111111111111111111111111111111111").unwrap();
        let user = User {
            authority: taker_authority,
            orders: get_orders(Order {
                market_index: 1,
                order_id: 1,
                status: OrderStatus::Open,
                order_type: OrderType::Market,
                direction: PositionDirection::Long,
                market_type: MarketType::Spot,
                base_asset_amount: BASE_PRECISION_U64,
                slot: 0,
                auction_start_price: 0,
                auction_end_price: 50 * PRICE_PRECISION_I64,
                auction_duration: 5,
                price: 100 * PRICE_PRECISION_U64,
                max_ts: 1,
                ..Order::default()
            }),
            spot_positions: get_spot_positions(SpotPosition {
                market_index: 0,
                balance_type: SpotBalanceType::Deposit,
                scaled_balance: 100 * SPOT_BALANCE_PRECISION_U64,
                ..SpotPosition::default()
            }),
            ..User::default()
        };

        let mut maker_orders = [Order::default(); 32];
        maker_orders[0] = Order {
            market_index: 1,
            order_id: 1,
            status: OrderStatus::Open,
            order_type: OrderType::Limit,
            direction: PositionDirection::Short,
            market_type: MarketType::Spot,
            base_asset_amount: BASE_PRECISION_U64,
            slot: 0,
            price: 100 * PRICE_PRECISION_U64,
            reduce_only: true,
            ..Order::default()
        };

        let mut maker_spot_positions = get_spot_positions(SpotPosition {
            market_index: 0,
            balance_type: SpotBalanceType::Deposit,
            scaled_balance: 100 * SPOT_BALANCE_PRECISION_U64,
            ..SpotPosition::default()
        });
        maker_spot_positions[1] = SpotPosition {
            market_index: 1,
            balance_type: SpotBalanceType::Deposit,
            open_orders: 1,
            open_asks: -LAMPORTS_PER_SOL_I64,
            scaled_balance: 0,
            ..SpotPosition::default()
        };

        let mut maker = User {
            orders: maker_orders,
            spot_positions: maker_spot_positions,
            ..User::default()
        };
        let maker_key = Pubkey::from_str("My11111111111111111111111111111111111111113").unwrap();
        create_anchor_account_info!(maker, &maker_key, User, maker_account_info);

        let makers_and_referrers = UserMap::load_one(&maker_account_info).unwrap();

        let filler_key = Pubkey::from_str("My11111111111111111111111111111111111111111").unwrap();
        let mut filler = User::default();

        let maker_order_price_and_indexes = get_spot_maker_orders_info(
            &market_map,
            &spot_market_map,
            &mut oracle_map,
            &makers_and_referrers,
            &taker_key,
            &user.orders[0],
            &mut Some(&mut filler),
            &filler_key,
            0,
            oracle_price,
            None,
            clock.unix_timestamp,
            clock.slot,
        )
        .unwrap();

        assert_eq!(maker_order_price_and_indexes, vec![],);
    }

    #[test]
    fn two_makers() {
        let clock = Clock {
            slot: 6,
            epoch_start_timestamp: 0,
            epoch: 0,
            leader_schedule_epoch: 0,
            unix_timestamp: 0,
        };

        let mut pyth_price = get_pyth_price(100, 6);
        let oracle_price = 100 * PRICE_PRECISION_I64;
        let oracle_price_key =
            Pubkey::from_str("J83w4HKfqxwcq3BEMMkPFSppX3gqekLyLJBexebFVkix").unwrap();
        let pyth_program = crate::ids::pyth_program::id();
        create_account_info!(
            pyth_price,
            &oracle_price_key,
            &pyth_program,
            oracle_account_info
        );
        let mut oracle_map = OracleMap::load_one(&oracle_account_info, clock.slot, None).unwrap();

        let market_map = PerpMarketMap::empty();

        let mut spot_market = SpotMarket {
            market_index: 0,
            oracle_source: OracleSource::QuoteAsset,
            cumulative_deposit_interest: SPOT_CUMULATIVE_INTEREST_PRECISION,
            decimals: 6,
            initial_asset_weight: SPOT_WEIGHT_PRECISION,
            maintenance_asset_weight: SPOT_WEIGHT_PRECISION,
            historical_oracle_data: HistoricalOracleData::default_price(QUOTE_PRECISION_I64),
            ..SpotMarket::default()
        };
        create_anchor_account_info!(spot_market, SpotMarket, spot_market_account_info);

        let mut base_market = SpotMarket {
            deposit_balance: 100 * SPOT_BALANCE_PRECISION,
            oracle: oracle_price_key,
            ..SpotMarket::default_base_market()
        };

        create_anchor_account_info!(base_market, SpotMarket, base_spot_market_account_info);

        let spot_market_map = SpotMarketMap::load_multiple(
            vec![&spot_market_account_info, &base_spot_market_account_info],
            true,
        )
        .unwrap();

        let taker_key = Pubkey::default();
        let taker_authority =
            Pubkey::from_str("My11111111111111111111111111111111111111111").unwrap();
        let user = User {
            authority: taker_authority,
            orders: get_orders(Order {
                market_index: 1,
                order_id: 1,
                status: OrderStatus::Open,
                order_type: OrderType::Market,
                market_type: MarketType::Spot,
                direction: PositionDirection::Long,
                base_asset_amount: BASE_PRECISION_U64,
                slot: 0,
                auction_start_price: 0,
                auction_end_price: 50 * PRICE_PRECISION_I64,
                auction_duration: 5,
                price: 100 * PRICE_PRECISION_U64,
                max_ts: 1,
                ..Order::default()
            }),
            spot_positions: get_spot_positions(SpotPosition {
                market_index: 0,
                balance_type: SpotBalanceType::Deposit,
                scaled_balance: 100 * SPOT_BALANCE_PRECISION_U64,
                ..SpotPosition::default()
            }),
            ..User::default()
        };

        let mut maker_spot_positions = get_spot_positions(SpotPosition {
            market_index: 0,
            balance_type: SpotBalanceType::Deposit,
            scaled_balance: 100 * SPOT_BALANCE_PRECISION_U64,
            ..SpotPosition::default()
        });
        maker_spot_positions[1] = SpotPosition {
            market_index: 1,
            balance_type: SpotBalanceType::Deposit,
            open_orders: 2,
            ..SpotPosition::default()
        };
        let mut first_maker = User {
            orders: get_orders!(
                Order {
                    market_index: 1,
                    order_id: 1,
                    status: OrderStatus::Open,
                    order_type: OrderType::Limit,
                    market_type: MarketType::Spot,
                    direction: PositionDirection::Short,
                    base_asset_amount: BASE_PRECISION_U64,
                    slot: 0,
                    price: 100 * PRICE_PRECISION_U64,
                    ..Order::default()
                },
                Order {
                    market_index: 1,
                    order_id: 1,
                    market_type: MarketType::Spot,
                    status: OrderStatus::Open,
                    order_type: OrderType::Limit,
                    direction: PositionDirection::Short,
                    base_asset_amount: BASE_PRECISION_U64,
                    slot: 0,
                    price: 102 * PRICE_PRECISION_U64,
                    ..Order::default()
                }
            ),
            spot_positions: maker_spot_positions,
            ..User::default()
        };
        let first_maker_key =
            Pubkey::from_str("My11111111111111111111111111111111111111113").unwrap();
        create_anchor_account_info!(
            first_maker,
            &first_maker_key,
            User,
            first_maker_account_info
        );

        let mut second_maker_spot_positions = get_spot_positions(SpotPosition {
            market_index: 0,
            balance_type: SpotBalanceType::Deposit,
            scaled_balance: 100 * SPOT_BALANCE_PRECISION_U64,
            ..SpotPosition::default()
        });
        second_maker_spot_positions[1] = SpotPosition {
            market_index: 1,
            balance_type: SpotBalanceType::Deposit,
            open_orders: 2,
            ..SpotPosition::default()
        };
        let mut second_maker = User {
            orders: get_orders!(
                Order {
                    market_index: 1,
                    order_id: 1,
                    status: OrderStatus::Open,
                    order_type: OrderType::Limit,
                    market_type: MarketType::Spot,
                    direction: PositionDirection::Short,
                    base_asset_amount: BASE_PRECISION_U64,
                    slot: 0,
                    price: 101 * PRICE_PRECISION_U64,
                    ..Order::default()
                },
                Order {
                    market_index: 1,
                    order_id: 1,
                    status: OrderStatus::Open,
                    order_type: OrderType::Limit,
                    market_type: MarketType::Spot,
                    direction: PositionDirection::Short,
                    base_asset_amount: BASE_PRECISION_U64,
                    slot: 0,
                    price: 103 * PRICE_PRECISION_U64,
                    ..Order::default()
                }
            ),
            spot_positions: second_maker_spot_positions,
            ..User::default()
        };
        let second_maker_key =
            Pubkey::from_str("My11111111111111111111111111111111111111112").unwrap();
        create_anchor_account_info!(
            second_maker,
            &second_maker_key,
            User,
            second_maker_account_info
        );

        let mut makers_and_referrers = UserMap::load_one(&first_maker_account_info).unwrap();
        makers_and_referrers
            .insert(
                second_maker_key,
                AccountLoader::try_from(&second_maker_account_info).unwrap(),
            )
            .unwrap();

        let filler_key = Pubkey::from_str("My11111111111111111111111111111111111111111").unwrap();
        let mut filler = User::default();

        let maker_order_price_and_indexes = get_spot_maker_orders_info(
            &market_map,
            &spot_market_map,
            &mut oracle_map,
            &makers_and_referrers,
            &taker_key,
            &user.orders[0],
            &mut Some(&mut filler),
            &filler_key,
            0,
            oracle_price,
            None,
            clock.unix_timestamp,
            clock.slot,
        )
        .unwrap();

        assert_eq!(
            maker_order_price_and_indexes,
            vec![
                (first_maker_key, 0, 100000000),
                (second_maker_key, 0, 101000000),
                (first_maker_key, 1, 102000000),
                (second_maker_key, 1, 103000000),
            ],
        );
    }

    #[test]
    fn jit_maker_order_id() {
        let clock = Clock {
            slot: 6,
            epoch_start_timestamp: 0,
            epoch: 0,
            leader_schedule_epoch: 0,
            unix_timestamp: 0,
        };

        let mut pyth_price = get_pyth_price(100, 6);
        let oracle_price = 100 * PRICE_PRECISION_I64;
        let oracle_price_key =
            Pubkey::from_str("J83w4HKfqxwcq3BEMMkPFSppX3gqekLyLJBexebFVkix").unwrap();
        let pyth_program = crate::ids::pyth_program::id();
        create_account_info!(
            pyth_price,
            &oracle_price_key,
            &pyth_program,
            oracle_account_info
        );
        let mut oracle_map = OracleMap::load_one(&oracle_account_info, clock.slot, None).unwrap();

        let market_map = PerpMarketMap::empty();

        let mut spot_market = SpotMarket {
            market_index: 0,
            oracle_source: OracleSource::QuoteAsset,
            cumulative_deposit_interest: SPOT_CUMULATIVE_INTEREST_PRECISION,
            decimals: 6,
            initial_asset_weight: SPOT_WEIGHT_PRECISION,
            maintenance_asset_weight: SPOT_WEIGHT_PRECISION,
            historical_oracle_data: HistoricalOracleData::default_price(QUOTE_PRECISION_I64),
            ..SpotMarket::default()
        };
        create_anchor_account_info!(spot_market, SpotMarket, spot_market_account_info);

        let mut base_market = SpotMarket {
            deposit_balance: 100 * SPOT_BALANCE_PRECISION,
            oracle: oracle_price_key,
            ..SpotMarket::default_base_market()
        };

        create_anchor_account_info!(base_market, SpotMarket, base_spot_market_account_info);

        let spot_market_map = SpotMarketMap::load_multiple(
            vec![&spot_market_account_info, &base_spot_market_account_info],
            true,
        )
        .unwrap();

        let taker_key = Pubkey::default();
        let taker_authority =
            Pubkey::from_str("My11111111111111111111111111111111111111111").unwrap();
        let user = User {
            authority: taker_authority,
            orders: get_orders(Order {
                market_index: 1,
                order_id: 1,
                status: OrderStatus::Open,
                order_type: OrderType::Market,
                market_type: MarketType::Spot,
                direction: PositionDirection::Long,
                base_asset_amount: BASE_PRECISION_U64,
                slot: 0,
                auction_start_price: 0,
                auction_end_price: 50 * PRICE_PRECISION_I64,
                auction_duration: 5,
                price: 100 * PRICE_PRECISION_U64,
                max_ts: 1,
                ..Order::default()
            }),
            spot_positions: get_spot_positions(SpotPosition {
                market_index: 0,
                balance_type: SpotBalanceType::Deposit,
                scaled_balance: 100 * SPOT_BALANCE_PRECISION_U64,
                ..SpotPosition::default()
            }),
            ..User::default()
        };

        let mut maker_spot_positions = get_spot_positions(SpotPosition {
            market_index: 0,
            balance_type: SpotBalanceType::Deposit,
            scaled_balance: 100 * SPOT_BALANCE_PRECISION_U64,
            ..SpotPosition::default()
        });
        maker_spot_positions[1] = SpotPosition {
            market_index: 1,
            balance_type: SpotBalanceType::Deposit,
            open_orders: 2,
            open_asks: -2 * LAMPORTS_PER_SOL_I64,
            ..SpotPosition::default()
        };
        let mut first_maker = User {
            orders: get_orders!(
                Order {
                    market_index: 1,
                    order_id: 1,
                    status: OrderStatus::Open,
                    order_type: OrderType::Limit,
                    market_type: MarketType::Spot,
                    direction: PositionDirection::Short,
                    base_asset_amount: BASE_PRECISION_U64,
                    slot: 0,
                    price: 100 * PRICE_PRECISION_U64,
                    ..Order::default()
                },
                Order {
                    market_index: 1,
                    order_id: 2,
                    status: OrderStatus::Open,
                    market_type: MarketType::Spot,
                    order_type: OrderType::Limit,
                    direction: PositionDirection::Short,
                    base_asset_amount: BASE_PRECISION_U64,
                    slot: 0,
                    price: 102 * PRICE_PRECISION_U64,
                    ..Order::default()
                }
            ),
            spot_positions: maker_spot_positions,
            ..User::default()
        };
        let first_maker_key =
            Pubkey::from_str("My11111111111111111111111111111111111111113").unwrap();
        create_anchor_account_info!(
            first_maker,
            &first_maker_key,
            User,
            first_maker_account_info
        );

        let makers_and_referrers = UserMap::load_one(&first_maker_account_info).unwrap();

        let filler_key = Pubkey::from_str("My11111111111111111111111111111111111111111").unwrap();
        let mut filler = User::default();

        let maker_order_price_and_indexes = get_spot_maker_orders_info(
            &market_map,
            &spot_market_map,
            &mut oracle_map,
            &makers_and_referrers,
            &taker_key,
            &user.orders[0],
            &mut Some(&mut filler),
            &filler_key,
            0,
            oracle_price,
            Some(2),
            clock.unix_timestamp,
            clock.slot,
        )
        .unwrap();

        assert_eq!(
            maker_order_price_and_indexes,
            vec![(first_maker_key, 1, 102000000),],
        );
    }

    #[test]
    fn two_makers_with_max_orders() {
        let clock = Clock {
            slot: 6,
            epoch_start_timestamp: 0,
            epoch: 0,
            leader_schedule_epoch: 0,
            unix_timestamp: 0,
        };

        let mut pyth_price = get_pyth_price(100, 6);
        let oracle_price = 100 * PRICE_PRECISION_I64;
        let oracle_price_key =
            Pubkey::from_str("J83w4HKfqxwcq3BEMMkPFSppX3gqekLyLJBexebFVkix").unwrap();
        let pyth_program = crate::ids::pyth_program::id();
        create_account_info!(
            pyth_price,
            &oracle_price_key,
            &pyth_program,
            oracle_account_info
        );
        let mut oracle_map = OracleMap::load_one(&oracle_account_info, clock.slot, None).unwrap();

        let market_map = PerpMarketMap::empty();

        let mut spot_market = SpotMarket {
            market_index: 0,
            oracle_source: OracleSource::QuoteAsset,
            cumulative_deposit_interest: SPOT_CUMULATIVE_INTEREST_PRECISION,
            decimals: 6,
            initial_asset_weight: SPOT_WEIGHT_PRECISION,
            maintenance_asset_weight: SPOT_WEIGHT_PRECISION,
            historical_oracle_data: HistoricalOracleData::default_price(QUOTE_PRECISION_I64),
            ..SpotMarket::default()
        };
        create_anchor_account_info!(spot_market, SpotMarket, spot_market_account_info);

        let mut base_market = SpotMarket {
            deposit_balance: 100 * SPOT_BALANCE_PRECISION,
            oracle: oracle_price_key,
            ..SpotMarket::default_base_market()
        };

        create_anchor_account_info!(base_market, SpotMarket, base_spot_market_account_info);

        let spot_market_map = SpotMarketMap::load_multiple(
            vec![&spot_market_account_info, &base_spot_market_account_info],
            true,
        )
        .unwrap();

        let taker_key = Pubkey::default();
        let taker_authority =
            Pubkey::from_str("My11111111111111111111111111111111111111111").unwrap();
        let user = User {
            authority: taker_authority,
            orders: get_orders(Order {
                market_index: 1,
                order_id: 1,
                status: OrderStatus::Open,
                order_type: OrderType::Market,
                market_type: MarketType::Spot,
                direction: PositionDirection::Long,
                base_asset_amount: BASE_PRECISION_U64,
                slot: 0,
                auction_start_price: 0,
                auction_end_price: 50 * PRICE_PRECISION_I64,
                auction_duration: 5,
                price: 100 * PRICE_PRECISION_U64,
                max_ts: 1,
                ..Order::default()
            }),
            spot_positions: get_spot_positions(SpotPosition {
                market_index: 0,
                balance_type: SpotBalanceType::Deposit,
                scaled_balance: 100 * SPOT_BALANCE_PRECISION_U64,
                ..SpotPosition::default()
            }),
            ..User::default()
        };

        let mut first_maker_spot_positions = get_spot_positions(SpotPosition {
            market_index: 0,
            balance_type: SpotBalanceType::Deposit,
            scaled_balance: 100 * SPOT_BALANCE_PRECISION_U64,
            ..SpotPosition::default()
        });
        first_maker_spot_positions[1] = SpotPosition {
            market_index: 1,
            balance_type: SpotBalanceType::Deposit,
            open_orders: 32,
            open_asks: -32 * LAMPORTS_PER_SOL_I64,
            ..SpotPosition::default()
        };
        let mut first_maker = User {
            orders: [Order {
                market_index: 1,
                order_id: 1,
                status: OrderStatus::Open,
                market_type: MarketType::Spot,
                order_type: OrderType::Limit,
                direction: PositionDirection::Short,
                base_asset_amount: BASE_PRECISION_U64,
                slot: 0,
                price: 100 * PRICE_PRECISION_U64,
                ..Order::default()
            }; 32],
            spot_positions: first_maker_spot_positions,
            ..User::default()
        };
        let first_maker_key =
            Pubkey::from_str("My11111111111111111111111111111111111111113").unwrap();
        create_anchor_account_info!(
            first_maker,
            &first_maker_key,
            User,
            first_maker_account_info
        );

        let mut second_maker_spot_positions = get_spot_positions(SpotPosition {
            market_index: 0,
            balance_type: SpotBalanceType::Deposit,
            scaled_balance: 100 * SPOT_BALANCE_PRECISION_U64,
            ..SpotPosition::default()
        });
        second_maker_spot_positions[1] = SpotPosition {
            market_index: 1,
            balance_type: SpotBalanceType::Deposit,
            open_orders: 32,
            open_asks: -32 * LAMPORTS_PER_SOL_I64,
            ..SpotPosition::default()
        };
        let mut second_maker = User {
            orders: [Order {
                market_index: 1,
                order_id: 1,
                status: OrderStatus::Open,
                order_type: OrderType::Limit,
                market_type: MarketType::Spot,
                direction: PositionDirection::Short,
                base_asset_amount: BASE_PRECISION_U64,
                slot: 0,
                price: 101 * PRICE_PRECISION_U64,
                ..Order::default()
            }; 32],
            spot_positions: second_maker_spot_positions,
            ..User::default()
        };
        let second_maker_key =
            Pubkey::from_str("My11111111111111111111111111111111111111112").unwrap();
        create_anchor_account_info!(
            second_maker,
            &second_maker_key,
            User,
            second_maker_account_info
        );

        let mut makers_and_referrers = UserMap::load_one(&first_maker_account_info).unwrap();
        makers_and_referrers
            .insert(
                second_maker_key,
                AccountLoader::try_from(&second_maker_account_info).unwrap(),
            )
            .unwrap();

        let filler_key = Pubkey::from_str("My11111111111111111111111111111111111111111").unwrap();
        let mut filler = User::default();

        let maker_order_price_and_indexes = get_spot_maker_orders_info(
            &market_map,
            &spot_market_map,
            &mut oracle_map,
            &makers_and_referrers,
            &taker_key,
            &user.orders[0],
            &mut Some(&mut filler),
            &filler_key,
            0,
            oracle_price,
            None,
            clock.unix_timestamp,
            clock.slot,
        )
        .unwrap();

        assert_eq!(maker_order_price_and_indexes.len(), 64);
    }
}

pub mod update_trigger_order_params {
    use crate::controller::orders::update_trigger_order_params;
    use crate::state::oracle::OraclePriceData;
    use crate::state::user::{Order, OrderTriggerCondition, OrderType};
    use crate::{PositionDirection, PRICE_PRECISION_I64, PRICE_PRECISION_U64};

    #[test]
    fn test() {
        let mut order = Order {
            order_type: OrderType::TriggerMarket,
            direction: PositionDirection::Long,
            trigger_condition: OrderTriggerCondition::Above,
            ..Order::default()
        };
        let oracle_price_data = OraclePriceData {
            price: 100 * PRICE_PRECISION_I64,
            confidence: 100 * PRICE_PRECISION_U64,
            ..OraclePriceData::default()
        };
        let slot = 10;
        let min_auction_duration = 10;

        update_trigger_order_params(
            &mut order,
            &oracle_price_data,
            slot,
            min_auction_duration,
            None,
        )
        .unwrap();

        assert_eq!(order.slot, slot);
        assert_eq!(order.auction_duration, min_auction_duration);
        assert_eq!(
            order.trigger_condition,
            OrderTriggerCondition::TriggeredAbove
        );
        assert_eq!(order.auction_start_price, 100000000);
        assert_eq!(order.auction_end_price, 100500000);

        let mut order = Order {
            order_type: OrderType::TriggerMarket,
            direction: PositionDirection::Short,
            trigger_condition: OrderTriggerCondition::Below,
            ..Order::default()
        };

        update_trigger_order_params(
            &mut order,
            &oracle_price_data,
            slot,
            min_auction_duration,
            None,
        )
        .unwrap();

        assert_eq!(order.slot, slot);
        assert_eq!(order.auction_duration, min_auction_duration);
        assert_eq!(
            order.trigger_condition,
            OrderTriggerCondition::TriggeredBelow
        );
        assert_eq!(order.auction_start_price, 100000000);
        assert_eq!(order.auction_end_price, 99500000);

        let mut order = Order {
            order_type: OrderType::TriggerMarket,
            direction: PositionDirection::Short,
            trigger_condition: OrderTriggerCondition::TriggeredAbove,
            ..Order::default()
        };

        let err = update_trigger_order_params(
            &mut order,
            &oracle_price_data,
            slot,
            min_auction_duration,
            None,
        );
        assert!(err.is_err());

        let mut order = Order {
            order_type: OrderType::TriggerMarket,
            direction: PositionDirection::Short,
            trigger_condition: OrderTriggerCondition::TriggeredBelow,
            ..Order::default()
        };

        let err = update_trigger_order_params(
            &mut order,
            &oracle_price_data,
            slot,
            min_auction_duration,
            None,
        );
        assert!(err.is_err());
    }
}

mod update_maker_fills_map {
    use crate::controller::orders::update_maker_fills_map;
    use crate::PositionDirection;
    use solana_program::pubkey::Pubkey;
    use std::collections::BTreeMap;

    #[test]
    fn test() {
        let mut map: BTreeMap<Pubkey, i64> = BTreeMap::new();

        let maker_key = Pubkey::new_unique();
        let fill = 100;
        let direction = PositionDirection::Long;
        update_maker_fills_map(&mut map, &maker_key, direction, fill).unwrap();

        assert_eq!(*map.get(&maker_key).unwrap(), fill as i64);

        update_maker_fills_map(&mut map, &maker_key, direction, fill).unwrap();

        assert_eq!(*map.get(&maker_key).unwrap(), 2 * fill as i64);

        let maker_key = Pubkey::new_unique();
        let direction = PositionDirection::Short;
        update_maker_fills_map(&mut map, &maker_key, direction, fill).unwrap();

        assert_eq!(*map.get(&maker_key).unwrap(), -(fill as i64));

        update_maker_fills_map(&mut map, &maker_key, direction, fill).unwrap();

        assert_eq!(*map.get(&maker_key).unwrap(), -2 * fill as i64);
    }
}<|MERGE_RESOLUTION|>--- conflicted
+++ resolved
@@ -10788,12 +10788,8 @@
             Some(2),
             clock.unix_timestamp,
             clock.slot,
-<<<<<<< HEAD
-            FillMode::PlaceAndTake,
+            FillMode::PlaceAndTake(false),
             false,
-=======
-            FillMode::PlaceAndTake(false),
->>>>>>> ac72b2f5
         )
         .unwrap();
 
