--- conflicted
+++ resolved
@@ -490,12 +490,8 @@
             &fee_structure,
             &mut get_oracle_map(),
             false,
-<<<<<<< HEAD
-            None,
             &mut None,
             false,
-=======
->>>>>>> 29a292b4
         )
         .unwrap();
 
@@ -619,12 +615,8 @@
             &fee_structure,
             &mut get_oracle_map(),
             false,
-<<<<<<< HEAD
-            None,
             &mut None,
             false,
-=======
->>>>>>> 29a292b4
         )
         .unwrap();
 
@@ -748,12 +740,8 @@
             &fee_structure,
             &mut get_oracle_map(),
             false,
-<<<<<<< HEAD
-            None,
             &mut None,
             false,
-=======
->>>>>>> 29a292b4
         )
         .unwrap();
 
@@ -877,12 +865,8 @@
             &fee_structure,
             &mut get_oracle_map(),
             false,
-<<<<<<< HEAD
-            None,
             &mut None,
             false,
-=======
->>>>>>> 29a292b4
         )
         .unwrap();
 
@@ -1005,12 +989,8 @@
             &fee_structure,
             &mut get_oracle_map(),
             false,
-<<<<<<< HEAD
-            None,
             &mut None,
             false,
-=======
->>>>>>> 29a292b4
         )
         .unwrap();
 
@@ -1100,12 +1080,8 @@
             &fee_structure,
             &mut get_oracle_map(),
             false,
-<<<<<<< HEAD
-            None,
             &mut None,
             false,
-=======
->>>>>>> 29a292b4
         )
         .unwrap();
 
@@ -1196,12 +1172,8 @@
             &fee_structure,
             &mut get_oracle_map(),
             false,
-<<<<<<< HEAD
-            None,
             &mut None,
             false,
-=======
->>>>>>> 29a292b4
         )
         .unwrap();
 
@@ -1292,12 +1264,8 @@
             &fee_structure,
             &mut get_oracle_map(),
             false,
-<<<<<<< HEAD
-            None,
             &mut None,
             false,
-=======
->>>>>>> 29a292b4
         )
         .unwrap();
 
@@ -1388,12 +1356,8 @@
             &fee_structure,
             &mut get_oracle_map(),
             false,
-<<<<<<< HEAD
-            None,
             &mut None,
             false,
-=======
->>>>>>> 29a292b4
         )
         .unwrap();
 
@@ -1504,12 +1468,8 @@
             &fee_structure,
             &mut get_oracle_map(),
             false,
-<<<<<<< HEAD
-            None,
             &mut None,
             false,
-=======
->>>>>>> 29a292b4
         )
         .unwrap();
 
@@ -1625,12 +1585,8 @@
             &fee_structure,
             &mut get_oracle_map(),
             false,
-<<<<<<< HEAD
-            None,
             &mut None,
             false,
-=======
->>>>>>> 29a292b4
         )
         .unwrap();
 
@@ -1751,12 +1707,8 @@
             &fee_structure,
             &mut get_oracle_map(),
             false,
-<<<<<<< HEAD
-            None,
             &mut None,
             false,
-=======
->>>>>>> 29a292b4
         )
         .unwrap();
 
@@ -1878,12 +1830,8 @@
             &fee_structure,
             &mut get_oracle_map(),
             false,
-<<<<<<< HEAD
-            None,
             &mut None,
             false,
-=======
->>>>>>> 29a292b4
         )
         .unwrap();
 
@@ -2029,12 +1977,8 @@
             &fee_structure,
             &mut get_oracle_map(),
             false,
-<<<<<<< HEAD
-            None,
             &mut None,
             false,
-=======
->>>>>>> 29a292b4
         )
         .unwrap();
 
@@ -2155,12 +2099,8 @@
             &fee_structure,
             &mut get_oracle_map(),
             false,
-<<<<<<< HEAD
-            None,
             &mut None,
             false,
-=======
->>>>>>> 29a292b4
         )
         .unwrap();
 
@@ -2291,12 +2231,8 @@
             &fee_structure,
             &mut oracle_map,
             false,
-<<<<<<< HEAD
-            None,
             &mut None,
             false,
-=======
->>>>>>> 29a292b4
         )
         .unwrap();
 
@@ -2448,12 +2384,8 @@
             &fee_structure,
             &mut oracle_map,
             false,
-<<<<<<< HEAD
-            None,
             &mut None,
             false,
-=======
->>>>>>> 29a292b4
         )
         .unwrap();
 
@@ -2603,12 +2535,8 @@
             &fee_structure,
             &mut oracle_map,
             false,
-<<<<<<< HEAD
-            None,
             &mut None,
             false,
-=======
->>>>>>> 29a292b4
         )
         .unwrap();
 
@@ -2759,12 +2687,8 @@
             &fee_structure,
             &mut oracle_map,
             false,
-<<<<<<< HEAD
-            None,
             &mut None,
             false,
-=======
->>>>>>> 29a292b4
         )
         .unwrap();
 
@@ -2896,12 +2820,8 @@
             &fee_structure,
             &mut get_oracle_map(),
             false,
-<<<<<<< HEAD
-            None,
             &mut None,
             false,
-=======
->>>>>>> 29a292b4
         )
         .unwrap();
 
@@ -3032,12 +2952,8 @@
             &fee_structure,
             &mut get_oracle_map(),
             false,
-<<<<<<< HEAD
-            None,
             &mut None,
             false,
-=======
->>>>>>> 29a292b4
         )
         .unwrap();
 
