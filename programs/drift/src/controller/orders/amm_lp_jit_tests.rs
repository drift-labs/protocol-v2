use anchor_lang::prelude::Pubkey;
use anchor_lang::Owner;

use crate::math::constants::ONE_BPS_DENOMINATOR;
use crate::state::oracle_map::OracleMap;
use crate::state::state::{FeeStructure, FeeTier};
use crate::state::user::{Order, PerpPosition};

fn get_fee_structure() -> FeeStructure {
    let mut fee_tiers = [FeeTier::default(); 10];
    fee_tiers[0] = FeeTier {
        fee_numerator: 5,
        fee_denominator: ONE_BPS_DENOMINATOR,
        maker_rebate_numerator: 3,
        maker_rebate_denominator: ONE_BPS_DENOMINATOR,
        ..FeeTier::default()
    };
    FeeStructure {
        fee_tiers,
        ..FeeStructure::test_default()
    }
}

fn get_user_keys() -> (Pubkey, Pubkey, Pubkey) {
    (Pubkey::default(), Pubkey::default(), Pubkey::default())
}

#[cfg(test)]
pub mod amm_lp_jit {
    use std::str::FromStr;

    use crate::controller::orders::fulfill_perp_order;
    use crate::controller::position::PositionDirection;
    use crate::create_account_info;
    use crate::create_anchor_account_info;
    use crate::math::constants::{
        PERCENTAGE_PRECISION_I128, PRICE_PRECISION_I64, QUOTE_PRECISION_I64,
    };

    use crate::math::amm_jit::calculate_amm_jit_liquidity;
    use crate::math::amm_spread::calculate_inventory_liquidity_ratio;
    use crate::math::constants::{
        AMM_RESERVE_PRECISION, BASE_PRECISION_I128, BASE_PRECISION_I64, BASE_PRECISION_U64,
        PEG_PRECISION, PRICE_PRECISION, SPOT_BALANCE_PRECISION_U64,
        SPOT_CUMULATIVE_INTEREST_PRECISION, SPOT_WEIGHT_PRECISION,
    };
    use crate::math::constants::{CONCENTRATION_PRECISION, PRICE_PRECISION_U64};
    use crate::state::fill_mode::FillMode;
    use crate::state::oracle::{HistoricalOracleData, OracleSource};
    use crate::state::perp_market::{MarketStatus, PerpMarket, AMM};
    use crate::state::perp_market_map::PerpMarketMap;
    use crate::state::spot_market::{SpotBalanceType, SpotMarket};
    use crate::state::spot_market_map::SpotMarketMap;
    use crate::state::user::{OrderStatus, OrderType, SpotPosition, User, UserStats};
    use crate::state::user_map::{UserMap, UserStatsMap};
    use crate::test_utils::*;
    use crate::test_utils::{get_orders, get_positions, get_pyth_price, get_spot_positions};
    use crate::validation::perp_market::validate_perp_market;

    use super::*;

    #[test]
    fn max_jit_amounts() {
        let oracle_price_key =
            Pubkey::from_str("J83w4HKfqxwcq3BEMMkPFSppX3gqekLyLJBexebFVkix").unwrap();
        let mut market = PerpMarket {
            amm: AMM {
                base_asset_reserve: 100 * AMM_RESERVE_PRECISION,
                quote_asset_reserve: 100 * AMM_RESERVE_PRECISION,
                base_asset_amount_per_lp: -505801343,
                quote_asset_amount_per_lp: 10715933,
                target_base_asset_amount_per_lp: -1000000000,
                base_asset_amount_with_amm: (AMM_RESERVE_PRECISION / 2) as i128,
                base_asset_amount_long: (AMM_RESERVE_PRECISION / 2) as i128,
                sqrt_k: 100 * AMM_RESERVE_PRECISION,
                peg_multiplier: 100 * PEG_PRECISION,
                max_slippage_ratio: 50,
                max_fill_reserve_fraction: 100,
                order_step_size: 1000,
                order_tick_size: 1,
                oracle: oracle_price_key,
                amm_jit_intensity: 200,
                base_spread: 20000,
                long_spread: 2000,
                short_spread: 2000,
                historical_oracle_data: HistoricalOracleData {
                    last_oracle_price: (100 * PRICE_PRECISION) as i64,
                    last_oracle_price_twap: (100 * PRICE_PRECISION) as i64,
                    last_oracle_price_twap_5min: (100 * PRICE_PRECISION) as i64,

                    ..HistoricalOracleData::default()
                },
                user_lp_shares: 10 * AMM_RESERVE_PRECISION, // some lps exist
                concentration_coef: CONCENTRATION_PRECISION + 1,
                ..AMM::default()
            },
            margin_ratio_initial: 1000,
            margin_ratio_maintenance: 500,
            status: MarketStatus::Initialized,
            ..PerpMarket::default_test()
        };

        let jit_base_asset_amount = crate::math::amm_jit::calculate_jit_base_asset_amount(
            &market,
            BASE_PRECISION_U64,
            100 * PRICE_PRECISION_U64,
            Some(100 * PRICE_PRECISION_I64),
            PositionDirection::Short,
        )
        .unwrap();
        assert_eq!(jit_base_asset_amount, 500000000);

        let jit_base_asset_amount = crate::math::amm_jit::calculate_jit_base_asset_amount(
            &market,
            BASE_PRECISION_U64,
            100 * PRICE_PRECISION_U64,
            Some(100 * PRICE_PRECISION_I64),
            PositionDirection::Long,
        )
        .unwrap();
        assert_eq!(jit_base_asset_amount, 500000000);

        let jit_base_asset_amount = crate::math::amm_jit::calculate_jit_base_asset_amount(
            &market,
            BASE_PRECISION_U64,
            99_920_000,
            Some(100 * PRICE_PRECISION_I64),
            PositionDirection::Long,
        )
        .unwrap();
        assert_eq!(jit_base_asset_amount, 300000000);

        let jit_base_asset_amount = crate::math::amm_jit::calculate_jit_base_asset_amount(
            &market,
            BASE_PRECISION_U64,
            99 * PRICE_PRECISION_U64,
            Some(100 * PRICE_PRECISION_I64),
            PositionDirection::Long,
        )
        .unwrap();
        assert_eq!(jit_base_asset_amount, 0);

        market.amm.long_spread = 11000;
        market.amm.short_spread = 11000;

        let jit_base_asset_amount = crate::math::amm_jit::calculate_jit_base_asset_amount(
            &market,
            BASE_PRECISION_U64,
            99 * PRICE_PRECISION_U64,
            Some(100 * PRICE_PRECISION_I64),
            PositionDirection::Long,
        )
        .unwrap();
        assert_eq!(jit_base_asset_amount, 45454000);

        let jit_base_asset_amount = crate::math::amm_jit::calculate_jit_base_asset_amount(
            &market,
            BASE_PRECISION_U64,
            101 * PRICE_PRECISION_U64,
            Some(100 * PRICE_PRECISION_I64),
            PositionDirection::Short,
        )
        .unwrap();
        assert_eq!(jit_base_asset_amount, 45454000);

        let jit_base_asset_amount = crate::math::amm_jit::calculate_jit_base_asset_amount(
            &market,
            BASE_PRECISION_U64,
            102 * PRICE_PRECISION_U64,
            Some(100 * PRICE_PRECISION_I64),
            PositionDirection::Short,
        )
        .unwrap();
        assert_eq!(jit_base_asset_amount, 0);

        let jit_base_asset_amount = crate::math::amm_jit::calculate_jit_base_asset_amount(
            &market,
            BASE_PRECISION_U64,
            104 * PRICE_PRECISION_U64,
            Some(100 * PRICE_PRECISION_I64),
            PositionDirection::Short,
        )
        .unwrap();
        assert_eq!(jit_base_asset_amount, 0);

        market.amm.short_spread = 20000;

        let jit_base_asset_amount = crate::math::amm_jit::calculate_jit_base_asset_amount(
            &market,
            BASE_PRECISION_U64,
            104 * PRICE_PRECISION_U64,
            Some(100 * PRICE_PRECISION_I64),
            PositionDirection::Short,
        )
        .unwrap();
        assert_eq!(jit_base_asset_amount, 0);

        let jit_base_asset_amount = crate::math::amm_jit::calculate_jit_base_asset_amount(
            &market,
            BASE_PRECISION_U64,
            105 * PRICE_PRECISION_U64,
            Some(100 * PRICE_PRECISION_I64),
            PositionDirection::Short,
        )
        .unwrap();
        assert_eq!(jit_base_asset_amount, 0);

        market.amm.long_spread = 51000;
        let jit_base_asset_amount = crate::math::amm_jit::calculate_jit_base_asset_amount(
            &market,
            BASE_PRECISION_U64,
            105 * PRICE_PRECISION_U64,
            Some(100 * PRICE_PRECISION_I64),
            PositionDirection::Short,
        )
        .unwrap();
        assert_eq!(jit_base_asset_amount, 9803000);

        let jit_base_asset_amount = crate::math::amm_jit::calculate_jit_base_asset_amount(
            &market,
            BASE_PRECISION_U64,
            95 * PRICE_PRECISION_U64,
            Some(100 * PRICE_PRECISION_I64),
            PositionDirection::Long,
        )
        .unwrap();
        assert_eq!(jit_base_asset_amount, 0);
    }

    #[test]
    fn zero_asks_with_amm_lp_jit_taker_long() {
        let oracle_price_key =
            Pubkey::from_str("J83w4HKfqxwcq3BEMMkPFSppX3gqekLyLJBexebFVkix").unwrap();

        let mut market = PerpMarket {
            amm: AMM {
                base_asset_reserve: 100 * AMM_RESERVE_PRECISION,
                quote_asset_reserve: 100 * AMM_RESERVE_PRECISION,
                base_asset_amount_per_lp: -505801343,
                quote_asset_amount_per_lp: 10715933,
                target_base_asset_amount_per_lp: -1000000000,
                base_asset_amount_with_amm: (AMM_RESERVE_PRECISION / 2) as i128,
                base_asset_amount_long: (AMM_RESERVE_PRECISION / 2) as i128,
                sqrt_k: 100 * AMM_RESERVE_PRECISION,
                peg_multiplier: 100 * PEG_PRECISION,
                max_slippage_ratio: 50,
                max_fill_reserve_fraction: 100,
                order_step_size: 1000,
                order_tick_size: 1,
                oracle: oracle_price_key,
                amm_jit_intensity: 200,
                base_spread: 20000,
                long_spread: 20000,
                short_spread: 20000,
                historical_oracle_data: HistoricalOracleData {
                    last_oracle_price: (100 * PRICE_PRECISION) as i64,
                    last_oracle_price_twap: (100 * PRICE_PRECISION) as i64,
                    last_oracle_price_twap_5min: (100 * PRICE_PRECISION) as i64,

                    ..HistoricalOracleData::default()
                },
                user_lp_shares: 10 * AMM_RESERVE_PRECISION, // some lps exist
                concentration_coef: CONCENTRATION_PRECISION + 1,
                ..AMM::default()
            },
            margin_ratio_initial: 1000,
            margin_ratio_maintenance: 500,
            status: MarketStatus::Initialized,
            ..PerpMarket::default_test()
        };
        market.amm.base_asset_reserve = 0;
        market.amm.max_base_asset_reserve = u64::MAX as u128;
        market.amm.min_base_asset_reserve = 0;

        let (new_ask_base_asset_reserve, new_ask_quote_asset_reserve) =
            crate::math::amm_spread::calculate_spread_reserves(&market, PositionDirection::Long)
                .unwrap();
        let (new_bid_base_asset_reserve, new_bid_quote_asset_reserve) =
            crate::math::amm_spread::calculate_spread_reserves(&market, PositionDirection::Short)
                .unwrap();
        market.amm.ask_base_asset_reserve = new_ask_base_asset_reserve;
        market.amm.bid_base_asset_reserve = new_bid_base_asset_reserve;
        market.amm.ask_quote_asset_reserve = new_ask_quote_asset_reserve;
        market.amm.bid_quote_asset_reserve = new_bid_quote_asset_reserve;

        let jit_base_asset_amount = crate::math::amm_jit::calculate_jit_base_asset_amount(
            &market,
            BASE_PRECISION_U64,
            100 * PRICE_PRECISION_U64,
            Some(100 * PRICE_PRECISION_I64),
            PositionDirection::Short,
        )
        .unwrap();
        assert_eq!(jit_base_asset_amount, 500000000);

        let jit_base_asset_amount = crate::math::amm_jit::calculate_jit_base_asset_amount(
            &market,
            BASE_PRECISION_U64,
            100 * PRICE_PRECISION_U64,
            Some(100 * PRICE_PRECISION_I64),
            PositionDirection::Long,
        )
        .unwrap();
        assert_eq!(jit_base_asset_amount, 500000000);

        let jit_base_asset_amount = calculate_amm_jit_liquidity(
            &mut market,
            PositionDirection::Short,
            100 * PRICE_PRECISION_U64,
            Some(100 * PRICE_PRECISION_I64),
            BASE_PRECISION_U64,
            BASE_PRECISION_U64,
            BASE_PRECISION_U64,
            false,
        )
        .unwrap();
<<<<<<< HEAD
        assert_eq!(amm_liquidity_split, AMMLiquiditySplit::ProtocolOwned);
=======
>>>>>>> 1e129e32
        assert_eq!(jit_base_asset_amount, 500000000);
    }

    #[test]
    fn no_fulfill_with_amm_lp_jit_taker_long() {
        let now = 0_i64;
        let slot = 0_u64;

        let mut oracle_price = get_pyth_price(21, 6);
        let oracle_price_key =
            Pubkey::from_str("J83w4HKfqxwcq3BEMMkPFSppX3gqekLyLJBexebFVkix").unwrap();
        let pyth_program = crate::ids::pyth_program::id();
        create_account_info!(
            oracle_price,
            &oracle_price_key,
            &pyth_program,
            oracle_account_info
        );
        let mut oracle_map = OracleMap::load_one(&oracle_account_info, slot, None).unwrap();

        // net users are short
        let mut market = PerpMarket {
            amm: AMM {
                base_asset_reserve: 100 * AMM_RESERVE_PRECISION,
                quote_asset_reserve: 100 * AMM_RESERVE_PRECISION,
                base_asset_amount_per_lp: -505801343,
                quote_asset_amount_per_lp: 10715933,
                target_base_asset_amount_per_lp: -500000000,
                base_asset_amount_with_amm: (AMM_RESERVE_PRECISION / 2) as i128,
                base_asset_amount_long: (AMM_RESERVE_PRECISION / 2) as i128,
                sqrt_k: 100 * AMM_RESERVE_PRECISION,
                peg_multiplier: 100 * PEG_PRECISION,
                max_slippage_ratio: 50,
                max_fill_reserve_fraction: 100,
                order_step_size: 1000,
                order_tick_size: 1,
                oracle: oracle_price_key,
                amm_jit_intensity: 200,
                base_spread: 20000,
                long_spread: 20000,
                short_spread: 20000,
                historical_oracle_data: HistoricalOracleData {
                    last_oracle_price: (21 * PRICE_PRECISION) as i64,
                    last_oracle_price_twap: (21 * PRICE_PRECISION) as i64,
                    last_oracle_price_twap_5min: (21 * PRICE_PRECISION) as i64,

                    ..HistoricalOracleData::default()
                },
                user_lp_shares: 10 * AMM_RESERVE_PRECISION, // some lps exist
                concentration_coef: CONCENTRATION_PRECISION + 1,
                ..AMM::default()
            },
            margin_ratio_initial: 1000,
            margin_ratio_maintenance: 500,
            status: MarketStatus::Active,
            ..PerpMarket::default_test()
        };
        market.amm.max_base_asset_reserve = u64::MAX as u128;
        market.amm.min_base_asset_reserve = 0;

        let (new_ask_base_asset_reserve, new_ask_quote_asset_reserve) =
            crate::math::amm_spread::calculate_spread_reserves(&market, PositionDirection::Long)
                .unwrap();
        let (new_bid_base_asset_reserve, new_bid_quote_asset_reserve) =
            crate::math::amm_spread::calculate_spread_reserves(&market, PositionDirection::Short)
                .unwrap();
        market.amm.ask_base_asset_reserve = new_ask_base_asset_reserve;
        market.amm.bid_base_asset_reserve = new_bid_base_asset_reserve;
        market.amm.ask_quote_asset_reserve = new_ask_quote_asset_reserve;
        market.amm.bid_quote_asset_reserve = new_bid_quote_asset_reserve;

        assert_eq!(new_bid_quote_asset_reserve, 99000000000);
        create_anchor_account_info!(market, PerpMarket, market_account_info);
        let market_map = PerpMarketMap::load_one(&market_account_info, true).unwrap();

        let mut spot_market = SpotMarket {
            market_index: 0,
            oracle_source: OracleSource::QuoteAsset,
            cumulative_deposit_interest: SPOT_CUMULATIVE_INTEREST_PRECISION,
            decimals: 6,
            initial_asset_weight: SPOT_WEIGHT_PRECISION,
            maintenance_asset_weight: SPOT_WEIGHT_PRECISION,
            historical_oracle_data: HistoricalOracleData::default_price(QUOTE_PRECISION_I64),
            ..SpotMarket::default()
        };
        create_anchor_account_info!(spot_market, SpotMarket, spot_market_account_info);
        let spot_market_map = SpotMarketMap::load_one(&spot_market_account_info, true).unwrap();

        // taker wants to go long (would improve balance)
        let mut taker = User {
            orders: get_orders(Order {
                market_index: 0,
                status: OrderStatus::Open,
                order_type: OrderType::Market,
                direction: PositionDirection::Long,
                base_asset_amount: BASE_PRECISION_U64,
                slot: 0,
                auction_start_price: 0,
                auction_end_price: 100 * PRICE_PRECISION_I64,
                price: 100 * PRICE_PRECISION_U64,
                auction_duration: 0,
                ..Order::default()
            }),
            perp_positions: get_positions(PerpPosition {
                market_index: 0,
                open_orders: 1,
                open_bids: BASE_PRECISION_I64,
                ..PerpPosition::default()
            }),
            spot_positions: get_spot_positions(SpotPosition {
                market_index: 0,
                balance_type: SpotBalanceType::Deposit,
                scaled_balance: 100 * SPOT_BALANCE_PRECISION_U64,
                ..SpotPosition::default()
            }),
            ..User::default()
        };

        let maker_key = Pubkey::from_str("My11111111111111111111111111111111111111113").unwrap();
        let maker_authority =
            Pubkey::from_str("J83w4HKfqxwcq3BEMMkPFSppX3gqekLyLJBexebFVkix").unwrap();
        let mut maker = User {
            authority: maker_authority,
            orders: get_orders(Order {
                market_index: 0,
                post_only: true,
                order_type: OrderType::Limit,
                direction: PositionDirection::Short,
                base_asset_amount: BASE_PRECISION_U64 / 2,
                price: 100 * PRICE_PRECISION_U64,
                ..Order::default()
            }),
            perp_positions: get_positions(PerpPosition {
                market_index: 0,
                open_orders: 1,
                open_asks: -BASE_PRECISION_I64 / 2,
                ..PerpPosition::default()
            }),
            spot_positions: get_spot_positions(SpotPosition {
                market_index: 0,
                balance_type: SpotBalanceType::Deposit,
                scaled_balance: 100 * 100 * SPOT_BALANCE_PRECISION_U64,
                ..SpotPosition::default()
            }),
            ..User::default()
        };
        create_anchor_account_info!(maker, &maker_key, User, maker_account_info);
        let makers_and_referrers = UserMap::load_one(&maker_account_info).unwrap();

        let mut filler = User::default();

        let fee_structure = get_fee_structure();

        let (taker_key, _, filler_key) = get_user_keys();

        let mut taker_stats = UserStats::default();

        let mut maker_stats = UserStats {
            authority: maker_authority,
            ..UserStats::default()
        };
        create_anchor_account_info!(maker_stats, UserStats, maker_stats_account_info);
        let maker_and_referrer_stats = UserStatsMap::load_one(&maker_stats_account_info).unwrap();

        let mut filler_stats = UserStats::default();

        fulfill_perp_order(
            &mut taker,
            0,
            &taker_key,
            &mut taker_stats,
            &makers_and_referrers,
            &maker_and_referrer_stats,
            &[(maker_key, 0, 100 * PRICE_PRECISION_U64)],
            &mut Some(&mut filler),
            &filler_key,
            &mut Some(&mut filler_stats),
            None,
            &spot_market_map,
            &market_map,
            &mut oracle_map,
            &fee_structure,
            0,
            Some(market.amm.historical_oracle_data.last_oracle_price),
            now,
            slot,
            0,
            crate::state::perp_market::AMMAvailability::AfterMinDuration,
            FillMode::Fill,
            false,
        )
        .unwrap();

        let market_after = market_map.get_ref(&0).unwrap();
        // amm jit doesnt take anything
        assert_eq!(
            market_after.amm.base_asset_amount_with_amm,
            market.amm.base_asset_amount_with_amm
        );
        assert_eq!(
            market_after.amm.base_asset_amount_per_lp,
            market.amm.base_asset_amount_per_lp
        );
        assert_eq!(
            market_after.amm.quote_asset_amount_per_lp,
            market.amm.quote_asset_amount_per_lp
        );
        assert_eq!(market_after.amm.total_fee_minus_distributions, 7500);
        assert_eq!(market_after.amm.total_exchange_fee, 7500);
    }

    #[test]
    fn fulfill_with_amm_lp_jit_taker_short_max_amount() {
        let now = 0_i64;
        let slot = 0_u64;

        let mut oracle_price = get_pyth_price(100, 6);
        let oracle_price_key =
            Pubkey::from_str("J83w4HKfqxwcq3BEMMkPFSppX3gqekLyLJBexebFVkix").unwrap();
        let pyth_program = crate::ids::pyth_program::id();
        create_account_info!(
            oracle_price,
            &oracle_price_key,
            &pyth_program,
            oracle_account_info
        );
        let mut oracle_map = OracleMap::load_one(&oracle_account_info, slot, None).unwrap();

        // net users are short
        let mut market = PerpMarket {
            amm: AMM {
                base_asset_reserve: 100 * AMM_RESERVE_PRECISION,
                quote_asset_reserve: 100 * AMM_RESERVE_PRECISION,
                base_asset_amount_per_lp: -505801343,
                quote_asset_amount_per_lp: 10715933,
                target_base_asset_amount_per_lp: -500000000,
                bid_base_asset_reserve: 101 * AMM_RESERVE_PRECISION,
                bid_quote_asset_reserve: 99 * AMM_RESERVE_PRECISION,
                ask_base_asset_reserve: 99 * AMM_RESERVE_PRECISION,
                ask_quote_asset_reserve: 101 * AMM_RESERVE_PRECISION,
                base_asset_amount_with_amm: (AMM_RESERVE_PRECISION / 2) as i128,
                base_asset_amount_long: (AMM_RESERVE_PRECISION / 2) as i128,
                sqrt_k: 100 * AMM_RESERVE_PRECISION,
                peg_multiplier: 100 * PEG_PRECISION,
                max_slippage_ratio: 50,
                max_fill_reserve_fraction: 100,
                order_step_size: 10000000,
                order_tick_size: 1,
                oracle: oracle_price_key,
                amm_jit_intensity: 200,
                historical_oracle_data: HistoricalOracleData {
                    last_oracle_price: (100 * PRICE_PRECISION) as i64,
                    last_oracle_price_twap: (100 * PRICE_PRECISION) as i64,
                    last_oracle_price_twap_5min: (100 * PRICE_PRECISION) as i64,

                    ..HistoricalOracleData::default()
                },

                ..AMM::default()
            },
            margin_ratio_initial: 1000,
            margin_ratio_maintenance: 500,
            status: MarketStatus::Initialized,
            ..PerpMarket::default_test()
        };
        market.amm.max_base_asset_reserve = u64::MAX as u128;
        market.amm.min_base_asset_reserve = 0;

        create_anchor_account_info!(market, PerpMarket, market_account_info);
        let market_map = PerpMarketMap::load_one(&market_account_info, true).unwrap();

        let mut spot_market = SpotMarket {
            market_index: 0,
            oracle_source: OracleSource::QuoteAsset,
            cumulative_deposit_interest: SPOT_CUMULATIVE_INTEREST_PRECISION,
            decimals: 6,
            initial_asset_weight: SPOT_WEIGHT_PRECISION,
            maintenance_asset_weight: SPOT_WEIGHT_PRECISION,
            historical_oracle_data: HistoricalOracleData::default_price(QUOTE_PRECISION_I64),
            ..SpotMarket::default()
        };
        create_anchor_account_info!(spot_market, SpotMarket, spot_market_account_info);
        let spot_market_map = SpotMarketMap::load_one(&spot_market_account_info, true).unwrap();

        // taker wants to go long (would improve balance)
        let taker_mul: i64 = 20;
        let mut taker = User {
            orders: get_orders(Order {
                market_index: 0,
                status: OrderStatus::Open,
                order_type: OrderType::Market,
                direction: PositionDirection::Short,
                base_asset_amount: BASE_PRECISION_U64 * taker_mul as u64, // if amm takes half it would flip
                slot: 0,
                price: 100 * PRICE_PRECISION_U64,
                auction_start_price: 0,
                auction_end_price: 100 * PRICE_PRECISION_I64,
                auction_duration: 0,
                ..Order::default()
            }),
            perp_positions: get_positions(PerpPosition {
                market_index: 0,
                open_orders: 1,
                open_asks: -BASE_PRECISION_I64 * taker_mul,
                ..PerpPosition::default()
            }),
            spot_positions: get_spot_positions(SpotPosition {
                market_index: 0,
                balance_type: SpotBalanceType::Deposit,
                scaled_balance: 100 * SPOT_BALANCE_PRECISION_U64 * taker_mul as u64,
                ..SpotPosition::default()
            }),
            ..User::default()
        };

        let maker_key = Pubkey::from_str("My11111111111111111111111111111111111111113").unwrap();
        let maker_authority =
            Pubkey::from_str("J83w4HKfqxwcq3BEMMkPFSppX3gqekLyLJBexebFVkix").unwrap();
        let mut maker = User {
            authority: maker_authority,
            orders: get_orders(Order {
                market_index: 0,
                post_only: true,
                order_type: OrderType::Limit,
                direction: PositionDirection::Long,
                base_asset_amount: BASE_PRECISION_U64 * taker_mul as u64, // maker wants full = amm wants BASE_PERCISION
                price: 100 * PRICE_PRECISION_U64,
                ..Order::default()
            }),
            perp_positions: get_positions(PerpPosition {
                market_index: 0,
                open_orders: 1,
                open_bids: BASE_PRECISION_I64 * taker_mul,
                ..PerpPosition::default()
            }),
            spot_positions: get_spot_positions(SpotPosition {
                market_index: 0,
                balance_type: SpotBalanceType::Deposit,
                scaled_balance: 100 * 100 * SPOT_BALANCE_PRECISION_U64 * taker_mul as u64,
                ..SpotPosition::default()
            }),
            ..User::default()
        };
        create_anchor_account_info!(maker, &maker_key, User, maker_account_info);
        let makers_and_referrers = UserMap::load_one(&maker_account_info).unwrap();

        let mut filler = User::default();

        let fee_structure = get_fee_structure();

        let (taker_key, _, filler_key) = get_user_keys();

        let mut taker_stats = UserStats::default();

        let mut maker_stats = UserStats {
            authority: maker_authority,
            ..UserStats::default()
        };
        create_anchor_account_info!(maker_stats, UserStats, maker_stats_account_info);
        let maker_and_referrer_stats = UserStatsMap::load_one(&maker_stats_account_info).unwrap();
        let mut filler_stats = UserStats::default();

        assert_eq!(market.amm.total_fee, 0);
        assert_eq!(market.amm.total_fee_minus_distributions, 0);
        assert_eq!(market.amm.net_revenue_since_last_funding, 0);
        assert_eq!(market.amm.total_mm_fee, 0);
        assert_eq!(market.amm.total_fee_withdrawn, 0);

        fulfill_perp_order(
            &mut taker,
            0,
            &taker_key,
            &mut taker_stats,
            &makers_and_referrers,
            &maker_and_referrer_stats,
            &[(maker_key, 0, 100 * PRICE_PRECISION_U64)],
            &mut Some(&mut filler),
            &filler_key,
            &mut Some(&mut filler_stats),
            None,
            &spot_market_map,
            &market_map,
            &mut oracle_map,
            &fee_structure,
            0,
            Some(200 * PRICE_PRECISION_I64),
            now,
            slot,
            10,
            crate::state::perp_market::AMMAvailability::AfterMinDuration,
            FillMode::Fill,
            false,
        )
        .unwrap();

        let market_after = market_map.get_ref(&0).unwrap();
        // nets to zero
        assert_eq!(market_after.amm.base_asset_amount_with_amm, 0);

        let maker = makers_and_referrers.get_ref_mut(&maker_key).unwrap();
        let maker_position = &maker.perp_positions[0];
        // maker got (full - net_baa)
        assert_eq!(
            maker_position.base_asset_amount as i128,
            BASE_PRECISION_I128 * taker_mul as i128 - market.amm.base_asset_amount_with_amm
        );
    }

    #[test]
    fn no_fulfill_with_amm_lp_jit_taker_short() {
        let now = 0_i64;
        let slot = 0_u64;

        let mut oracle_price = get_pyth_price(100, 6);
        let oracle_price_key =
            Pubkey::from_str("J83w4HKfqxwcq3BEMMkPFSppX3gqekLyLJBexebFVkix").unwrap();
        let pyth_program = crate::ids::pyth_program::id();
        create_account_info!(
            oracle_price,
            &oracle_price_key,
            &pyth_program,
            oracle_account_info
        );
        let mut oracle_map = OracleMap::load_one(&oracle_account_info, slot, None).unwrap();

        // amm is short
        let mut market = PerpMarket {
            amm: AMM {
                base_asset_reserve: 100 * AMM_RESERVE_PRECISION,
                quote_asset_reserve: 100 * AMM_RESERVE_PRECISION,
                base_asset_amount_per_lp: -505801343,
                quote_asset_amount_per_lp: 10715933,
                target_base_asset_amount_per_lp: -500000000,
                // bid_base_asset_reserve: 101 * AMM_RESERVE_PRECISION,
                // bid_quote_asset_reserve: 99 * AMM_RESERVE_PRECISION,
                // ask_base_asset_reserve: 99 * AMM_RESERVE_PRECISION,
                // ask_quote_asset_reserve: 101 * AMM_RESERVE_PRECISION,
                base_asset_amount_with_amm: -((AMM_RESERVE_PRECISION / 2) as i128),
                base_asset_amount_short: -((AMM_RESERVE_PRECISION / 2) as i128),
                sqrt_k: 100 * AMM_RESERVE_PRECISION,
                peg_multiplier: 100 * PEG_PRECISION,
                max_slippage_ratio: 50,
                max_fill_reserve_fraction: 100,
                order_step_size: 10000000,
                order_tick_size: 1,
                oracle: oracle_price_key,
                amm_jit_intensity: 200,
                base_spread: 20000,
                long_spread: 20000,
                short_spread: 20000,
                historical_oracle_data: HistoricalOracleData {
                    last_oracle_price: (100 * PRICE_PRECISION) as i64,
                    last_oracle_price_twap: (100 * PRICE_PRECISION) as i64,
                    last_oracle_price_twap_5min: (100 * PRICE_PRECISION) as i64,

                    ..HistoricalOracleData::default()
                },
                ..AMM::default()
            },
            margin_ratio_initial: 1000,
            margin_ratio_maintenance: 500,
            status: MarketStatus::Initialized,
            ..PerpMarket::default_test()
        };
        market.amm.max_base_asset_reserve = u64::MAX as u128;
        market.amm.min_base_asset_reserve = 0;
        let (new_ask_base_asset_reserve, new_ask_quote_asset_reserve) =
            crate::math::amm_spread::calculate_spread_reserves(&market, PositionDirection::Long)
                .unwrap();
        let (new_bid_base_asset_reserve, new_bid_quote_asset_reserve) =
            crate::math::amm_spread::calculate_spread_reserves(&market, PositionDirection::Short)
                .unwrap();
        market.amm.ask_base_asset_reserve = new_ask_base_asset_reserve;
        market.amm.bid_base_asset_reserve = new_bid_base_asset_reserve;
        market.amm.ask_quote_asset_reserve = new_ask_quote_asset_reserve;
        market.amm.bid_quote_asset_reserve = new_bid_quote_asset_reserve;

        assert_eq!(new_bid_quote_asset_reserve, 99000000000);

        create_anchor_account_info!(market, PerpMarket, market_account_info);
        let market_map = PerpMarketMap::load_one(&market_account_info, true).unwrap();

        let mut spot_market = SpotMarket {
            market_index: 0,
            oracle_source: OracleSource::QuoteAsset,
            cumulative_deposit_interest: SPOT_CUMULATIVE_INTEREST_PRECISION,
            decimals: 6,
            initial_asset_weight: SPOT_WEIGHT_PRECISION,
            maintenance_asset_weight: SPOT_WEIGHT_PRECISION,
            historical_oracle_data: HistoricalOracleData::default_price(QUOTE_PRECISION_I64),
            ..SpotMarket::default()
        };
        create_anchor_account_info!(spot_market, SpotMarket, spot_market_account_info);
        let spot_market_map = SpotMarketMap::load_one(&spot_market_account_info, true).unwrap();

        let mut taker = User {
            orders: get_orders(Order {
                market_index: 0,
                status: OrderStatus::Open,
                order_type: OrderType::Market,
                direction: PositionDirection::Short, // doesnt improve balance
                base_asset_amount: BASE_PRECISION_U64,
                slot: 0,
                auction_start_price: 0,
                auction_end_price: 100 * PRICE_PRECISION_I64,
                auction_duration: 0,
                ..Order::default()
            }),
            perp_positions: get_positions(PerpPosition {
                market_index: 0,
                open_orders: 1,
                open_asks: -BASE_PRECISION_I64,
                ..PerpPosition::default()
            }),
            spot_positions: get_spot_positions(SpotPosition {
                market_index: 0,
                balance_type: SpotBalanceType::Deposit,
                scaled_balance: 100 * SPOT_BALANCE_PRECISION_U64,
                ..SpotPosition::default()
            }),
            ..User::default()
        };

        let maker_key = Pubkey::from_str("My11111111111111111111111111111111111111113").unwrap();
        let maker_authority =
            Pubkey::from_str("J83w4HKfqxwcq3BEMMkPFSppX3gqekLyLJBexebFVkix").unwrap();
        let mut maker = User {
            authority: maker_authority,
            orders: get_orders(Order {
                market_index: 0,
                post_only: true,
                order_type: OrderType::Limit,
                direction: PositionDirection::Long,
                base_asset_amount: BASE_PRECISION_U64 / 2,
                price: 100 * PRICE_PRECISION_U64,
                ..Order::default()
            }),
            perp_positions: get_positions(PerpPosition {
                market_index: 0,
                open_orders: 1,
                open_bids: BASE_PRECISION_I64 / 2,
                ..PerpPosition::default()
            }),
            spot_positions: get_spot_positions(SpotPosition {
                market_index: 0,
                balance_type: SpotBalanceType::Deposit,
                scaled_balance: 100 * 100 * SPOT_BALANCE_PRECISION_U64,
                ..SpotPosition::default()
            }),
            ..User::default()
        };
        create_anchor_account_info!(maker, &maker_key, User, maker_account_info);
        let makers_and_referrers = UserMap::load_one(&maker_account_info).unwrap();

        let mut filler = User::default();

        let fee_structure = get_fee_structure();

        let (taker_key, _, filler_key) = get_user_keys();

        let mut taker_stats = UserStats::default();

        let mut maker_stats = UserStats {
            authority: maker_authority,
            ..UserStats::default()
        };
        create_anchor_account_info!(maker_stats, UserStats, maker_stats_account_info);
        let maker_and_referrer_stats = UserStatsMap::load_one(&maker_stats_account_info).unwrap();
        let mut filler_stats = UserStats::default();

        let (base_asset_amount, _) = fulfill_perp_order(
            &mut taker,
            0,
            &taker_key,
            &mut taker_stats,
            &makers_and_referrers,
            &maker_and_referrer_stats,
            &[(maker_key, 0, 100 * PRICE_PRECISION_U64)],
            &mut Some(&mut filler),
            &filler_key,
            &mut Some(&mut filler_stats),
            None,
            &spot_market_map,
            &market_map,
            &mut oracle_map,
            &fee_structure,
            0,
            Some(market.amm.historical_oracle_data.last_oracle_price),
            now,
            slot,
            0,
            crate::state::perp_market::AMMAvailability::AfterMinDuration,
            FillMode::Fill,
            false,
        )
        .unwrap();

        assert_eq!(base_asset_amount, BASE_PRECISION_U64);

        let taker_position = &taker.perp_positions[0];
        assert_eq!(taker_position.base_asset_amount, -BASE_PRECISION_I64);
        assert!(taker.orders[0].is_available());

        let maker = makers_and_referrers.get_ref_mut(&maker_key).unwrap();
        let maker_position = &maker.perp_positions[0];
        assert_eq!(maker_position.base_asset_amount, BASE_PRECISION_I64 / 2);
        assert_eq!(maker_position.quote_asset_amount, -49985000);
        assert_eq!(maker_position.quote_entry_amount, -50 * QUOTE_PRECISION_I64);
        assert_eq!(maker_position.quote_break_even_amount, -49985000);
        assert_eq!(maker_position.open_orders, 0);

        let market_after = market_map.get_ref(&0).unwrap();
        assert_eq!(market_after.amm.base_asset_amount_with_amm, -1000000000);
    }

    #[test]
    fn fulfill_with_amm_lp_jit_taker_short() {
        let now = 0_i64;
        let slot = 0_u64;

        let mut oracle_price = get_pyth_price(100, 6);
        let oracle_price_key =
            Pubkey::from_str("J83w4HKfqxwcq3BEMMkPFSppX3gqekLyLJBexebFVkix").unwrap();
        let pyth_program = crate::ids::pyth_program::id();
        create_account_info!(
            oracle_price,
            &oracle_price_key,
            &pyth_program,
            oracle_account_info
        );
        let mut oracle_map = OracleMap::load_one(&oracle_account_info, slot, None).unwrap();

        // net users are short
        let mut market = PerpMarket {
            amm: AMM {
                base_asset_reserve: 100 * AMM_RESERVE_PRECISION,
                quote_asset_reserve: 100 * AMM_RESERVE_PRECISION,
                base_asset_amount_per_lp: -505801343,
                quote_asset_amount_per_lp: 10715933,
                target_base_asset_amount_per_lp: -500000000,
                base_spread: 250,
                long_spread: 125,
                short_spread: 125,
                base_asset_amount_with_amm: (AMM_RESERVE_PRECISION / 2) as i128,
                base_asset_amount_long: (AMM_RESERVE_PRECISION / 2) as i128,
                sqrt_k: 100 * AMM_RESERVE_PRECISION,
                peg_multiplier: 100 * PEG_PRECISION,
                max_slippage_ratio: 50,
                max_fill_reserve_fraction: 100,
                order_step_size: 10000000,
                order_tick_size: 1,
                oracle: oracle_price_key,
                amm_jit_intensity: 200,
                historical_oracle_data: HistoricalOracleData {
                    last_oracle_price: (100 * PRICE_PRECISION) as i64,
                    last_oracle_price_twap: (100 * PRICE_PRECISION) as i64,
                    last_oracle_price_twap_5min: (100 * PRICE_PRECISION) as i64,

                    ..HistoricalOracleData::default()
                },

                ..AMM::default()
            },
            margin_ratio_initial: 1000,
            margin_ratio_maintenance: 500,
            status: MarketStatus::Initialized,
            ..PerpMarket::default_test()
        };
        market.amm.max_base_asset_reserve = u64::MAX as u128;
        market.amm.min_base_asset_reserve = 0;

        let (new_ask_base_asset_reserve, new_ask_quote_asset_reserve) =
            crate::math::amm_spread::calculate_spread_reserves(&market, PositionDirection::Long)
                .unwrap();
        let (new_bid_base_asset_reserve, new_bid_quote_asset_reserve) =
            crate::math::amm_spread::calculate_spread_reserves(&market, PositionDirection::Short)
                .unwrap();
        market.amm.ask_base_asset_reserve = new_ask_base_asset_reserve;
        market.amm.bid_base_asset_reserve = new_bid_base_asset_reserve;
        market.amm.ask_quote_asset_reserve = new_ask_quote_asset_reserve;
        market.amm.bid_quote_asset_reserve = new_bid_quote_asset_reserve;

        create_anchor_account_info!(market, PerpMarket, market_account_info);
        let market_map = PerpMarketMap::load_one(&market_account_info, true).unwrap();

        let mut spot_market = SpotMarket {
            market_index: 0,
            oracle_source: OracleSource::QuoteAsset,
            cumulative_deposit_interest: SPOT_CUMULATIVE_INTEREST_PRECISION,
            decimals: 6,
            initial_asset_weight: SPOT_WEIGHT_PRECISION,
            maintenance_asset_weight: SPOT_WEIGHT_PRECISION,
            historical_oracle_data: HistoricalOracleData::default_price(QUOTE_PRECISION_I64),
            ..SpotMarket::default()
        };
        create_anchor_account_info!(spot_market, SpotMarket, spot_market_account_info);
        let spot_market_map = SpotMarketMap::load_one(&spot_market_account_info, true).unwrap();

        // taker wants to go long (would improve balance)
        let mut taker = User {
            orders: get_orders(Order {
                market_index: 0,
                status: OrderStatus::Open,
                order_type: OrderType::Market,
                direction: PositionDirection::Short,
                base_asset_amount: BASE_PRECISION_U64,
                slot: 0,
                auction_start_price: 0,
                auction_end_price: 100 * PRICE_PRECISION_I64,
                auction_duration: 0,
                ..Order::default()
            }),
            perp_positions: get_positions(PerpPosition {
                market_index: 0,
                open_orders: 1,
                open_asks: -BASE_PRECISION_I64,
                ..PerpPosition::default()
            }),
            spot_positions: get_spot_positions(SpotPosition {
                market_index: 0,
                balance_type: SpotBalanceType::Deposit,
                scaled_balance: 100 * SPOT_BALANCE_PRECISION_U64,
                ..SpotPosition::default()
            }),
            ..User::default()
        };

        let maker_key = Pubkey::from_str("My11111111111111111111111111111111111111113").unwrap();
        let maker_authority =
            Pubkey::from_str("J83w4HKfqxwcq3BEMMkPFSppX3gqekLyLJBexebFVkix").unwrap();
        let mut maker = User {
            authority: maker_authority,
            orders: get_orders(Order {
                market_index: 0,
                post_only: true,
                order_type: OrderType::Limit,
                direction: PositionDirection::Long,
                base_asset_amount: BASE_PRECISION_U64 / 2,
                price: 100 * PRICE_PRECISION_U64,
                ..Order::default()
            }),
            perp_positions: get_positions(PerpPosition {
                market_index: 0,
                open_orders: 1,
                open_bids: BASE_PRECISION_I64 / 2,
                ..PerpPosition::default()
            }),
            spot_positions: get_spot_positions(SpotPosition {
                market_index: 0,
                balance_type: SpotBalanceType::Deposit,
                scaled_balance: 100 * 100 * SPOT_BALANCE_PRECISION_U64,
                ..SpotPosition::default()
            }),
            ..User::default()
        };

        create_anchor_account_info!(maker, &maker_key, User, maker_account_info);
        let makers_and_referrers = UserMap::load_one(&maker_account_info).unwrap();

        let mut filler = User::default();

        let fee_structure = get_fee_structure();

        let (taker_key, _, filler_key) = get_user_keys();

        let mut taker_stats = UserStats::default();

        let mut maker_stats = UserStats {
            authority: maker_authority,
            ..UserStats::default()
        };
        create_anchor_account_info!(maker_stats, UserStats, maker_stats_account_info);
        let maker_and_referrer_stats = UserStatsMap::load_one(&maker_stats_account_info).unwrap();
        let mut filler_stats = UserStats::default();

        assert_eq!(market.amm.total_fee, 0);
        assert_eq!(market.amm.total_fee_minus_distributions, 0);
        assert_eq!(market.amm.net_revenue_since_last_funding, 0);
        assert_eq!(market.amm.total_mm_fee, 0);
        assert_eq!(market.amm.total_fee_withdrawn, 0);

        let (base_asset_amount, _) = fulfill_perp_order(
            &mut taker,
            0,
            &taker_key,
            &mut taker_stats,
            &makers_and_referrers,
            &maker_and_referrer_stats,
            &[(maker_key, 0, 100 * PRICE_PRECISION_U64)],
            &mut Some(&mut filler),
            &filler_key,
            &mut Some(&mut filler_stats),
            None,
            &spot_market_map,
            &market_map,
            &mut oracle_map,
            &fee_structure,
            0,
            Some(market.amm.historical_oracle_data.last_oracle_price),
            now,
            slot,
            0,
            crate::state::perp_market::AMMAvailability::AfterMinDuration,
            FillMode::Fill,
            false,
        )
        .unwrap();

        // base is filled
        assert!(base_asset_amount > 0);

        let market_after = market_map.get_ref(&0).unwrap();
        assert!(
            market_after.amm.base_asset_amount_with_amm.abs()
                < market.amm.base_asset_amount_with_amm.abs()
        );

        let quote_asset_amount_surplus = market_after.amm.total_mm_fee - market.amm.total_mm_fee;
        assert!(quote_asset_amount_surplus > 0);
    }

    #[test]
    fn fulfill_with_amm_lp_jit_taker_long() {
        let now = 0_i64;
        let slot = 0_u64;

        let mut oracle_price = get_pyth_price(100, 6);
        let oracle_price_key =
            Pubkey::from_str("J83w4HKfqxwcq3BEMMkPFSppX3gqekLyLJBexebFVkix").unwrap();
        let pyth_program = crate::ids::pyth_program::id();
        create_account_info!(
            oracle_price,
            &oracle_price_key,
            &pyth_program,
            oracle_account_info
        );
        let mut oracle_map = OracleMap::load_one(&oracle_account_info, slot, None).unwrap();

        // net users are short
        let mut market = PerpMarket {
            amm: AMM {
                base_asset_reserve: 100 * AMM_RESERVE_PRECISION,
                quote_asset_reserve: 100 * AMM_RESERVE_PRECISION,
                base_asset_amount_per_lp: -505801343,
                quote_asset_amount_per_lp: 10715933,
                target_base_asset_amount_per_lp: -500000000,
                bid_base_asset_reserve: 101 * AMM_RESERVE_PRECISION,
                bid_quote_asset_reserve: 99 * AMM_RESERVE_PRECISION,
                ask_base_asset_reserve: 99 * AMM_RESERVE_PRECISION,
                ask_quote_asset_reserve: 101 * AMM_RESERVE_PRECISION,
                base_asset_amount_with_amm: -((AMM_RESERVE_PRECISION / 2) as i128),
                base_asset_amount_short: -((AMM_RESERVE_PRECISION / 2) as i128),
                sqrt_k: 100 * AMM_RESERVE_PRECISION,
                peg_multiplier: 100 * PEG_PRECISION,
                max_slippage_ratio: 50,
                max_fill_reserve_fraction: 100,
                order_step_size: 1000,
                order_tick_size: 1,
                oracle: oracle_price_key,
                amm_jit_intensity: 200,
                historical_oracle_data: HistoricalOracleData {
                    last_oracle_price: (100 * PRICE_PRECISION) as i64,
                    last_oracle_price_twap: (100 * PRICE_PRECISION) as i64,
                    last_oracle_price_twap_5min: (100 * PRICE_PRECISION) as i64,

                    ..HistoricalOracleData::default()
                },

                ..AMM::default()
            },
            margin_ratio_initial: 1000,
            margin_ratio_maintenance: 500,
            status: MarketStatus::Initialized,
            ..PerpMarket::default_test()
        };
        market.amm.max_base_asset_reserve = u64::MAX as u128;
        market.amm.min_base_asset_reserve = 0;

        let (new_ask_base_asset_reserve, new_ask_quote_asset_reserve) =
            crate::math::amm_spread::calculate_spread_reserves(&market, PositionDirection::Long)
                .unwrap();
        let (new_bid_base_asset_reserve, new_bid_quote_asset_reserve) =
            crate::math::amm_spread::calculate_spread_reserves(&market, PositionDirection::Short)
                .unwrap();
        market.amm.ask_base_asset_reserve = new_ask_base_asset_reserve;
        market.amm.bid_base_asset_reserve = new_bid_base_asset_reserve;
        market.amm.ask_quote_asset_reserve = new_ask_quote_asset_reserve;
        market.amm.bid_quote_asset_reserve = new_bid_quote_asset_reserve;

        create_anchor_account_info!(market, PerpMarket, market_account_info);
        let market_map = PerpMarketMap::load_one(&market_account_info, true).unwrap();

        let mut spot_market = SpotMarket {
            market_index: 0,
            oracle_source: OracleSource::QuoteAsset,
            cumulative_deposit_interest: SPOT_CUMULATIVE_INTEREST_PRECISION,
            decimals: 6,
            initial_asset_weight: SPOT_WEIGHT_PRECISION,
            maintenance_asset_weight: SPOT_WEIGHT_PRECISION,
            historical_oracle_data: HistoricalOracleData::default_price(QUOTE_PRECISION_I64),
            ..SpotMarket::default()
        };
        create_anchor_account_info!(spot_market, SpotMarket, spot_market_account_info);
        let spot_market_map = SpotMarketMap::load_one(&spot_market_account_info, true).unwrap();

        // taker wants to go long (would improve balance)
        let mut taker = User {
            orders: get_orders(Order {
                market_index: 0,
                status: OrderStatus::Open,
                order_type: OrderType::Market,
                direction: PositionDirection::Long,
                base_asset_amount: BASE_PRECISION_U64,
                slot: 0,
                auction_start_price: 99 * PRICE_PRECISION_I64,
                auction_end_price: 100 * PRICE_PRECISION_I64,
                auction_duration: 0,
                ..Order::default()
            }),
            perp_positions: get_positions(PerpPosition {
                market_index: 0,
                open_orders: 1,
                open_bids: BASE_PRECISION_I64,
                ..PerpPosition::default()
            }),
            spot_positions: get_spot_positions(SpotPosition {
                market_index: 0,
                balance_type: SpotBalanceType::Deposit,
                scaled_balance: 100 * SPOT_BALANCE_PRECISION_U64,
                ..SpotPosition::default()
            }),
            ..User::default()
        };

        let maker_key = Pubkey::from_str("My11111111111111111111111111111111111111113").unwrap();
        let maker_authority =
            Pubkey::from_str("J83w4HKfqxwcq3BEMMkPFSppX3gqekLyLJBexebFVkix").unwrap();
        let mut maker = User {
            authority: maker_authority,
            orders: get_orders(Order {
                market_index: 0,
                post_only: true,
                order_type: OrderType::Limit,
                direction: PositionDirection::Short,
                base_asset_amount: BASE_PRECISION_U64 / 2,
                price: 100 * PRICE_PRECISION_U64,
                ..Order::default()
            }),
            perp_positions: get_positions(PerpPosition {
                market_index: 0,
                open_orders: 1,
                open_asks: -BASE_PRECISION_I64 / 2,
                ..PerpPosition::default()
            }),
            spot_positions: get_spot_positions(SpotPosition {
                market_index: 0,
                balance_type: SpotBalanceType::Deposit,
                scaled_balance: 100 * SPOT_BALANCE_PRECISION_U64,
                ..SpotPosition::default()
            }),
            ..User::default()
        };
        create_anchor_account_info!(maker, &maker_key, User, maker_account_info);
        let makers_and_referrers = UserMap::load_one(&maker_account_info).unwrap();

        let mut filler = User::default();

        let fee_structure = get_fee_structure();

        let (taker_key, _, filler_key) = get_user_keys();

        let mut taker_stats = UserStats::default();

        let mut maker_stats = UserStats {
            authority: maker_authority,
            ..UserStats::default()
        };
        create_anchor_account_info!(maker_stats, UserStats, maker_stats_account_info);
        let maker_and_referrer_stats = UserStatsMap::load_one(&maker_stats_account_info).unwrap();
        let mut filler_stats = UserStats::default();

        let reserve_price_before = market.amm.reserve_price().unwrap();
        assert_eq!(reserve_price_before, 100 * PRICE_PRECISION_U64);

        fulfill_perp_order(
            &mut taker,
            0,
            &taker_key,
            &mut taker_stats,
            &makers_and_referrers,
            &maker_and_referrer_stats,
            &[(maker_key, 0, 100 * PRICE_PRECISION_U64)],
            &mut Some(&mut filler),
            &filler_key,
            &mut Some(&mut filler_stats),
            None,
            &spot_market_map,
            &market_map,
            &mut oracle_map,
            &fee_structure,
            0,
            Some(market.amm.historical_oracle_data.last_oracle_price),
            now,
            slot,
            0,
            crate::state::perp_market::AMMAvailability::AfterMinDuration,
            FillMode::Fill,
            false,
        )
        .unwrap();

        // net baa improves
        let market_after = market_map.get_ref(&0).unwrap();
        assert!(
            market_after.amm.base_asset_amount_with_amm.abs()
                < market.amm.base_asset_amount_with_amm.abs()
        );
    }

    #[test]
    fn fulfill_with_amm_lp_jit_taker_long_neg_qas() {
        let now = 0_i64;
        let slot = 10_u64;

        let mut oracle_price = get_pyth_price(100, 6);
        let oracle_price_key =
            Pubkey::from_str("J83w4HKfqxwcq3BEMMkPFSppX3gqekLyLJBexebFVkix").unwrap();
        let pyth_program = crate::ids::pyth_program::id();
        create_account_info!(
            oracle_price,
            &oracle_price_key,
            &pyth_program,
            oracle_account_info
        );
        let mut oracle_map = OracleMap::load_one(&oracle_account_info, slot, None).unwrap();

        // net users are short
        let mut market = PerpMarket {
            amm: AMM {
                base_asset_reserve: 100 * AMM_RESERVE_PRECISION,
                quote_asset_reserve: 100 * AMM_RESERVE_PRECISION,
                base_asset_amount_per_lp: -505801343,
                quote_asset_amount_per_lp: 10715933,
                target_base_asset_amount_per_lp: -500000000,
                bid_base_asset_reserve: 101 * AMM_RESERVE_PRECISION,
                bid_quote_asset_reserve: 99 * AMM_RESERVE_PRECISION,
                ask_base_asset_reserve: 99 * AMM_RESERVE_PRECISION,
                ask_quote_asset_reserve: 101 * AMM_RESERVE_PRECISION,
                base_asset_amount_with_amm: -((AMM_RESERVE_PRECISION / 2) as i128),
                base_asset_amount_short: -((AMM_RESERVE_PRECISION / 2) as i128),
                sqrt_k: 100 * AMM_RESERVE_PRECISION,
                peg_multiplier: 100 * PEG_PRECISION,
                max_slippage_ratio: 50,
                max_fill_reserve_fraction: 100,
                order_step_size: 10000000,
                order_tick_size: 1,
                oracle: oracle_price_key,
                amm_jit_intensity: 200,
                historical_oracle_data: HistoricalOracleData {
                    last_oracle_price: (100 * PRICE_PRECISION) as i64,
                    last_oracle_price_twap: (100 * PRICE_PRECISION) as i64,
                    last_oracle_price_twap_5min: (100 * PRICE_PRECISION) as i64,

                    ..HistoricalOracleData::default()
                },

                ..AMM::default()
            },
            margin_ratio_initial: 1000,
            margin_ratio_maintenance: 500,
            status: MarketStatus::Initialized,
            ..PerpMarket::default_test()
        };
        market.amm.max_base_asset_reserve = u64::MAX as u128;
        market.amm.min_base_asset_reserve = 0;

        create_anchor_account_info!(market, PerpMarket, market_account_info);
        let market_map = PerpMarketMap::load_one(&market_account_info, true).unwrap();

        let mut spot_market = SpotMarket {
            market_index: 0,
            oracle_source: OracleSource::QuoteAsset,
            cumulative_deposit_interest: SPOT_CUMULATIVE_INTEREST_PRECISION,
            decimals: 6,
            initial_asset_weight: SPOT_WEIGHT_PRECISION,
            maintenance_asset_weight: SPOT_WEIGHT_PRECISION,
            historical_oracle_data: HistoricalOracleData::default_price(QUOTE_PRECISION_I64),
            ..SpotMarket::default()
        };
        create_anchor_account_info!(spot_market, SpotMarket, spot_market_account_info);
        let spot_market_map = SpotMarketMap::load_one(&spot_market_account_info, true).unwrap();

        // taker wants to go long (would improve balance)
        let mut taker = User {
            orders: get_orders(Order {
                market_index: 0,
                status: OrderStatus::Open,
                order_type: OrderType::Market,
                direction: PositionDirection::Long,
                base_asset_amount: BASE_PRECISION_U64,
                slot: 0,
                auction_start_price: 0,
                auction_end_price: 100 * PRICE_PRECISION_I64,
                auction_duration: 50, // !! amm will bid before the ask spread price
                ..Order::default()
            }),
            perp_positions: get_positions(PerpPosition {
                market_index: 0,
                open_orders: 1,
                open_bids: BASE_PRECISION_I64,
                ..PerpPosition::default()
            }),
            spot_positions: get_spot_positions(SpotPosition {
                market_index: 0,
                balance_type: SpotBalanceType::Deposit,
                scaled_balance: 100 * SPOT_BALANCE_PRECISION_U64,
                ..SpotPosition::default()
            }),
            ..User::default()
        };

        let maker_key = Pubkey::from_str("My11111111111111111111111111111111111111113").unwrap();
        let maker_authority =
            Pubkey::from_str("J83w4HKfqxwcq3BEMMkPFSppX3gqekLyLJBexebFVkix").unwrap();
        let mut maker = User {
            authority: maker_authority,
            orders: get_orders(Order {
                market_index: 0,
                post_only: true,
                order_type: OrderType::Limit,
                direction: PositionDirection::Short,
                base_asset_amount: BASE_PRECISION_U64 / 2,
                price: 10 * PRICE_PRECISION_U64,
                ..Order::default()
            }),
            perp_positions: get_positions(PerpPosition {
                market_index: 0,
                open_orders: 1,
                open_asks: -BASE_PRECISION_I64 / 2,
                ..PerpPosition::default()
            }),
            spot_positions: get_spot_positions(SpotPosition {
                market_index: 0,
                balance_type: SpotBalanceType::Deposit,
                scaled_balance: 100 * 100 * SPOT_BALANCE_PRECISION_U64,
                ..SpotPosition::default()
            }),
            ..User::default()
        };
        create_anchor_account_info!(maker, &maker_key, User, maker_account_info);
        let makers_and_referrers = UserMap::load_one(&maker_account_info).unwrap();

        let mut filler = User::default();

        let fee_structure = get_fee_structure();

        let (taker_key, _, filler_key) = get_user_keys();

        let mut taker_stats = UserStats::default();

        let mut maker_stats = UserStats {
            authority: maker_authority,
            ..UserStats::default()
        };
        create_anchor_account_info!(maker_stats, UserStats, maker_stats_account_info);
        let maker_and_referrer_stats = UserStatsMap::load_one(&maker_stats_account_info).unwrap();
        let mut filler_stats = UserStats::default();

        assert_eq!(market.amm.total_fee, 0);
        assert_eq!(market.amm.total_fee_minus_distributions, 0);
        assert_eq!(market.amm.net_revenue_since_last_funding, 0);
        assert_eq!(market.amm.total_mm_fee, 0);
        assert_eq!(market.amm.total_fee_withdrawn, 0);

        // fulfill with match
        let (base_asset_amount, _) = fulfill_perp_order(
            &mut taker,
            0,
            &taker_key,
            &mut taker_stats,
            &makers_and_referrers,
            &maker_and_referrer_stats,
            &[(maker_key, 0, 10 * PRICE_PRECISION_U64)],
            &mut Some(&mut filler),
            &filler_key,
            &mut Some(&mut filler_stats),
            None,
            &spot_market_map,
            &market_map,
            &mut oracle_map,
            &fee_structure,
            0,
            Some(1),
            now,
            slot,
            10,
            crate::state::perp_market::AMMAvailability::AfterMinDuration,
            FillMode::Fill,
            false,
        )
        .unwrap();

        assert_eq!(base_asset_amount, BASE_PRECISION_U64 * 3 / 4); // auctions not over so no amm fill

        let maker = makers_and_referrers.get_ref_mut(&maker_key).unwrap();
        let maker_position = &maker.perp_positions[0];
        assert_eq!(maker_position.base_asset_amount, -BASE_PRECISION_I64 / 2);

        let market_after = market_map.get_ref(&0).unwrap();
        assert_eq!(market_after.amm.base_asset_amount_with_amm, -250000000);

        let taker_position = &taker.perp_positions[0];
        assert_eq!(
            taker_position.base_asset_amount,
            BASE_PRECISION_I64 + market_after.amm.base_asset_amount_with_amm as i64
        );

        // market pays extra for trade
        let quote_asset_amount_surplus = market_after.amm.total_mm_fee - market.amm.total_mm_fee;
        assert!(quote_asset_amount_surplus < 0);
    }

    #[test]
    fn fulfill_with_amm_lp_jit_taker_short_neg_qas() {
        let now = 0_i64;
        let slot = 10_u64;

        let mut oracle_price = get_pyth_price(100, 6);
        let oracle_price_key =
            Pubkey::from_str("J83w4HKfqxwcq3BEMMkPFSppX3gqekLyLJBexebFVkix").unwrap();
        let pyth_program = crate::ids::pyth_program::id();
        create_account_info!(
            oracle_price,
            &oracle_price_key,
            &pyth_program,
            oracle_account_info
        );
        let mut oracle_map = OracleMap::load_one(&oracle_account_info, slot, None).unwrap();

        // net users are short
        let mut market = PerpMarket {
            amm: AMM {
                base_asset_reserve: 100 * AMM_RESERVE_PRECISION,
                quote_asset_reserve: 100 * AMM_RESERVE_PRECISION,
                base_asset_amount_per_lp: -505801343,
                quote_asset_amount_per_lp: 10715933,
                target_base_asset_amount_per_lp: -500000000,
                bid_base_asset_reserve: 101 * AMM_RESERVE_PRECISION,
                bid_quote_asset_reserve: 99 * AMM_RESERVE_PRECISION,
                ask_base_asset_reserve: 99 * AMM_RESERVE_PRECISION,
                ask_quote_asset_reserve: 101 * AMM_RESERVE_PRECISION,
                base_asset_amount_with_amm: (AMM_RESERVE_PRECISION / 2) as i128,
                base_asset_amount_long: (AMM_RESERVE_PRECISION / 2) as i128,
                sqrt_k: 100 * AMM_RESERVE_PRECISION,
                peg_multiplier: 100 * PEG_PRECISION,
                max_slippage_ratio: 50,
                max_fill_reserve_fraction: 100,
                order_step_size: 100,
                order_tick_size: 1,
                oracle: oracle_price_key,
                amm_jit_intensity: 200,
                historical_oracle_data: HistoricalOracleData {
                    last_oracle_price: (100 * PRICE_PRECISION) as i64,
                    last_oracle_price_twap: (100 * PRICE_PRECISION) as i64,
                    last_oracle_price_twap_5min: (100 * PRICE_PRECISION) as i64,

                    ..HistoricalOracleData::default()
                },

                ..AMM::default()
            },
            margin_ratio_initial: 1000,
            margin_ratio_maintenance: 500,
            status: MarketStatus::Initialized,
            ..PerpMarket::default_test()
        };
        market.amm.max_base_asset_reserve = u64::MAX as u128;
        market.amm.min_base_asset_reserve = 0;

        create_anchor_account_info!(market, PerpMarket, market_account_info);
        let market_map = PerpMarketMap::load_one(&market_account_info, true).unwrap();

        let mut spot_market = SpotMarket {
            market_index: 0,
            oracle_source: OracleSource::QuoteAsset,
            cumulative_deposit_interest: SPOT_CUMULATIVE_INTEREST_PRECISION,
            decimals: 6,
            initial_asset_weight: SPOT_WEIGHT_PRECISION,
            maintenance_asset_weight: SPOT_WEIGHT_PRECISION,
            historical_oracle_data: HistoricalOracleData::default_price(QUOTE_PRECISION_I64),
            ..SpotMarket::default()
        };
        create_anchor_account_info!(spot_market, SpotMarket, spot_market_account_info);
        let spot_market_map = SpotMarketMap::load_one(&spot_market_account_info, true).unwrap();

        // taker wants to go long (would improve balance)
        let mut taker = User {
            orders: get_orders(Order {
                market_index: 0,
                status: OrderStatus::Open,
                order_type: OrderType::Market,
                direction: PositionDirection::Short,
                base_asset_amount: BASE_PRECISION_U64,
                slot: 0,
                auction_end_price: 0,
                auction_start_price: 200 * PRICE_PRECISION as i64,
                auction_duration: 50, // !! amm will bid before the ask spread price
                ..Order::default()
            }),
            perp_positions: get_positions(PerpPosition {
                market_index: 0,
                open_orders: 1,
                open_asks: -BASE_PRECISION_I64,
                ..PerpPosition::default()
            }),
            spot_positions: get_spot_positions(SpotPosition {
                market_index: 0,
                balance_type: SpotBalanceType::Deposit,
                scaled_balance: 100 * SPOT_BALANCE_PRECISION_U64,
                ..SpotPosition::default()
            }),
            ..User::default()
        };

        let maker_key = Pubkey::from_str("My11111111111111111111111111111111111111113").unwrap();
        let maker_authority =
            Pubkey::from_str("J83w4HKfqxwcq3BEMMkPFSppX3gqekLyLJBexebFVkix").unwrap();
        let mut maker = User {
            authority: maker_authority,
            orders: get_orders(Order {
                market_index: 0,
                post_only: true,
                order_type: OrderType::Limit,
                direction: PositionDirection::Long,
                base_asset_amount: BASE_PRECISION_U64 / 2,
                price: 200 * PRICE_PRECISION_U64,
                ..Order::default()
            }),
            perp_positions: get_positions(PerpPosition {
                market_index: 0,
                open_orders: 1,
                open_bids: BASE_PRECISION_I64 / 2,
                ..PerpPosition::default()
            }),
            spot_positions: get_spot_positions(SpotPosition {
                market_index: 0,
                balance_type: SpotBalanceType::Deposit,
                scaled_balance: 100 * 100 * SPOT_BALANCE_PRECISION_U64,
                ..SpotPosition::default()
            }),
            ..User::default()
        };
        create_anchor_account_info!(maker, &maker_key, User, maker_account_info);
        let makers_and_referrers = UserMap::load_one(&maker_account_info).unwrap();

        let mut filler = User::default();

        let fee_structure = get_fee_structure();

        let (taker_key, _, filler_key) = get_user_keys();

        let mut taker_stats = UserStats::default();

        let mut maker_stats = UserStats {
            authority: maker_authority,
            ..UserStats::default()
        };
        create_anchor_account_info!(maker_stats, UserStats, maker_stats_account_info);
        let maker_and_referrer_stats = UserStatsMap::load_one(&maker_stats_account_info).unwrap();
        let mut filler_stats = UserStats::default();

        assert_eq!(market.amm.total_fee, 0);
        assert_eq!(market.amm.total_fee_minus_distributions, 0);
        assert_eq!(market.amm.net_revenue_since_last_funding, 0);
        assert_eq!(market.amm.total_mm_fee, 0);
        assert_eq!(market.amm.total_fee_withdrawn, 0);

        // fulfill with match
        let (base_asset_amount, _) = fulfill_perp_order(
            &mut taker,
            0,
            &taker_key,
            &mut taker_stats,
            &makers_and_referrers,
            &maker_and_referrer_stats,
            &[(maker_key, 0, 200 * PRICE_PRECISION_U64)],
            &mut Some(&mut filler),
            &filler_key,
            &mut Some(&mut filler_stats),
            None,
            &spot_market_map,
            &market_map,
            &mut oracle_map,
            &fee_structure,
            0,
            Some(200 * PRICE_PRECISION_I64),
            now,
            slot,
            10,
            crate::state::perp_market::AMMAvailability::AfterMinDuration,
            FillMode::Fill,
            false,
        )
        .unwrap();

        assert_eq!(base_asset_amount, BASE_PRECISION_U64 * 3 / 4); // auctions not over so no amm fill

        let market_after = market_map.get_ref(&0).unwrap();

        let taker_position = &taker.perp_positions[0];
        assert_eq!(
            taker_position.base_asset_amount,
            -3 * BASE_PRECISION_I64 / 4
        );

        // mm gains from trade
        let quote_asset_amount_surplus = market_after.amm.total_mm_fee - market.amm.total_mm_fee;
        assert!(quote_asset_amount_surplus < 0);
    }

    #[allow(clippy::comparison_chain)]
    #[test]
    fn fulfill_with_amm_lp_jit_full_long() {
        let now = 0_i64;
        let mut slot = 0_u64;

        let mut oracle_price = get_pyth_price(100, 6);
        let oracle_price_key =
            Pubkey::from_str("J83w4HKfqxwcq3BEMMkPFSppX3gqekLyLJBexebFVkix").unwrap();
        let pyth_program = crate::ids::pyth_program::id();
        create_account_info!(
            oracle_price,
            &oracle_price_key,
            &pyth_program,
            oracle_account_info
        );
        let mut oracle_map = OracleMap::load_one(&oracle_account_info, slot, None).unwrap();

        // net users are short
        let reserves = 5 * AMM_RESERVE_PRECISION;
        let mut market = PerpMarket {
            amm: AMM {
                base_asset_reserve: reserves,
                quote_asset_reserve: reserves,
                base_asset_amount_with_amm: -(100 * AMM_RESERVE_PRECISION as i128),
                base_asset_amount_short: -(100 * AMM_RESERVE_PRECISION as i128),
                sqrt_k: reserves,
                peg_multiplier: 100 * PEG_PRECISION,
                max_slippage_ratio: 50,
                max_fill_reserve_fraction: 100,
                order_step_size: 1000,
                order_tick_size: 1,
                oracle: oracle_price_key,
                base_spread: 5000,
                max_spread: 1000000,
                long_spread: 50000,
                short_spread: 50000,
                amm_jit_intensity: 200,
                historical_oracle_data: HistoricalOracleData {
                    last_oracle_price: (100 * PRICE_PRECISION) as i64,
                    last_oracle_price_twap: (100 * PRICE_PRECISION) as i64,
                    last_oracle_price_twap_5min: (100 * PRICE_PRECISION) as i64,

                    ..HistoricalOracleData::default()
                },
                ..AMM::default()
            },
            margin_ratio_initial: 1000,
            margin_ratio_maintenance: 500,
            status: MarketStatus::Initialized,
            ..PerpMarket::default_test()
        };
        market.amm.max_base_asset_reserve = u64::MAX as u128;
        market.amm.min_base_asset_reserve = 0;

        let (new_ask_base_asset_reserve, new_ask_quote_asset_reserve) =
            crate::math::amm_spread::calculate_spread_reserves(&market, PositionDirection::Long)
                .unwrap();
        let (new_bid_base_asset_reserve, new_bid_quote_asset_reserve) =
            crate::math::amm_spread::calculate_spread_reserves(&market, PositionDirection::Short)
                .unwrap();
        market.amm.ask_base_asset_reserve = new_ask_base_asset_reserve;
        market.amm.bid_base_asset_reserve = new_bid_base_asset_reserve;
        market.amm.ask_quote_asset_reserve = new_ask_quote_asset_reserve;
        market.amm.bid_quote_asset_reserve = new_bid_quote_asset_reserve;

        create_anchor_account_info!(market, PerpMarket, market_account_info);
        let market_map = PerpMarketMap::load_one(&market_account_info, true).unwrap();

        let mut spot_market = SpotMarket {
            market_index: 0,
            oracle_source: OracleSource::QuoteAsset,
            cumulative_deposit_interest: SPOT_CUMULATIVE_INTEREST_PRECISION,
            decimals: 6,
            initial_asset_weight: SPOT_WEIGHT_PRECISION,
            maintenance_asset_weight: SPOT_WEIGHT_PRECISION,
            historical_oracle_data: HistoricalOracleData::default_price(QUOTE_PRECISION_I64),
            ..SpotMarket::default()
        };
        create_anchor_account_info!(spot_market, SpotMarket, spot_market_account_info);
        let spot_market_map = SpotMarketMap::load_one(&spot_market_account_info, true).unwrap();

        // taker wants to go long (would improve balance)
        let auction_duration = 50;
        let mut taker = User {
            orders: get_orders(Order {
                market_index: 0,
                status: OrderStatus::Open,
                order_type: OrderType::Market,
                direction: PositionDirection::Long,
                base_asset_amount: 100 * BASE_PRECISION_U64,
                slot: 0,
                auction_duration,
                ..Order::default()
            }),
            perp_positions: get_positions(PerpPosition {
                market_index: 0,
                open_orders: 1,
                open_bids: -100 * BASE_PRECISION_I64,
                ..PerpPosition::default()
            }),
            spot_positions: get_spot_positions(SpotPosition {
                market_index: 0,
                balance_type: SpotBalanceType::Deposit,
                scaled_balance: 100 * 100 * SPOT_BALANCE_PRECISION_U64,
                ..SpotPosition::default()
            }),
            ..User::default()
        };

        let auction_start_price = 95062500_i64;
        let auction_end_price = 132154089_i64;
        taker.orders[0].auction_start_price = auction_start_price;
        taker.orders[0].auction_end_price = auction_end_price;
        println!("start stop {} {}", auction_start_price, auction_end_price);

        let mut filler = User::default();

        let fee_structure = get_fee_structure();

        let (taker_key, _, filler_key) = get_user_keys();
        let maker_key = Pubkey::from_str("My11111111111111111111111111111111111111113").unwrap();
        let maker_authority =
            Pubkey::from_str("J83w4HKfqxwcq3BEMMkPFSppX3gqekLyLJBexebFVkix").unwrap();

        let mut taker_stats = UserStats::default();

        let mut maker_stats = UserStats {
            authority: maker_authority,
            ..UserStats::default()
        };
        create_anchor_account_info!(maker_stats, UserStats, maker_stats_account_info);
        let maker_and_referrer_stats = UserStatsMap::load_one(&maker_stats_account_info).unwrap();
        let mut filler_stats = UserStats::default();

        assert_eq!(market.amm.total_fee, 0);
        assert_eq!(market.amm.total_fee_minus_distributions, 0);
        assert_eq!(market.amm.net_revenue_since_last_funding, 0);
        assert_eq!(market.amm.total_mm_fee, 0);
        assert_eq!(market.amm.total_fee_withdrawn, 0);

        let (mut neg, mut pos, mut none) = (false, false, false);
        let mut prev_mm_fee = 0;
        let mut prev_net_baa = market.amm.base_asset_amount_with_amm;
        // track scaling
        let mut prev_qas = 0;
        let mut has_set_prev_qas = false;
        loop {
            println!("------");

            // compute auction price
            let is_complete = crate::math::auction::is_auction_complete(
                taker.orders[0].slot,
                auction_duration,
                slot,
            )
            .unwrap();
            if is_complete {
                break;
            }

            let auction_price = crate::math::auction::calculate_auction_price(
                &taker.orders[0],
                slot,
                1,
                None,
                false,
            )
            .unwrap();
            let baa = market.amm.order_step_size * 4;

            let (mark, ask, bid) = {
                let market = market_map.get_ref(&0).unwrap();
                let mark = market.amm.reserve_price().unwrap();
                let ask = market.amm.ask_price(mark).unwrap();
                let bid = market.amm.bid_price(mark).unwrap();
                (mark, ask, bid)
            };
            println!("mark: {} bid ask: {} {}", mark, bid, ask);

            let mut maker = User {
                authority: maker_authority,
                orders: get_orders(Order {
                    market_index: 0,
                    post_only: true,
                    order_type: OrderType::Limit,
                    direction: PositionDirection::Short,
                    base_asset_amount: baa,
                    price: auction_price,
                    ..Order::default()
                }),
                perp_positions: get_positions(PerpPosition {
                    market_index: 0,
                    open_orders: 1,
                    open_asks: -(baa as i64),
                    ..PerpPosition::default()
                }),
                spot_positions: get_spot_positions(SpotPosition {
                    market_index: 0,
                    balance_type: SpotBalanceType::Deposit,
                    scaled_balance: 100 * 100 * SPOT_BALANCE_PRECISION_U64,
                    ..SpotPosition::default()
                }),
                ..User::default()
            };
            create_anchor_account_info!(maker, &maker_key, User, maker_account_info);
            let makers_and_referrers = UserMap::load_one(&maker_account_info).unwrap();

            // fulfill with match
            fulfill_perp_order(
                &mut taker,
                0,
                &taker_key,
                &mut taker_stats,
                &makers_and_referrers,
                &maker_and_referrer_stats,
                &[(maker_key, 0, auction_price)],
                &mut Some(&mut filler),
                &filler_key,
                &mut Some(&mut filler_stats),
                None,
                &spot_market_map,
                &market_map,
                &mut oracle_map,
                &fee_structure,
                0,
                Some(1),
                now,
                slot,
                auction_duration,
                crate::state::perp_market::AMMAvailability::AfterMinDuration,
                FillMode::Fill,
                false,
            )
            .unwrap();

            let market_after = market_map.get_ref(&0).unwrap();
            let quote_asset_amount_surplus = market_after.amm.total_mm_fee - prev_mm_fee;
            prev_mm_fee = market_after.amm.total_mm_fee;

            // imbalance decreases
            assert!(market_after.amm.base_asset_amount_with_amm.abs() < prev_net_baa.abs());
            prev_net_baa = market_after.amm.base_asset_amount_with_amm;

            println!(
                "slot {} auction: {} surplus: {}",
                slot, auction_price, quote_asset_amount_surplus
            );

            if !has_set_prev_qas {
                prev_qas = quote_asset_amount_surplus;
                has_set_prev_qas = true;
            } else {
                // decreasing (amm paying less / earning more)
                assert!(prev_qas < quote_asset_amount_surplus);
                prev_qas = quote_asset_amount_surplus;
            }

            if quote_asset_amount_surplus < 0 {
                neg = true;
                assert!(!pos); // neg first
            } else if quote_asset_amount_surplus > 0 {
                pos = true;
                assert!(neg); // neg first
                              // sometimes skips over == 0 surplus
            } else {
                none = true;
                assert!(neg);
                assert!(!pos);
            }
            slot += 1;
        }
        // auction should go through both position and negative
        assert!(neg);
        assert!(pos);
        // assert!(none); //todo: skips over this (-1 -> 1)

        println!("{} {} {}", neg, pos, none);
    }

    #[allow(clippy::comparison_chain)]
    #[test]
    fn fulfill_with_amm_lp_jit_full_short() {
        let now = 0_i64;
        let mut slot = 0_u64;

        let mut oracle_price = get_pyth_price(100, 6);
        let oracle_price_key =
            Pubkey::from_str("J83w4HKfqxwcq3BEMMkPFSppX3gqekLyLJBexebFVkix").unwrap();
        let pyth_program = crate::ids::pyth_program::id();
        create_account_info!(
            oracle_price,
            &oracle_price_key,
            &pyth_program,
            oracle_account_info
        );
        let mut oracle_map = OracleMap::load_one(&oracle_account_info, slot, None).unwrap();

        // net users are short
        let reserves = 5 * AMM_RESERVE_PRECISION;
        let mut market = PerpMarket {
            amm: AMM {
                base_asset_reserve: reserves,
                quote_asset_reserve: reserves,
                base_asset_amount_with_amm: 100 * AMM_RESERVE_PRECISION as i128,
                base_asset_amount_long: 100 * AMM_RESERVE_PRECISION as i128,
                sqrt_k: reserves,
                peg_multiplier: 100 * PEG_PRECISION,
                max_slippage_ratio: 50,
                max_fill_reserve_fraction: 100,
                order_step_size: 1,
                order_tick_size: 1,
                oracle: oracle_price_key,
                base_spread: 5000,
                max_spread: 1000000,
                long_spread: 50000,
                short_spread: 50000,
                amm_jit_intensity: 200,
                historical_oracle_data: HistoricalOracleData {
                    last_oracle_price: (100 * PRICE_PRECISION) as i64,
                    last_oracle_price_twap: (100 * PRICE_PRECISION) as i64,
                    last_oracle_price_twap_5min: (100 * PRICE_PRECISION) as i64,

                    ..HistoricalOracleData::default()
                },

                ..AMM::default()
            },
            margin_ratio_initial: 1000,
            margin_ratio_maintenance: 500,
            status: MarketStatus::Initialized,
            ..PerpMarket::default_test()
        };
        market.amm.max_base_asset_reserve = u64::MAX as u128;
        market.amm.min_base_asset_reserve = 0;

        let (new_ask_base_asset_reserve, new_ask_quote_asset_reserve) =
            crate::math::amm_spread::calculate_spread_reserves(&market, PositionDirection::Long)
                .unwrap();
        let (new_bid_base_asset_reserve, new_bid_quote_asset_reserve) =
            crate::math::amm_spread::calculate_spread_reserves(&market, PositionDirection::Short)
                .unwrap();
        market.amm.ask_base_asset_reserve = new_ask_base_asset_reserve;
        market.amm.bid_base_asset_reserve = new_bid_base_asset_reserve;
        market.amm.ask_quote_asset_reserve = new_ask_quote_asset_reserve;
        market.amm.bid_quote_asset_reserve = new_bid_quote_asset_reserve;

        create_anchor_account_info!(market, PerpMarket, market_account_info);
        let market_map = PerpMarketMap::load_one(&market_account_info, true).unwrap();

        let mut spot_market = SpotMarket {
            market_index: 0,
            oracle_source: OracleSource::QuoteAsset,
            cumulative_deposit_interest: SPOT_CUMULATIVE_INTEREST_PRECISION,
            decimals: 6,
            initial_asset_weight: SPOT_WEIGHT_PRECISION,
            maintenance_asset_weight: SPOT_WEIGHT_PRECISION,
            historical_oracle_data: HistoricalOracleData::default_price(QUOTE_PRECISION_I64),
            ..SpotMarket::default()
        };
        create_anchor_account_info!(spot_market, SpotMarket, spot_market_account_info);
        let spot_market_map = SpotMarketMap::load_one(&spot_market_account_info, true).unwrap();

        // taker wants to go long (would improve balance)
        let auction_duration = 50;
        let mut taker = User {
            orders: get_orders(Order {
                market_index: 0,
                status: OrderStatus::Open,
                order_type: OrderType::Market,
                direction: PositionDirection::Short,
                base_asset_amount: 100 * BASE_PRECISION_U64,
                slot: 0,
                auction_duration, // !! amm will bid before the ask spread price
                auction_end_price: 0,
                auction_start_price: 200 * PRICE_PRECISION as i64,
                ..Order::default()
            }),
            perp_positions: get_positions(PerpPosition {
                market_index: 0,
                open_orders: 1,
                open_asks: -100 * BASE_PRECISION_I64,
                ..PerpPosition::default()
            }),
            spot_positions: get_spot_positions(SpotPosition {
                market_index: 0,
                balance_type: SpotBalanceType::Deposit,
                scaled_balance: 100 * 100 * SPOT_BALANCE_PRECISION_U64,
                ..SpotPosition::default()
            }),
            ..User::default()
        };

        let auction_start_price = 105062500;
        let auction_end_price = 79550209;
        taker.orders[0].auction_start_price = auction_start_price;
        taker.orders[0].auction_end_price = auction_end_price;
        println!("start stop {} {}", auction_start_price, auction_end_price);

        let mut filler = User::default();
        let fee_structure = get_fee_structure();

        let (taker_key, _, filler_key) = get_user_keys();
        let maker_key = Pubkey::from_str("My11111111111111111111111111111111111111113").unwrap();
        let maker_authority =
            Pubkey::from_str("J83w4HKfqxwcq3BEMMkPFSppX3gqekLyLJBexebFVkix").unwrap();

        let mut taker_stats = UserStats::default();

        let mut maker_stats = UserStats {
            authority: maker_authority,
            ..UserStats::default()
        };
        create_anchor_account_info!(maker_stats, UserStats, maker_stats_account_info);
        let maker_and_referrer_stats = UserStatsMap::load_one(&maker_stats_account_info).unwrap();
        let mut filler_stats = UserStats::default();

        assert_eq!(market.amm.total_fee, 0);
        assert_eq!(market.amm.total_fee_minus_distributions, 0);
        assert_eq!(market.amm.net_revenue_since_last_funding, 0);
        assert_eq!(market.amm.total_mm_fee, 0);
        assert_eq!(market.amm.total_fee_withdrawn, 0);

        let (mut neg, mut pos, mut none) = (false, false, false);
        let mut prev_mm_fee = 0;
        let mut prev_net_baa = market.amm.base_asset_amount_with_amm;
        // track scaling
        let mut prev_qas = 0;
        let mut has_set_prev_qas = false;

        loop {
            println!("------");

            // compute auction price
            let is_complete = crate::math::auction::is_auction_complete(
                taker.orders[0].slot,
                auction_duration,
                slot,
            )
            .unwrap();

            if is_complete {
                break;
            }

            let auction_price = crate::math::auction::calculate_auction_price(
                &taker.orders[0],
                slot,
                1,
                None,
                false,
            )
            .unwrap();
            let baa = 1000 * 4;

            let (mark, ask, bid) = {
                let market = market_map.get_ref(&0).unwrap();
                let mark = market.amm.reserve_price().unwrap();
                let ask = market.amm.ask_price(mark).unwrap();
                let bid = market.amm.bid_price(mark).unwrap();
                (mark, ask, bid)
            };
            println!("mark: {} bid ask: {} {}", mark, bid, ask);

            let mut maker = User {
                authority: maker_authority,
                orders: get_orders(Order {
                    market_index: 0,
                    post_only: true,
                    order_type: OrderType::Limit,
                    direction: PositionDirection::Long,
                    base_asset_amount: baa as u64,
                    price: auction_price,
                    ..Order::default()
                }),
                perp_positions: get_positions(PerpPosition {
                    market_index: 0,
                    open_orders: 1,
                    open_bids: baa as i64,
                    ..PerpPosition::default()
                }),
                spot_positions: get_spot_positions(SpotPosition {
                    market_index: 0,
                    balance_type: SpotBalanceType::Deposit,
                    scaled_balance: 100 * 100 * SPOT_BALANCE_PRECISION_U64,
                    ..SpotPosition::default()
                }),
                ..User::default()
            };
            create_anchor_account_info!(maker, &maker_key, User, maker_account_info);
            let makers_and_referrers = UserMap::load_one(&maker_account_info).unwrap();

            // fulfill with match
            fulfill_perp_order(
                &mut taker,
                0,
                &taker_key,
                &mut taker_stats,
                &makers_and_referrers,
                &maker_and_referrer_stats,
                &[(maker_key, 0, auction_price)],
                &mut Some(&mut filler),
                &filler_key,
                &mut Some(&mut filler_stats),
                None,
                &spot_market_map,
                &market_map,
                &mut oracle_map,
                &fee_structure,
                0,
                Some(200 * PRICE_PRECISION_I64),
                now,
                slot,
                10,
                crate::state::perp_market::AMMAvailability::AfterMinDuration,
                FillMode::Fill,
                false,
            )
            .unwrap();

            let market_after = market_map.get_ref(&0).unwrap();
            let quote_asset_amount_surplus = market_after.amm.total_mm_fee - prev_mm_fee;
            prev_mm_fee = market_after.amm.total_mm_fee;

            // imbalance decreases or remains the same (damm wont always take on positions)
            assert!(market_after.amm.base_asset_amount_with_amm.abs() <= prev_net_baa.abs());
            prev_net_baa = market_after.amm.base_asset_amount_with_amm;

            println!(
                "slot {} auction: {} surplus: {}",
                slot, auction_price, quote_asset_amount_surplus
            );

            if !has_set_prev_qas {
                prev_qas = quote_asset_amount_surplus;
                has_set_prev_qas = true;
            } else {
                // decreasing (amm paying less / earning more)
                assert!(prev_qas <= quote_asset_amount_surplus);
                prev_qas = quote_asset_amount_surplus;
            }

            if quote_asset_amount_surplus < 0 {
                neg = true;
                assert!(!pos); // neg first
            } else if quote_asset_amount_surplus > 0 {
                pos = true;
                assert!(neg); // neg first
                              // sometimes skips over == 0 surplus
            } else {
                none = true;
                assert!(neg);
                assert!(!pos);
            }
            slot += 1;
        }
        // auction should go through both position and negative
        assert!(neg);
        assert!(pos);
        assert!(none);

        println!("{} {} {}", neg, pos, none);
    }

    #[test]
    fn fulfill_with_amm_lp_jit_taker_zero_price_long_imbalance() {
        let now = 0_i64;
        let slot = 10_u64;

        let mut oracle_price = get_pyth_price(100, 6);
        let oracle_price_key =
            Pubkey::from_str("J83w4HKfqxwcq3BEMMkPFSppX3gqekLyLJBexebFVkix").unwrap();
        let pyth_program = crate::ids::pyth_program::id();
        create_account_info!(
            oracle_price,
            &oracle_price_key,
            &pyth_program,
            oracle_account_info
        );
        let mut oracle_map = OracleMap::load_one(&oracle_account_info, slot, None).unwrap();

        // net users are short
        let mut market = PerpMarket {
            amm: AMM {
                base_asset_reserve: 100 * AMM_RESERVE_PRECISION,
                quote_asset_reserve: 100 * AMM_RESERVE_PRECISION,
                base_asset_amount_per_lp: -505801343,
                quote_asset_amount_per_lp: 10715933,
                target_base_asset_amount_per_lp: -500000000,
                bid_base_asset_reserve: 101 * AMM_RESERVE_PRECISION,
                bid_quote_asset_reserve: 99 * AMM_RESERVE_PRECISION,
                ask_base_asset_reserve: 99 * AMM_RESERVE_PRECISION,
                ask_quote_asset_reserve: 101 * AMM_RESERVE_PRECISION,
                base_asset_amount_with_amm: ((AMM_RESERVE_PRECISION / 2) as i128),
                base_asset_amount_long: ((AMM_RESERVE_PRECISION / 2) as i128),
                sqrt_k: 100 * AMM_RESERVE_PRECISION,
                peg_multiplier: 100 * PEG_PRECISION,
                max_slippage_ratio: 50,
                max_fill_reserve_fraction: 100,
                order_step_size: 10000000,
                order_tick_size: 1,
                oracle: oracle_price_key,
                amm_jit_intensity: 200,
                historical_oracle_data: HistoricalOracleData {
                    last_oracle_price: (100 * PRICE_PRECISION) as i64,
                    last_oracle_price_twap: (100 * PRICE_PRECISION) as i64,
                    last_oracle_price_twap_5min: (100 * PRICE_PRECISION) as i64,

                    ..HistoricalOracleData::default()
                },

                ..AMM::default()
            },
            margin_ratio_initial: 1000,
            margin_ratio_maintenance: 500,
            status: MarketStatus::Initialized,
            ..PerpMarket::default_test()
        };
        market.amm.max_base_asset_reserve = u64::MAX as u128;
        market.amm.min_base_asset_reserve = 0;

        create_anchor_account_info!(market, PerpMarket, market_account_info);
        let market_map = PerpMarketMap::load_one(&market_account_info, true).unwrap();

        let mut spot_market = SpotMarket {
            market_index: 0,
            oracle_source: OracleSource::QuoteAsset,
            cumulative_deposit_interest: SPOT_CUMULATIVE_INTEREST_PRECISION,
            decimals: 6,
            initial_asset_weight: SPOT_WEIGHT_PRECISION,
            maintenance_asset_weight: SPOT_WEIGHT_PRECISION,
            historical_oracle_data: HistoricalOracleData::default_price(QUOTE_PRECISION_I64),
            ..SpotMarket::default()
        };
        create_anchor_account_info!(spot_market, SpotMarket, spot_market_account_info);
        let spot_market_map = SpotMarketMap::load_one(&spot_market_account_info, true).unwrap();

        // taker wants to go long (would improve balance)
        let mut taker = User {
            orders: get_orders(Order {
                market_index: 0,
                status: OrderStatus::Open,
                order_type: OrderType::Market,
                direction: PositionDirection::Long,
                base_asset_amount: BASE_PRECISION_U64,
                slot: 0,
                auction_start_price: 0,
                auction_end_price: 100 * PRICE_PRECISION_I64,
                auction_duration: 0, // expired auction
                ..Order::default()
            }),
            perp_positions: get_positions(PerpPosition {
                market_index: 0,
                open_orders: 1,
                open_bids: BASE_PRECISION_I64,
                ..PerpPosition::default()
            }),
            spot_positions: get_spot_positions(SpotPosition {
                market_index: 0,
                balance_type: SpotBalanceType::Deposit,
                scaled_balance: 100 * SPOT_BALANCE_PRECISION_U64,
                ..SpotPosition::default()
            }),
            next_order_id: 1,
            ..User::default()
        };

        let maker_key = Pubkey::from_str("My11111111111111111111111111111111111111113").unwrap();
        let maker_authority =
            Pubkey::from_str("J83w4HKfqxwcq3BEMMkPFSppX3gqekLyLJBexebFVkix").unwrap();
        let mut maker = User {
            authority: maker_authority,
            orders: get_orders(Order {
                market_index: 0,
                post_only: true,
                order_type: OrderType::Limit,
                direction: PositionDirection::Short,
                base_asset_amount: BASE_PRECISION_U64 / 2,
                price: 10 * PRICE_PRECISION_U64,
                ..Order::default()
            }),
            perp_positions: get_positions(PerpPosition {
                market_index: 0,
                open_orders: 1,
                open_asks: -BASE_PRECISION_I64 / 2,
                ..PerpPosition::default()
            }),
            spot_positions: get_spot_positions(SpotPosition {
                market_index: 0,
                balance_type: SpotBalanceType::Deposit,
                scaled_balance: 100 * 100 * SPOT_BALANCE_PRECISION_U64,
                ..SpotPosition::default()
            }),
            ..User::default()
        };
        create_anchor_account_info!(maker, &maker_key, User, maker_account_info);
        let makers_and_referrers = UserMap::load_one(&maker_account_info).unwrap();

        let mut filler = User::default();

        let fee_structure = get_fee_structure();

        let (taker_key, _, filler_key) = get_user_keys();
        let maker_key = Pubkey::from_str("My11111111111111111111111111111111111111113").unwrap();
        let maker_authority =
            Pubkey::from_str("J83w4HKfqxwcq3BEMMkPFSppX3gqekLyLJBexebFVkix").unwrap();

        let mut taker_stats = UserStats::default();

        let mut maker_stats = UserStats {
            authority: maker_authority,
            ..UserStats::default()
        };
        create_anchor_account_info!(maker_stats, UserStats, maker_stats_account_info);
        let maker_and_referrer_stats = UserStatsMap::load_one(&maker_stats_account_info).unwrap();
        let mut filler_stats = UserStats::default();

        assert_eq!(market.amm.total_fee, 0);
        assert_eq!(market.amm.total_fee_minus_distributions, 0);
        assert_eq!(market.amm.net_revenue_since_last_funding, 0);
        assert_eq!(market.amm.total_mm_fee, 0);
        assert_eq!(market.amm.total_fee_withdrawn, 0);
        assert_eq!(taker.perp_positions[0].open_orders, 1);

        // fulfill with match
        let (base_asset_amount, _) = fulfill_perp_order(
            &mut taker,
            0,
            &taker_key,
            &mut taker_stats,
            &makers_and_referrers,
            &maker_and_referrer_stats,
            &[(maker_key, 0, 10 * PRICE_PRECISION_U64)],
            &mut Some(&mut filler),
            &filler_key,
            &mut Some(&mut filler_stats),
            None,
            &spot_market_map,
            &market_map,
            &mut oracle_map,
            &fee_structure,
            0,
            Some(1),
            now,
            slot,
            0,
            crate::state::perp_market::AMMAvailability::AfterMinDuration,
            FillMode::Fill,
            false,
        )
        .unwrap();

        assert_eq!(taker.perp_positions[0].open_orders, 0);
        assert_eq!(base_asset_amount, 1000000000);

        let market_after = market_map.get_ref(&0).unwrap();
        assert_eq!(market_after.amm.total_mm_fee, 2033008); // jit occured even tho maker offered full amount
        assert_eq!(market_after.amm.total_fee, 2057287);
    }
}<|MERGE_RESOLUTION|>--- conflicted
+++ resolved
@@ -314,10 +314,6 @@
             false,
         )
         .unwrap();
-<<<<<<< HEAD
-        assert_eq!(amm_liquidity_split, AMMLiquiditySplit::ProtocolOwned);
-=======
->>>>>>> 1e129e32
         assert_eq!(jit_base_asset_amount, 500000000);
     }
 
