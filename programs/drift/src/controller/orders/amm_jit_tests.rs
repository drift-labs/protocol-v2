use anchor_lang::prelude::Pubkey;
use anchor_lang::Owner;

use crate::math::constants::ONE_BPS_DENOMINATOR;
use crate::state::oracle_map::OracleMap;
use crate::state::state::{FeeStructure, FeeTier};
use crate::state::user::{Order, PerpPosition};

fn get_fee_structure() -> FeeStructure {
    let mut fee_tiers = [FeeTier::default(); 10];
    fee_tiers[0] = FeeTier {
        fee_numerator: 5,
        fee_denominator: ONE_BPS_DENOMINATOR,
        maker_rebate_numerator: 3,
        maker_rebate_denominator: ONE_BPS_DENOMINATOR,
        ..FeeTier::default()
    };
    FeeStructure {
        fee_tiers,
        ..FeeStructure::test_default()
    }
}

fn get_user_keys() -> (Pubkey, Pubkey, Pubkey) {
    (Pubkey::default(), Pubkey::default(), Pubkey::default())
}

#[cfg(test)]
pub mod amm_jit {
    use std::str::FromStr;

    use crate::controller::orders::fulfill_perp_order;
    use crate::controller::position::PositionDirection;
    use crate::create_account_info;
    use crate::create_anchor_account_info;
    use crate::math::constants::{PRICE_PRECISION_I64, QUOTE_PRECISION_I64};

    use crate::math::constants::{
        AMM_RESERVE_PRECISION, BASE_PRECISION_I128, BASE_PRECISION_I64, BASE_PRECISION_U64,
        PEG_PRECISION, PRICE_PRECISION, SPOT_BALANCE_PRECISION_U64,
        SPOT_CUMULATIVE_INTEREST_PRECISION, SPOT_WEIGHT_PRECISION,
    };
    use crate::math::constants::{CONCENTRATION_PRECISION, PRICE_PRECISION_U64};
    use crate::state::oracle::{HistoricalOracleData, OracleSource};
    use crate::state::perp_market::{MarketStatus, PerpMarket, AMM};
    use crate::state::perp_market_map::PerpMarketMap;
    use crate::state::spot_market::{SpotBalanceType, SpotMarket};
    use crate::state::spot_market_map::SpotMarketMap;
    use crate::state::user::{OrderStatus, OrderType, SpotPosition, User, UserStats};
    use crate::test_utils::*;
    use crate::test_utils::{get_orders, get_positions, get_pyth_price, get_spot_positions};

    use super::*;

    #[test]
    fn no_fulfill_with_amm_jit_taker_long() {
        let now = 0_i64;
        let slot = 0_u64;

        let mut oracle_price = get_pyth_price(100, 6);
        let oracle_price_key =
            Pubkey::from_str("J83w4HKfqxwcq3BEMMkPFSppX3gqekLyLJBexebFVkix").unwrap();
        let pyth_program = crate::ids::pyth_program::id();
        create_account_info!(
            oracle_price,
            &oracle_price_key,
            &pyth_program,
            oracle_account_info
        );
        let mut oracle_map = OracleMap::load_one(&oracle_account_info, slot, None).unwrap();

        // net users are short
        let mut market = PerpMarket {
            amm: AMM {
                base_asset_reserve: 100 * AMM_RESERVE_PRECISION,
                quote_asset_reserve: 100 * AMM_RESERVE_PRECISION,
                base_asset_amount_with_amm: (AMM_RESERVE_PRECISION / 2) as i128,
                base_asset_amount_long: (AMM_RESERVE_PRECISION / 2) as i128,
                sqrt_k: 100 * AMM_RESERVE_PRECISION,
                peg_multiplier: 100 * PEG_PRECISION,
                max_slippage_ratio: 50,
                max_fill_reserve_fraction: 100,
                order_step_size: 1000,
                order_tick_size: 1,
                oracle: oracle_price_key,
                amm_jit_intensity: 100,
                base_spread: 20000,
                long_spread: 20000,
                short_spread: 20000,
                historical_oracle_data: HistoricalOracleData {
                    last_oracle_price: (100 * PRICE_PRECISION) as i64,
                    last_oracle_price_twap: (100 * PRICE_PRECISION) as i64,
                    last_oracle_price_twap_5min: (100 * PRICE_PRECISION) as i64,

                    ..HistoricalOracleData::default()
                },

                ..AMM::default()
            },
            margin_ratio_initial: 1000,
            margin_ratio_maintenance: 500,
            status: MarketStatus::Initialized,
            ..PerpMarket::default_test()
        };
        market.amm.max_base_asset_reserve = u64::MAX as u128;
        market.amm.min_base_asset_reserve = 0;

        let (new_ask_base_asset_reserve, new_ask_quote_asset_reserve) =
            crate::math::amm_spread::calculate_spread_reserves(
                &market.amm,
                PositionDirection::Long,
            )
            .unwrap();
        let (new_bid_base_asset_reserve, new_bid_quote_asset_reserve) =
            crate::math::amm_spread::calculate_spread_reserves(
                &market.amm,
                PositionDirection::Short,
            )
            .unwrap();
        market.amm.ask_base_asset_reserve = new_ask_base_asset_reserve;
        market.amm.bid_base_asset_reserve = new_bid_base_asset_reserve;
        market.amm.ask_quote_asset_reserve = new_ask_quote_asset_reserve;
        market.amm.bid_quote_asset_reserve = new_bid_quote_asset_reserve;

        assert_eq!(new_bid_quote_asset_reserve, 99000000000);
        create_anchor_account_info!(market, PerpMarket, market_account_info);
        let market_map = PerpMarketMap::load_one(&market_account_info, true).unwrap();

        let mut spot_market = SpotMarket {
            market_index: 0,
            oracle_source: OracleSource::QuoteAsset,
            cumulative_deposit_interest: SPOT_CUMULATIVE_INTEREST_PRECISION,
            decimals: 6,
            initial_asset_weight: SPOT_WEIGHT_PRECISION,
            maintenance_asset_weight: SPOT_WEIGHT_PRECISION,
            ..SpotMarket::default()
        };
        create_anchor_account_info!(spot_market, SpotMarket, spot_market_account_info);
        let spot_market_map = SpotMarketMap::load_one(&spot_market_account_info, true).unwrap();

        // taker wants to go long (would improve balance)
        let mut taker = User {
            orders: get_orders(Order {
                market_index: 0,
                status: OrderStatus::Open,
                order_type: OrderType::Market,
                direction: PositionDirection::Long,
                base_asset_amount: BASE_PRECISION_U64,
                slot: 0,
                auction_start_price: 0,
                auction_end_price: 100 * PRICE_PRECISION_U64,
                price: 100 * PRICE_PRECISION_U64,
                auction_duration: 0,
                ..Order::default()
            }),
            perp_positions: get_positions(PerpPosition {
                market_index: 0,
                open_orders: 1,
                open_bids: BASE_PRECISION_I64,
                ..PerpPosition::default()
            }),
            spot_positions: get_spot_positions(SpotPosition {
                market_index: 0,
                balance_type: SpotBalanceType::Deposit,
                scaled_balance: 100 * SPOT_BALANCE_PRECISION_U64,
                ..SpotPosition::default()
            }),
            ..User::default()
        };

        let mut maker = User {
            orders: get_orders(Order {
                market_index: 0,
                post_only: true,
                order_type: OrderType::Limit,
                direction: PositionDirection::Short,
                base_asset_amount: BASE_PRECISION_U64 / 2,
                price: 100 * PRICE_PRECISION_U64,
                ..Order::default()
            }),
            perp_positions: get_positions(PerpPosition {
                market_index: 0,
                open_orders: 1,
                open_asks: -BASE_PRECISION_I64 / 2,
                ..PerpPosition::default()
            }),
            spot_positions: get_spot_positions(SpotPosition {
                market_index: 0,
                balance_type: SpotBalanceType::Deposit,
                scaled_balance: 100 * 100 * SPOT_BALANCE_PRECISION_U64,
                ..SpotPosition::default()
            }),
            ..User::default()
        };

        let mut filler = User::default();

        let fee_structure = get_fee_structure();

        let (taker_key, maker_key, filler_key) = get_user_keys();

        let mut taker_stats = UserStats::default();
        let mut maker_stats = UserStats::default();
        let mut filler_stats = UserStats::default();

        fulfill_perp_order(
            &mut taker,
            0,
            &taker_key,
            &mut taker_stats,
            &mut Some(&mut maker),
            &mut Some(&mut maker_stats),
            Some(0),
            Some(&maker_key),
            &mut Some(&mut filler),
            &filler_key,
            &mut Some(&mut filler_stats),
            &mut None,
            &mut None,
            &spot_market_map,
            &market_map,
            &mut oracle_map,
            &fee_structure,
            0,
            Some(market.amm.historical_oracle_data.last_oracle_price),
            now,
            slot,
            false,
            true,
        )
        .unwrap();

        let market_after = market_map.get_ref(&0).unwrap();
        // amm jit doesnt take anything
        assert_eq!(
            market_after.amm.base_asset_amount_with_amm,
            market.amm.base_asset_amount_with_amm
        );
    }

    #[test]
    fn fulfill_with_amm_jit_taker_long_max_amount() {
        let now = 0_i64;
        let slot = 0_u64;

        let mut oracle_price = get_pyth_price(100, 6);
        let oracle_price_key =
            Pubkey::from_str("J83w4HKfqxwcq3BEMMkPFSppX3gqekLyLJBexebFVkix").unwrap();
        let pyth_program = crate::ids::pyth_program::id();
        create_account_info!(
            oracle_price,
            &oracle_price_key,
            &pyth_program,
            oracle_account_info
        );
        let mut oracle_map = OracleMap::load_one(&oracle_account_info, slot, None).unwrap();

        // net users are short
        let mut market = PerpMarket {
            amm: AMM {
                base_asset_reserve: 100 * AMM_RESERVE_PRECISION,
                quote_asset_reserve: 100 * AMM_RESERVE_PRECISION,
                bid_base_asset_reserve: 101 * AMM_RESERVE_PRECISION,
                bid_quote_asset_reserve: 99 * AMM_RESERVE_PRECISION,
                ask_base_asset_reserve: 99 * AMM_RESERVE_PRECISION,
                ask_quote_asset_reserve: 101 * AMM_RESERVE_PRECISION,
                base_asset_amount_with_amm: -((AMM_RESERVE_PRECISION / 2) as i128),
                base_asset_amount_short: -((AMM_RESERVE_PRECISION / 2) as i128),
                sqrt_k: 100 * AMM_RESERVE_PRECISION,
                peg_multiplier: 100 * PEG_PRECISION,
                max_slippage_ratio: 50,
                max_fill_reserve_fraction: 100,
                order_step_size: 10000000,
                order_tick_size: 1,
                oracle: oracle_price_key,
                amm_jit_intensity: 100,
                historical_oracle_data: HistoricalOracleData {
                    last_oracle_price: (100 * PRICE_PRECISION) as i64,
                    last_oracle_price_twap: (100 * PRICE_PRECISION) as i64,
                    last_oracle_price_twap_5min: (100 * PRICE_PRECISION) as i64,

                    ..HistoricalOracleData::default()
                },
                user_lp_shares: 10 * AMM_RESERVE_PRECISION, // some lps exist
                concentration_coef: CONCENTRATION_PRECISION + 1,
                ..AMM::default()
            },
            margin_ratio_initial: 1000,
            margin_ratio_maintenance: 500,
            status: MarketStatus::Initialized,
            ..PerpMarket::default_test()
        };
        market.amm.max_base_asset_reserve = u64::MAX as u128;
        market.amm.min_base_asset_reserve = 0;

        create_anchor_account_info!(market, PerpMarket, market_account_info);
        let market_map = PerpMarketMap::load_one(&market_account_info, true).unwrap();

        let mut spot_market = SpotMarket {
            market_index: 0,
            oracle_source: OracleSource::QuoteAsset,
            cumulative_deposit_interest: SPOT_CUMULATIVE_INTEREST_PRECISION,
            decimals: 6,
            initial_asset_weight: SPOT_WEIGHT_PRECISION,
            maintenance_asset_weight: SPOT_WEIGHT_PRECISION,
            ..SpotMarket::default()
        };
        create_anchor_account_info!(spot_market, SpotMarket, spot_market_account_info);
        let spot_market_map = SpotMarketMap::load_one(&spot_market_account_info, true).unwrap();

        // taker wants to go long (would improve balance)
        let mut taker = User {
            orders: get_orders(Order {
                market_index: 0,
                status: OrderStatus::Open,
                order_type: OrderType::Market,
                direction: PositionDirection::Long,
                base_asset_amount: BASE_PRECISION_U64 * 2, // if amm takes half it would flip
                slot: 0,
                price: 100 * PRICE_PRECISION as u64,
                auction_start_price: 0,
                auction_end_price: 100 * PRICE_PRECISION_U64,
                auction_duration: 0,
                ..Order::default()
            }),
            perp_positions: get_positions(PerpPosition {
                market_index: 0,
                open_orders: 1,
                open_bids: BASE_PRECISION_I64 * 2,
                ..PerpPosition::default()
            }),
            spot_positions: get_spot_positions(SpotPosition {
                market_index: 0,
                balance_type: SpotBalanceType::Deposit,
                scaled_balance: 100 * SPOT_BALANCE_PRECISION_U64,
                ..SpotPosition::default()
            }),
            ..User::default()
        };

        let mut maker = User {
            orders: get_orders(Order {
                market_index: 0,
                post_only: true,
                order_type: OrderType::Limit,
                direction: PositionDirection::Short,
                base_asset_amount: BASE_PRECISION_U64 * 2, // maker wants full = amm wants BASE_PERCISION
                price: 99 * PRICE_PRECISION_U64,
                ..Order::default()
            }),
            perp_positions: get_positions(PerpPosition {
                market_index: 0,
                open_orders: 1,
                open_asks: -BASE_PRECISION_I64 * 2,
                ..PerpPosition::default()
            }),
            spot_positions: get_spot_positions(SpotPosition {
                market_index: 0,
                balance_type: SpotBalanceType::Deposit,
                scaled_balance: 100 * 100 * SPOT_BALANCE_PRECISION_U64,
                ..SpotPosition::default()
            }),
            ..User::default()
        };

        let mut filler = User::default();

        let fee_structure = get_fee_structure();

        let (taker_key, maker_key, filler_key) = get_user_keys();

        let mut taker_stats = UserStats::default();
        let mut maker_stats = UserStats::default();
        let mut filler_stats = UserStats::default();

        assert_eq!(market.amm.total_fee, 0);
        assert_eq!(market.amm.total_fee_minus_distributions, 0);
        assert_eq!(market.amm.net_revenue_since_last_funding, 0);
        assert_eq!(market.amm.total_mm_fee, 0);
        assert_eq!(market.amm.total_fee_withdrawn, 0);

        fulfill_perp_order(
            &mut taker,
            0,
            &taker_key,
            &mut taker_stats,
            &mut Some(&mut maker),
            &mut Some(&mut maker_stats),
            Some(0),
            Some(&maker_key),
            &mut Some(&mut filler),
            &filler_key,
            &mut Some(&mut filler_stats),
            &mut None,
            &mut None,
            &spot_market_map,
            &market_map,
            &mut oracle_map,
            &fee_structure,
            0,
            Some(PRICE_PRECISION_I64),
            now,
            slot,
            false,
            true,
        )
        .unwrap();

        let market_after = market_map.get_ref(&0).unwrap();
        // nets to zero
        assert_eq!(market_after.amm.base_asset_amount_with_amm, 0);

        // make sure lps didnt get anything
        assert_eq!(market_after.amm.base_asset_amount_per_lp, 0);

        let maker_position = &maker.perp_positions[0];
        // maker got (full - net_baa)
        assert_eq!(
            maker_position.base_asset_amount as i128,
            -BASE_PRECISION_I128 * 2 - market.amm.base_asset_amount_with_amm
        );
    }

    #[test]
    fn fulfill_with_amm_jit_taker_short_max_amount() {
        let now = 0_i64;
        let slot = 0_u64;

        let mut oracle_price = get_pyth_price(100, 6);
        let oracle_price_key =
            Pubkey::from_str("J83w4HKfqxwcq3BEMMkPFSppX3gqekLyLJBexebFVkix").unwrap();
        let pyth_program = crate::ids::pyth_program::id();
        create_account_info!(
            oracle_price,
            &oracle_price_key,
            &pyth_program,
            oracle_account_info
        );
        let mut oracle_map = OracleMap::load_one(&oracle_account_info, slot, None).unwrap();

        // net users are short
        let mut market = PerpMarket {
            amm: AMM {
                base_asset_reserve: 100 * AMM_RESERVE_PRECISION,
                quote_asset_reserve: 100 * AMM_RESERVE_PRECISION,
                bid_base_asset_reserve: 101 * AMM_RESERVE_PRECISION,
                bid_quote_asset_reserve: 99 * AMM_RESERVE_PRECISION,
                ask_base_asset_reserve: 99 * AMM_RESERVE_PRECISION,
                ask_quote_asset_reserve: 101 * AMM_RESERVE_PRECISION,
                base_asset_amount_with_amm: (AMM_RESERVE_PRECISION / 2) as i128,
                base_asset_amount_long: (AMM_RESERVE_PRECISION / 2) as i128,
                sqrt_k: 100 * AMM_RESERVE_PRECISION,
                peg_multiplier: 100 * PEG_PRECISION,
                max_slippage_ratio: 50,
                max_fill_reserve_fraction: 100,
                order_step_size: 10000000,
                order_tick_size: 1,
                oracle: oracle_price_key,
                amm_jit_intensity: 100,
                historical_oracle_data: HistoricalOracleData {
                    last_oracle_price: (100 * PRICE_PRECISION) as i64,
                    last_oracle_price_twap: (100 * PRICE_PRECISION) as i64,
                    last_oracle_price_twap_5min: (100 * PRICE_PRECISION) as i64,

                    ..HistoricalOracleData::default()
                },

                ..AMM::default()
            },
            margin_ratio_initial: 1000,
            margin_ratio_maintenance: 500,
            status: MarketStatus::Initialized,
            ..PerpMarket::default_test()
        };
        market.amm.max_base_asset_reserve = u64::MAX as u128;
        market.amm.min_base_asset_reserve = 0;

        create_anchor_account_info!(market, PerpMarket, market_account_info);
        let market_map = PerpMarketMap::load_one(&market_account_info, true).unwrap();

        let mut spot_market = SpotMarket {
            market_index: 0,
            oracle_source: OracleSource::QuoteAsset,
            cumulative_deposit_interest: SPOT_CUMULATIVE_INTEREST_PRECISION,
            decimals: 6,
            initial_asset_weight: SPOT_WEIGHT_PRECISION,
            maintenance_asset_weight: SPOT_WEIGHT_PRECISION,
            ..SpotMarket::default()
        };
        create_anchor_account_info!(spot_market, SpotMarket, spot_market_account_info);
        let spot_market_map = SpotMarketMap::load_one(&spot_market_account_info, true).unwrap();

        // taker wants to go long (would improve balance)
        let taker_mul: i64 = 20;
        let mut taker = User {
            orders: get_orders(Order {
                market_index: 0,
                status: OrderStatus::Open,
                order_type: OrderType::Market,
                direction: PositionDirection::Short,
                base_asset_amount: BASE_PRECISION_U64 * taker_mul as u64, // if amm takes half it would flip
                slot: 0,
                price: 100 * PRICE_PRECISION_U64,
                auction_start_price: 0,
                auction_end_price: 100 * PRICE_PRECISION_U64,
                auction_duration: 0,
                ..Order::default()
            }),
            perp_positions: get_positions(PerpPosition {
                market_index: 0,
                open_orders: 1,
                open_asks: -BASE_PRECISION_I64 * taker_mul,
                ..PerpPosition::default()
            }),
            spot_positions: get_spot_positions(SpotPosition {
                market_index: 0,
                balance_type: SpotBalanceType::Deposit,
                scaled_balance: 100 * SPOT_BALANCE_PRECISION_U64 * taker_mul as u64,
                ..SpotPosition::default()
            }),
            ..User::default()
        };

        let mut maker = User {
            orders: get_orders(Order {
                market_index: 0,
                post_only: true,
                order_type: OrderType::Limit,
                direction: PositionDirection::Long,
                base_asset_amount: BASE_PRECISION_U64 * taker_mul as u64, // maker wants full = amm wants BASE_PERCISION
                price: 100 * PRICE_PRECISION_U64,
                ..Order::default()
            }),
            perp_positions: get_positions(PerpPosition {
                market_index: 0,
                open_orders: 1,
                open_bids: BASE_PRECISION_I64 * taker_mul,
                ..PerpPosition::default()
            }),
            spot_positions: get_spot_positions(SpotPosition {
                market_index: 0,
                balance_type: SpotBalanceType::Deposit,
                scaled_balance: 100 * 100 * SPOT_BALANCE_PRECISION_U64 * taker_mul as u64,
                ..SpotPosition::default()
            }),
            ..User::default()
        };

        let mut filler = User::default();

        let fee_structure = get_fee_structure();

        let (taker_key, maker_key, filler_key) = get_user_keys();

        let mut taker_stats = UserStats::default();
        let mut maker_stats = UserStats::default();
        let mut filler_stats = UserStats::default();

        assert_eq!(market.amm.total_fee, 0);
        assert_eq!(market.amm.total_fee_minus_distributions, 0);
        assert_eq!(market.amm.net_revenue_since_last_funding, 0);
        assert_eq!(market.amm.total_mm_fee, 0);
        assert_eq!(market.amm.total_fee_withdrawn, 0);

        fulfill_perp_order(
            &mut taker,
            0,
            &taker_key,
            &mut taker_stats,
            &mut Some(&mut maker),
            &mut Some(&mut maker_stats),
            Some(0),
            Some(&maker_key),
            &mut Some(&mut filler),
            &filler_key,
            &mut Some(&mut filler_stats),
            &mut None,
            &mut None,
            &spot_market_map,
            &market_map,
            &mut oracle_map,
            &fee_structure,
            0,
            Some(200 * PRICE_PRECISION_I64),
            now,
            slot,
            false,
            true,
        )
        .unwrap();

        let market_after = market_map.get_ref(&0).unwrap();
        // nets to zero
        assert_eq!(market_after.amm.base_asset_amount_with_amm, 0);

        let maker_position = &maker.perp_positions[0];
        // maker got (full - net_baa)
        assert_eq!(
            maker_position.base_asset_amount as i128,
            BASE_PRECISION_I128 * taker_mul as i128 - market.amm.base_asset_amount_with_amm
        );
    }

    #[test]
    fn no_fulfill_with_amm_jit_taker_short() {
        let now = 0_i64;
        let slot = 0_u64;

        let mut oracle_price = get_pyth_price(100, 6);
        let oracle_price_key =
            Pubkey::from_str("J83w4HKfqxwcq3BEMMkPFSppX3gqekLyLJBexebFVkix").unwrap();
        let pyth_program = crate::ids::pyth_program::id();
        create_account_info!(
            oracle_price,
            &oracle_price_key,
            &pyth_program,
            oracle_account_info
        );
        let mut oracle_map = OracleMap::load_one(&oracle_account_info, slot, None).unwrap();

        // amm is short
        let mut market = PerpMarket {
            amm: AMM {
                base_asset_reserve: 100 * AMM_RESERVE_PRECISION,
                quote_asset_reserve: 100 * AMM_RESERVE_PRECISION,
                // bid_base_asset_reserve: 101 * AMM_RESERVE_PRECISION,
                // bid_quote_asset_reserve: 99 * AMM_RESERVE_PRECISION,
                // ask_base_asset_reserve: 99 * AMM_RESERVE_PRECISION,
                // ask_quote_asset_reserve: 101 * AMM_RESERVE_PRECISION,
                base_asset_amount_with_amm: -((AMM_RESERVE_PRECISION / 2) as i128),
                base_asset_amount_short: -((AMM_RESERVE_PRECISION / 2) as i128),
                sqrt_k: 100 * AMM_RESERVE_PRECISION,
                peg_multiplier: 100 * PEG_PRECISION,
                max_slippage_ratio: 50,
                max_fill_reserve_fraction: 100,
                order_step_size: 10000000,
                order_tick_size: 1,
                oracle: oracle_price_key,
                amm_jit_intensity: 100,
                base_spread: 20000,
                long_spread: 20000,
                short_spread: 20000,
                historical_oracle_data: HistoricalOracleData {
                    last_oracle_price: (100 * PRICE_PRECISION) as i64,
                    last_oracle_price_twap: (100 * PRICE_PRECISION) as i64,
                    last_oracle_price_twap_5min: (100 * PRICE_PRECISION) as i64,

                    ..HistoricalOracleData::default()
                },
                ..AMM::default()
            },
            margin_ratio_initial: 1000,
            margin_ratio_maintenance: 500,
            status: MarketStatus::Initialized,
            ..PerpMarket::default_test()
        };
        market.amm.max_base_asset_reserve = u64::MAX as u128;
        market.amm.min_base_asset_reserve = 0;
        let (new_ask_base_asset_reserve, new_ask_quote_asset_reserve) =
            crate::math::amm_spread::calculate_spread_reserves(
                &market.amm,
                PositionDirection::Long,
            )
            .unwrap();
        let (new_bid_base_asset_reserve, new_bid_quote_asset_reserve) =
            crate::math::amm_spread::calculate_spread_reserves(
                &market.amm,
                PositionDirection::Short,
            )
            .unwrap();
        market.amm.ask_base_asset_reserve = new_ask_base_asset_reserve;
        market.amm.bid_base_asset_reserve = new_bid_base_asset_reserve;
        market.amm.ask_quote_asset_reserve = new_ask_quote_asset_reserve;
        market.amm.bid_quote_asset_reserve = new_bid_quote_asset_reserve;

        assert_eq!(new_bid_quote_asset_reserve, 99000000000);

        create_anchor_account_info!(market, PerpMarket, market_account_info);
        let market_map = PerpMarketMap::load_one(&market_account_info, true).unwrap();

        let mut spot_market = SpotMarket {
            market_index: 0,
            oracle_source: OracleSource::QuoteAsset,
            cumulative_deposit_interest: SPOT_CUMULATIVE_INTEREST_PRECISION,
            decimals: 6,
            initial_asset_weight: SPOT_WEIGHT_PRECISION,
            maintenance_asset_weight: SPOT_WEIGHT_PRECISION,
            ..SpotMarket::default()
        };
        create_anchor_account_info!(spot_market, SpotMarket, spot_market_account_info);
        let spot_market_map = SpotMarketMap::load_one(&spot_market_account_info, true).unwrap();

        let mut taker = User {
            orders: get_orders(Order {
                market_index: 0,
                status: OrderStatus::Open,
                order_type: OrderType::Market,
                direction: PositionDirection::Short, // doesnt improve balance
                base_asset_amount: BASE_PRECISION_U64,
                slot: 0,
                auction_start_price: 0,
                auction_end_price: 100 * PRICE_PRECISION_U64,
                auction_duration: 0,
                ..Order::default()
            }),
            perp_positions: get_positions(PerpPosition {
                market_index: 0,
                open_orders: 1,
                open_asks: -BASE_PRECISION_I64,
                ..PerpPosition::default()
            }),
            spot_positions: get_spot_positions(SpotPosition {
                market_index: 0,
                balance_type: SpotBalanceType::Deposit,
                scaled_balance: 100 * SPOT_BALANCE_PRECISION_U64,
                ..SpotPosition::default()
            }),
            ..User::default()
        };

        let mut maker = User {
            orders: get_orders(Order {
                market_index: 0,
                post_only: true,
                order_type: OrderType::Limit,
                direction: PositionDirection::Long,
                base_asset_amount: BASE_PRECISION_U64 / 2,
                price: 100 * PRICE_PRECISION_U64,
                ..Order::default()
            }),
            perp_positions: get_positions(PerpPosition {
                market_index: 0,
                open_orders: 1,
                open_bids: BASE_PRECISION_I64 / 2,
                ..PerpPosition::default()
            }),
            spot_positions: get_spot_positions(SpotPosition {
                market_index: 0,
                balance_type: SpotBalanceType::Deposit,
                scaled_balance: 100 * 100 * SPOT_BALANCE_PRECISION_U64,
                ..SpotPosition::default()
            }),
            ..User::default()
        };

        let mut filler = User::default();

        let fee_structure = get_fee_structure();

        let (taker_key, maker_key, filler_key) = get_user_keys();

        let mut taker_stats = UserStats::default();
        let mut maker_stats = UserStats::default();
        let mut filler_stats = UserStats::default();

        let (base_asset_amount, _, _) = fulfill_perp_order(
            &mut taker,
            0,
            &taker_key,
            &mut taker_stats,
            &mut Some(&mut maker),
            &mut Some(&mut maker_stats),
            Some(0),
            Some(&maker_key),
            &mut Some(&mut filler),
            &filler_key,
            &mut Some(&mut filler_stats),
            &mut None,
            &mut None,
            &spot_market_map,
            &market_map,
            &mut oracle_map,
            &fee_structure,
            0,
            Some(market.amm.historical_oracle_data.last_oracle_price),
            now,
            slot,
            false,
            true,
        )
        .unwrap();

        assert_eq!(base_asset_amount, BASE_PRECISION_U64);

        let taker_position = &taker.perp_positions[0];
        assert_eq!(taker_position.base_asset_amount, -BASE_PRECISION_I64);
        assert_eq!(taker.orders[0], Order::default());

        let maker_position = &maker.perp_positions[0];
        assert_eq!(maker_position.base_asset_amount, BASE_PRECISION_I64 / 2);
        assert_eq!(maker_position.quote_asset_amount, -49985000);
        assert_eq!(maker_position.quote_entry_amount, -50 * QUOTE_PRECISION_I64);
        assert_eq!(maker_position.quote_break_even_amount, -49985000);
        assert_eq!(maker_position.open_orders, 0);

        let market_after = market_map.get_ref(&0).unwrap();
        assert_eq!(market_after.amm.base_asset_amount_with_amm, -1000000000);
    }

    #[test]
    fn fulfill_with_amm_jit_taker_short() {
        let now = 0_i64;
        let slot = 0_u64;

        let mut oracle_price = get_pyth_price(100, 6);
        let oracle_price_key =
            Pubkey::from_str("J83w4HKfqxwcq3BEMMkPFSppX3gqekLyLJBexebFVkix").unwrap();
        let pyth_program = crate::ids::pyth_program::id();
        create_account_info!(
            oracle_price,
            &oracle_price_key,
            &pyth_program,
            oracle_account_info
        );
        let mut oracle_map = OracleMap::load_one(&oracle_account_info, slot, None).unwrap();

        // net users are short
        let mut market = PerpMarket {
            amm: AMM {
                base_asset_reserve: 100 * AMM_RESERVE_PRECISION,
                quote_asset_reserve: 100 * AMM_RESERVE_PRECISION,
                base_spread: 250,
                long_spread: 125,
                short_spread: 125,
                base_asset_amount_with_amm: (AMM_RESERVE_PRECISION / 2) as i128,
                base_asset_amount_long: (AMM_RESERVE_PRECISION / 2) as i128,
                sqrt_k: 100 * AMM_RESERVE_PRECISION,
                peg_multiplier: 100 * PEG_PRECISION,
                max_slippage_ratio: 50,
                max_fill_reserve_fraction: 100,
                order_step_size: 10000000,
                order_tick_size: 1,
                oracle: oracle_price_key,
                amm_jit_intensity: 100,
                historical_oracle_data: HistoricalOracleData {
                    last_oracle_price: (100 * PRICE_PRECISION) as i64,
                    last_oracle_price_twap: (100 * PRICE_PRECISION) as i64,
                    last_oracle_price_twap_5min: (100 * PRICE_PRECISION) as i64,

                    ..HistoricalOracleData::default()
                },

                ..AMM::default()
            },
            margin_ratio_initial: 1000,
            margin_ratio_maintenance: 500,
            status: MarketStatus::Initialized,
            ..PerpMarket::default_test()
        };
        market.amm.max_base_asset_reserve = u64::MAX as u128;
        market.amm.min_base_asset_reserve = 0;

        let (new_ask_base_asset_reserve, new_ask_quote_asset_reserve) =
            crate::math::amm_spread::calculate_spread_reserves(
                &market.amm,
                PositionDirection::Long,
            )
            .unwrap();
        let (new_bid_base_asset_reserve, new_bid_quote_asset_reserve) =
            crate::math::amm_spread::calculate_spread_reserves(
                &market.amm,
                PositionDirection::Short,
            )
            .unwrap();
        market.amm.ask_base_asset_reserve = new_ask_base_asset_reserve;
        market.amm.bid_base_asset_reserve = new_bid_base_asset_reserve;
        market.amm.ask_quote_asset_reserve = new_ask_quote_asset_reserve;
        market.amm.bid_quote_asset_reserve = new_bid_quote_asset_reserve;

        create_anchor_account_info!(market, PerpMarket, market_account_info);
        let market_map = PerpMarketMap::load_one(&market_account_info, true).unwrap();

        let mut spot_market = SpotMarket {
            market_index: 0,
            oracle_source: OracleSource::QuoteAsset,
            cumulative_deposit_interest: SPOT_CUMULATIVE_INTEREST_PRECISION,
            decimals: 6,
            initial_asset_weight: SPOT_WEIGHT_PRECISION,
            maintenance_asset_weight: SPOT_WEIGHT_PRECISION,
            ..SpotMarket::default()
        };
        create_anchor_account_info!(spot_market, SpotMarket, spot_market_account_info);
        let spot_market_map = SpotMarketMap::load_one(&spot_market_account_info, true).unwrap();

        // taker wants to go long (would improve balance)
        let mut taker = User {
            orders: get_orders(Order {
                market_index: 0,
                status: OrderStatus::Open,
                order_type: OrderType::Market,
                direction: PositionDirection::Short,
                base_asset_amount: BASE_PRECISION_U64,
                slot: 0,
                auction_start_price: 0,
                auction_end_price: 100 * PRICE_PRECISION_U64,
                auction_duration: 0,
                ..Order::default()
            }),
            perp_positions: get_positions(PerpPosition {
                market_index: 0,
                open_orders: 1,
                open_asks: -BASE_PRECISION_I64,
                ..PerpPosition::default()
            }),
            spot_positions: get_spot_positions(SpotPosition {
                market_index: 0,
                balance_type: SpotBalanceType::Deposit,
                scaled_balance: 100 * SPOT_BALANCE_PRECISION_U64,
                ..SpotPosition::default()
            }),
            ..User::default()
        };

        let mut maker = User {
            orders: get_orders(Order {
                market_index: 0,
                post_only: true,
                order_type: OrderType::Limit,
                direction: PositionDirection::Long,
                base_asset_amount: BASE_PRECISION_U64 / 2,
                price: 99000000,
                ..Order::default()
            }),
            perp_positions: get_positions(PerpPosition {
                market_index: 0,
                open_orders: 1,
                open_bids: BASE_PRECISION_I64 / 2,
                ..PerpPosition::default()
            }),
            spot_positions: get_spot_positions(SpotPosition {
                market_index: 0,
                balance_type: SpotBalanceType::Deposit,
                scaled_balance: 100 * 100 * SPOT_BALANCE_PRECISION_U64,
                ..SpotPosition::default()
            }),
            ..User::default()
        };

        let mut filler = User::default();

        let fee_structure = get_fee_structure();

        let (taker_key, maker_key, filler_key) = get_user_keys();

        let mut taker_stats = UserStats::default();
        let mut maker_stats = UserStats::default();
        let mut filler_stats = UserStats::default();

        assert_eq!(market.amm.total_fee, 0);
        assert_eq!(market.amm.total_fee_minus_distributions, 0);
        assert_eq!(market.amm.net_revenue_since_last_funding, 0);
        assert_eq!(market.amm.total_mm_fee, 0);
        assert_eq!(market.amm.total_fee_withdrawn, 0);

        let (base_asset_amount, _, _) = fulfill_perp_order(
            &mut taker,
            0,
            &taker_key,
            &mut taker_stats,
            &mut Some(&mut maker),
            &mut Some(&mut maker_stats),
            Some(0),
            Some(&maker_key),
            &mut Some(&mut filler),
            &filler_key,
            &mut Some(&mut filler_stats),
            &mut None,
            &mut None,
            &spot_market_map,
            &market_map,
            &mut oracle_map,
            &fee_structure,
            0,
            Some(market.amm.historical_oracle_data.last_oracle_price),
            now,
            slot,
            false,
            true,
        )
        .unwrap();

        // base is filled
        assert!(base_asset_amount > 0);

        let market_after = market_map.get_ref(&0).unwrap();
        assert!(
            market_after.amm.base_asset_amount_with_amm.abs()
                < market.amm.base_asset_amount_with_amm.abs()
        );

        let quote_asset_amount_surplus = market_after.amm.total_mm_fee - market.amm.total_mm_fee;
        assert!(quote_asset_amount_surplus > 0);
    }

    #[test]
    fn fulfill_with_amm_jit_taker_long() {
        let now = 0_i64;
        let slot = 0_u64;

        let mut oracle_price = get_pyth_price(100, 6);
        let oracle_price_key =
            Pubkey::from_str("J83w4HKfqxwcq3BEMMkPFSppX3gqekLyLJBexebFVkix").unwrap();
        let pyth_program = crate::ids::pyth_program::id();
        create_account_info!(
            oracle_price,
            &oracle_price_key,
            &pyth_program,
            oracle_account_info
        );
        let mut oracle_map = OracleMap::load_one(&oracle_account_info, slot, None).unwrap();

        // net users are short
        let mut market = PerpMarket {
            amm: AMM {
                base_asset_reserve: 100 * AMM_RESERVE_PRECISION,
                quote_asset_reserve: 100 * AMM_RESERVE_PRECISION,
                bid_base_asset_reserve: 101 * AMM_RESERVE_PRECISION,
                bid_quote_asset_reserve: 99 * AMM_RESERVE_PRECISION,
                ask_base_asset_reserve: 99 * AMM_RESERVE_PRECISION,
                ask_quote_asset_reserve: 101 * AMM_RESERVE_PRECISION,
                base_asset_amount_with_amm: -((AMM_RESERVE_PRECISION / 2) as i128),
                base_asset_amount_short: -((AMM_RESERVE_PRECISION / 2) as i128),
                sqrt_k: 100 * AMM_RESERVE_PRECISION,
                peg_multiplier: 100 * PEG_PRECISION,
                max_slippage_ratio: 50,
                max_fill_reserve_fraction: 100,
                order_step_size: 1000,
                order_tick_size: 1,
                oracle: oracle_price_key,
                amm_jit_intensity: 100,
                historical_oracle_data: HistoricalOracleData {
                    last_oracle_price: (100 * PRICE_PRECISION) as i64,
                    last_oracle_price_twap: (100 * PRICE_PRECISION) as i64,
                    last_oracle_price_twap_5min: (100 * PRICE_PRECISION) as i64,

                    ..HistoricalOracleData::default()
                },

                ..AMM::default()
            },
            margin_ratio_initial: 1000,
            margin_ratio_maintenance: 500,
            status: MarketStatus::Initialized,
            ..PerpMarket::default_test()
        };
        market.amm.max_base_asset_reserve = u64::MAX as u128;
        market.amm.min_base_asset_reserve = 0;

        let (new_ask_base_asset_reserve, new_ask_quote_asset_reserve) =
            crate::math::amm_spread::calculate_spread_reserves(
                &market.amm,
                PositionDirection::Long,
            )
            .unwrap();
        let (new_bid_base_asset_reserve, new_bid_quote_asset_reserve) =
            crate::math::amm_spread::calculate_spread_reserves(
                &market.amm,
                PositionDirection::Short,
            )
            .unwrap();
        market.amm.ask_base_asset_reserve = new_ask_base_asset_reserve;
        market.amm.bid_base_asset_reserve = new_bid_base_asset_reserve;
        market.amm.ask_quote_asset_reserve = new_ask_quote_asset_reserve;
        market.amm.bid_quote_asset_reserve = new_bid_quote_asset_reserve;

        create_anchor_account_info!(market, PerpMarket, market_account_info);
        let market_map = PerpMarketMap::load_one(&market_account_info, true).unwrap();

        let mut spot_market = SpotMarket {
            market_index: 0,
            oracle_source: OracleSource::QuoteAsset,
            cumulative_deposit_interest: SPOT_CUMULATIVE_INTEREST_PRECISION,
            decimals: 6,
            initial_asset_weight: SPOT_WEIGHT_PRECISION,
            maintenance_asset_weight: SPOT_WEIGHT_PRECISION,
            ..SpotMarket::default()
        };
        create_anchor_account_info!(spot_market, SpotMarket, spot_market_account_info);
        let spot_market_map = SpotMarketMap::load_one(&spot_market_account_info, true).unwrap();

        // taker wants to go long (would improve balance)
        let mut taker = User {
            orders: get_orders(Order {
                market_index: 0,
                status: OrderStatus::Open,
                order_type: OrderType::Market,
                direction: PositionDirection::Long,
                base_asset_amount: BASE_PRECISION_U64,
                slot: 0,
                auction_start_price: 99 * PRICE_PRECISION_U64,
                auction_end_price: 100 * PRICE_PRECISION_U64,
                auction_duration: 0,
                ..Order::default()
            }),
            perp_positions: get_positions(PerpPosition {
                market_index: 0,
                open_orders: 1,
                open_bids: BASE_PRECISION_I64,
                ..PerpPosition::default()
            }),
            spot_positions: get_spot_positions(SpotPosition {
                market_index: 0,
                balance_type: SpotBalanceType::Deposit,
                scaled_balance: 100 * SPOT_BALANCE_PRECISION_U64,
                ..SpotPosition::default()
            }),
            ..User::default()
        };

        let mut maker = User {
            orders: get_orders(Order {
                market_index: 0,
                post_only: true,
                order_type: OrderType::Limit,
                direction: PositionDirection::Short,
                base_asset_amount: BASE_PRECISION_U64 / 2,
                price: 100 * PRICE_PRECISION_U64,
                ..Order::default()
            }),
            perp_positions: get_positions(PerpPosition {
                market_index: 0,
                open_orders: 1,
                open_asks: -BASE_PRECISION_I64 / 2,
                ..PerpPosition::default()
            }),
            spot_positions: get_spot_positions(SpotPosition {
                market_index: 0,
                balance_type: SpotBalanceType::Deposit,
                scaled_balance: 100 * SPOT_BALANCE_PRECISION_U64,
                ..SpotPosition::default()
            }),
            ..User::default()
        };

        let mut filler = User::default();

        let fee_structure = get_fee_structure();

        let (taker_key, maker_key, filler_key) = get_user_keys();

        let mut taker_stats = UserStats::default();
        let mut maker_stats = UserStats::default();
        let mut filler_stats = UserStats::default();

        assert_eq!(market.amm.total_fee, 0);
        assert_eq!(market.amm.total_fee_minus_distributions, 0);
        assert_eq!(market.amm.net_revenue_since_last_funding, 0);
        assert_eq!(market.amm.total_mm_fee, 0);
        assert_eq!(market.amm.total_fee_withdrawn, 0);

        let reserve_price_before = market.amm.reserve_price().unwrap();
        assert_eq!(reserve_price_before, 100 * PRICE_PRECISION_U64);

        fulfill_perp_order(
            &mut taker,
            0,
            &taker_key,
            &mut taker_stats,
            &mut Some(&mut maker),
            &mut Some(&mut maker_stats),
            Some(0),
            Some(&maker_key),
            &mut Some(&mut filler),
            &filler_key,
            &mut Some(&mut filler_stats),
            &mut None,
            &mut None,
            &spot_market_map,
            &market_map,
            &mut oracle_map,
            &fee_structure,
            0,
            Some(market.amm.historical_oracle_data.last_oracle_price),
            now,
            slot,
            false,
            true,
        )
        .unwrap();

        // net baa improves
        let market_after = market_map.get_ref(&0).unwrap();
        assert!(
            market_after.amm.base_asset_amount_with_amm.abs()
                < market.amm.base_asset_amount_with_amm.abs()
        );
<<<<<<< HEAD

        let total_fee_delta = market_after.amm.total_fee - market.amm.total_fee;
        assert!(total_fee_delta > 0);
=======
>>>>>>> 86345e48
    }

    #[test]
    fn fulfill_with_amm_jit_taker_long_neg_qas() {
        let now = 0_i64;
        let slot = 10_u64;

        let mut oracle_price = get_pyth_price(100, 6);
        let oracle_price_key =
            Pubkey::from_str("J83w4HKfqxwcq3BEMMkPFSppX3gqekLyLJBexebFVkix").unwrap();
        let pyth_program = crate::ids::pyth_program::id();
        create_account_info!(
            oracle_price,
            &oracle_price_key,
            &pyth_program,
            oracle_account_info
        );
        let mut oracle_map = OracleMap::load_one(&oracle_account_info, slot, None).unwrap();

        // net users are short
        let mut market = PerpMarket {
            amm: AMM {
                base_asset_reserve: 100 * AMM_RESERVE_PRECISION,
                quote_asset_reserve: 100 * AMM_RESERVE_PRECISION,
                bid_base_asset_reserve: 101 * AMM_RESERVE_PRECISION,
                bid_quote_asset_reserve: 99 * AMM_RESERVE_PRECISION,
                ask_base_asset_reserve: 99 * AMM_RESERVE_PRECISION,
                ask_quote_asset_reserve: 101 * AMM_RESERVE_PRECISION,
                base_asset_amount_with_amm: -((AMM_RESERVE_PRECISION / 2) as i128),
                base_asset_amount_short: -((AMM_RESERVE_PRECISION / 2) as i128),
                sqrt_k: 100 * AMM_RESERVE_PRECISION,
                peg_multiplier: 100 * PEG_PRECISION,
                max_slippage_ratio: 50,
                max_fill_reserve_fraction: 100,
                order_step_size: 10000000,
                order_tick_size: 1,
                oracle: oracle_price_key,
                amm_jit_intensity: 100,
                historical_oracle_data: HistoricalOracleData {
                    last_oracle_price: (100 * PRICE_PRECISION) as i64,
                    last_oracle_price_twap: (100 * PRICE_PRECISION) as i64,
                    last_oracle_price_twap_5min: (100 * PRICE_PRECISION) as i64,

                    ..HistoricalOracleData::default()
                },

                ..AMM::default()
            },
            margin_ratio_initial: 1000,
            margin_ratio_maintenance: 500,
            status: MarketStatus::Initialized,
            ..PerpMarket::default_test()
        };
        market.amm.max_base_asset_reserve = u64::MAX as u128;
        market.amm.min_base_asset_reserve = 0;

        create_anchor_account_info!(market, PerpMarket, market_account_info);
        let market_map = PerpMarketMap::load_one(&market_account_info, true).unwrap();

        let mut spot_market = SpotMarket {
            market_index: 0,
            oracle_source: OracleSource::QuoteAsset,
            cumulative_deposit_interest: SPOT_CUMULATIVE_INTEREST_PRECISION,
            decimals: 6,
            initial_asset_weight: SPOT_WEIGHT_PRECISION,
            maintenance_asset_weight: SPOT_WEIGHT_PRECISION,
            ..SpotMarket::default()
        };
        create_anchor_account_info!(spot_market, SpotMarket, spot_market_account_info);
        let spot_market_map = SpotMarketMap::load_one(&spot_market_account_info, true).unwrap();

        // taker wants to go long (would improve balance)
        let mut taker = User {
            orders: get_orders(Order {
                market_index: 0,
                status: OrderStatus::Open,
                order_type: OrderType::Market,
                direction: PositionDirection::Long,
                base_asset_amount: BASE_PRECISION_U64,
                slot: 0,
                auction_start_price: 0,
                auction_end_price: 100 * PRICE_PRECISION_U64,
                auction_duration: 50, // !! amm will bid before the ask spread price
                ..Order::default()
            }),
            perp_positions: get_positions(PerpPosition {
                market_index: 0,
                open_orders: 1,
                open_bids: BASE_PRECISION_I64,
                ..PerpPosition::default()
            }),
            spot_positions: get_spot_positions(SpotPosition {
                market_index: 0,
                balance_type: SpotBalanceType::Deposit,
                scaled_balance: 100 * SPOT_BALANCE_PRECISION_U64,
                ..SpotPosition::default()
            }),
            ..User::default()
        };

        let mut maker = User {
            orders: get_orders(Order {
                market_index: 0,
                post_only: true,
                order_type: OrderType::Limit,
                direction: PositionDirection::Short,
                base_asset_amount: BASE_PRECISION_U64 / 2,
                price: 10 * PRICE_PRECISION_U64,
                ..Order::default()
            }),
            perp_positions: get_positions(PerpPosition {
                market_index: 0,
                open_orders: 1,
                open_asks: -BASE_PRECISION_I64 / 2,
                ..PerpPosition::default()
            }),
            spot_positions: get_spot_positions(SpotPosition {
                market_index: 0,
                balance_type: SpotBalanceType::Deposit,
                scaled_balance: 100 * 100 * SPOT_BALANCE_PRECISION_U64,
                ..SpotPosition::default()
            }),
            ..User::default()
        };

        let mut filler = User::default();

        let fee_structure = get_fee_structure();

        let (taker_key, maker_key, filler_key) = get_user_keys();

        let mut taker_stats = UserStats::default();
        let mut maker_stats = UserStats::default();
        let mut filler_stats = UserStats::default();

        assert_eq!(market.amm.total_fee, 0);
        assert_eq!(market.amm.total_fee_minus_distributions, 0);
        assert_eq!(market.amm.net_revenue_since_last_funding, 0);
        assert_eq!(market.amm.total_mm_fee, 0);
        assert_eq!(market.amm.total_fee_withdrawn, 0);

        // fulfill with match
        let (base_asset_amount, _, _) = fulfill_perp_order(
            &mut taker,
            0,
            &taker_key,
            &mut taker_stats,
            &mut Some(&mut maker),
            &mut Some(&mut maker_stats),
            Some(0),
            Some(&maker_key),
            &mut Some(&mut filler),
            &filler_key,
            &mut Some(&mut filler_stats),
            &mut None,
            &mut None,
            &spot_market_map,
            &market_map,
            &mut oracle_map,
            &fee_structure,
            0,
            Some(1),
            now,
            slot,
            false,
            true,
        )
        .unwrap();

        assert_eq!(base_asset_amount, BASE_PRECISION_U64 / 2); // auctions not over so no amm fill

        let taker_position = &taker.perp_positions[0];
        assert_eq!(taker_position.base_asset_amount, BASE_PRECISION_I64 / 2);

        let maker_position = &maker.perp_positions[0];
        assert_eq!(
            maker_position.base_asset_amount,
            -BASE_PRECISION_I64 / 2 / 2
        );

        let market_after = market_map.get_ref(&0).unwrap();
        assert_eq!(market_after.amm.base_asset_amount_with_amm, -250000000);

        // market pays extra for trade
        let quote_asset_amount_surplus = market_after.amm.total_mm_fee - market.amm.total_mm_fee;
        assert!(quote_asset_amount_surplus < 0);
    }

    #[test]
    fn fulfill_with_amm_jit_taker_short_neg_qas() {
        let now = 0_i64;
        let slot = 10_u64;

        let mut oracle_price = get_pyth_price(100, 6);
        let oracle_price_key =
            Pubkey::from_str("J83w4HKfqxwcq3BEMMkPFSppX3gqekLyLJBexebFVkix").unwrap();
        let pyth_program = crate::ids::pyth_program::id();
        create_account_info!(
            oracle_price,
            &oracle_price_key,
            &pyth_program,
            oracle_account_info
        );
        let mut oracle_map = OracleMap::load_one(&oracle_account_info, slot, None).unwrap();

        // net users are short
        let mut market = PerpMarket {
            amm: AMM {
                base_asset_reserve: 100 * AMM_RESERVE_PRECISION,
                quote_asset_reserve: 100 * AMM_RESERVE_PRECISION,
                bid_base_asset_reserve: 101 * AMM_RESERVE_PRECISION,
                bid_quote_asset_reserve: 99 * AMM_RESERVE_PRECISION,
                ask_base_asset_reserve: 99 * AMM_RESERVE_PRECISION,
                ask_quote_asset_reserve: 101 * AMM_RESERVE_PRECISION,
                base_asset_amount_with_amm: (AMM_RESERVE_PRECISION / 2) as i128,
                base_asset_amount_long: (AMM_RESERVE_PRECISION / 2) as i128,
                sqrt_k: 100 * AMM_RESERVE_PRECISION,
                peg_multiplier: 100 * PEG_PRECISION,
                max_slippage_ratio: 50,
                max_fill_reserve_fraction: 100,
                order_step_size: 100,
                order_tick_size: 1,
                oracle: oracle_price_key,
                amm_jit_intensity: 100,
                historical_oracle_data: HistoricalOracleData {
                    last_oracle_price: (100 * PRICE_PRECISION) as i64,
                    last_oracle_price_twap: (100 * PRICE_PRECISION) as i64,
                    last_oracle_price_twap_5min: (100 * PRICE_PRECISION) as i64,

                    ..HistoricalOracleData::default()
                },

                ..AMM::default()
            },
            margin_ratio_initial: 1000,
            margin_ratio_maintenance: 500,
            status: MarketStatus::Initialized,
            ..PerpMarket::default_test()
        };
        market.amm.max_base_asset_reserve = u64::MAX as u128;
        market.amm.min_base_asset_reserve = 0;

        create_anchor_account_info!(market, PerpMarket, market_account_info);
        let market_map = PerpMarketMap::load_one(&market_account_info, true).unwrap();

        let mut spot_market = SpotMarket {
            market_index: 0,
            oracle_source: OracleSource::QuoteAsset,
            cumulative_deposit_interest: SPOT_CUMULATIVE_INTEREST_PRECISION,
            decimals: 6,
            initial_asset_weight: SPOT_WEIGHT_PRECISION,
            maintenance_asset_weight: SPOT_WEIGHT_PRECISION,
            ..SpotMarket::default()
        };
        create_anchor_account_info!(spot_market, SpotMarket, spot_market_account_info);
        let spot_market_map = SpotMarketMap::load_one(&spot_market_account_info, true).unwrap();

        // taker wants to go long (would improve balance)
        let mut taker = User {
            orders: get_orders(Order {
                market_index: 0,
                status: OrderStatus::Open,
                order_type: OrderType::Market,
                direction: PositionDirection::Short,
                base_asset_amount: BASE_PRECISION_U64,
                slot: 0,
                auction_end_price: 0,
                auction_start_price: 200 * PRICE_PRECISION as u64,
                auction_duration: 50, // !! amm will bid before the ask spread price
                ..Order::default()
            }),
            perp_positions: get_positions(PerpPosition {
                market_index: 0,
                open_orders: 1,
                open_asks: -BASE_PRECISION_I64,
                ..PerpPosition::default()
            }),
            spot_positions: get_spot_positions(SpotPosition {
                market_index: 0,
                balance_type: SpotBalanceType::Deposit,
                scaled_balance: 100 * SPOT_BALANCE_PRECISION_U64,
                ..SpotPosition::default()
            }),
            ..User::default()
        };

        let mut maker = User {
            orders: get_orders(Order {
                market_index: 0,
                post_only: true,
                order_type: OrderType::Limit,
                direction: PositionDirection::Long,
                base_asset_amount: BASE_PRECISION_U64 / 2,
                price: 200 * PRICE_PRECISION_U64,
                ..Order::default()
            }),
            perp_positions: get_positions(PerpPosition {
                market_index: 0,
                open_orders: 1,
                open_bids: BASE_PRECISION_I64 / 2,
                ..PerpPosition::default()
            }),
            spot_positions: get_spot_positions(SpotPosition {
                market_index: 0,
                balance_type: SpotBalanceType::Deposit,
                scaled_balance: 100 * 100 * SPOT_BALANCE_PRECISION_U64,
                ..SpotPosition::default()
            }),
            ..User::default()
        };

        let mut filler = User::default();

        let fee_structure = get_fee_structure();

        let (taker_key, maker_key, filler_key) = get_user_keys();

        let mut taker_stats = UserStats::default();
        let mut maker_stats = UserStats::default();
        let mut filler_stats = UserStats::default();

        assert_eq!(market.amm.total_fee, 0);
        assert_eq!(market.amm.total_fee_minus_distributions, 0);
        assert_eq!(market.amm.net_revenue_since_last_funding, 0);
        assert_eq!(market.amm.total_mm_fee, 0);
        assert_eq!(market.amm.total_fee_withdrawn, 0);

        // fulfill with match
        let (base_asset_amount, _, _) = fulfill_perp_order(
            &mut taker,
            0,
            &taker_key,
            &mut taker_stats,
            &mut Some(&mut maker),
            &mut Some(&mut maker_stats),
            Some(0),
            Some(&maker_key),
            &mut Some(&mut filler),
            &filler_key,
            &mut Some(&mut filler_stats),
            &mut None,
            &mut None,
            &spot_market_map,
            &market_map,
            &mut oracle_map,
            &fee_structure,
            0,
            Some(200 * PRICE_PRECISION_I64),
            now,
            slot,
            false,
            true,
        )
        .unwrap();

        assert_eq!(base_asset_amount, BASE_PRECISION_U64 / 2); // auctions not over so no amm fill

        let taker_position = &taker.perp_positions[0];
        assert_eq!(taker_position.base_asset_amount, -BASE_PRECISION_I64 / 2);

        let market_after = market_map.get_ref(&0).unwrap();

        // mm gains from trade
        let quote_asset_amount_surplus = market_after.amm.total_mm_fee - market.amm.total_mm_fee;
        assert!(quote_asset_amount_surplus < 0);
    }

    #[allow(clippy::comparison_chain)]
    #[test]
    fn fulfill_with_amm_jit_full_long() {
        let now = 0_i64;
        let mut slot = 0_u64;

        let mut oracle_price = get_pyth_price(100, 6);
        let oracle_price_key =
            Pubkey::from_str("J83w4HKfqxwcq3BEMMkPFSppX3gqekLyLJBexebFVkix").unwrap();
        let pyth_program = crate::ids::pyth_program::id();
        create_account_info!(
            oracle_price,
            &oracle_price_key,
            &pyth_program,
            oracle_account_info
        );
        let mut oracle_map = OracleMap::load_one(&oracle_account_info, slot, None).unwrap();

        // net users are short
        let reserves = 5 * AMM_RESERVE_PRECISION;
        let mut market = PerpMarket {
            amm: AMM {
                base_asset_reserve: reserves,
                quote_asset_reserve: reserves,
                base_asset_amount_with_amm: -(100 * AMM_RESERVE_PRECISION as i128),
                base_asset_amount_short: -(100 * AMM_RESERVE_PRECISION as i128),
                sqrt_k: reserves,
                peg_multiplier: 100 * PEG_PRECISION,
                max_slippage_ratio: 50,
                max_fill_reserve_fraction: 100,
                order_step_size: 1000,
                order_tick_size: 1,
                oracle: oracle_price_key,
                base_spread: 5000,
                max_spread: 1000000,
                long_spread: 50000,
                short_spread: 50000,
                amm_jit_intensity: 100,
                historical_oracle_data: HistoricalOracleData {
                    last_oracle_price: (100 * PRICE_PRECISION) as i64,
                    last_oracle_price_twap: (100 * PRICE_PRECISION) as i64,
                    last_oracle_price_twap_5min: (100 * PRICE_PRECISION) as i64,

                    ..HistoricalOracleData::default()
                },
                ..AMM::default()
            },
            margin_ratio_initial: 1000,
            margin_ratio_maintenance: 500,
            status: MarketStatus::Initialized,
            ..PerpMarket::default_test()
        };
        market.amm.max_base_asset_reserve = u64::MAX as u128;
        market.amm.min_base_asset_reserve = 0;

        let (new_ask_base_asset_reserve, new_ask_quote_asset_reserve) =
            crate::math::amm_spread::calculate_spread_reserves(
                &market.amm,
                PositionDirection::Long,
            )
            .unwrap();
        let (new_bid_base_asset_reserve, new_bid_quote_asset_reserve) =
            crate::math::amm_spread::calculate_spread_reserves(
                &market.amm,
                PositionDirection::Short,
            )
            .unwrap();
        market.amm.ask_base_asset_reserve = new_ask_base_asset_reserve;
        market.amm.bid_base_asset_reserve = new_bid_base_asset_reserve;
        market.amm.ask_quote_asset_reserve = new_ask_quote_asset_reserve;
        market.amm.bid_quote_asset_reserve = new_bid_quote_asset_reserve;

        create_anchor_account_info!(market, PerpMarket, market_account_info);
        let market_map = PerpMarketMap::load_one(&market_account_info, true).unwrap();

        let mut spot_market = SpotMarket {
            market_index: 0,
            oracle_source: OracleSource::QuoteAsset,
            cumulative_deposit_interest: SPOT_CUMULATIVE_INTEREST_PRECISION,
            decimals: 6,
            initial_asset_weight: SPOT_WEIGHT_PRECISION,
            maintenance_asset_weight: SPOT_WEIGHT_PRECISION,
            ..SpotMarket::default()
        };
        create_anchor_account_info!(spot_market, SpotMarket, spot_market_account_info);
        let spot_market_map = SpotMarketMap::load_one(&spot_market_account_info, true).unwrap();

        // taker wants to go long (would improve balance)
        let auction_duration = 50;
        let mut taker = User {
            orders: get_orders(Order {
                market_index: 0,
                status: OrderStatus::Open,
                order_type: OrderType::Market,
                direction: PositionDirection::Long,
                base_asset_amount: 100 * BASE_PRECISION_U64,
                slot: 0,
                auction_duration,
                ..Order::default()
            }),
            perp_positions: get_positions(PerpPosition {
                market_index: 0,
                open_orders: 1,
                open_bids: -100 * BASE_PRECISION_I64,
                ..PerpPosition::default()
            }),
            spot_positions: get_spot_positions(SpotPosition {
                market_index: 0,
                balance_type: SpotBalanceType::Deposit,
                scaled_balance: 100 * 100 * SPOT_BALANCE_PRECISION_U64,
                ..SpotPosition::default()
            }),
            ..User::default()
        };

        let auction_start_price = 95062500_u64;
        let auction_end_price = 132154089_u64;
        taker.orders[0].auction_start_price = auction_start_price;
        taker.orders[0].auction_end_price = auction_end_price;
        println!("start stop {} {}", auction_start_price, auction_end_price);

        let mut filler = User::default();
        let fee_structure = get_fee_structure();
        let (taker_key, maker_key, filler_key) = get_user_keys();

        let mut taker_stats = UserStats::default();
        let mut maker_stats = UserStats::default();
        let mut filler_stats = UserStats::default();

        assert_eq!(market.amm.total_fee, 0);
        assert_eq!(market.amm.total_fee_minus_distributions, 0);
        assert_eq!(market.amm.net_revenue_since_last_funding, 0);
        assert_eq!(market.amm.total_mm_fee, 0);
        assert_eq!(market.amm.total_fee_withdrawn, 0);

        let (mut neg, mut pos, mut none) = (false, false, false);
        let mut prev_mm_fee = 0;
        let mut prev_net_baa = market.amm.base_asset_amount_with_amm;
        // track scaling
        let mut prev_qas = 0;
        let mut has_set_prev_qas = false;
        loop {
            println!("------");

            // compute auction price
            let is_complete = crate::math::auction::is_auction_complete(
                taker.orders[0].slot,
                auction_duration,
                slot,
            )
            .unwrap();
            if is_complete {
                break;
            }

            let auction_price =
                crate::math::auction::calculate_auction_price(&taker.orders[0], slot, 1).unwrap();
            let baa = market.amm.order_step_size * 4;

            let (mark, ask, bid) = {
                let market = market_map.get_ref(&0).unwrap();
                let mark = market.amm.reserve_price().unwrap();
                let ask = market.amm.ask_price(mark).unwrap();
                let bid = market.amm.bid_price(mark).unwrap();
                (mark, ask, bid)
            };
            println!("mark: {} bid ask: {} {}", mark, bid, ask);

            let mut maker = User {
                orders: get_orders(Order {
                    market_index: 0,
                    post_only: true,
                    order_type: OrderType::Limit,
                    direction: PositionDirection::Short,
                    base_asset_amount: baa as u64,
                    price: auction_price,
                    ..Order::default()
                }),
                perp_positions: get_positions(PerpPosition {
                    market_index: 0,
                    open_orders: 1,
                    open_asks: -(baa as i64),
                    ..PerpPosition::default()
                }),
                spot_positions: get_spot_positions(SpotPosition {
                    market_index: 0,
                    balance_type: SpotBalanceType::Deposit,
                    scaled_balance: 100 * 100 * SPOT_BALANCE_PRECISION_U64,
                    ..SpotPosition::default()
                }),
                ..User::default()
            };

            // fulfill with match
            fulfill_perp_order(
                &mut taker,
                0,
                &taker_key,
                &mut taker_stats,
                &mut Some(&mut maker),
                &mut Some(&mut maker_stats),
                Some(0),
                Some(&maker_key),
                &mut Some(&mut filler),
                &filler_key,
                &mut Some(&mut filler_stats),
                &mut None,
                &mut None,
                &spot_market_map,
                &market_map,
                &mut oracle_map,
                &fee_structure,
                0,
                Some(1),
                now,
                slot,
                false,
                true,
            )
            .unwrap();

            let market_after = market_map.get_ref(&0).unwrap();
            let quote_asset_amount_surplus = market_after.amm.total_mm_fee - prev_mm_fee;
            prev_mm_fee = market_after.amm.total_mm_fee;

            // imbalance decreases
            assert!(market_after.amm.base_asset_amount_with_amm.abs() < prev_net_baa.abs());
            prev_net_baa = market_after.amm.base_asset_amount_with_amm;

            println!(
                "slot {} auction: {} surplus: {}",
                slot, auction_price, quote_asset_amount_surplus
            );

            if !has_set_prev_qas {
                prev_qas = quote_asset_amount_surplus;
                has_set_prev_qas = true;
            } else {
                // decreasing (amm paying less / earning more)
                assert!(prev_qas < quote_asset_amount_surplus);
                prev_qas = quote_asset_amount_surplus;
            }

            if quote_asset_amount_surplus < 0 {
                neg = true;
                assert!(!pos); // neg first
            } else if quote_asset_amount_surplus > 0 {
                pos = true;
                assert!(neg); // neg first
                              // sometimes skips over == 0 surplus
            } else {
                none = true;
                assert!(neg);
                assert!(!pos);
            }
            slot += 1;
        }
        // auction should go through both position and negative
        assert!(neg);
        assert!(pos);
        // assert!(none); //todo: skips over this (-1 -> 1)

        println!("{} {} {}", neg, pos, none);
    }

    #[allow(clippy::comparison_chain)]
    #[test]
    fn fulfill_with_amm_jit_full_short() {
        let now = 0_i64;
        let mut slot = 0_u64;

        let mut oracle_price = get_pyth_price(100, 6);
        let oracle_price_key =
            Pubkey::from_str("J83w4HKfqxwcq3BEMMkPFSppX3gqekLyLJBexebFVkix").unwrap();
        let pyth_program = crate::ids::pyth_program::id();
        create_account_info!(
            oracle_price,
            &oracle_price_key,
            &pyth_program,
            oracle_account_info
        );
        let mut oracle_map = OracleMap::load_one(&oracle_account_info, slot, None).unwrap();

        // net users are short
        let reserves = 5 * AMM_RESERVE_PRECISION;
        let mut market = PerpMarket {
            amm: AMM {
                base_asset_reserve: reserves,
                quote_asset_reserve: reserves,
                base_asset_amount_with_amm: 100 * AMM_RESERVE_PRECISION as i128,
                base_asset_amount_long: 100 * AMM_RESERVE_PRECISION as i128,
                sqrt_k: reserves,
                peg_multiplier: 100 * PEG_PRECISION,
                max_slippage_ratio: 50,
                max_fill_reserve_fraction: 100,
                order_step_size: 1,
                order_tick_size: 1,
                oracle: oracle_price_key,
                base_spread: 5000,
                max_spread: 1000000,
                long_spread: 50000,
                short_spread: 50000,
                amm_jit_intensity: 100,
                historical_oracle_data: HistoricalOracleData {
                    last_oracle_price: (100 * PRICE_PRECISION) as i64,
                    last_oracle_price_twap: (100 * PRICE_PRECISION) as i64,
                    last_oracle_price_twap_5min: (100 * PRICE_PRECISION) as i64,

                    ..HistoricalOracleData::default()
                },

                ..AMM::default()
            },
            margin_ratio_initial: 1000,
            margin_ratio_maintenance: 500,
            status: MarketStatus::Initialized,
            ..PerpMarket::default_test()
        };
        market.amm.max_base_asset_reserve = u64::MAX as u128;
        market.amm.min_base_asset_reserve = 0;

        let (new_ask_base_asset_reserve, new_ask_quote_asset_reserve) =
            crate::math::amm_spread::calculate_spread_reserves(
                &market.amm,
                PositionDirection::Long,
            )
            .unwrap();
        let (new_bid_base_asset_reserve, new_bid_quote_asset_reserve) =
            crate::math::amm_spread::calculate_spread_reserves(
                &market.amm,
                PositionDirection::Short,
            )
            .unwrap();
        market.amm.ask_base_asset_reserve = new_ask_base_asset_reserve;
        market.amm.bid_base_asset_reserve = new_bid_base_asset_reserve;
        market.amm.ask_quote_asset_reserve = new_ask_quote_asset_reserve;
        market.amm.bid_quote_asset_reserve = new_bid_quote_asset_reserve;

        create_anchor_account_info!(market, PerpMarket, market_account_info);
        let market_map = PerpMarketMap::load_one(&market_account_info, true).unwrap();

        let mut spot_market = SpotMarket {
            market_index: 0,
            oracle_source: OracleSource::QuoteAsset,
            cumulative_deposit_interest: SPOT_CUMULATIVE_INTEREST_PRECISION,
            decimals: 6,
            initial_asset_weight: SPOT_WEIGHT_PRECISION,
            maintenance_asset_weight: SPOT_WEIGHT_PRECISION,
            ..SpotMarket::default()
        };
        create_anchor_account_info!(spot_market, SpotMarket, spot_market_account_info);
        let spot_market_map = SpotMarketMap::load_one(&spot_market_account_info, true).unwrap();

        // taker wants to go long (would improve balance)
        let auction_duration = 50;
        let mut taker = User {
            orders: get_orders(Order {
                market_index: 0,
                status: OrderStatus::Open,
                order_type: OrderType::Market,
                direction: PositionDirection::Short,
                base_asset_amount: 100 * BASE_PRECISION_U64,
                slot: 0,
                auction_duration, // !! amm will bid before the ask spread price
                auction_end_price: 0,
                auction_start_price: 200 * PRICE_PRECISION as u64,
                ..Order::default()
            }),
            perp_positions: get_positions(PerpPosition {
                market_index: 0,
                open_orders: 1,
                open_asks: -100 * BASE_PRECISION_I64,
                ..PerpPosition::default()
            }),
            spot_positions: get_spot_positions(SpotPosition {
                market_index: 0,
                balance_type: SpotBalanceType::Deposit,
                scaled_balance: 100 * 100 * SPOT_BALANCE_PRECISION_U64,
                ..SpotPosition::default()
            }),
            ..User::default()
        };

        let auction_start_price = 105062500;
        let auction_end_price = 79550209;
        taker.orders[0].auction_start_price = auction_start_price;
        taker.orders[0].auction_end_price = auction_end_price;
        println!("start stop {} {}", auction_start_price, auction_end_price);

        let mut filler = User::default();
        let fee_structure = get_fee_structure();
        let (taker_key, maker_key, filler_key) = get_user_keys();

        let mut taker_stats = UserStats::default();
        let mut maker_stats = UserStats::default();
        let mut filler_stats = UserStats::default();

        assert_eq!(market.amm.total_fee, 0);
        assert_eq!(market.amm.total_fee_minus_distributions, 0);
        assert_eq!(market.amm.net_revenue_since_last_funding, 0);
        assert_eq!(market.amm.total_mm_fee, 0);
        assert_eq!(market.amm.total_fee_withdrawn, 0);

        let (mut neg, mut pos, mut none) = (false, false, false);
        let mut prev_mm_fee = 0;
        let mut prev_net_baa = market.amm.base_asset_amount_with_amm;
        // track scaling
        let mut prev_qas = 0;
        let mut has_set_prev_qas = false;

        loop {
            println!("------");

            // compute auction price
            let is_complete = crate::math::auction::is_auction_complete(
                taker.orders[0].slot,
                auction_duration,
                slot,
            )
            .unwrap();

            if is_complete {
                break;
            }

            let auction_price =
                crate::math::auction::calculate_auction_price(&taker.orders[0], slot, 1).unwrap();
            let baa = 1000 * 4;

            let (mark, ask, bid) = {
                let market = market_map.get_ref(&0).unwrap();
                let mark = market.amm.reserve_price().unwrap();
                let ask = market.amm.ask_price(mark).unwrap();
                let bid = market.amm.bid_price(mark).unwrap();
                (mark, ask, bid)
            };
            println!("mark: {} bid ask: {} {}", mark, bid, ask);

            let mut maker = User {
                orders: get_orders(Order {
                    market_index: 0,
                    post_only: true,
                    order_type: OrderType::Limit,
                    direction: PositionDirection::Long,
                    base_asset_amount: baa as u64,
                    price: auction_price,
                    ..Order::default()
                }),
                perp_positions: get_positions(PerpPosition {
                    market_index: 0,
                    open_orders: 1,
                    open_bids: baa as i64,
                    ..PerpPosition::default()
                }),
                spot_positions: get_spot_positions(SpotPosition {
                    market_index: 0,
                    balance_type: SpotBalanceType::Deposit,
                    scaled_balance: 100 * 100 * SPOT_BALANCE_PRECISION_U64,
                    ..SpotPosition::default()
                }),
                ..User::default()
            };

            // fulfill with match
            fulfill_perp_order(
                &mut taker,
                0,
                &taker_key,
                &mut taker_stats,
                &mut Some(&mut maker),
                &mut Some(&mut maker_stats),
                Some(0),
                Some(&maker_key),
                &mut Some(&mut filler),
                &filler_key,
                &mut Some(&mut filler_stats),
                &mut None,
                &mut None,
                &spot_market_map,
                &market_map,
                &mut oracle_map,
                &fee_structure,
                0,
                Some(200 * PRICE_PRECISION_I64),
                now,
                slot,
                false,
                true,
            )
            .unwrap();

            let market_after = market_map.get_ref(&0).unwrap();
            let quote_asset_amount_surplus = market_after.amm.total_mm_fee - prev_mm_fee;
            prev_mm_fee = market_after.amm.total_mm_fee;

            // imbalance decreases or remains the same (damm wont always take on positions)
            assert!(market_after.amm.base_asset_amount_with_amm.abs() <= prev_net_baa.abs());
            prev_net_baa = market_after.amm.base_asset_amount_with_amm;

            println!(
                "slot {} auction: {} surplus: {}",
                slot, auction_price, quote_asset_amount_surplus
            );

            if !has_set_prev_qas {
                prev_qas = quote_asset_amount_surplus;
                has_set_prev_qas = true;
            } else {
                // decreasing (amm paying less / earning more)
                assert!(prev_qas <= quote_asset_amount_surplus);
                prev_qas = quote_asset_amount_surplus;
            }

            if quote_asset_amount_surplus < 0 {
                neg = true;
                assert!(!pos); // neg first
            } else if quote_asset_amount_surplus > 0 {
                pos = true;
                assert!(neg); // neg first
                              // sometimes skips over == 0 surplus
            } else {
                none = true;
                assert!(neg);
                assert!(!pos);
            }
            slot += 1;
        }
        // auction should go through both position and negative
        assert!(neg);
        assert!(pos);
        assert!(none);

        println!("{} {} {}", neg, pos, none);
    }

    #[test]
    fn fulfill_with_amm_jit_taker_zero_price_long_imbalance() {
        let now = 0_i64;
        let slot = 10_u64;

        let mut oracle_price = get_pyth_price(100, 6);
        let oracle_price_key =
            Pubkey::from_str("J83w4HKfqxwcq3BEMMkPFSppX3gqekLyLJBexebFVkix").unwrap();
        let pyth_program = crate::ids::pyth_program::id();
        create_account_info!(
            oracle_price,
            &oracle_price_key,
            &pyth_program,
            oracle_account_info
        );
        let mut oracle_map = OracleMap::load_one(&oracle_account_info, slot, None).unwrap();

        // net users are short
        let mut market = PerpMarket {
            amm: AMM {
                base_asset_reserve: 100 * AMM_RESERVE_PRECISION,
                quote_asset_reserve: 100 * AMM_RESERVE_PRECISION,
                bid_base_asset_reserve: 101 * AMM_RESERVE_PRECISION,
                bid_quote_asset_reserve: 99 * AMM_RESERVE_PRECISION,
                ask_base_asset_reserve: 99 * AMM_RESERVE_PRECISION,
                ask_quote_asset_reserve: 101 * AMM_RESERVE_PRECISION,
                base_asset_amount_with_amm: ((AMM_RESERVE_PRECISION / 2) as i128),
                base_asset_amount_long: ((AMM_RESERVE_PRECISION / 2) as i128),
                sqrt_k: 100 * AMM_RESERVE_PRECISION,
                peg_multiplier: 100 * PEG_PRECISION,
                max_slippage_ratio: 50,
                max_fill_reserve_fraction: 100,
                order_step_size: 10000000,
                order_tick_size: 1,
                oracle: oracle_price_key,
                amm_jit_intensity: 100,
                historical_oracle_data: HistoricalOracleData {
                    last_oracle_price: (100 * PRICE_PRECISION) as i64,
                    last_oracle_price_twap: (100 * PRICE_PRECISION) as i64,
                    last_oracle_price_twap_5min: (100 * PRICE_PRECISION) as i64,

                    ..HistoricalOracleData::default()
                },

                ..AMM::default()
            },
            margin_ratio_initial: 1000,
            margin_ratio_maintenance: 500,
            status: MarketStatus::Initialized,
            ..PerpMarket::default_test()
        };
        market.amm.max_base_asset_reserve = u64::MAX as u128;
        market.amm.min_base_asset_reserve = 0;

        create_anchor_account_info!(market, PerpMarket, market_account_info);
        let market_map = PerpMarketMap::load_one(&market_account_info, true).unwrap();

        let mut spot_market = SpotMarket {
            market_index: 0,
            oracle_source: OracleSource::QuoteAsset,
            cumulative_deposit_interest: SPOT_CUMULATIVE_INTEREST_PRECISION,
            decimals: 6,
            initial_asset_weight: SPOT_WEIGHT_PRECISION,
            maintenance_asset_weight: SPOT_WEIGHT_PRECISION,
            ..SpotMarket::default()
        };
        create_anchor_account_info!(spot_market, SpotMarket, spot_market_account_info);
        let spot_market_map = SpotMarketMap::load_one(&spot_market_account_info, true).unwrap();

        // taker wants to go long (would improve balance)
        let mut taker = User {
            orders: get_orders(Order {
                market_index: 0,
                status: OrderStatus::Open,
                order_type: OrderType::Market,
                direction: PositionDirection::Long,
                base_asset_amount: BASE_PRECISION_U64,
                slot: 0,
                auction_start_price: 0,
                auction_end_price: 100 * PRICE_PRECISION_U64,
                auction_duration: 0, // expired auction
                ..Order::default()
            }),
            perp_positions: get_positions(PerpPosition {
                market_index: 0,
                open_orders: 1,
                open_bids: BASE_PRECISION_I64,
                ..PerpPosition::default()
            }),
            spot_positions: get_spot_positions(SpotPosition {
                market_index: 0,
                balance_type: SpotBalanceType::Deposit,
                scaled_balance: 100 * SPOT_BALANCE_PRECISION_U64,
                ..SpotPosition::default()
            }),
            next_order_id: 1,
            ..User::default()
        };

        let mut maker = User {
            orders: get_orders(Order {
                market_index: 0,
                post_only: true,
                order_type: OrderType::Limit,
                direction: PositionDirection::Short,
                base_asset_amount: BASE_PRECISION_U64 / 2,
                price: 10 * PRICE_PRECISION_U64,
                ..Order::default()
            }),
            perp_positions: get_positions(PerpPosition {
                market_index: 0,
                open_orders: 1,
                open_asks: -BASE_PRECISION_I64 / 2,
                ..PerpPosition::default()
            }),
            spot_positions: get_spot_positions(SpotPosition {
                market_index: 0,
                balance_type: SpotBalanceType::Deposit,
                scaled_balance: 100 * 100 * SPOT_BALANCE_PRECISION_U64,
                ..SpotPosition::default()
            }),
            ..User::default()
        };

        let mut filler = User::default();

        let fee_structure = get_fee_structure();

        let (taker_key, maker_key, filler_key) = get_user_keys();

        let mut taker_stats = UserStats::default();
        let mut maker_stats = UserStats::default();
        let mut filler_stats = UserStats::default();

        assert_eq!(market.amm.total_fee, 0);
        assert_eq!(market.amm.total_fee_minus_distributions, 0);
        assert_eq!(market.amm.net_revenue_since_last_funding, 0);
        assert_eq!(market.amm.total_mm_fee, 0);
        assert_eq!(market.amm.total_fee_withdrawn, 0);
        assert_eq!(taker.perp_positions[0].open_orders, 1);

        // fulfill with match
        let (base_asset_amount, _, _) = fulfill_perp_order(
            &mut taker,
            0,
            &taker_key,
            &mut taker_stats,
            &mut Some(&mut maker),
            &mut Some(&mut maker_stats),
            Some(0),
            Some(&maker_key),
            &mut Some(&mut filler),
            &filler_key,
            &mut Some(&mut filler_stats),
            &mut None,
            &mut None,
            &spot_market_map,
            &market_map,
            &mut oracle_map,
            &fee_structure,
            0,
            Some(1),
            now,
            slot,
            false,
            true,
        )
        .unwrap();

        assert_eq!(taker.perp_positions[0].open_orders, 0);
        assert_eq!(base_asset_amount, 1000000000);

        let market_after = market_map.get_ref(&0).unwrap();
        assert_eq!(market_after.amm.total_mm_fee, 2033008); // jit occured even tho maker offered full amount
        assert_eq!(market_after.amm.total_fee, 2057287);
    }
}<|MERGE_RESOLUTION|>--- conflicted
+++ resolved
@@ -918,7 +918,7 @@
                 order_type: OrderType::Limit,
                 direction: PositionDirection::Long,
                 base_asset_amount: BASE_PRECISION_U64 / 2,
-                price: 99000000,
+                price: 100 * PRICE_PRECISION_U64,
                 ..Order::default()
             }),
             perp_positions: get_positions(PerpPosition {
@@ -1184,12 +1184,6 @@
             market_after.amm.base_asset_amount_with_amm.abs()
                 < market.amm.base_asset_amount_with_amm.abs()
         );
-<<<<<<< HEAD
-
-        let total_fee_delta = market_after.amm.total_fee - market.amm.total_fee;
-        assert!(total_fee_delta > 0);
-=======
->>>>>>> 86345e48
     }
 
     #[test]
