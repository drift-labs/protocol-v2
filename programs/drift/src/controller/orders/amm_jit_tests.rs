use anchor_lang::prelude::Pubkey;
use anchor_lang::Owner;

use crate::math::constants::ONE_BPS_DENOMINATOR;
use crate::state::oracle_map::OracleMap;
use crate::state::state::{FeeStructure, FeeTier};
use crate::state::user::{Order, PerpPosition};

fn get_fee_structure() -> FeeStructure {
    let mut fee_tiers = [FeeTier::default(); 10];
    fee_tiers[0] = FeeTier {
        fee_numerator: 5,
        fee_denominator: ONE_BPS_DENOMINATOR,
        maker_rebate_numerator: 3,
        maker_rebate_denominator: ONE_BPS_DENOMINATOR,
        ..FeeTier::default()
    };
    FeeStructure {
        fee_tiers,
        ..FeeStructure::test_default()
    }
}

fn get_user_keys() -> (Pubkey, Pubkey, Pubkey) {
    (Pubkey::default(), Pubkey::default(), Pubkey::default())
}

#[cfg(test)]
pub mod amm_jit {
    use std::str::FromStr;

    use crate::controller::orders::fulfill_perp_order;
    use crate::controller::position::PositionDirection;
    use crate::create_account_info;
    use crate::create_anchor_account_info;
    use crate::math::constants::{PRICE_PRECISION_I64, QUOTE_PRECISION_I64};

    use crate::math::constants::{
        AMM_RESERVE_PRECISION, BASE_PRECISION_I128, BASE_PRECISION_I64, BASE_PRECISION_U64,
        PEG_PRECISION, PRICE_PRECISION, SPOT_BALANCE_PRECISION_U64,
        SPOT_CUMULATIVE_INTEREST_PRECISION, SPOT_WEIGHT_PRECISION,
    };
    use crate::math::constants::{CONCENTRATION_PRECISION, PRICE_PRECISION_U64};
    use crate::state::oracle::{HistoricalOracleData, OracleSource};
    use crate::state::perp_market::{MarketStatus, PerpMarket, AMM};
    use crate::state::perp_market_map::PerpMarketMap;
    use crate::state::spot_market::{SpotBalanceType, SpotMarket};
    use crate::state::spot_market_map::SpotMarketMap;
    use crate::state::user::{OrderStatus, OrderType, SpotPosition, User, UserStats};
    use crate::test_utils::*;
    use crate::test_utils::{get_orders, get_positions, get_pyth_price, get_spot_positions};

    use super::*;

    #[test]
    fn no_fulfill_with_amm_jit_taker_long() {
        let now = 0_i64;
        let slot = 0_u64;

        let mut oracle_price = get_pyth_price(100, 6);
        let oracle_price_key =
            Pubkey::from_str("J83w4HKfqxwcq3BEMMkPFSppX3gqekLyLJBexebFVkix").unwrap();
        let pyth_program = crate::ids::pyth_program::id();
        create_account_info!(
            oracle_price,
            &oracle_price_key,
            &pyth_program,
            oracle_account_info
        );
        let mut oracle_map = OracleMap::load_one(&oracle_account_info, slot, None).unwrap();

        // net users are short
        let mut market = PerpMarket {
            amm: AMM {
                base_asset_reserve: 100 * AMM_RESERVE_PRECISION,
                quote_asset_reserve: 100 * AMM_RESERVE_PRECISION,
                base_asset_amount_with_amm: (AMM_RESERVE_PRECISION / 2) as i128,
                base_asset_amount_long: (AMM_RESERVE_PRECISION / 2) as i128,
                sqrt_k: 100 * AMM_RESERVE_PRECISION,
                peg_multiplier: 100 * PEG_PRECISION,
                max_slippage_ratio: 50,
                max_fill_reserve_fraction: 100,
                order_step_size: 1000,
                order_tick_size: 1,
                oracle: oracle_price_key,
                amm_jit_intensity: 100,
                base_spread: 20000,
                long_spread: 20000,
                short_spread: 20000,
                historical_oracle_data: HistoricalOracleData {
                    last_oracle_price: (100 * PRICE_PRECISION) as i64,
                    last_oracle_price_twap: (100 * PRICE_PRECISION) as i64,
                    last_oracle_price_twap_5min: (100 * PRICE_PRECISION) as i64,

                    ..HistoricalOracleData::default()
                },

                ..AMM::default()
            },
            margin_ratio_initial: 1000,
            margin_ratio_maintenance: 500,
            status: MarketStatus::Initialized,
            ..PerpMarket::default_test()
        };
        market.amm.max_base_asset_reserve = u64::MAX as u128;
        market.amm.min_base_asset_reserve = 0;

        let (new_ask_base_asset_reserve, new_ask_quote_asset_reserve) =
            crate::math::amm_spread::calculate_spread_reserves(
                &market.amm,
                PositionDirection::Long,
            )
            .unwrap();
        let (new_bid_base_asset_reserve, new_bid_quote_asset_reserve) =
            crate::math::amm_spread::calculate_spread_reserves(
                &market.amm,
                PositionDirection::Short,
            )
            .unwrap();
        market.amm.ask_base_asset_reserve = new_ask_base_asset_reserve;
        market.amm.bid_base_asset_reserve = new_bid_base_asset_reserve;
        market.amm.ask_quote_asset_reserve = new_ask_quote_asset_reserve;
        market.amm.bid_quote_asset_reserve = new_bid_quote_asset_reserve;

        assert_eq!(new_bid_quote_asset_reserve, 99000000000);
        create_anchor_account_info!(market, PerpMarket, market_account_info);
        let market_map = PerpMarketMap::load_one(&market_account_info, true).unwrap();

        let mut spot_market = SpotMarket {
            market_index: 0,
            oracle_source: OracleSource::QuoteAsset,
            cumulative_deposit_interest: SPOT_CUMULATIVE_INTEREST_PRECISION,
            decimals: 6,
            initial_asset_weight: SPOT_WEIGHT_PRECISION,
            maintenance_asset_weight: SPOT_WEIGHT_PRECISION,
            ..SpotMarket::default()
        };
        create_anchor_account_info!(spot_market, SpotMarket, spot_market_account_info);
        let spot_market_map = SpotMarketMap::load_one(&spot_market_account_info, true).unwrap();

        // taker wants to go long (would improve balance)
        let mut taker = User {
            orders: get_orders(Order {
                market_index: 0,
                status: OrderStatus::Open,
                order_type: OrderType::Market,
                direction: PositionDirection::Long,
                base_asset_amount: BASE_PRECISION_U64,
                slot: 0,
                auction_start_price: 0,
                auction_end_price: 100 * PRICE_PRECISION_U64,
                price: 100 * PRICE_PRECISION_U64,
                auction_duration: 0,
                ..Order::default()
            }),
            perp_positions: get_positions(PerpPosition {
                market_index: 0,
                open_orders: 1,
                open_bids: BASE_PRECISION_I64,
                ..PerpPosition::default()
            }),
            spot_positions: get_spot_positions(SpotPosition {
                market_index: 0,
                balance_type: SpotBalanceType::Deposit,
                scaled_balance: 100 * SPOT_BALANCE_PRECISION_U64,
                ..SpotPosition::default()
            }),
            ..User::default()
        };

        let mut maker = User {
            orders: get_orders(Order {
                market_index: 0,
                post_only: true,
                order_type: OrderType::Limit,
                direction: PositionDirection::Short,
                base_asset_amount: BASE_PRECISION_U64 / 2,
                price: 100 * PRICE_PRECISION_U64,
                ..Order::default()
            }),
            perp_positions: get_positions(PerpPosition {
                market_index: 0,
                open_orders: 1,
                open_asks: -BASE_PRECISION_I64 / 2,
                ..PerpPosition::default()
            }),
            spot_positions: get_spot_positions(SpotPosition {
                market_index: 0,
                balance_type: SpotBalanceType::Deposit,
                scaled_balance: 100 * 100 * SPOT_BALANCE_PRECISION_U64,
                ..SpotPosition::default()
            }),
            ..User::default()
        };

        let mut filler = User::default();

        let fee_structure = get_fee_structure();

        let (taker_key, maker_key, filler_key) = get_user_keys();

        let mut taker_stats = UserStats::default();
        let mut maker_stats = UserStats::default();
        let mut filler_stats = UserStats::default();

        fulfill_perp_order(
            &mut taker,
            0,
            &taker_key,
            &mut taker_stats,
            &mut Some(&mut maker),
            &mut Some(&mut maker_stats),
            Some(0),
            Some(&maker_key),
            &mut Some(&mut filler),
            &filler_key,
            &mut Some(&mut filler_stats),
            &mut None,
            &mut None,
            &spot_market_map,
            &market_map,
            &mut oracle_map,
            &fee_structure,
            0,
            Some(market.amm.historical_oracle_data.last_oracle_price),
            now,
            slot,
            false,
            true,
        )
        .unwrap();

        let market_after = market_map.get_ref(&0).unwrap();
        // amm jit doesnt take anything
        assert_eq!(
            market_after.amm.base_asset_amount_with_amm,
            market.amm.base_asset_amount_with_amm
        );
    }

    #[test]
    fn fulfill_with_amm_jit_taker_long_max_amount() {
        let now = 0_i64;
        let slot = 0_u64;

        let mut oracle_price = get_pyth_price(100, 6);
        let oracle_price_key =
            Pubkey::from_str("J83w4HKfqxwcq3BEMMkPFSppX3gqekLyLJBexebFVkix").unwrap();
        let pyth_program = crate::ids::pyth_program::id();
        create_account_info!(
            oracle_price,
            &oracle_price_key,
            &pyth_program,
            oracle_account_info
        );
        let mut oracle_map = OracleMap::load_one(&oracle_account_info, slot, None).unwrap();

        // net users are short
        let mut market = PerpMarket {
            amm: AMM {
                base_asset_reserve: 100 * AMM_RESERVE_PRECISION,
                quote_asset_reserve: 100 * AMM_RESERVE_PRECISION,
                bid_base_asset_reserve: 101 * AMM_RESERVE_PRECISION,
                bid_quote_asset_reserve: 99 * AMM_RESERVE_PRECISION,
                ask_base_asset_reserve: 99 * AMM_RESERVE_PRECISION,
                ask_quote_asset_reserve: 101 * AMM_RESERVE_PRECISION,
                base_asset_amount_with_amm: -((AMM_RESERVE_PRECISION / 2) as i128),
                base_asset_amount_short: -((AMM_RESERVE_PRECISION / 2) as i128),
                sqrt_k: 100 * AMM_RESERVE_PRECISION,
                peg_multiplier: 100 * PEG_PRECISION,
                max_slippage_ratio: 50,
                max_fill_reserve_fraction: 100,
                order_step_size: 10000000,
                order_tick_size: 1,
                oracle: oracle_price_key,
                amm_jit_intensity: 100,
                historical_oracle_data: HistoricalOracleData {
                    last_oracle_price: (100 * PRICE_PRECISION) as i64,
                    last_oracle_price_twap: (100 * PRICE_PRECISION) as i64,
                    last_oracle_price_twap_5min: (100 * PRICE_PRECISION) as i64,

                    ..HistoricalOracleData::default()
                },
                user_lp_shares: 10 * AMM_RESERVE_PRECISION, // some lps exist
                concentration_coef: CONCENTRATION_PRECISION + 1,
                ..AMM::default()
            },
            margin_ratio_initial: 1000,
            margin_ratio_maintenance: 500,
            status: MarketStatus::Initialized,
            ..PerpMarket::default_test()
        };
        market.amm.max_base_asset_reserve = u64::MAX as u128;
        market.amm.min_base_asset_reserve = 0;

        create_anchor_account_info!(market, PerpMarket, market_account_info);
        let market_map = PerpMarketMap::load_one(&market_account_info, true).unwrap();

        let mut spot_market = SpotMarket {
            market_index: 0,
            oracle_source: OracleSource::QuoteAsset,
            cumulative_deposit_interest: SPOT_CUMULATIVE_INTEREST_PRECISION,
            decimals: 6,
            initial_asset_weight: SPOT_WEIGHT_PRECISION,
            maintenance_asset_weight: SPOT_WEIGHT_PRECISION,
            ..SpotMarket::default()
        };
        create_anchor_account_info!(spot_market, SpotMarket, spot_market_account_info);
        let spot_market_map = SpotMarketMap::load_one(&spot_market_account_info, true).unwrap();

        // taker wants to go long (would improve balance)
        let mut taker = User {
            orders: get_orders(Order {
                market_index: 0,
                status: OrderStatus::Open,
                order_type: OrderType::Market,
                direction: PositionDirection::Long,
                base_asset_amount: BASE_PRECISION_U64 * 2, // if amm takes half it would flip
                slot: 0,
                price: 100 * PRICE_PRECISION as u64,
                auction_start_price: 0,
                auction_end_price: 100 * PRICE_PRECISION_U64,
                auction_duration: 0,
                ..Order::default()
            }),
            perp_positions: get_positions(PerpPosition {
                market_index: 0,
                open_orders: 1,
                open_bids: BASE_PRECISION_I64 * 2,
                ..PerpPosition::default()
            }),
            spot_positions: get_spot_positions(SpotPosition {
                market_index: 0,
                balance_type: SpotBalanceType::Deposit,
                scaled_balance: 100 * SPOT_BALANCE_PRECISION_U64,
                ..SpotPosition::default()
            }),
            ..User::default()
        };

        let mut maker = User {
            orders: get_orders(Order {
                market_index: 0,
                post_only: true,
                order_type: OrderType::Limit,
                direction: PositionDirection::Short,
                base_asset_amount: BASE_PRECISION_U64 * 2, // maker wants full = amm wants BASE_PERCISION
                price: 99 * PRICE_PRECISION_U64,
                ..Order::default()
            }),
            perp_positions: get_positions(PerpPosition {
                market_index: 0,
                open_orders: 1,
                open_asks: -BASE_PRECISION_I64 * 2,
                ..PerpPosition::default()
            }),
            spot_positions: get_spot_positions(SpotPosition {
                market_index: 0,
                balance_type: SpotBalanceType::Deposit,
                scaled_balance: 100 * 100 * SPOT_BALANCE_PRECISION_U64,
                ..SpotPosition::default()
            }),
            ..User::default()
        };

        let mut filler = User::default();

        let fee_structure = get_fee_structure();

        let (taker_key, maker_key, filler_key) = get_user_keys();

        let mut taker_stats = UserStats::default();
        let mut maker_stats = UserStats::default();
        let mut filler_stats = UserStats::default();

        assert_eq!(market.amm.total_fee, 0);
        assert_eq!(market.amm.total_fee_minus_distributions, 0);
        assert_eq!(market.amm.net_revenue_since_last_funding, 0);
        assert_eq!(market.amm.total_mm_fee, 0);
        assert_eq!(market.amm.total_fee_withdrawn, 0);

        fulfill_perp_order(
            &mut taker,
            0,
            &taker_key,
            &mut taker_stats,
            &mut Some(&mut maker),
            &mut Some(&mut maker_stats),
            Some(0),
            Some(&maker_key),
            &mut Some(&mut filler),
            &filler_key,
            &mut Some(&mut filler_stats),
            &mut None,
            &mut None,
            &spot_market_map,
            &market_map,
            &mut oracle_map,
            &fee_structure,
            0,
            Some(PRICE_PRECISION_I64),
            now,
            slot,
            false,
            true,
        )
        .unwrap();

        let market_after = market_map.get_ref(&0).unwrap();
        // nets to zero
        assert_eq!(market_after.amm.base_asset_amount_with_amm, 0);

        // make sure lps didnt get anything
        assert_eq!(market_after.amm.base_asset_amount_per_lp, 0);

        let maker_position = &maker.perp_positions[0];
        // maker got (full - net_baa)
        assert_eq!(
            maker_position.base_asset_amount as i128,
            -BASE_PRECISION_I128 * 2 - market.amm.base_asset_amount_with_amm
        );
    }

    #[test]
    fn fulfill_with_amm_jit_taker_short_max_amount() {
        let now = 0_i64;
        let slot = 0_u64;

        let mut oracle_price = get_pyth_price(100, 6);
        let oracle_price_key =
            Pubkey::from_str("J83w4HKfqxwcq3BEMMkPFSppX3gqekLyLJBexebFVkix").unwrap();
        let pyth_program = crate::ids::pyth_program::id();
        create_account_info!(
            oracle_price,
            &oracle_price_key,
            &pyth_program,
            oracle_account_info
        );
        let mut oracle_map = OracleMap::load_one(&oracle_account_info, slot, None).unwrap();

        // net users are short
        let mut market = PerpMarket {
            amm: AMM {
                base_asset_reserve: 100 * AMM_RESERVE_PRECISION,
                quote_asset_reserve: 100 * AMM_RESERVE_PRECISION,
                bid_base_asset_reserve: 101 * AMM_RESERVE_PRECISION,
                bid_quote_asset_reserve: 99 * AMM_RESERVE_PRECISION,
                ask_base_asset_reserve: 99 * AMM_RESERVE_PRECISION,
                ask_quote_asset_reserve: 101 * AMM_RESERVE_PRECISION,
                base_asset_amount_with_amm: (AMM_RESERVE_PRECISION / 2) as i128,
                base_asset_amount_long: (AMM_RESERVE_PRECISION / 2) as i128,
                sqrt_k: 100 * AMM_RESERVE_PRECISION,
                peg_multiplier: 100 * PEG_PRECISION,
                max_slippage_ratio: 50,
                max_fill_reserve_fraction: 100,
                order_step_size: 10000000,
                order_tick_size: 1,
                oracle: oracle_price_key,
                amm_jit_intensity: 100,
                historical_oracle_data: HistoricalOracleData {
                    last_oracle_price: (100 * PRICE_PRECISION) as i64,
                    last_oracle_price_twap: (100 * PRICE_PRECISION) as i64,
                    last_oracle_price_twap_5min: (100 * PRICE_PRECISION) as i64,

                    ..HistoricalOracleData::default()
                },

                ..AMM::default()
            },
            margin_ratio_initial: 1000,
            margin_ratio_maintenance: 500,
            status: MarketStatus::Initialized,
            ..PerpMarket::default_test()
        };
        market.amm.max_base_asset_reserve = u64::MAX as u128;
        market.amm.min_base_asset_reserve = 0;

        create_anchor_account_info!(market, PerpMarket, market_account_info);
        let market_map = PerpMarketMap::load_one(&market_account_info, true).unwrap();

        let mut spot_market = SpotMarket {
            market_index: 0,
            oracle_source: OracleSource::QuoteAsset,
            cumulative_deposit_interest: SPOT_CUMULATIVE_INTEREST_PRECISION,
            decimals: 6,
            initial_asset_weight: SPOT_WEIGHT_PRECISION,
            maintenance_asset_weight: SPOT_WEIGHT_PRECISION,
            ..SpotMarket::default()
        };
        create_anchor_account_info!(spot_market, SpotMarket, spot_market_account_info);
        let spot_market_map = SpotMarketMap::load_one(&spot_market_account_info, true).unwrap();

        // taker wants to go long (would improve balance)
        let taker_mul: i64 = 20;
        let mut taker = User {
            orders: get_orders(Order {
                market_index: 0,
                status: OrderStatus::Open,
                order_type: OrderType::Market,
                direction: PositionDirection::Short,
                base_asset_amount: BASE_PRECISION_U64 * taker_mul as u64, // if amm takes half it would flip
                slot: 0,
                price: 100 * PRICE_PRECISION_U64,
                auction_start_price: 0,
                auction_end_price: 100 * PRICE_PRECISION_U64,
                auction_duration: 0,
                ..Order::default()
            }),
            perp_positions: get_positions(PerpPosition {
                market_index: 0,
                open_orders: 1,
                open_asks: -BASE_PRECISION_I64 * taker_mul,
                ..PerpPosition::default()
            }),
            spot_positions: get_spot_positions(SpotPosition {
                market_index: 0,
                balance_type: SpotBalanceType::Deposit,
                scaled_balance: 100 * SPOT_BALANCE_PRECISION_U64 * taker_mul as u64,
                ..SpotPosition::default()
            }),
            ..User::default()
        };

        let mut maker = User {
            orders: get_orders(Order {
                market_index: 0,
                post_only: true,
                order_type: OrderType::Limit,
                direction: PositionDirection::Long,
                base_asset_amount: BASE_PRECISION_U64 * taker_mul as u64, // maker wants full = amm wants BASE_PERCISION
                price: 100 * PRICE_PRECISION_U64,
                ..Order::default()
            }),
            perp_positions: get_positions(PerpPosition {
                market_index: 0,
                open_orders: 1,
                open_bids: BASE_PRECISION_I64 * taker_mul,
                ..PerpPosition::default()
            }),
            spot_positions: get_spot_positions(SpotPosition {
                market_index: 0,
                balance_type: SpotBalanceType::Deposit,
                scaled_balance: 100 * 100 * SPOT_BALANCE_PRECISION_U64 * taker_mul as u64,
                ..SpotPosition::default()
            }),
            ..User::default()
        };

        let mut filler = User::default();

        let fee_structure = get_fee_structure();

        let (taker_key, maker_key, filler_key) = get_user_keys();

        let mut taker_stats = UserStats::default();
        let mut maker_stats = UserStats::default();
        let mut filler_stats = UserStats::default();

        assert_eq!(market.amm.total_fee, 0);
        assert_eq!(market.amm.total_fee_minus_distributions, 0);
        assert_eq!(market.amm.net_revenue_since_last_funding, 0);
        assert_eq!(market.amm.total_mm_fee, 0);
        assert_eq!(market.amm.total_fee_withdrawn, 0);

        fulfill_perp_order(
            &mut taker,
            0,
            &taker_key,
            &mut taker_stats,
            &mut Some(&mut maker),
            &mut Some(&mut maker_stats),
            Some(0),
            Some(&maker_key),
            &mut Some(&mut filler),
            &filler_key,
            &mut Some(&mut filler_stats),
            &mut None,
            &mut None,
            &spot_market_map,
            &market_map,
            &mut oracle_map,
            &fee_structure,
            0,
            Some(200 * PRICE_PRECISION_I64),
            now,
            slot,
            false,
            true,
        )
        .unwrap();

        let market_after = market_map.get_ref(&0).unwrap();
        // nets to zero
        assert_eq!(market_after.amm.base_asset_amount_with_amm, 0);

        let maker_position = &maker.perp_positions[0];
        // maker got (full - net_baa)
        assert_eq!(
            maker_position.base_asset_amount as i128,
            BASE_PRECISION_I128 * taker_mul as i128 - market.amm.base_asset_amount_with_amm
        );
    }

    #[test]
    fn no_fulfill_with_amm_jit_taker_short() {
        let now = 0_i64;
        let slot = 0_u64;

        let mut oracle_price = get_pyth_price(100, 6);
        let oracle_price_key =
            Pubkey::from_str("J83w4HKfqxwcq3BEMMkPFSppX3gqekLyLJBexebFVkix").unwrap();
        let pyth_program = crate::ids::pyth_program::id();
        create_account_info!(
            oracle_price,
            &oracle_price_key,
            &pyth_program,
            oracle_account_info
        );
        let mut oracle_map = OracleMap::load_one(&oracle_account_info, slot, None).unwrap();

        // amm is short
        let mut market = PerpMarket {
            amm: AMM {
                base_asset_reserve: 100 * AMM_RESERVE_PRECISION,
                quote_asset_reserve: 100 * AMM_RESERVE_PRECISION,
                // bid_base_asset_reserve: 101 * AMM_RESERVE_PRECISION,
                // bid_quote_asset_reserve: 99 * AMM_RESERVE_PRECISION,
                // ask_base_asset_reserve: 99 * AMM_RESERVE_PRECISION,
                // ask_quote_asset_reserve: 101 * AMM_RESERVE_PRECISION,
                base_asset_amount_with_amm: -((AMM_RESERVE_PRECISION / 2) as i128),
                base_asset_amount_short: -((AMM_RESERVE_PRECISION / 2) as i128),
                sqrt_k: 100 * AMM_RESERVE_PRECISION,
                peg_multiplier: 100 * PEG_PRECISION,
                max_slippage_ratio: 50,
                max_fill_reserve_fraction: 100,
                order_step_size: 10000000,
                order_tick_size: 1,
                oracle: oracle_price_key,
                amm_jit_intensity: 100,
                base_spread: 20000,
                long_spread: 20000,
                short_spread: 20000,
                historical_oracle_data: HistoricalOracleData {
                    last_oracle_price: (100 * PRICE_PRECISION) as i64,
                    last_oracle_price_twap: (100 * PRICE_PRECISION) as i64,
                    last_oracle_price_twap_5min: (100 * PRICE_PRECISION) as i64,

                    ..HistoricalOracleData::default()
                },
                ..AMM::default()
            },
            margin_ratio_initial: 1000,
            margin_ratio_maintenance: 500,
            status: MarketStatus::Initialized,
            ..PerpMarket::default_test()
        };
        market.amm.max_base_asset_reserve = u64::MAX as u128;
        market.amm.min_base_asset_reserve = 0;
        let (new_ask_base_asset_reserve, new_ask_quote_asset_reserve) =
            crate::math::amm_spread::calculate_spread_reserves(
                &market.amm,
                PositionDirection::Long,
            )
            .unwrap();
        let (new_bid_base_asset_reserve, new_bid_quote_asset_reserve) =
            crate::math::amm_spread::calculate_spread_reserves(
                &market.amm,
                PositionDirection::Short,
            )
            .unwrap();
        market.amm.ask_base_asset_reserve = new_ask_base_asset_reserve;
        market.amm.bid_base_asset_reserve = new_bid_base_asset_reserve;
        market.amm.ask_quote_asset_reserve = new_ask_quote_asset_reserve;
        market.amm.bid_quote_asset_reserve = new_bid_quote_asset_reserve;

        assert_eq!(new_bid_quote_asset_reserve, 99000000000);

        create_anchor_account_info!(market, PerpMarket, market_account_info);
        let market_map = PerpMarketMap::load_one(&market_account_info, true).unwrap();

        let mut spot_market = SpotMarket {
            market_index: 0,
            oracle_source: OracleSource::QuoteAsset,
            cumulative_deposit_interest: SPOT_CUMULATIVE_INTEREST_PRECISION,
            decimals: 6,
            initial_asset_weight: SPOT_WEIGHT_PRECISION,
            maintenance_asset_weight: SPOT_WEIGHT_PRECISION,
            ..SpotMarket::default()
        };
        create_anchor_account_info!(spot_market, SpotMarket, spot_market_account_info);
        let spot_market_map = SpotMarketMap::load_one(&spot_market_account_info, true).unwrap();

        let mut taker = User {
            orders: get_orders(Order {
                market_index: 0,
                status: OrderStatus::Open,
                order_type: OrderType::Market,
                direction: PositionDirection::Short, // doesnt improve balance
                base_asset_amount: BASE_PRECISION_U64,
                slot: 0,
                auction_start_price: 0,
                auction_end_price: 100 * PRICE_PRECISION_U64,
                auction_duration: 0,
                ..Order::default()
            }),
            perp_positions: get_positions(PerpPosition {
                market_index: 0,
                open_orders: 1,
                open_asks: -BASE_PRECISION_I64,
                ..PerpPosition::default()
            }),
            spot_positions: get_spot_positions(SpotPosition {
                market_index: 0,
                balance_type: SpotBalanceType::Deposit,
                scaled_balance: 100 * SPOT_BALANCE_PRECISION_U64,
                ..SpotPosition::default()
            }),
            ..User::default()
        };

        let mut maker = User {
            orders: get_orders(Order {
                market_index: 0,
                post_only: true,
                order_type: OrderType::Limit,
                direction: PositionDirection::Long,
                base_asset_amount: BASE_PRECISION_U64 / 2,
                price: 100 * PRICE_PRECISION_U64,
                ..Order::default()
            }),
            perp_positions: get_positions(PerpPosition {
                market_index: 0,
                open_orders: 1,
                open_bids: BASE_PRECISION_I64 / 2,
                ..PerpPosition::default()
            }),
            spot_positions: get_spot_positions(SpotPosition {
                market_index: 0,
                balance_type: SpotBalanceType::Deposit,
                scaled_balance: 100 * 100 * SPOT_BALANCE_PRECISION_U64,
                ..SpotPosition::default()
            }),
            ..User::default()
        };

        let mut filler = User::default();

        let fee_structure = get_fee_structure();

        let (taker_key, maker_key, filler_key) = get_user_keys();

        let mut taker_stats = UserStats::default();
        let mut maker_stats = UserStats::default();
        let mut filler_stats = UserStats::default();

        let (base_asset_amount, _, _) = fulfill_perp_order(
            &mut taker,
            0,
            &taker_key,
            &mut taker_stats,
            &mut Some(&mut maker),
            &mut Some(&mut maker_stats),
            Some(0),
            Some(&maker_key),
            &mut Some(&mut filler),
            &filler_key,
            &mut Some(&mut filler_stats),
            &mut None,
            &mut None,
            &spot_market_map,
            &market_map,
            &mut oracle_map,
            &fee_structure,
            0,
            Some(market.amm.historical_oracle_data.last_oracle_price),
            now,
            slot,
            false,
            true,
        )
        .unwrap();

        assert_eq!(base_asset_amount, BASE_PRECISION_U64);

        let taker_position = &taker.perp_positions[0];
        assert_eq!(taker_position.base_asset_amount, -BASE_PRECISION_I64);
        assert_eq!(taker.orders[0], Order::default());

        let maker_position = &maker.perp_positions[0];
        assert_eq!(maker_position.base_asset_amount, BASE_PRECISION_I64 / 2);
        assert_eq!(maker_position.quote_asset_amount, -49985000);
        assert_eq!(maker_position.quote_entry_amount, -50 * QUOTE_PRECISION_I64);
        assert_eq!(maker_position.quote_break_even_amount, -49985000);
        assert_eq!(maker_position.open_orders, 0);

        let market_after = market_map.get_ref(&0).unwrap();
        assert_eq!(market_after.amm.base_asset_amount_with_amm, -1000000000);
    }

    #[test]
    fn fulfill_with_amm_jit_taker_short() {
        let now = 0_i64;
        let slot = 0_u64;

        let mut oracle_price = get_pyth_price(100, 6);
        let oracle_price_key =
            Pubkey::from_str("J83w4HKfqxwcq3BEMMkPFSppX3gqekLyLJBexebFVkix").unwrap();
        let pyth_program = crate::ids::pyth_program::id();
        create_account_info!(
            oracle_price,
            &oracle_price_key,
            &pyth_program,
            oracle_account_info
        );
        let mut oracle_map = OracleMap::load_one(&oracle_account_info, slot, None).unwrap();

        // net users are short
        let mut market = PerpMarket {
            amm: AMM {
                base_asset_reserve: 100 * AMM_RESERVE_PRECISION,
                quote_asset_reserve: 100 * AMM_RESERVE_PRECISION,
                base_spread: 250,
                long_spread: 125,
                short_spread: 125,
                base_asset_amount_with_amm: (AMM_RESERVE_PRECISION / 2) as i128,
                base_asset_amount_long: (AMM_RESERVE_PRECISION / 2) as i128,
                sqrt_k: 100 * AMM_RESERVE_PRECISION,
                peg_multiplier: 100 * PEG_PRECISION,
                max_slippage_ratio: 50,
                max_fill_reserve_fraction: 100,
                order_step_size: 10000000,
                order_tick_size: 1,
                oracle: oracle_price_key,
                amm_jit_intensity: 100,
                historical_oracle_data: HistoricalOracleData {
                    last_oracle_price: (100 * PRICE_PRECISION) as i64,
                    last_oracle_price_twap: (100 * PRICE_PRECISION) as i64,
                    last_oracle_price_twap_5min: (100 * PRICE_PRECISION) as i64,

                    ..HistoricalOracleData::default()
                },

                ..AMM::default()
            },
            margin_ratio_initial: 1000,
            margin_ratio_maintenance: 500,
            status: MarketStatus::Initialized,
            ..PerpMarket::default_test()
        };
        market.amm.max_base_asset_reserve = u64::MAX as u128;
        market.amm.min_base_asset_reserve = 0;

        let (new_ask_base_asset_reserve, new_ask_quote_asset_reserve) =
            crate::math::amm_spread::calculate_spread_reserves(
                &market.amm,
                PositionDirection::Long,
            )
            .unwrap();
        let (new_bid_base_asset_reserve, new_bid_quote_asset_reserve) =
            crate::math::amm_spread::calculate_spread_reserves(
                &market.amm,
                PositionDirection::Short,
            )
            .unwrap();
        market.amm.ask_base_asset_reserve = new_ask_base_asset_reserve;
        market.amm.bid_base_asset_reserve = new_bid_base_asset_reserve;
        market.amm.ask_quote_asset_reserve = new_ask_quote_asset_reserve;
        market.amm.bid_quote_asset_reserve = new_bid_quote_asset_reserve;

        create_anchor_account_info!(market, PerpMarket, market_account_info);
        let market_map = PerpMarketMap::load_one(&market_account_info, true).unwrap();

        let mut spot_market = SpotMarket {
            market_index: 0,
            oracle_source: OracleSource::QuoteAsset,
            cumulative_deposit_interest: SPOT_CUMULATIVE_INTEREST_PRECISION,
            decimals: 6,
            initial_asset_weight: SPOT_WEIGHT_PRECISION,
            maintenance_asset_weight: SPOT_WEIGHT_PRECISION,
            ..SpotMarket::default()
        };
        create_anchor_account_info!(spot_market, SpotMarket, spot_market_account_info);
        let spot_market_map = SpotMarketMap::load_one(&spot_market_account_info, true).unwrap();

        // taker wants to go long (would improve balance)
        let mut taker = User {
            orders: get_orders(Order {
                market_index: 0,
                status: OrderStatus::Open,
                order_type: OrderType::Market,
                direction: PositionDirection::Short,
                base_asset_amount: BASE_PRECISION_U64,
                slot: 0,
                auction_start_price: 0,
                auction_end_price: 100 * PRICE_PRECISION_U64,
                auction_duration: 0,
                ..Order::default()
            }),
            perp_positions: get_positions(PerpPosition {
                market_index: 0,
                open_orders: 1,
                open_asks: -BASE_PRECISION_I64,
                ..PerpPosition::default()
            }),
            spot_positions: get_spot_positions(SpotPosition {
                market_index: 0,
                balance_type: SpotBalanceType::Deposit,
                scaled_balance: 100 * SPOT_BALANCE_PRECISION_U64,
                ..SpotPosition::default()
            }),
            ..User::default()
        };

        let mut maker = User {
            orders: get_orders(Order {
                market_index: 0,
                post_only: true,
                order_type: OrderType::Limit,
                direction: PositionDirection::Long,
                base_asset_amount: BASE_PRECISION_U64 / 2,
                price: 100 * PRICE_PRECISION_U64,
                ..Order::default()
            }),
            perp_positions: get_positions(PerpPosition {
                market_index: 0,
                open_orders: 1,
                open_bids: BASE_PRECISION_I64 / 2,
                ..PerpPosition::default()
            }),
            spot_positions: get_spot_positions(SpotPosition {
                market_index: 0,
                balance_type: SpotBalanceType::Deposit,
                scaled_balance: 100 * 100 * SPOT_BALANCE_PRECISION_U64,
                ..SpotPosition::default()
            }),
            ..User::default()
        };

        let mut filler = User::default();

        let fee_structure = get_fee_structure();

        let (taker_key, maker_key, filler_key) = get_user_keys();

        let mut taker_stats = UserStats::default();
        let mut maker_stats = UserStats::default();
        let mut filler_stats = UserStats::default();

        assert_eq!(market.amm.total_fee, 0);
        assert_eq!(market.amm.total_fee_minus_distributions, 0);
        assert_eq!(market.amm.net_revenue_since_last_funding, 0);
        assert_eq!(market.amm.total_mm_fee, 0);
        assert_eq!(market.amm.total_fee_withdrawn, 0);

        let (base_asset_amount, _, _) = fulfill_perp_order(
            &mut taker,
            0,
            &taker_key,
            &mut taker_stats,
            &mut Some(&mut maker),
            &mut Some(&mut maker_stats),
            Some(0),
            Some(&maker_key),
            &mut Some(&mut filler),
            &filler_key,
            &mut Some(&mut filler_stats),
            &mut None,
            &mut None,
            &spot_market_map,
            &market_map,
            &mut oracle_map,
            &fee_structure,
            0,
            Some(market.amm.historical_oracle_data.last_oracle_price),
            now,
            slot,
            false,
            true,
        )
        .unwrap();

        // base is filled
        assert!(base_asset_amount > 0);

        let market_after = market_map.get_ref(&0).unwrap();
        assert!(
            market_after.amm.base_asset_amount_with_amm.abs()
                < market.amm.base_asset_amount_with_amm.abs()
        );

        let quote_asset_amount_surplus = market_after.amm.total_mm_fee - market.amm.total_mm_fee;
        assert!(quote_asset_amount_surplus > 0);
    }

    #[test]
    fn fulfill_with_amm_jit_taker_long() {
        let now = 0_i64;
        let slot = 0_u64;

        let mut oracle_price = get_pyth_price(100, 6);
        let oracle_price_key =
            Pubkey::from_str("J83w4HKfqxwcq3BEMMkPFSppX3gqekLyLJBexebFVkix").unwrap();
        let pyth_program = crate::ids::pyth_program::id();
        create_account_info!(
            oracle_price,
            &oracle_price_key,
            &pyth_program,
            oracle_account_info
        );
        let mut oracle_map = OracleMap::load_one(&oracle_account_info, slot, None).unwrap();

        // net users are short
        let mut market = PerpMarket {
            amm: AMM {
                base_asset_reserve: 100 * AMM_RESERVE_PRECISION,
                quote_asset_reserve: 100 * AMM_RESERVE_PRECISION,
                bid_base_asset_reserve: 101 * AMM_RESERVE_PRECISION,
                bid_quote_asset_reserve: 99 * AMM_RESERVE_PRECISION,
                ask_base_asset_reserve: 99 * AMM_RESERVE_PRECISION,
                ask_quote_asset_reserve: 101 * AMM_RESERVE_PRECISION,
                base_asset_amount_with_amm: -((AMM_RESERVE_PRECISION / 2) as i128),
                base_asset_amount_short: -((AMM_RESERVE_PRECISION / 2) as i128),
                sqrt_k: 100 * AMM_RESERVE_PRECISION,
                peg_multiplier: 100 * PEG_PRECISION,
                max_slippage_ratio: 50,
                max_fill_reserve_fraction: 100,
                order_step_size: 1000,
                order_tick_size: 1,
                oracle: oracle_price_key,
                amm_jit_intensity: 100,
                historical_oracle_data: HistoricalOracleData {
                    last_oracle_price: (100 * PRICE_PRECISION) as i64,
                    last_oracle_price_twap: (100 * PRICE_PRECISION) as i64,
                    last_oracle_price_twap_5min: (100 * PRICE_PRECISION) as i64,

                    ..HistoricalOracleData::default()
                },

                ..AMM::default()
            },
            margin_ratio_initial: 1000,
            margin_ratio_maintenance: 500,
            status: MarketStatus::Initialized,
            ..PerpMarket::default_test()
        };
        market.amm.max_base_asset_reserve = u64::MAX as u128;
        market.amm.min_base_asset_reserve = 0;

        let (new_ask_base_asset_reserve, new_ask_quote_asset_reserve) =
            crate::math::amm_spread::calculate_spread_reserves(
                &market.amm,
                PositionDirection::Long,
            )
            .unwrap();
        let (new_bid_base_asset_reserve, new_bid_quote_asset_reserve) =
            crate::math::amm_spread::calculate_spread_reserves(
                &market.amm,
                PositionDirection::Short,
            )
            .unwrap();
        market.amm.ask_base_asset_reserve = new_ask_base_asset_reserve;
        market.amm.bid_base_asset_reserve = new_bid_base_asset_reserve;
        market.amm.ask_quote_asset_reserve = new_ask_quote_asset_reserve;
        market.amm.bid_quote_asset_reserve = new_bid_quote_asset_reserve;

        create_anchor_account_info!(market, PerpMarket, market_account_info);
        let market_map = PerpMarketMap::load_one(&market_account_info, true).unwrap();

        let mut spot_market = SpotMarket {
            market_index: 0,
            oracle_source: OracleSource::QuoteAsset,
            cumulative_deposit_interest: SPOT_CUMULATIVE_INTEREST_PRECISION,
            decimals: 6,
            initial_asset_weight: SPOT_WEIGHT_PRECISION,
            maintenance_asset_weight: SPOT_WEIGHT_PRECISION,
            ..SpotMarket::default()
        };
        create_anchor_account_info!(spot_market, SpotMarket, spot_market_account_info);
        let spot_market_map = SpotMarketMap::load_one(&spot_market_account_info, true).unwrap();

        // taker wants to go long (would improve balance)
        let mut taker = User {
            orders: get_orders(Order {
                market_index: 0,
                status: OrderStatus::Open,
                order_type: OrderType::Market,
                direction: PositionDirection::Long,
                base_asset_amount: BASE_PRECISION_U64,
                slot: 0,
                auction_start_price: 99 * PRICE_PRECISION_U64,
                auction_end_price: 100 * PRICE_PRECISION_U64,
                auction_duration: 0,
                ..Order::default()
            }),
            perp_positions: get_positions(PerpPosition {
                market_index: 0,
                open_orders: 1,
                open_bids: BASE_PRECISION_I64,
                ..PerpPosition::default()
            }),
            spot_positions: get_spot_positions(SpotPosition {
                market_index: 0,
                balance_type: SpotBalanceType::Deposit,
                scaled_balance: 100 * SPOT_BALANCE_PRECISION_U64,
                ..SpotPosition::default()
            }),
            ..User::default()
        };

        let mut maker = User {
            orders: get_orders(Order {
                market_index: 0,
                post_only: true,
                order_type: OrderType::Limit,
                direction: PositionDirection::Short,
                base_asset_amount: BASE_PRECISION_U64 / 2,
                price: 100 * PRICE_PRECISION_U64,
                ..Order::default()
            }),
            perp_positions: get_positions(PerpPosition {
                market_index: 0,
                open_orders: 1,
                open_asks: -BASE_PRECISION_I64 / 2,
                ..PerpPosition::default()
            }),
            spot_positions: get_spot_positions(SpotPosition {
                market_index: 0,
                balance_type: SpotBalanceType::Deposit,
                scaled_balance: 100 * SPOT_BALANCE_PRECISION_U64,
                ..SpotPosition::default()
            }),
            ..User::default()
        };

        let mut filler = User::default();

        let fee_structure = get_fee_structure();

        let (taker_key, maker_key, filler_key) = get_user_keys();

        let mut taker_stats = UserStats::default();
        let mut maker_stats = UserStats::default();
        let mut filler_stats = UserStats::default();

        assert_eq!(market.amm.total_fee, 0);
        assert_eq!(market.amm.total_fee_minus_distributions, 0);
        assert_eq!(market.amm.net_revenue_since_last_funding, 0);
        assert_eq!(market.amm.total_mm_fee, 0);
        assert_eq!(market.amm.total_fee_withdrawn, 0);

        let reserve_price_before = market.amm.reserve_price().unwrap();
        assert_eq!(reserve_price_before, 100 * PRICE_PRECISION_U64);

        fulfill_perp_order(
            &mut taker,
            0,
            &taker_key,
            &mut taker_stats,
            &mut Some(&mut maker),
            &mut Some(&mut maker_stats),
            Some(0),
            Some(&maker_key),
            &mut Some(&mut filler),
            &filler_key,
            &mut Some(&mut filler_stats),
            &mut None,
            &mut None,
            &spot_market_map,
            &market_map,
            &mut oracle_map,
            &fee_structure,
            0,
            Some(market.amm.historical_oracle_data.last_oracle_price),
            now,
            slot,
            false,
            true,
        )
        .unwrap();

        // net baa improves
        let market_after = market_map.get_ref(&0).unwrap();
        assert!(
            market_after.amm.base_asset_amount_with_amm.abs()
                < market.amm.base_asset_amount_with_amm.abs()
        );
<<<<<<< HEAD

        let total_fee_delta = market_after.amm.total_fee - market.amm.total_fee;
        assert!(total_fee_delta > 0);
=======
>>>>>>> b3d9e60b
    }

    #[test]
    fn fulfill_with_amm_jit_taker_long_neg_qas() {
        let now = 0_i64;
        let slot = 10_u64;

        let mut oracle_price = get_pyth_price(100, 6);
        let oracle_price_key =
            Pubkey::from_str("J83w4HKfqxwcq3BEMMkPFSppX3gqekLyLJBexebFVkix").unwrap();
        let pyth_program = crate::ids::pyth_program::id();
        create_account_info!(
            oracle_price,
            &oracle_price_key,
            &pyth_program,
            oracle_account_info
        );
        let mut oracle_map = OracleMap::load_one(&oracle_account_info, slot, None).unwrap();

        // net users are short
        let mut market = PerpMarket {
            amm: AMM {
                base_asset_reserve: 100 * AMM_RESERVE_PRECISION,
                quote_asset_reserve: 100 * AMM_RESERVE_PRECISION,
                bid_base_asset_reserve: 101 * AMM_RESERVE_PRECISION,
                bid_quote_asset_reserve: 99 * AMM_RESERVE_PRECISION,
                ask_base_asset_reserve: 99 * AMM_RESERVE_PRECISION,
                ask_quote_asset_reserve: 101 * AMM_RESERVE_PRECISION,
                base_asset_amount_with_amm: -((AMM_RESERVE_PRECISION / 2) as i128),
                base_asset_amount_short: -((AMM_RESERVE_PRECISION / 2) as i128),
                sqrt_k: 100 * AMM_RESERVE_PRECISION,
                peg_multiplier: 100 * PEG_PRECISION,
                max_slippage_ratio: 50,
                max_fill_reserve_fraction: 100,
                order_step_size: 10000000,
                order_tick_size: 1,
                oracle: oracle_price_key,
                amm_jit_intensity: 100,
                historical_oracle_data: HistoricalOracleData {
                    last_oracle_price: (100 * PRICE_PRECISION) as i64,
                    last_oracle_price_twap: (100 * PRICE_PRECISION) as i64,
                    last_oracle_price_twap_5min: (100 * PRICE_PRECISION) as i64,

                    ..HistoricalOracleData::default()
                },

                ..AMM::default()
            },
            margin_ratio_initial: 1000,
            margin_ratio_maintenance: 500,
            status: MarketStatus::Initialized,
            ..PerpMarket::default_test()
        };
        market.amm.max_base_asset_reserve = u64::MAX as u128;
        market.amm.min_base_asset_reserve = 0;

        create_anchor_account_info!(market, PerpMarket, market_account_info);
        let market_map = PerpMarketMap::load_one(&market_account_info, true).unwrap();

        let mut spot_market = SpotMarket {
            market_index: 0,
            oracle_source: OracleSource::QuoteAsset,
            cumulative_deposit_interest: SPOT_CUMULATIVE_INTEREST_PRECISION,
            decimals: 6,
            initial_asset_weight: SPOT_WEIGHT_PRECISION,
            maintenance_asset_weight: SPOT_WEIGHT_PRECISION,
            ..SpotMarket::default()
        };
        create_anchor_account_info!(spot_market, SpotMarket, spot_market_account_info);
        let spot_market_map = SpotMarketMap::load_one(&spot_market_account_info, true).unwrap();

        // taker wants to go long (would improve balance)
        let mut taker = User {
            orders: get_orders(Order {
                market_index: 0,
                status: OrderStatus::Open,
                order_type: OrderType::Market,
                direction: PositionDirection::Long,
                base_asset_amount: BASE_PRECISION_U64,
                slot: 0,
                auction_start_price: 0,
                auction_end_price: 100 * PRICE_PRECISION_U64,
                auction_duration: 50, // !! amm will bid before the ask spread price
                ..Order::default()
            }),
            perp_positions: get_positions(PerpPosition {
                market_index: 0,
                open_orders: 1,
                open_bids: BASE_PRECISION_I64,
                ..PerpPosition::default()
            }),
            spot_positions: get_spot_positions(SpotPosition {
                market_index: 0,
                balance_type: SpotBalanceType::Deposit,
                scaled_balance: 100 * SPOT_BALANCE_PRECISION_U64,
                ..SpotPosition::default()
            }),
            ..User::default()
        };

        let mut maker = User {
            orders: get_orders(Order {
                market_index: 0,
                post_only: true,
                order_type: OrderType::Limit,
                direction: PositionDirection::Short,
                base_asset_amount: BASE_PRECISION_U64 / 2,
                price: 10 * PRICE_PRECISION_U64,
                ..Order::default()
            }),
            perp_positions: get_positions(PerpPosition {
                market_index: 0,
                open_orders: 1,
                open_asks: -BASE_PRECISION_I64 / 2,
                ..PerpPosition::default()
            }),
            spot_positions: get_spot_positions(SpotPosition {
                market_index: 0,
                balance_type: SpotBalanceType::Deposit,
                scaled_balance: 100 * 100 * SPOT_BALANCE_PRECISION_U64,
                ..SpotPosition::default()
            }),
            ..User::default()
        };

        let mut filler = User::default();

        let fee_structure = get_fee_structure();

        let (taker_key, maker_key, filler_key) = get_user_keys();

        let mut taker_stats = UserStats::default();
        let mut maker_stats = UserStats::default();
        let mut filler_stats = UserStats::default();

        assert_eq!(market.amm.total_fee, 0);
        assert_eq!(market.amm.total_fee_minus_distributions, 0);
        assert_eq!(market.amm.net_revenue_since_last_funding, 0);
        assert_eq!(market.amm.total_mm_fee, 0);
        assert_eq!(market.amm.total_fee_withdrawn, 0);

        // fulfill with match
        let (base_asset_amount, _, _) = fulfill_perp_order(
            &mut taker,
            0,
            &taker_key,
            &mut taker_stats,
            &mut Some(&mut maker),
            &mut Some(&mut maker_stats),
            Some(0),
            Some(&maker_key),
            &mut Some(&mut filler),
            &filler_key,
            &mut Some(&mut filler_stats),
            &mut None,
            &mut None,
            &spot_market_map,
            &market_map,
            &mut oracle_map,
            &fee_structure,
            0,
            Some(1),
            now,
            slot,
            false,
            true,
        )
        .unwrap();

        assert_eq!(base_asset_amount, BASE_PRECISION_U64 / 2); // auctions not over so no amm fill

        let taker_position = &taker.perp_positions[0];
        assert_eq!(taker_position.base_asset_amount, BASE_PRECISION_I64 / 2);

        let maker_position = &maker.perp_positions[0];
        assert_eq!(
            maker_position.base_asset_amount,
            -BASE_PRECISION_I64 / 2 / 2
        );

        let market_after = market_map.get_ref(&0).unwrap();
        assert_eq!(market_after.amm.base_asset_amount_with_amm, -250000000);

        // market pays extra for trade
        let quote_asset_amount_surplus = market_after.amm.total_mm_fee - market.amm.total_mm_fee;
        assert!(quote_asset_amount_surplus < 0);
    }

    #[test]
    fn fulfill_with_amm_jit_taker_short_neg_qas() {
        let now = 0_i64;
        let slot = 10_u64;

        let mut oracle_price = get_pyth_price(100, 6);
        let oracle_price_key =
            Pubkey::from_str("J83w4HKfqxwcq3BEMMkPFSppX3gqekLyLJBexebFVkix").unwrap();
        let pyth_program = crate::ids::pyth_program::id();
        create_account_info!(
            oracle_price,
            &oracle_price_key,
            &pyth_program,
            oracle_account_info
        );
        let mut oracle_map = OracleMap::load_one(&oracle_account_info, slot, None).unwrap();

        // net users are short
        let mut market = PerpMarket {
            amm: AMM {
                base_asset_reserve: 100 * AMM_RESERVE_PRECISION,
                quote_asset_reserve: 100 * AMM_RESERVE_PRECISION,
                bid_base_asset_reserve: 101 * AMM_RESERVE_PRECISION,
                bid_quote_asset_reserve: 99 * AMM_RESERVE_PRECISION,
                ask_base_asset_reserve: 99 * AMM_RESERVE_PRECISION,
                ask_quote_asset_reserve: 101 * AMM_RESERVE_PRECISION,
                base_asset_amount_with_amm: (AMM_RESERVE_PRECISION / 2) as i128,
                base_asset_amount_long: (AMM_RESERVE_PRECISION / 2) as i128,
                sqrt_k: 100 * AMM_RESERVE_PRECISION,
                peg_multiplier: 100 * PEG_PRECISION,
                max_slippage_ratio: 50,
                max_fill_reserve_fraction: 100,
                order_step_size: 100,
                order_tick_size: 1,
                oracle: oracle_price_key,
                amm_jit_intensity: 100,
                historical_oracle_data: HistoricalOracleData {
                    last_oracle_price: (100 * PRICE_PRECISION) as i64,
                    last_oracle_price_twap: (100 * PRICE_PRECISION) as i64,
                    last_oracle_price_twap_5min: (100 * PRICE_PRECISION) as i64,

                    ..HistoricalOracleData::default()
                },

                ..AMM::default()
            },
            margin_ratio_initial: 1000,
            margin_ratio_maintenance: 500,
            status: MarketStatus::Initialized,
            ..PerpMarket::default_test()
        };
        market.amm.max_base_asset_reserve = u64::MAX as u128;
        market.amm.min_base_asset_reserve = 0;

        create_anchor_account_info!(market, PerpMarket, market_account_info);
        let market_map = PerpMarketMap::load_one(&market_account_info, true).unwrap();

        let mut spot_market = SpotMarket {
            market_index: 0,
            oracle_source: OracleSource::QuoteAsset,
            cumulative_deposit_interest: SPOT_CUMULATIVE_INTEREST_PRECISION,
            decimals: 6,
            initial_asset_weight: SPOT_WEIGHT_PRECISION,
            maintenance_asset_weight: SPOT_WEIGHT_PRECISION,
            ..SpotMarket::default()
        };
        create_anchor_account_info!(spot_market, SpotMarket, spot_market_account_info);
        let spot_market_map = SpotMarketMap::load_one(&spot_market_account_info, true).unwrap();

        // taker wants to go long (would improve balance)
        let mut taker = User {
            orders: get_orders(Order {
                market_index: 0,
                status: OrderStatus::Open,
                order_type: OrderType::Market,
                direction: PositionDirection::Short,
                base_asset_amount: BASE_PRECISION_U64,
                slot: 0,
                auction_end_price: 0,
                auction_start_price: 200 * PRICE_PRECISION as u64,
                auction_duration: 50, // !! amm will bid before the ask spread price
                ..Order::default()
            }),
            perp_positions: get_positions(PerpPosition {
                market_index: 0,
                open_orders: 1,
                open_asks: -BASE_PRECISION_I64,
                ..PerpPosition::default()
            }),
            spot_positions: get_spot_positions(SpotPosition {
                market_index: 0,
                balance_type: SpotBalanceType::Deposit,
                scaled_balance: 100 * SPOT_BALANCE_PRECISION_U64,
                ..SpotPosition::default()
            }),
            ..User::default()
        };

        let mut maker = User {
            orders: get_orders(Order {
                market_index: 0,
                post_only: true,
                order_type: OrderType::Limit,
                direction: PositionDirection::Long,
                base_asset_amount: BASE_PRECISION_U64 / 2,
                price: 200 * PRICE_PRECISION_U64,
                ..Order::default()
            }),
            perp_positions: get_positions(PerpPosition {
                market_index: 0,
                open_orders: 1,
                open_bids: BASE_PRECISION_I64 / 2,
                ..PerpPosition::default()
            }),
            spot_positions: get_spot_positions(SpotPosition {
                market_index: 0,
                balance_type: SpotBalanceType::Deposit,
                scaled_balance: 100 * 100 * SPOT_BALANCE_PRECISION_U64,
                ..SpotPosition::default()
            }),
            ..User::default()
        };

        let mut filler = User::default();

        let fee_structure = get_fee_structure();

        let (taker_key, maker_key, filler_key) = get_user_keys();

        let mut taker_stats = UserStats::default();
        let mut maker_stats = UserStats::default();
        let mut filler_stats = UserStats::default();

        assert_eq!(market.amm.total_fee, 0);
        assert_eq!(market.amm.total_fee_minus_distributions, 0);
        assert_eq!(market.amm.net_revenue_since_last_funding, 0);
        assert_eq!(market.amm.total_mm_fee, 0);
        assert_eq!(market.amm.total_fee_withdrawn, 0);

        // fulfill with match
        let (base_asset_amount, _, _) = fulfill_perp_order(
            &mut taker,
            0,
            &taker_key,
            &mut taker_stats,
            &mut Some(&mut maker),
            &mut Some(&mut maker_stats),
            Some(0),
            Some(&maker_key),
            &mut Some(&mut filler),
            &filler_key,
            &mut Some(&mut filler_stats),
            &mut None,
            &mut None,
            &spot_market_map,
            &market_map,
            &mut oracle_map,
            &fee_structure,
            0,
            Some(200 * PRICE_PRECISION_I64),
            now,
            slot,
            false,
            true,
        )
        .unwrap();

        assert_eq!(base_asset_amount, BASE_PRECISION_U64 / 2); // auctions not over so no amm fill

        let taker_position = &taker.perp_positions[0];
        assert_eq!(taker_position.base_asset_amount, -BASE_PRECISION_I64 / 2);

        let market_after = market_map.get_ref(&0).unwrap();

        // mm gains from trade
        let quote_asset_amount_surplus = market_after.amm.total_mm_fee - market.amm.total_mm_fee;
        assert!(quote_asset_amount_surplus < 0);
    }

    #[allow(clippy::comparison_chain)]
    #[test]
    fn fulfill_with_amm_jit_full_long() {
        let now = 0_i64;
        let mut slot = 0_u64;

        let mut oracle_price = get_pyth_price(100, 6);
        let oracle_price_key =
            Pubkey::from_str("J83w4HKfqxwcq3BEMMkPFSppX3gqekLyLJBexebFVkix").unwrap();
        let pyth_program = crate::ids::pyth_program::id();
        create_account_info!(
            oracle_price,
            &oracle_price_key,
            &pyth_program,
            oracle_account_info
        );
        let mut oracle_map = OracleMap::load_one(&oracle_account_info, slot, None).unwrap();

        // net users are short
        let reserves = 5 * AMM_RESERVE_PRECISION;
        let mut market = PerpMarket {
            amm: AMM {
                base_asset_reserve: reserves,
                quote_asset_reserve: reserves,
                base_asset_amount_with_amm: -(100 * AMM_RESERVE_PRECISION as i128),
                base_asset_amount_short: -(100 * AMM_RESERVE_PRECISION as i128),
                sqrt_k: reserves,
                peg_multiplier: 100 * PEG_PRECISION,
                max_slippage_ratio: 50,
                max_fill_reserve_fraction: 100,
                order_step_size: 1000,
                order_tick_size: 1,
                oracle: oracle_price_key,
                base_spread: 5000,
                max_spread: 1000000,
                long_spread: 50000,
                short_spread: 50000,
                amm_jit_intensity: 100,
                historical_oracle_data: HistoricalOracleData {
                    last_oracle_price: (100 * PRICE_PRECISION) as i64,
                    last_oracle_price_twap: (100 * PRICE_PRECISION) as i64,
                    last_oracle_price_twap_5min: (100 * PRICE_PRECISION) as i64,

                    ..HistoricalOracleData::default()
                },
                ..AMM::default()
            },
            margin_ratio_initial: 1000,
            margin_ratio_maintenance: 500,
            status: MarketStatus::Initialized,
            ..PerpMarket::default_test()
        };
        market.amm.max_base_asset_reserve = u64::MAX as u128;
        market.amm.min_base_asset_reserve = 0;

        let (new_ask_base_asset_reserve, new_ask_quote_asset_reserve) =
            crate::math::amm_spread::calculate_spread_reserves(
                &market.amm,
                PositionDirection::Long,
            )
            .unwrap();
        let (new_bid_base_asset_reserve, new_bid_quote_asset_reserve) =
            crate::math::amm_spread::calculate_spread_reserves(
                &market.amm,
                PositionDirection::Short,
            )
            .unwrap();
        market.amm.ask_base_asset_reserve = new_ask_base_asset_reserve;
        market.amm.bid_base_asset_reserve = new_bid_base_asset_reserve;
        market.amm.ask_quote_asset_reserve = new_ask_quote_asset_reserve;
        market.amm.bid_quote_asset_reserve = new_bid_quote_asset_reserve;

        create_anchor_account_info!(market, PerpMarket, market_account_info);
        let market_map = PerpMarketMap::load_one(&market_account_info, true).unwrap();

        let mut spot_market = SpotMarket {
            market_index: 0,
            oracle_source: OracleSource::QuoteAsset,
            cumulative_deposit_interest: SPOT_CUMULATIVE_INTEREST_PRECISION,
            decimals: 6,
            initial_asset_weight: SPOT_WEIGHT_PRECISION,
            maintenance_asset_weight: SPOT_WEIGHT_PRECISION,
            ..SpotMarket::default()
        };
        create_anchor_account_info!(spot_market, SpotMarket, spot_market_account_info);
        let spot_market_map = SpotMarketMap::load_one(&spot_market_account_info, true).unwrap();

        // taker wants to go long (would improve balance)
        let auction_duration = 50;
        let mut taker = User {
            orders: get_orders(Order {
                market_index: 0,
                status: OrderStatus::Open,
                order_type: OrderType::Market,
                direction: PositionDirection::Long,
                base_asset_amount: 100 * BASE_PRECISION_U64,
                slot: 0,
                auction_duration,
                ..Order::default()
            }),
            perp_positions: get_positions(PerpPosition {
                market_index: 0,
                open_orders: 1,
                open_bids: -100 * BASE_PRECISION_I64,
                ..PerpPosition::default()
            }),
            spot_positions: get_spot_positions(SpotPosition {
                market_index: 0,
                balance_type: SpotBalanceType::Deposit,
                scaled_balance: 100 * 100 * SPOT_BALANCE_PRECISION_U64,
                ..SpotPosition::default()
            }),
            ..User::default()
        };

        let auction_start_price = 95062500_u64;
        let auction_end_price = 132154089_u64;
        taker.orders[0].auction_start_price = auction_start_price;
        taker.orders[0].auction_end_price = auction_end_price;
        println!("start stop {} {}", auction_start_price, auction_end_price);

        let mut filler = User::default();
        let fee_structure = get_fee_structure();
        let (taker_key, maker_key, filler_key) = get_user_keys();

        let mut taker_stats = UserStats::default();
        let mut maker_stats = UserStats::default();
        let mut filler_stats = UserStats::default();

        assert_eq!(market.amm.total_fee, 0);
        assert_eq!(market.amm.total_fee_minus_distributions, 0);
        assert_eq!(market.amm.net_revenue_since_last_funding, 0);
        assert_eq!(market.amm.total_mm_fee, 0);
        assert_eq!(market.amm.total_fee_withdrawn, 0);

        let (mut neg, mut pos, mut none) = (false, false, false);
        let mut prev_mm_fee = 0;
        let mut prev_net_baa = market.amm.base_asset_amount_with_amm;
        // track scaling
        let mut prev_qas = 0;
        let mut has_set_prev_qas = false;
        loop {
            println!("------");

            // compute auction price
            let is_complete = crate::math::auction::is_auction_complete(
                taker.orders[0].slot,
                auction_duration,
                slot,
            )
            .unwrap();
            if is_complete {
                break;
            }

            let auction_price =
                crate::math::auction::calculate_auction_price(&taker.orders[0], slot, 1).unwrap();
            let baa = market.amm.order_step_size * 4;

            let (mark, ask, bid) = {
                let market = market_map.get_ref(&0).unwrap();
                let mark = market.amm.reserve_price().unwrap();
                let ask = market.amm.ask_price(mark).unwrap();
                let bid = market.amm.bid_price(mark).unwrap();
                (mark, ask, bid)
            };
            println!("mark: {} bid ask: {} {}", mark, bid, ask);

            let mut maker = User {
                orders: get_orders(Order {
                    market_index: 0,
                    post_only: true,
                    order_type: OrderType::Limit,
                    direction: PositionDirection::Short,
                    base_asset_amount: baa as u64,
                    price: auction_price,
                    ..Order::default()
                }),
                perp_positions: get_positions(PerpPosition {
                    market_index: 0,
                    open_orders: 1,
                    open_asks: -(baa as i64),
                    ..PerpPosition::default()
                }),
                spot_positions: get_spot_positions(SpotPosition {
                    market_index: 0,
                    balance_type: SpotBalanceType::Deposit,
                    scaled_balance: 100 * 100 * SPOT_BALANCE_PRECISION_U64,
                    ..SpotPosition::default()
                }),
                ..User::default()
            };

            // fulfill with match
            fulfill_perp_order(
                &mut taker,
                0,
                &taker_key,
                &mut taker_stats,
                &mut Some(&mut maker),
                &mut Some(&mut maker_stats),
                Some(0),
                Some(&maker_key),
                &mut Some(&mut filler),
                &filler_key,
                &mut Some(&mut filler_stats),
                &mut None,
                &mut None,
                &spot_market_map,
                &market_map,
                &mut oracle_map,
                &fee_structure,
                0,
                Some(1),
                now,
                slot,
                false,
                true,
            )
            .unwrap();

            let market_after = market_map.get_ref(&0).unwrap();
            let quote_asset_amount_surplus = market_after.amm.total_mm_fee - prev_mm_fee;
            prev_mm_fee = market_after.amm.total_mm_fee;

            // imbalance decreases
            assert!(market_after.amm.base_asset_amount_with_amm.abs() < prev_net_baa.abs());
            prev_net_baa = market_after.amm.base_asset_amount_with_amm;

            println!(
                "slot {} auction: {} surplus: {}",
                slot, auction_price, quote_asset_amount_surplus
            );

            if !has_set_prev_qas {
                prev_qas = quote_asset_amount_surplus;
                has_set_prev_qas = true;
            } else {
                // decreasing (amm paying less / earning more)
                assert!(prev_qas < quote_asset_amount_surplus);
                prev_qas = quote_asset_amount_surplus;
            }

            if quote_asset_amount_surplus < 0 {
                neg = true;
                assert!(!pos); // neg first
            } else if quote_asset_amount_surplus > 0 {
                pos = true;
                assert!(neg); // neg first
                              // sometimes skips over == 0 surplus
            } else {
                none = true;
                assert!(neg);
                assert!(!pos);
            }
            slot += 1;
        }
        // auction should go through both position and negative
        assert!(neg);
        assert!(pos);
        // assert!(none); //todo: skips over this (-1 -> 1)

        println!("{} {} {}", neg, pos, none);
    }

    #[allow(clippy::comparison_chain)]
    #[test]
    fn fulfill_with_amm_jit_full_short() {
        let now = 0_i64;
        let mut slot = 0_u64;

        let mut oracle_price = get_pyth_price(100, 6);
        let oracle_price_key =
            Pubkey::from_str("J83w4HKfqxwcq3BEMMkPFSppX3gqekLyLJBexebFVkix").unwrap();
        let pyth_program = crate::ids::pyth_program::id();
        create_account_info!(
            oracle_price,
            &oracle_price_key,
            &pyth_program,
            oracle_account_info
        );
        let mut oracle_map = OracleMap::load_one(&oracle_account_info, slot, None).unwrap();

        // net users are short
        let reserves = 5 * AMM_RESERVE_PRECISION;
        let mut market = PerpMarket {
            amm: AMM {
                base_asset_reserve: reserves,
                quote_asset_reserve: reserves,
                base_asset_amount_with_amm: 100 * AMM_RESERVE_PRECISION as i128,
                base_asset_amount_long: 100 * AMM_RESERVE_PRECISION as i128,
                sqrt_k: reserves,
                peg_multiplier: 100 * PEG_PRECISION,
                max_slippage_ratio: 50,
                max_fill_reserve_fraction: 100,
                order_step_size: 1,
                order_tick_size: 1,
                oracle: oracle_price_key,
                base_spread: 5000,
                max_spread: 1000000,
                long_spread: 50000,
                short_spread: 50000,
                amm_jit_intensity: 100,
                historical_oracle_data: HistoricalOracleData {
                    last_oracle_price: (100 * PRICE_PRECISION) as i64,
                    last_oracle_price_twap: (100 * PRICE_PRECISION) as i64,
                    last_oracle_price_twap_5min: (100 * PRICE_PRECISION) as i64,

                    ..HistoricalOracleData::default()
                },

                ..AMM::default()
            },
            margin_ratio_initial: 1000,
            margin_ratio_maintenance: 500,
            status: MarketStatus::Initialized,
            ..PerpMarket::default_test()
        };
        market.amm.max_base_asset_reserve = u64::MAX as u128;
        market.amm.min_base_asset_reserve = 0;

        let (new_ask_base_asset_reserve, new_ask_quote_asset_reserve) =
            crate::math::amm_spread::calculate_spread_reserves(
                &market.amm,
                PositionDirection::Long,
            )
            .unwrap();
        let (new_bid_base_asset_reserve, new_bid_quote_asset_reserve) =
            crate::math::amm_spread::calculate_spread_reserves(
                &market.amm,
                PositionDirection::Short,
            )
            .unwrap();
        market.amm.ask_base_asset_reserve = new_ask_base_asset_reserve;
        market.amm.bid_base_asset_reserve = new_bid_base_asset_reserve;
        market.amm.ask_quote_asset_reserve = new_ask_quote_asset_reserve;
        market.amm.bid_quote_asset_reserve = new_bid_quote_asset_reserve;

        create_anchor_account_info!(market, PerpMarket, market_account_info);
        let market_map = PerpMarketMap::load_one(&market_account_info, true).unwrap();

        let mut spot_market = SpotMarket {
            market_index: 0,
            oracle_source: OracleSource::QuoteAsset,
            cumulative_deposit_interest: SPOT_CUMULATIVE_INTEREST_PRECISION,
            decimals: 6,
            initial_asset_weight: SPOT_WEIGHT_PRECISION,
            maintenance_asset_weight: SPOT_WEIGHT_PRECISION,
            ..SpotMarket::default()
        };
        create_anchor_account_info!(spot_market, SpotMarket, spot_market_account_info);
        let spot_market_map = SpotMarketMap::load_one(&spot_market_account_info, true).unwrap();

        // taker wants to go long (would improve balance)
        let auction_duration = 50;
        let mut taker = User {
            orders: get_orders(Order {
                market_index: 0,
                status: OrderStatus::Open,
                order_type: OrderType::Market,
                direction: PositionDirection::Short,
                base_asset_amount: 100 * BASE_PRECISION_U64,
                slot: 0,
                auction_duration, // !! amm will bid before the ask spread price
                auction_end_price: 0,
                auction_start_price: 200 * PRICE_PRECISION as u64,
                ..Order::default()
            }),
            perp_positions: get_positions(PerpPosition {
                market_index: 0,
                open_orders: 1,
                open_asks: -100 * BASE_PRECISION_I64,
                ..PerpPosition::default()
            }),
            spot_positions: get_spot_positions(SpotPosition {
                market_index: 0,
                balance_type: SpotBalanceType::Deposit,
                scaled_balance: 100 * 100 * SPOT_BALANCE_PRECISION_U64,
                ..SpotPosition::default()
            }),
            ..User::default()
        };

        let auction_start_price = 105062500;
        let auction_end_price = 79550209;
        taker.orders[0].auction_start_price = auction_start_price;
        taker.orders[0].auction_end_price = auction_end_price;
        println!("start stop {} {}", auction_start_price, auction_end_price);

        let mut filler = User::default();
        let fee_structure = get_fee_structure();
        let (taker_key, maker_key, filler_key) = get_user_keys();

        let mut taker_stats = UserStats::default();
        let mut maker_stats = UserStats::default();
        let mut filler_stats = UserStats::default();

        assert_eq!(market.amm.total_fee, 0);
        assert_eq!(market.amm.total_fee_minus_distributions, 0);
        assert_eq!(market.amm.net_revenue_since_last_funding, 0);
        assert_eq!(market.amm.total_mm_fee, 0);
        assert_eq!(market.amm.total_fee_withdrawn, 0);

        let (mut neg, mut pos, mut none) = (false, false, false);
        let mut prev_mm_fee = 0;
        let mut prev_net_baa = market.amm.base_asset_amount_with_amm;
        // track scaling
        let mut prev_qas = 0;
        let mut has_set_prev_qas = false;

        loop {
            println!("------");

            // compute auction price
            let is_complete = crate::math::auction::is_auction_complete(
                taker.orders[0].slot,
                auction_duration,
                slot,
            )
            .unwrap();

            if is_complete {
                break;
            }

            let auction_price =
                crate::math::auction::calculate_auction_price(&taker.orders[0], slot, 1).unwrap();
            let baa = 1000 * 4;

            let (mark, ask, bid) = {
                let market = market_map.get_ref(&0).unwrap();
                let mark = market.amm.reserve_price().unwrap();
                let ask = market.amm.ask_price(mark).unwrap();
                let bid = market.amm.bid_price(mark).unwrap();
                (mark, ask, bid)
            };
            println!("mark: {} bid ask: {} {}", mark, bid, ask);

            let mut maker = User {
                orders: get_orders(Order {
                    market_index: 0,
                    post_only: true,
                    order_type: OrderType::Limit,
                    direction: PositionDirection::Long,
                    base_asset_amount: baa as u64,
                    price: auction_price,
                    ..Order::default()
                }),
                perp_positions: get_positions(PerpPosition {
                    market_index: 0,
                    open_orders: 1,
                    open_bids: baa as i64,
                    ..PerpPosition::default()
                }),
                spot_positions: get_spot_positions(SpotPosition {
                    market_index: 0,
                    balance_type: SpotBalanceType::Deposit,
                    scaled_balance: 100 * 100 * SPOT_BALANCE_PRECISION_U64,
                    ..SpotPosition::default()
                }),
                ..User::default()
            };

            // fulfill with match
            fulfill_perp_order(
                &mut taker,
                0,
                &taker_key,
                &mut taker_stats,
                &mut Some(&mut maker),
                &mut Some(&mut maker_stats),
                Some(0),
                Some(&maker_key),
                &mut Some(&mut filler),
                &filler_key,
                &mut Some(&mut filler_stats),
                &mut None,
                &mut None,
                &spot_market_map,
                &market_map,
                &mut oracle_map,
                &fee_structure,
                0,
                Some(200 * PRICE_PRECISION_I64),
                now,
                slot,
                false,
                true,
            )
            .unwrap();

            let market_after = market_map.get_ref(&0).unwrap();
            let quote_asset_amount_surplus = market_after.amm.total_mm_fee - prev_mm_fee;
            prev_mm_fee = market_after.amm.total_mm_fee;

            // imbalance decreases or remains the same (damm wont always take on positions)
            assert!(market_after.amm.base_asset_amount_with_amm.abs() <= prev_net_baa.abs());
            prev_net_baa = market_after.amm.base_asset_amount_with_amm;

            println!(
                "slot {} auction: {} surplus: {}",
                slot, auction_price, quote_asset_amount_surplus
            );

            if !has_set_prev_qas {
                prev_qas = quote_asset_amount_surplus;
                has_set_prev_qas = true;
            } else {
                // decreasing (amm paying less / earning more)
                assert!(prev_qas <= quote_asset_amount_surplus);
                prev_qas = quote_asset_amount_surplus;
            }

            if quote_asset_amount_surplus < 0 {
                neg = true;
                assert!(!pos); // neg first
            } else if quote_asset_amount_surplus > 0 {
                pos = true;
                assert!(neg); // neg first
                              // sometimes skips over == 0 surplus
            } else {
                none = true;
                assert!(neg);
                assert!(!pos);
            }
            slot += 1;
        }
        // auction should go through both position and negative
        assert!(neg);
        assert!(pos);
        assert!(none);

        println!("{} {} {}", neg, pos, none);
    }

    #[test]
    fn fulfill_with_amm_jit_taker_zero_price_long_imbalance() {
        let now = 0_i64;
        let slot = 10_u64;

        let mut oracle_price = get_pyth_price(100, 6);
        let oracle_price_key =
            Pubkey::from_str("J83w4HKfqxwcq3BEMMkPFSppX3gqekLyLJBexebFVkix").unwrap();
        let pyth_program = crate::ids::pyth_program::id();
        create_account_info!(
            oracle_price,
            &oracle_price_key,
            &pyth_program,
            oracle_account_info
        );
        let mut oracle_map = OracleMap::load_one(&oracle_account_info, slot, None).unwrap();

        // net users are short
        let mut market = PerpMarket {
            amm: AMM {
                base_asset_reserve: 100 * AMM_RESERVE_PRECISION,
                quote_asset_reserve: 100 * AMM_RESERVE_PRECISION,
                bid_base_asset_reserve: 101 * AMM_RESERVE_PRECISION,
                bid_quote_asset_reserve: 99 * AMM_RESERVE_PRECISION,
                ask_base_asset_reserve: 99 * AMM_RESERVE_PRECISION,
                ask_quote_asset_reserve: 101 * AMM_RESERVE_PRECISION,
                base_asset_amount_with_amm: ((AMM_RESERVE_PRECISION / 2) as i128),
                base_asset_amount_long: ((AMM_RESERVE_PRECISION / 2) as i128),
                sqrt_k: 100 * AMM_RESERVE_PRECISION,
                peg_multiplier: 100 * PEG_PRECISION,
                max_slippage_ratio: 50,
                max_fill_reserve_fraction: 100,
                order_step_size: 10000000,
                order_tick_size: 1,
                oracle: oracle_price_key,
                amm_jit_intensity: 100,
                historical_oracle_data: HistoricalOracleData {
                    last_oracle_price: (100 * PRICE_PRECISION) as i64,
                    last_oracle_price_twap: (100 * PRICE_PRECISION) as i64,
                    last_oracle_price_twap_5min: (100 * PRICE_PRECISION) as i64,

                    ..HistoricalOracleData::default()
                },

                ..AMM::default()
            },
            margin_ratio_initial: 1000,
            margin_ratio_maintenance: 500,
            status: MarketStatus::Initialized,
            ..PerpMarket::default_test()
        };
        market.amm.max_base_asset_reserve = u64::MAX as u128;
        market.amm.min_base_asset_reserve = 0;

        create_anchor_account_info!(market, PerpMarket, market_account_info);
        let market_map = PerpMarketMap::load_one(&market_account_info, true).unwrap();

        let mut spot_market = SpotMarket {
            market_index: 0,
            oracle_source: OracleSource::QuoteAsset,
            cumulative_deposit_interest: SPOT_CUMULATIVE_INTEREST_PRECISION,
            decimals: 6,
            initial_asset_weight: SPOT_WEIGHT_PRECISION,
            maintenance_asset_weight: SPOT_WEIGHT_PRECISION,
            ..SpotMarket::default()
        };
        create_anchor_account_info!(spot_market, SpotMarket, spot_market_account_info);
        let spot_market_map = SpotMarketMap::load_one(&spot_market_account_info, true).unwrap();

        // taker wants to go long (would improve balance)
        let mut taker = User {
            orders: get_orders(Order {
                market_index: 0,
                status: OrderStatus::Open,
                order_type: OrderType::Market,
                direction: PositionDirection::Long,
                base_asset_amount: BASE_PRECISION_U64,
                slot: 0,
                auction_start_price: 0,
                auction_end_price: 100 * PRICE_PRECISION_U64,
                auction_duration: 0, // expired auction
                ..Order::default()
            }),
            perp_positions: get_positions(PerpPosition {
                market_index: 0,
                open_orders: 1,
                open_bids: BASE_PRECISION_I64,
                ..PerpPosition::default()
            }),
            spot_positions: get_spot_positions(SpotPosition {
                market_index: 0,
                balance_type: SpotBalanceType::Deposit,
                scaled_balance: 100 * SPOT_BALANCE_PRECISION_U64,
                ..SpotPosition::default()
            }),
            next_order_id: 1,
            ..User::default()
        };

        let mut maker = User {
            orders: get_orders(Order {
                market_index: 0,
                post_only: true,
                order_type: OrderType::Limit,
                direction: PositionDirection::Short,
                base_asset_amount: BASE_PRECISION_U64 / 2,
                price: 10 * PRICE_PRECISION_U64,
                ..Order::default()
            }),
            perp_positions: get_positions(PerpPosition {
                market_index: 0,
                open_orders: 1,
                open_asks: -BASE_PRECISION_I64 / 2,
                ..PerpPosition::default()
            }),
            spot_positions: get_spot_positions(SpotPosition {
                market_index: 0,
                balance_type: SpotBalanceType::Deposit,
                scaled_balance: 100 * 100 * SPOT_BALANCE_PRECISION_U64,
                ..SpotPosition::default()
            }),
            ..User::default()
        };

        let mut filler = User::default();

        let fee_structure = get_fee_structure();

        let (taker_key, maker_key, filler_key) = get_user_keys();

        let mut taker_stats = UserStats::default();
        let mut maker_stats = UserStats::default();
        let mut filler_stats = UserStats::default();

        assert_eq!(market.amm.total_fee, 0);
        assert_eq!(market.amm.total_fee_minus_distributions, 0);
        assert_eq!(market.amm.net_revenue_since_last_funding, 0);
        assert_eq!(market.amm.total_mm_fee, 0);
        assert_eq!(market.amm.total_fee_withdrawn, 0);
        assert_eq!(taker.perp_positions[0].open_orders, 1);

        // fulfill with match
        let (base_asset_amount, _, _) = fulfill_perp_order(
            &mut taker,
            0,
            &taker_key,
            &mut taker_stats,
            &mut Some(&mut maker),
            &mut Some(&mut maker_stats),
            Some(0),
            Some(&maker_key),
            &mut Some(&mut filler),
            &filler_key,
            &mut Some(&mut filler_stats),
            &mut None,
            &mut None,
            &spot_market_map,
            &market_map,
            &mut oracle_map,
            &fee_structure,
            0,
            Some(1),
            now,
            slot,
            false,
            true,
        )
        .unwrap();

        assert_eq!(taker.perp_positions[0].open_orders, 0);
        assert_eq!(base_asset_amount, 1000000000);

        let market_after = market_map.get_ref(&0).unwrap();
        assert_eq!(market_after.amm.total_mm_fee, 2033008); // jit occured even tho maker offered full amount
        assert_eq!(market_after.amm.total_fee, 2057287);
    }
}<|MERGE_RESOLUTION|>--- conflicted
+++ resolved
@@ -1184,12 +1184,6 @@
             market_after.amm.base_asset_amount_with_amm.abs()
                 < market.amm.base_asset_amount_with_amm.abs()
         );
-<<<<<<< HEAD
-
-        let total_fee_delta = market_after.amm.total_fee - market.amm.total_fee;
-        assert!(total_fee_delta > 0);
-=======
->>>>>>> b3d9e60b
     }
 
     #[test]
