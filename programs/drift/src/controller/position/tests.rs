--- conflicted
+++ resolved
@@ -1282,570 +1282,6 @@
 }
 
 #[test]
-<<<<<<< HEAD
-fn amm_split_large_k() {
-    let perp_market_str = String::from("Ct8MLGv1N/dvAH3EF67yBqaUQerctpm4yqpK+QNSrXCQz76p+B+ka+8Ni2/aLOukHaFdQJXR2jkqDS+O0MbHvA9M+sjCgLVtQwhkAQAAAAAAAAAAAAAAAAIAAAAAAAAAkI1kAQAAAAB6XWQBAAAAAO8yzWQAAAAAnJ7I3f///////////////2dHvwAAAAAAAAAAAAAAAABGiVjX6roAAAAAAAAAAAAAAAAAAAAAAAB1tO47J+xiAAAAAAAAAAAAGD03Fis3mgAAAAAAAAAAAJxiDwAAAAAAAAAAAAAAAABxqRCIGRxiAAAAAAAAAAAAEy8wZfK9YwAAAAAAAAAAAGZeZCE+g3sAAAAAAAAAAAAKYeQAAAAAAAAAAAAAAAAAlIvoyyc3mgAAAAAAAAAAAADQdQKjbgAAAAAAAAAAAAAAwu8g05H/////////////E6tNHAIAAAAAAAAAAAAAAO3mFwd0AAAAAAAAAAAAAAAAgPQg5rUAAAAAAAAAAAAAGkDtXR4AAAAAAAAAAAAAAEv0WeZW/f////////////9kUidaqAIAAAAAAAAAAAAA0ZMEr1H9/////////////w5/U3uqAgAAAAAAAAAAAAAANfbqfCd3AAAAAAAAAAAAIhABAAAAAAAiEAEAAAAAACIQAQAAAAAAY1QBAAAAAAA5f3WMVAAAAAAAAAAAAAAAFhkiihsAAAAAAAAAAAAAAO2EfWc5AAAAAAAAAAAAAACM/5CAQgAAAAAAAAAAAAAAvenX0SsAAAAAAAAAAAAAALgPUogZAAAAAAAAAAAAAAC01x97AAAAAAAAAAAAAAAAOXzVbgAAAAAAAAAAAAAAAMG4+QwBAAAAAAAAAAAAAABwHI3fLeJiAAAAAAAAAAAABvigOblGmgAAAAAAAAAAALeRnZsi9mIAAAAAAAAAAAAqgs3ynCeaAAAAAAAAAAAAQwhkAQAAAAAAAAAAAAAAAJOMZAEAAAAAFKJkAQAAAABTl2QBAAAAALFuZAEAAAAAgrx7DAAAAAAUAwAAAAAAAAN1TAYAAAAAuC7NZAAAAAAQDgAAAAAAAADh9QUAAAAAZAAAAAAAAAAA4fUFAAAAAAAAAAAAAAAAn2HvyMABAADGV6rZFwAAAE5Qg2oPAAAA8zHNZAAAAAAdYAAAAAAAAE2FAAAAAAAA6zLNZAAAAAD6AAAAaEIAABQDAAAUAwAAAAAAANcBAABkADIAZGQAAcDIUt4AAAAA0QQAAAAAAAAAAAAAAAAAAAAAAAAAAAAAAAAAAAAAAAAAAAAAAAAAAI9qQbynsAAAAAAAAAAAAAAAAAAAAAAAAFNPTC1QRVJQICAgICAgICAgICAgICAgICAgICAgICAghuS1//////8A4fUFAAAAAAB0O6QLAAAAR7PdeQMAAAD+Mc1kAAAAAADKmjsAAAAAAAAAAAAAAAAAAAAAAAAAAOULDwAAAAAAUBkAAAAAAADtAQAAAAAAAMgAAAAAAAAAECcAAKhhAADoAwAA9AEAAAAAAAAQJwAAZAIAAGQCAAAAAAEAAQAAAAAAAAAAAAAAAAAAAAAAAAAAAAAAAAAAAAAAAAAAAAAAAAAAAAAAAAAAAAAAAAAAAA==");
-    let mut decoded_bytes = base64::decode(perp_market_str).unwrap();
-    let perp_market_bytes = decoded_bytes.as_mut_slice();
-
-    let key = Pubkey::default();
-    let owner = Pubkey::from_str("dRiftyHA39MWEi3m9aunc5MzRF1JYuBsbn6VPcn33UH").unwrap();
-    let mut lamports = 0;
-    let perp_market_account_info =
-        create_account_info(&key, true, &mut lamports, perp_market_bytes, &owner);
-
-    let perp_market_loader: AccountLoader<PerpMarket> =
-        AccountLoader::try_from(&perp_market_account_info).unwrap();
-    let mut perp_market = perp_market_loader.load_mut().unwrap();
-
-    assert_eq!(perp_market.amm.base_asset_amount_per_lp, -574054756);
-    assert_eq!(perp_market.amm.quote_asset_amount_per_lp, 12535655);
-
-    let og_baapl = perp_market.amm.base_asset_amount_per_lp;
-    let og_qaapl = perp_market.amm.quote_asset_amount_per_lp;
-
-    // msg!("perp_market: {:?}", perp_market);
-
-    // min long order for $2.3
-    let delta = PositionDelta {
-        base_asset_amount: BASE_PRECISION_I64 / 10,
-        quote_asset_amount: -2300000,
-        remainder_base_asset_amount: None,
-    };
-
-    update_lp_market_position(&mut perp_market, &delta, 0, AMMLiquiditySplit::Shared).unwrap();
-
-    assert_eq!(perp_market.amm.base_asset_amount_per_lp, -574054758);
-    assert_eq!(perp_market.amm.quote_asset_amount_per_lp, 12535655);
-
-    // min short order for $2.3
-    let delta = PositionDelta {
-        base_asset_amount: -BASE_PRECISION_I64 / 10,
-        quote_asset_amount: 2300000,
-        remainder_base_asset_amount: None,
-    };
-
-    update_lp_market_position(&mut perp_market, &delta, 0, AMMLiquiditySplit::Shared).unwrap();
-
-    assert_eq!(perp_market.amm.base_asset_amount_per_lp, -574054756);
-    assert_eq!(perp_market.amm.quote_asset_amount_per_lp, 12535654);
-
-    let mut existing_position = PerpPosition {
-        market_index: 0,
-        base_asset_amount: 0,
-        quote_asset_amount: 0,
-        lp_shares: perp_market.amm.user_lp_shares as u64,
-        last_base_asset_amount_per_lp: og_baapl as i64,
-        last_quote_asset_amount_per_lp: og_qaapl as i64,
-        per_lp_base: 0,
-        ..PerpPosition::default()
-    };
-
-    settle_lp_position(&mut existing_position, &mut perp_market).unwrap();
-
-    assert_eq!(existing_position.base_asset_amount, 0);
-    assert_eq!(existing_position.remainder_base_asset_amount, 0);
-    assert_eq!(existing_position.quote_asset_amount, -33538939); // out of favor rounding
-
-    assert_eq!(existing_position.per_lp_base, perp_market.amm.per_lp_base);
-
-    // long order for $230
-    let delta = PositionDelta {
-        base_asset_amount: BASE_PRECISION_I64 * 10,
-        quote_asset_amount: -230000000,
-        remainder_base_asset_amount: None,
-    };
-
-    update_lp_market_position(&mut perp_market, &delta, 0, AMMLiquiditySplit::Shared).unwrap();
-
-    assert_eq!(perp_market.amm.base_asset_amount_per_lp, -574055043);
-    assert_eq!(perp_market.amm.quote_asset_amount_per_lp, 12535660);
-
-    assert_eq!(
-        (perp_market.amm.sqrt_k as i128) * (og_baapl - perp_market.amm.base_asset_amount_per_lp)
-            / AMM_RESERVE_PRECISION_I128,
-        9977763076
-    );
-    // assert_eq!((perp_market.amm.sqrt_k as i128) * (og_baapl-perp_market.amm.base_asset_amount_per_lp) / AMM_RESERVE_PRECISION_I128, 104297175);
-    assert_eq!(
-        (perp_market.amm.sqrt_k as i128) * (og_qaapl - perp_market.amm.quote_asset_amount_per_lp)
-            / QUOTE_PRECISION_I128,
-        -173828625034
-    );
-    assert_eq!(
-        (perp_market.amm.sqrt_k as i128)
-            * (og_qaapl - perp_market.amm.quote_asset_amount_per_lp - 1)
-            / QUOTE_PRECISION_I128,
-        -208594350041
-    );
-    // assert_eq!(243360075047/9977763076 < 23, true); // ensure rounding in favor
-
-    // long order for $230
-    let delta = PositionDelta {
-        base_asset_amount: -BASE_PRECISION_I64 * 10,
-        quote_asset_amount: 230000000,
-        remainder_base_asset_amount: None,
-    };
-
-    let og_baapl = perp_market.amm.base_asset_amount_per_lp;
-    let og_qaapl = perp_market.amm.quote_asset_amount_per_lp;
-
-    update_lp_market_position(&mut perp_market, &delta, 0, AMMLiquiditySplit::Shared).unwrap();
-
-    assert_eq!(perp_market.amm.base_asset_amount_per_lp, -574054756);
-    assert_eq!(perp_market.amm.quote_asset_amount_per_lp, 12535653);
-
-    assert_eq!(
-        (perp_market.amm.sqrt_k as i128) * (og_baapl - perp_market.amm.base_asset_amount_per_lp)
-            / AMM_RESERVE_PRECISION_I128,
-        -9977763076
-    );
-    // assert_eq!((perp_market.amm.sqrt_k as i128) * (og_baapl-perp_market.amm.base_asset_amount_per_lp) / AMM_RESERVE_PRECISION_I128, 104297175);
-    assert_eq!(
-        (perp_market.amm.sqrt_k as i128) * (og_qaapl - perp_market.amm.quote_asset_amount_per_lp)
-            / QUOTE_PRECISION_I128,
-        243360075047
-    );
-    // assert_eq!(243360075047/9977763076 < 23, true); // ensure rounding in favor
-}
-
-#[test]
-fn test_quote_unsettled_lp() {
-    let perp_market_str = String::from("Ct8MLGv1N/dvAH3EF67yBqaUQerctpm4yqpK+QNSrXCQz76p+B+ka+8Ni2/aLOukHaFdQJXR2jkqDS+O0MbHvA9M+sjCgLVtzjkqCQAAAAAAAAAAAAAAAAIAAAAAAAAAl44wCQAAAAD54C0JAAAAAGJ4JmYAAAAAyqMxdXz//////////////wV1ZyH9//////////////8Uy592jFYPAAAAAAAAAAAAAAAAAAAAAAD6zIP0/dAIAAAAAAAAAAAA+srqThjtHwAAAAAAAAAAAJxiDwAAAAAAAAAAAAAAAAByWgjyVb4IAAAAAAAAAAAAOpuf9pLjCAAAAAAAAAAAAMRfA6LzxhAAAAAAAAAAAABs6IcCAAAAAAAAAAAAAAAAeXyo6oHtHwAAAAAAAAAAAABngilYXAEAAAAAAAAAAAAAZMIneaP+////////////GeN71uL//////////////+fnyHru//////////////8AIA8MEgUDAAAAAAAAAAAAv1P8g/EBAAAAAAAAAAAAACNQgLCty/////////////+KMQ7JGjMAAAAAAAAAAAAA4DK7xH3K/////////////2grSsB0NQAAAAAAAAAAAACsBC7WWDkCAAAAAAAAAAAAsis3AAAAAACyKzcAAAAAALIrNwAAAAAATGc8AAAAAADH51Hn/wYAAAAAAAAAAAAANXNbBAgCAAAAAAAAAAAAAPNHO0UKBQAAAAAAAAAAAABiEweaqQUAAAAAAAAAAAAAg16F138BAAAAAAAAAAAAAFBZFMk0AQAAAAAAAAAAAACoA6JpBwAAAAAAAAAAAAAALahXXQcAAAAAAAAAAAAAAMG4+QwBAAAAAAAAAAAAAADr9qfqkdAIAAAAAAAAAAAAlBk2nZ/uHwAAAAAAAAAAAHPdcUR+0QgAAAAAAAAAAAAF+03DR+sfAAAAAAAAAAAAzjkqCQAAAAAAAAAAAAAAAJXnMAkAAAAAT9IxCQAAAADyXDEJAAAAAKlJLgkAAAAAyg2YDwAAAABfBwAAAAAAANVPrUEAAAAAZW0mZgAAAAAQDgAAAAAAAADh9QUAAAAAZAAAAAAAAAAA4fUFAAAAAAAAAAAAAAAAj0W2KSYpAABzqJhf6gAAAOD5o985AQAAS3gmZgAAAADxKQYAAAAAAMlUBgAAAAAAS3gmZgAAAADuAgAA7CwAAHcBAAC9AQAAAAAAAH0AAADECTIAZMgAAcDIUt4DAAAAFJMfEQAAAADBogAAAAAAAIneROQcpf//AAAAAAAAAAAAAAAAAAAAAFe4ynNxUwoAAAAAAAAAAAAAAAAAAAAAAFNPTC1QRVJQICAgICAgICAgICAgICAgICAgICAgICAgAJsy4v////8AZc0dAAAAAP8PpdToAAAANOVq3RYAAAB7cyZmAAAAAADh9QUAAAAAAAAAAAAAAAAAAAAAAAAAAEyBWwAAAAAA2DEAAAAAAABzBQAAAAAAAMgAAAAAAAAATB0AANQwAADoAwAA9AEAAAAAAAAQJwAAASoAACtgAAAAAAEAAQAAAAAAAAAAAAAAAAAAAAAAAAAAAAAAAAAAAAAAAAAAAAAAAAAAAAAAAAAAAAAAAAAAAA==");
-    let mut decoded_bytes = base64::decode(perp_market_str).unwrap();
-    let perp_market_bytes = decoded_bytes.as_mut_slice();
-
-    let key = Pubkey::default();
-    let owner = Pubkey::from_str("dRiftyHA39MWEi3m9aunc5MzRF1JYuBsbn6VPcn33UH").unwrap();
-    let mut lamports = 0;
-    let perp_market_account_info =
-        create_account_info(&key, true, &mut lamports, perp_market_bytes, &owner);
-
-    let perp_market_loader: AccountLoader<PerpMarket> =
-        AccountLoader::try_from(&perp_market_account_info).unwrap();
-    let mut perp_market = perp_market_loader.load_mut().unwrap();
-    perp_market.amm.quote_asset_amount_with_unsettled_lp = 0;
-
-    let mut existing_position: PerpPosition = PerpPosition::default();
-    assert_eq!(perp_market.amm.quote_asset_amount_per_lp, -12324473595);
-    assert_eq!(perp_market.amm.base_asset_amount_per_lp, -564969495606);
-
-    existing_position.last_quote_asset_amount_per_lp =
-        perp_market.amm.quote_asset_amount_per_lp as i64;
-    existing_position.last_base_asset_amount_per_lp =
-        perp_market.amm.base_asset_amount_per_lp as i64;
-
-    let pos_delta = PositionDelta {
-        quote_asset_amount: QUOTE_PRECISION_I64 * 150,
-        base_asset_amount: -BASE_PRECISION_I64,
-        remainder_base_asset_amount: Some(-881),
-    };
-    assert_eq!(perp_market.amm.quote_asset_amount_with_unsettled_lp, 0);
-    let fee_to_market = 1000000; // uno doll
-    let liq_split = AMMLiquiditySplit::Shared;
-    let base_unit: i128 = perp_market.amm.get_per_lp_base_unit().unwrap();
-    assert_eq!(base_unit, 1_000_000_000_000); // 10^4 * base_precision
-
-    let (per_lp_delta_base, per_lp_delta_quote, per_lp_fee) = perp_market
-        .amm
-        .calculate_per_lp_delta(&pos_delta, fee_to_market, liq_split, base_unit)
-        .unwrap();
-
-    assert_eq!(per_lp_delta_base, -211759);
-    assert_eq!(per_lp_delta_quote, 31764);
-    assert_eq!(per_lp_fee, 169);
-
-    let pos_delta2 = PositionDelta {
-        quote_asset_amount: -QUOTE_PRECISION_I64 * 150,
-        base_asset_amount: BASE_PRECISION_I64,
-        remainder_base_asset_amount: Some(0),
-    };
-    let (per_lp_delta_base, per_lp_delta_quote, per_lp_fee) = perp_market
-        .amm
-        .calculate_per_lp_delta(&pos_delta2, fee_to_market, liq_split, base_unit)
-        .unwrap();
-
-    assert_eq!(per_lp_delta_base, 211759);
-    assert_eq!(per_lp_delta_quote, -31763);
-    assert_eq!(per_lp_fee, 169);
-
-    let expected_base_asset_amount_with_unsettled_lp = -75249424409;
-    assert_eq!(
-        perp_market.amm.base_asset_amount_with_unsettled_lp,
-        // 0
-        expected_base_asset_amount_with_unsettled_lp // ~-75
-    );
-    // let lp_delta_quote = perp_market
-    //     .amm
-    //     .calculate_lp_base_delta(per_lp_delta_quote, QUOTE_PRECISION_I128)
-    //     .unwrap();
-    // assert_eq!(lp_delta_quote, -19883754464333);
-
-    let delta_base =
-        update_lp_market_position(&mut perp_market, &pos_delta, fee_to_market, liq_split).unwrap();
-    assert_eq!(
-        perp_market.amm.user_lp_shares * 1000000 / perp_market.amm.sqrt_k,
-        132561
-    ); // 13.2 % of amm
-    assert_eq!(
-        perp_market.amm.quote_asset_amount_with_unsettled_lp,
-        19884380
-    ); // 19.884380/.132 ~= 150 (+ fee)
-    assert_eq!(delta_base, -132_561_910); // ~13%
-    assert_eq!(
-        perp_market.amm.base_asset_amount_with_unsettled_lp,
-        // 0
-        -75381986319 // ~-75
-    );
-
-    // settle lp and quote with unsettled should go back to zero
-    existing_position.lp_shares = perp_market.amm.user_lp_shares as u64;
-    existing_position.per_lp_base = 3;
-
-    let lp_metrics: crate::math::lp::LPMetrics =
-        calculate_settle_lp_metrics(&perp_market.amm, &existing_position).unwrap();
-
-    let position_delta = PositionDelta {
-        base_asset_amount: lp_metrics.base_asset_amount as i64,
-        quote_asset_amount: lp_metrics.quote_asset_amount as i64,
-        remainder_base_asset_amount: Some(lp_metrics.remainder_base_asset_amount as i64),
-    };
-
-    assert_eq!(position_delta.base_asset_amount, 100000000);
-
-    assert_eq!(
-        position_delta.remainder_base_asset_amount.unwrap_or(0),
-        32561910
-    );
-
-    assert_eq!(position_delta.quote_asset_amount, -19778585);
-
-    let pnl = update_position_and_market(&mut existing_position, &mut perp_market, &position_delta)
-        .unwrap();
-
-    //.132561*1e6*.8 = 106048.8
-    assert_eq!(perp_market.amm.quote_asset_amount_with_unsettled_lp, 105795); //?
-    assert_eq!(
-        perp_market.amm.base_asset_amount_with_unsettled_lp,
-        expected_base_asset_amount_with_unsettled_lp - 32561910
-    );
-
-    assert_eq!(pnl, 0);
-}
-
-#[test]
-fn amm_split_large_k_with_rebase() {
-    let perp_market_str = String::from("Ct8MLGv1N/dvAH3EF67yBqaUQerctpm4yqpK+QNSrXCQz76p+B+ka+8Ni2/aLOukHaFdQJXR2jkqDS+O0MbHvA9M+sjCgLVtQwhkAQAAAAAAAAAAAAAAAAIAAAAAAAAAkI1kAQAAAAB6XWQBAAAAAO8yzWQAAAAAnJ7I3f///////////////2dHvwAAAAAAAAAAAAAAAABGiVjX6roAAAAAAAAAAAAAAAAAAAAAAAB1tO47J+xiAAAAAAAAAAAAGD03Fis3mgAAAAAAAAAAAJxiDwAAAAAAAAAAAAAAAABxqRCIGRxiAAAAAAAAAAAAEy8wZfK9YwAAAAAAAAAAAGZeZCE+g3sAAAAAAAAAAAAKYeQAAAAAAAAAAAAAAAAAlIvoyyc3mgAAAAAAAAAAAADQdQKjbgAAAAAAAAAAAAAAwu8g05H/////////////E6tNHAIAAAAAAAAAAAAAAO3mFwd0AAAAAAAAAAAAAAAAgPQg5rUAAAAAAAAAAAAAGkDtXR4AAAAAAAAAAAAAAEv0WeZW/f////////////9kUidaqAIAAAAAAAAAAAAA0ZMEr1H9/////////////w5/U3uqAgAAAAAAAAAAAAAANfbqfCd3AAAAAAAAAAAAIhABAAAAAAAiEAEAAAAAACIQAQAAAAAAY1QBAAAAAAA5f3WMVAAAAAAAAAAAAAAAFhkiihsAAAAAAAAAAAAAAO2EfWc5AAAAAAAAAAAAAACM/5CAQgAAAAAAAAAAAAAAvenX0SsAAAAAAAAAAAAAALgPUogZAAAAAAAAAAAAAAC01x97AAAAAAAAAAAAAAAAOXzVbgAAAAAAAAAAAAAAAMG4+QwBAAAAAAAAAAAAAABwHI3fLeJiAAAAAAAAAAAABvigOblGmgAAAAAAAAAAALeRnZsi9mIAAAAAAAAAAAAqgs3ynCeaAAAAAAAAAAAAQwhkAQAAAAAAAAAAAAAAAJOMZAEAAAAAFKJkAQAAAABTl2QBAAAAALFuZAEAAAAAgrx7DAAAAAAUAwAAAAAAAAN1TAYAAAAAuC7NZAAAAAAQDgAAAAAAAADh9QUAAAAAZAAAAAAAAAAA4fUFAAAAAAAAAAAAAAAAn2HvyMABAADGV6rZFwAAAE5Qg2oPAAAA8zHNZAAAAAAdYAAAAAAAAE2FAAAAAAAA6zLNZAAAAAD6AAAAaEIAABQDAAAUAwAAAAAAANcBAABkADIAZGQAAcDIUt4AAAAA0QQAAAAAAAAAAAAAAAAAAAAAAAAAAAAAAAAAAAAAAAAAAAAAAAAAAI9qQbynsAAAAAAAAAAAAAAAAAAAAAAAAFNPTC1QRVJQICAgICAgICAgICAgICAgICAgICAgICAghuS1//////8A4fUFAAAAAAB0O6QLAAAAR7PdeQMAAAD+Mc1kAAAAAADKmjsAAAAAAAAAAAAAAAAAAAAAAAAAAOULDwAAAAAAUBkAAAAAAADtAQAAAAAAAMgAAAAAAAAAECcAAKhhAADoAwAA9AEAAAAAAAAQJwAAZAIAAGQCAAAAAAEAAQAAAAAAAAAAAAAAAAAAAAAAAAAAAAAAAAAAAAAAAAAAAAAAAAAAAAAAAAAAAAAAAAAAAA==");
-    let mut decoded_bytes = base64::decode(perp_market_str).unwrap();
-    let perp_market_bytes = decoded_bytes.as_mut_slice();
-
-    let key = Pubkey::default();
-    let owner = Pubkey::from_str("dRiftyHA39MWEi3m9aunc5MzRF1JYuBsbn6VPcn33UH").unwrap();
-    let mut lamports = 0;
-    let perp_market_account_info =
-        create_account_info(&key, true, &mut lamports, perp_market_bytes, &owner);
-
-    let perp_market_loader: AccountLoader<PerpMarket> =
-        AccountLoader::try_from(&perp_market_account_info).unwrap();
-    let mut perp_market = perp_market_loader.load_mut().unwrap();
-
-    assert_eq!(perp_market.amm.base_asset_amount_per_lp, -574054756);
-    assert_eq!(perp_market.amm.quote_asset_amount_per_lp, 12535655);
-    assert_eq!(
-        perp_market.amm.base_asset_amount_with_unsettled_lp,
-        498335213293
-    );
-
-    let og_baawul = perp_market.amm.base_asset_amount_with_unsettled_lp;
-    let og_baapl = perp_market.amm.base_asset_amount_per_lp;
-    let og_qaapl = perp_market.amm.quote_asset_amount_per_lp;
-
-    // update base
-    let base_change = 5;
-    apply_lp_rebase_to_perp_market(&mut perp_market, base_change).unwrap();
-
-    // noop delta
-    let delta = PositionDelta {
-        base_asset_amount: 0,
-        quote_asset_amount: 0,
-        remainder_base_asset_amount: None,
-    };
-
-    update_lp_market_position(&mut perp_market, &delta, 0, AMMLiquiditySplit::Shared).unwrap();
-
-    assert_eq!(perp_market.amm.quote_asset_amount_per_lp, og_qaapl * 100000);
-    assert_eq!(perp_market.amm.base_asset_amount_per_lp, og_baapl * 100000);
-    assert_eq!(
-        perp_market.amm.base_asset_amount_with_unsettled_lp,
-        og_baawul
-    );
-
-    // min long order for $2.3
-    let delta = PositionDelta {
-        base_asset_amount: BASE_PRECISION_I64 / 10,
-        quote_asset_amount: -2300000,
-        remainder_base_asset_amount: None,
-    };
-
-    let u1 =
-        update_lp_market_position(&mut perp_market, &delta, 0, AMMLiquiditySplit::Shared).unwrap();
-    assert_eq!(u1, 96471070);
-
-    assert_eq!(
-        perp_market.amm.base_asset_amount_with_unsettled_lp,
-        498431684363
-    );
-
-    assert_eq!(
-        perp_market.amm.base_asset_amount_per_lp - og_baapl * 100000,
-        -287639
-    );
-    assert_eq!(
-        perp_market.amm.quote_asset_amount_per_lp - og_qaapl * 100000,
-        6615
-    );
-    assert_eq!(
-        perp_market.amm.base_asset_amount_with_unsettled_lp - og_baawul,
-        96471070
-    );
-    assert_eq!(perp_market.amm.base_asset_amount_per_lp, -57405475887639);
-    assert_eq!(perp_market.amm.quote_asset_amount_per_lp, 1253565506615);
-
-    let num = perp_market.amm.quote_asset_amount_per_lp - (og_qaapl * 100000);
-    let denom = perp_market.amm.base_asset_amount_per_lp - (og_baapl * 100000);
-    assert_eq!(-num * 1000000 / denom, 22997); // $22.997 cost basis for short (vs $23 actual)
-
-    // min short order for $2.3
-    let delta = PositionDelta {
-        base_asset_amount: -BASE_PRECISION_I64 / 10,
-        quote_asset_amount: 2300000,
-        remainder_base_asset_amount: None,
-    };
-
-    update_lp_market_position(&mut perp_market, &delta, 0, AMMLiquiditySplit::Shared).unwrap();
-
-    assert_eq!(perp_market.amm.base_asset_amount_per_lp, -57405475600000);
-    assert_eq!(perp_market.amm.quote_asset_amount_per_lp, 1253565499999);
-    assert_eq!(
-        (og_qaapl * 100000) - perp_market.amm.quote_asset_amount_per_lp,
-        1
-    );
-
-    let mut existing_position = PerpPosition {
-        market_index: 0,
-        base_asset_amount: 0,
-        quote_asset_amount: 0,
-        lp_shares: perp_market.amm.user_lp_shares as u64,
-        last_base_asset_amount_per_lp: og_baapl as i64,
-        last_quote_asset_amount_per_lp: og_qaapl as i64,
-        per_lp_base: 0,
-        ..PerpPosition::default()
-    };
-
-    settle_lp_position(&mut existing_position, &mut perp_market).unwrap();
-
-    assert_eq!(existing_position.base_asset_amount, 0);
-    assert_eq!(existing_position.remainder_base_asset_amount, 0);
-    assert_eq!(existing_position.quote_asset_amount, -335); // out of favor rounding... :/
-
-    assert_eq!(existing_position.per_lp_base, perp_market.amm.per_lp_base);
-
-    assert_eq!(
-        perp_market
-            .amm
-            .imbalanced_base_asset_amount_with_lp()
-            .unwrap(),
-        -303686915482213
-    );
-
-    assert_eq!(perp_market.amm.target_base_asset_amount_per_lp, -565000000);
-
-    // update base back
-    let base_change = -2;
-    apply_lp_rebase_to_perp_market(&mut perp_market, base_change).unwrap();
-    // noop delta
-    let delta = PositionDelta {
-        base_asset_amount: 0,
-        quote_asset_amount: 0,
-        remainder_base_asset_amount: None,
-    };
-
-    // unchanged with rebase (even when target!=0)
-    assert_eq!(
-        perp_market
-            .amm
-            .imbalanced_base_asset_amount_with_lp()
-            .unwrap(),
-        -303686915482213
-    );
-
-    update_lp_market_position(&mut perp_market, &delta, 0, AMMLiquiditySplit::Shared).unwrap();
-
-    assert_eq!(
-        perp_market.amm.quote_asset_amount_per_lp,
-        og_qaapl * 1000 - 1
-    ); // down only rounding
-    assert_eq!(perp_market.amm.base_asset_amount_per_lp, og_baapl * 1000);
-
-    // 1 long order for $23 before lp position does rebasing
-    let delta = PositionDelta {
-        base_asset_amount: BASE_PRECISION_I64,
-        quote_asset_amount: -23000000,
-        remainder_base_asset_amount: None,
-    };
-    assert_eq!(perp_market.amm.base_asset_amount_per_lp, -574054756000);
-
-    update_lp_market_position(&mut perp_market, &delta, 0, AMMLiquiditySplit::Shared).unwrap();
-
-    let now = 110;
-    let clock_slot = 111;
-    let state = State::default();
-    let oracle_price_data = OraclePriceData {
-        price: 23 * PRICE_PRECISION_I64,
-        confidence: PRICE_PRECISION_U64 / 100,
-        delay: 14,
-        has_sufficient_number_of_data_points: true,
-        sequence_id: None,
-    };
-    let mut mm_oracle_price = perp_market
-        .get_mm_oracle_price_data(
-            oracle_price_data,
-            clock_slot,
-            &state.oracle_guard_rails.validity,
-        )
-        .unwrap();
-
-    let cost = _update_amm(
-        &mut perp_market,
-        &mut mm_oracle_price,
-        &state,
-        now,
-        clock_slot,
-    )
-    .unwrap();
-    assert_eq!(cost, -3017938);
-
-    assert_eq!(perp_market.amm.quote_asset_amount_per_lp, 12535655660);
-    assert_eq!(perp_market.amm.base_asset_amount_per_lp, -574054784763);
-    assert_eq!(
-        existing_position.last_base_asset_amount_per_lp,
-        -57405475600000
-    );
-    assert_eq!(existing_position.per_lp_base, 5);
-    assert_ne!(existing_position.per_lp_base, perp_market.amm.per_lp_base);
-
-    assert_eq!(perp_market.amm.base_asset_amount_long, 121646400000000);
-    assert_eq!(perp_market.amm.base_asset_amount_short, -121139000000000);
-    assert_eq!(perp_market.amm.base_asset_amount_with_amm, 8100106185);
-    assert_eq!(
-        perp_market.amm.base_asset_amount_with_unsettled_lp,
-        499299893815
-    );
-    let prev_with_unsettled_lp = perp_market.amm.base_asset_amount_with_unsettled_lp;
-    settle_lp_position(&mut existing_position, &mut perp_market).unwrap();
-
-    assert_eq!(perp_market.amm.base_asset_amount_long, 121646400000000);
-    assert_eq!(perp_market.amm.base_asset_amount_short, -121139900000000);
-    assert_eq!(perp_market.amm.base_asset_amount_with_amm, 8100106185);
-    assert_eq!(
-        perp_market.amm.base_asset_amount_with_unsettled_lp,
-        498399893815
-    );
-    assert_eq!(
-        perp_market.amm.base_asset_amount_with_unsettled_lp,
-        498399893815
-    );
-    assert!(perp_market.amm.base_asset_amount_with_unsettled_lp < prev_with_unsettled_lp);
-
-    // 96.47% owned
-    assert_eq!(perp_market.amm.user_lp_shares, 33538939700000000);
-    assert_eq!(perp_market.amm.sqrt_k, 34765725006847590);
-
-    assert_eq!(existing_position.per_lp_base, perp_market.amm.per_lp_base);
-
-    assert_eq!(existing_position.base_asset_amount, -900000000);
-    assert_eq!(existing_position.remainder_base_asset_amount, -64680522);
-    assert_eq!(existing_position.quote_asset_amount, 22168904); // out of favor rounding... :/
-    assert_eq!(
-        existing_position.last_base_asset_amount_per_lp,
-        perp_market.amm.base_asset_amount_per_lp as i64
-    ); // out of favor rounding... :/
-    assert_eq!(
-        existing_position.last_quote_asset_amount_per_lp,
-        perp_market.amm.quote_asset_amount_per_lp as i64
-    ); // out of favor rounding... :/
-}
-
-#[test]
-fn full_lp_split() {
-    let delta = PositionDelta {
-        base_asset_amount: 10 * BASE_PRECISION_I64,
-        quote_asset_amount: -10 * BASE_PRECISION_I64,
-        remainder_base_asset_amount: None,
-    };
-
-    let amm = AMM {
-        user_lp_shares: 100 * AMM_RESERVE_PRECISION,
-        sqrt_k: 100 * AMM_RESERVE_PRECISION,
-        base_asset_amount_with_amm: 10 * AMM_RESERVE_PRECISION_I128,
-        ..AMM::default_test()
-    };
-    let mut market = PerpMarket {
-        amm,
-        ..PerpMarket::default_test()
-    };
-
-    update_lp_market_position(&mut market, &delta, 0, AMMLiquiditySplit::Shared).unwrap();
-
-    assert_eq!(
-        market.amm.base_asset_amount_per_lp as i64,
-        -10 * BASE_PRECISION_I64 / 100
-    );
-    assert_eq!(
-        market.amm.quote_asset_amount_per_lp as i64,
-        10 * BASE_PRECISION_I64 / 100
-    );
-    assert_eq!(market.amm.base_asset_amount_with_amm, 0);
-    assert_eq!(
-        market.amm.base_asset_amount_with_unsettled_lp,
-        10 * AMM_RESERVE_PRECISION_I128
-    );
-}
-
-#[test]
-fn half_half_amm_lp_split() {
-    let delta = PositionDelta {
-        base_asset_amount: 10 * BASE_PRECISION_I64,
-        quote_asset_amount: -10 * BASE_PRECISION_I64,
-        remainder_base_asset_amount: None,
-    };
-
-    let amm = AMM {
-        user_lp_shares: 100 * AMM_RESERVE_PRECISION,
-        sqrt_k: 200 * AMM_RESERVE_PRECISION,
-        base_asset_amount_with_amm: 10 * AMM_RESERVE_PRECISION_I128,
-        ..AMM::default_test()
-    };
-    let mut market = PerpMarket {
-        amm,
-        ..PerpMarket::default_test()
-    };
-
-    update_lp_market_position(&mut market, &delta, 0, AMMLiquiditySplit::Shared).unwrap();
-
-    assert_eq!(
-        market.amm.base_asset_amount_with_amm,
-        5 * AMM_RESERVE_PRECISION_I128
-    );
-    assert_eq!(
-        market.amm.base_asset_amount_with_unsettled_lp,
-        5 * AMM_RESERVE_PRECISION_I128
-    );
-}
-
-#[test]
-=======
->>>>>>> bf09465e
 fn test_position_entry_sim() {
     let mut existing_position: PerpPosition = PerpPosition::default();
     let position_delta = PositionDelta {
