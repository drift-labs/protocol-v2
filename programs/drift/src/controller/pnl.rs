--- conflicted
+++ resolved
@@ -135,16 +135,6 @@
 
     if perp_market.amm.curve_update_intensity > 0 {
         validate!(
-<<<<<<< HEAD
-=======
-            perp_market.amm.last_oracle_valid,
-            ErrorCode::InvalidOracle,
-            "Market={} Oracle Price detected as invalid",
-            market_index,
-        )?;
-
-        validate!(
->>>>>>> 4ca1dcc6
             oracle_map.slot == perp_market.amm.last_update_slot,
             ErrorCode::AMMNotUpdatedInSameSlot,
             "Market={} AMM must be updated in a prior instruction within same slot (current={} != amm={}, last_oracle_valid={})",
