use crate::controller::amm::{update_pnl_pool_and_user_balance, update_pool_balances};
use crate::controller::funding::settle_funding_payment;
use crate::controller::orders::{
    attempt_burn_user_lp_shares_for_risk_reduction, cancel_orders,
    validate_market_within_price_band,
};
use crate::controller::position::{
    get_position_index, update_position_and_market, update_quote_asset_amount,
    update_quote_asset_and_break_even_amount, update_settled_pnl, PositionDelta,
};
use crate::controller::spot_balance::{
    update_spot_balances, update_spot_market_cumulative_interest,
};
use crate::error::{DriftResult, ErrorCode};
use crate::math::amm::calculate_net_user_pnl;
use crate::math::oracle::{is_oracle_valid_for_action, DriftAction};

use crate::math::casting::Cast;
use crate::math::margin::{
    calculate_margin_requirement_and_total_collateral_and_liability_info,
    meets_maintenance_margin_requirement, MarginRequirementType,
};
use crate::math::position::calculate_base_asset_value_with_expiry_price;
use crate::math::safe_math::SafeMath;
use crate::math::spot_balance::get_token_amount;
use crate::state::margin_calculation::MarginContext;

use crate::state::events::{OrderActionExplanation, SettlePnlExplanation, SettlePnlRecord};
use crate::state::oracle_map::OracleMap;
use crate::state::paused_operations::PerpOperation;
use crate::state::perp_market::MarketStatus;
use crate::state::perp_market_map::PerpMarketMap;
use crate::state::settle_pnl_mode::SettlePnlMode;
use crate::state::spot_market::{SpotBalance, SpotBalanceType};
use crate::state::spot_market_map::SpotMarketMap;
use crate::state::state::State;
use crate::state::user::{MarketType, User};
use crate::validate;
use anchor_lang::prelude::Pubkey;
use anchor_lang::prelude::*;
use solana_program::msg;
use std::ops::DerefMut;

#[cfg(test)]
mod tests;

#[cfg(test)]
mod delisting;

pub fn settle_pnl(
    market_index: u16,
    user: &mut User,
    authority: &Pubkey,
    user_key: &Pubkey,
    perp_market_map: &PerpMarketMap,
    spot_market_map: &SpotMarketMap,
    oracle_map: &mut OracleMap,
    clock: &Clock,
    state: &State,
    meets_margin_requirement: Option<bool>,
    mode: SettlePnlMode,
) -> DriftResult {
    validate!(!user.is_bankrupt(), ErrorCode::UserBankrupt)?;
    let now = clock.unix_timestamp;
    {
        let spot_market = &mut spot_market_map.get_quote_spot_market_mut()?;
        update_spot_market_cumulative_interest(spot_market, None, now)?;
    }

    let mut market = perp_market_map.get_ref_mut(&market_index)?;

    validate_market_within_price_band(&market, state, true, None)?;

    crate::controller::lp::settle_funding_payment_then_lp(user, user_key, &mut market, now)?;

    let oracle_price = oracle_map.get_price_data(&market.amm.oracle)?.price;
    drop(market);

    let position_index = get_position_index(&user.perp_positions, market_index)?;
    let unrealized_pnl = user.perp_positions[position_index].get_unrealized_pnl(oracle_price)?;

    // cannot settle negative pnl this way on a user who is in liquidation territory
    if user.perp_positions[position_index].is_lp() && !user.is_advanced_lp() {
        let margin_calc = calculate_margin_requirement_and_total_collateral_and_liability_info(
            user,
            perp_market_map,
            spot_market_map,
            oracle_map,
            MarginContext::standard(MarginRequirementType::Initial)
                .margin_buffer(state.liquidation_margin_buffer_ratio),
        )?;

        if !margin_calc.meets_margin_requirement() {
            msg!("market={} lp does not meet initial margin requirement, attempting to burn shares for risk reduction",
            market_index);
            attempt_burn_user_lp_shares_for_risk_reduction(
                state,
                user,
                *user_key,
                margin_calc,
                perp_market_map,
                spot_market_map,
                oracle_map,
                clock,
                market_index,
            )?;

            // if the unrealized pnl is negative, return early after trying to burn shares
            if unrealized_pnl < 0
                && !(meets_settle_pnl_maintenance_margin_requirement(
                    user,
                    perp_market_map,
                    spot_market_map,
                    oracle_map,
                )?)
            {
                msg!(
                    "Unable to settle market={} negative pnl as user is in liquidation territory",
                    market_index
                );
                return Ok(());
            }
        }
    } else if unrealized_pnl < 0 {
        // may already be cached
        let meets_margin_requirement = match meets_margin_requirement {
            Some(meets_margin_requirement) => meets_margin_requirement,
            None => meets_maintenance_margin_requirement(
                user,
                perp_market_map,
                spot_market_map,
                oracle_map,
            )?,
        };

        // cannot settle pnl this way on a user who is in liquidation territory
<<<<<<< HEAD
        if !(meets_settle_pnl_maintenance_margin_requirement(
            user,
            perp_market_map,
            spot_market_map,
            oracle_map,
        )?) {
            return Err(ErrorCode::InsufficientCollateralForSettlingPNL);
=======
        if !meets_margin_requirement {
            let msg = format!(
                "Does not meet margin requirement while settling Market = {}",
                market_index
            );
            return mode.result(ErrorCode::InsufficientCollateralForSettlingPNL, &msg);
>>>>>>> 19de114a
        }
    }

    let spot_market = &mut spot_market_map.get_quote_spot_market_mut()?;
    let perp_market = &mut perp_market_map.get_ref_mut(&market_index)?;

    if perp_market.amm.curve_update_intensity > 0 {
        let healthy_oracle = perp_market.amm.is_recent_oracle_valid(oracle_map.slot)?;

        if !healthy_oracle {
            let (_, oracle_validity) = oracle_map.get_price_data_and_validity(
                MarketType::Perp,
                perp_market.market_index,
                &perp_market.amm.oracle,
                perp_market
                    .amm
                    .historical_oracle_data
                    .last_oracle_price_twap,
                perp_market.get_max_confidence_interval_multiplier()?,
            )?;

            if !is_oracle_valid_for_action(oracle_validity, Some(DriftAction::SettlePnl))?
                || !perp_market.is_price_divergence_ok_for_settle_pnl(oracle_price)?
            {
                if !perp_market.amm.last_oracle_valid {
                    let msg = format!(
                        "Oracle Price detected as invalid ({}) on last perp market update for Market = {}",
                        oracle_validity,
                        market_index
                    );
                    return mode.result(ErrorCode::InvalidOracle, &msg);
                }

                if oracle_map.slot != perp_market.amm.last_update_slot {
                    let msg = format!(
                        "Market={} AMM must be updated in a prior instruction within same slot (current={} != amm={}, last_oracle_valid={})",
                        market_index,
                        oracle_map.slot,
                        perp_market.amm.last_update_slot,
                        perp_market.amm.last_oracle_valid
                    );
                    return mode.result(ErrorCode::AMMNotUpdatedInSameSlot, &msg);
                }
            }
        }
    }

    if perp_market.is_operation_paused(PerpOperation::SettlePnl) {
        let msg = format!(
            "Cannot settle pnl under current market = {} status",
            market_index
        );
        return mode.result(ErrorCode::InvalidMarketStatusToSettlePnl, &msg);
    }

    let base_asset_amount = user.perp_positions[position_index].base_asset_amount;
    if base_asset_amount != 0 {
        if perp_market.is_operation_paused(PerpOperation::SettlePnlWithPosition) {
            let msg = format!(
                "Cannot settle pnl with position under current market = {} operation paused",
                market_index
            );
            return mode.result(ErrorCode::InvalidMarketStatusToSettlePnl, &msg);
        }

        if perp_market.status != MarketStatus::Active {
            let msg = format!(
                "Cannot settle pnl with position under non-Active current market = {} status",
                market_index
            );
            return mode.result(ErrorCode::InvalidMarketStatusToSettlePnl, &msg);
        }
    } else {
        if perp_market.status != MarketStatus::Active
            && perp_market.status != MarketStatus::ReduceOnly
        {
            let msg = format!(
                "Cannot settle pnl under current market = {} status (neither Active or ReduceOnly)",
                market_index
            );
            return mode.result(ErrorCode::InvalidMarketStatusToSettlePnl, &msg);
        }
    }

    let pnl_pool_token_amount = get_token_amount(
        perp_market.pnl_pool.scaled_balance,
        spot_market,
        perp_market.pnl_pool.balance_type(),
    )?;

    let fraction_of_fee_pool_token_amount = get_token_amount(
        perp_market.amm.fee_pool.scaled_balance,
        spot_market,
        perp_market.amm.fee_pool.balance_type(),
    )?
    .safe_div(5)?;

    // add a buffer from fee pool for pnl pool balance
    let pnl_tokens_available: i128 = pnl_pool_token_amount
        .safe_add(fraction_of_fee_pool_token_amount)?
        .cast()?;

    let net_user_pnl = calculate_net_user_pnl(&perp_market.amm, oracle_price)?;
    let max_pnl_pool_excess = if net_user_pnl < pnl_tokens_available {
        pnl_tokens_available.safe_sub(net_user_pnl.max(0))?
    } else {
        0
    };

    let user_unsettled_pnl: i128 =
        user.perp_positions[position_index].get_claimable_pnl(oracle_price, max_pnl_pool_excess)?;

    let pnl_to_settle_with_user = update_pool_balances(
        perp_market,
        spot_market,
        user.get_quote_spot_position(),
        user_unsettled_pnl,
        now,
    )?;

    if user_unsettled_pnl == 0 {
        let msg = format!("User has no unsettled pnl for market {}", market_index);
        return mode.result(ErrorCode::NoUnsettledPnl, &msg);
    } else if pnl_to_settle_with_user == 0 {
        let msg = format!(
            "Pnl Pool cannot currently settle with user for market {}",
            market_index
        );
        return mode.result(ErrorCode::PnlPoolCantSettleUser, &msg);
    }

    let user_must_settle_themself = pnl_to_settle_with_user >= 0
        && max_pnl_pool_excess <= 0
        && !(pnl_to_settle_with_user > 0 && base_asset_amount == 0 && user.is_being_liquidated())
        && !(user.authority.eq(authority) || user.delegate.eq(authority));

    if user_must_settle_themself {
        let msg = format!(
            "Market = {} user must settle their own unsettled pnl when its positive and pnl pool not in excess",
            market_index
        );
        return mode.result(ErrorCode::UserMustSettleTheirOwnPositiveUnsettledPNL, &msg);
    }

    update_spot_balances(
        pnl_to_settle_with_user.unsigned_abs(),
        if pnl_to_settle_with_user > 0 {
            &SpotBalanceType::Deposit
        } else {
            &SpotBalanceType::Borrow
        },
        spot_market,
        user.get_quote_spot_position_mut(),
        false,
    )?;

    update_quote_asset_amount(
        &mut user.perp_positions[position_index],
        perp_market,
        -pnl_to_settle_with_user.cast()?,
    )?;

    update_settled_pnl(user, position_index, pnl_to_settle_with_user.cast()?)?;

    let quote_asset_amount_after = user.perp_positions[position_index].quote_asset_amount;
    let quote_entry_amount = user.perp_positions[position_index].quote_entry_amount;

    crate::validation::perp_market::validate_perp_market(perp_market)?;
    crate::validation::position::validate_perp_position_with_perp_market(
        &user.perp_positions[position_index],
        perp_market,
    )?;

    emit!(SettlePnlRecord {
        ts: now,
        user: *user_key,
        market_index,
        pnl: pnl_to_settle_with_user,
        base_asset_amount,
        quote_asset_amount_after,
        quote_entry_amount,
        settle_price: oracle_price,
        explanation: SettlePnlExplanation::None,
    });

    Ok(())
}

pub fn settle_expired_position(
    perp_market_index: u16,
    user: &mut User,
    user_key: &Pubkey,
    perp_market_map: &PerpMarketMap,
    spot_market_map: &SpotMarketMap,
    oracle_map: &mut OracleMap,
    clock: &Clock,
    state: &State,
) -> DriftResult {
    validate!(!user.is_bankrupt(), ErrorCode::UserBankrupt)?;

    // cannot settle pnl this way on a user who is in liquidation territory
    if !(meets_maintenance_margin_requirement(user, perp_market_map, spot_market_map, oracle_map)?)
    {
        return Err(ErrorCode::InsufficientCollateralForSettlingPNL);
    }

    let fee_structure = &state.perp_fee_structure;
    let now = clock.unix_timestamp;
    let slot = clock.slot;

    {
        let quote_spot_market = &mut spot_market_map.get_quote_spot_market_mut()?;
        update_spot_market_cumulative_interest(quote_spot_market, None, now)?;
    }

    settle_funding_payment(
        user,
        user_key,
        perp_market_map.get_ref_mut(&perp_market_index)?.deref_mut(),
        now,
    )?;

    cancel_orders(
        user,
        user_key,
        None,
        perp_market_map,
        spot_market_map,
        oracle_map,
        now,
        slot,
        OrderActionExplanation::MarketExpired,
        Some(MarketType::Perp),
        Some(perp_market_index),
        None,
    )?;

    let position_index = match get_position_index(&user.perp_positions, perp_market_index) {
        Ok(index) => index,
        Err(_) => {
            msg!("User has no position for market {}", perp_market_index);
            return Ok(());
        }
    };

    let quote_spot_market = &mut spot_market_map.get_quote_spot_market_mut()?;
    let perp_market = &mut perp_market_map.get_ref_mut(&perp_market_index)?;
    validate!(
        perp_market.status == MarketStatus::Settlement,
        ErrorCode::PerpMarketNotInSettlement,
        "Perp Market isn't in settlement, expiry_ts={}",
        perp_market.expiry_ts
    )?;

    let position_settlement_ts = perp_market
        .expiry_ts
        .safe_add(state.settlement_duration.cast()?)?;

    validate!(
        now > position_settlement_ts,
        ErrorCode::PerpMarketSettlementBufferNotReached,
        "Market requires {} seconds buffer to settle after expiry_ts",
        state.settlement_duration
    )?;

    validate!(
        user.perp_positions[position_index].open_orders == 0,
        ErrorCode::PerpMarketSettlementUserHasOpenOrders,
        "User must first cancel open orders for expired market"
    )?;

    validate!(
        user.perp_positions[position_index].lp_shares == 0,
        ErrorCode::PerpMarketSettlementUserHasActiveLP,
        "User must first burn lp shares for expired market"
    )?;

    let base_asset_value = calculate_base_asset_value_with_expiry_price(
        &user.perp_positions[position_index],
        perp_market.expiry_price,
    )?;

    let base_asset_amount = user.perp_positions[position_index].base_asset_amount;
    let quote_entry_amount = user.perp_positions[position_index].quote_entry_amount;

    let position_delta = PositionDelta {
        quote_asset_amount: base_asset_value,
        base_asset_amount: -user.perp_positions[position_index].base_asset_amount,
        remainder_base_asset_amount: None,
    };

    update_position_and_market(
        &mut user.perp_positions[position_index],
        perp_market,
        &position_delta,
    )?;

    let fee = base_asset_value
        .safe_mul(fee_structure.fee_tiers[0].fee_numerator as i64)?
        .safe_div(fee_structure.fee_tiers[0].fee_denominator as i64)?;

    update_quote_asset_and_break_even_amount(
        &mut user.perp_positions[position_index],
        perp_market,
        -fee.abs(),
    )?;

    let pnl = user.perp_positions[position_index].quote_asset_amount;

    let pnl_to_settle_with_user =
        update_pnl_pool_and_user_balance(perp_market, quote_spot_market, user, pnl.cast()?)?;

    update_quote_asset_amount(
        &mut user.perp_positions[position_index],
        perp_market,
        -pnl_to_settle_with_user.cast()?,
    )?;

    update_settled_pnl(user, position_index, pnl_to_settle_with_user.cast()?)?;

    perp_market.amm.base_asset_amount_with_amm = perp_market
        .amm
        .base_asset_amount_with_amm
        .safe_add(position_delta.base_asset_amount.cast()?)?;

    let quote_asset_amount_after = user.perp_positions[position_index].quote_asset_amount;

    emit!(SettlePnlRecord {
        ts: now,
        user: *user_key,
        market_index: perp_market_index,
        pnl: pnl_to_settle_with_user,
        base_asset_amount,
        quote_asset_amount_after,
        quote_entry_amount,
        settle_price: perp_market.expiry_price,
        explanation: SettlePnlExplanation::ExpiredPosition,
    });

    validate!(
        user.perp_positions[position_index].is_available(),
        ErrorCode::UnableToSettleExpiredUserPosition,
        "Issue occurred in expired settlement"
    )?;

    Ok(())
}<|MERGE_RESOLUTION|>--- conflicted
+++ resolved
@@ -18,7 +18,8 @@
 use crate::math::casting::Cast;
 use crate::math::margin::{
     calculate_margin_requirement_and_total_collateral_and_liability_info,
-    meets_maintenance_margin_requirement, MarginRequirementType,
+    meets_maintenance_margin_requirement, meets_settle_pnl_maintenance_margin_requirement,
+    MarginRequirementType,
 };
 use crate::math::position::calculate_base_asset_value_with_expiry_price;
 use crate::math::safe_math::SafeMath;
@@ -125,7 +126,7 @@
         // may already be cached
         let meets_margin_requirement = match meets_margin_requirement {
             Some(meets_margin_requirement) => meets_margin_requirement,
-            None => meets_maintenance_margin_requirement(
+            None => meets_settle_pnl_maintenance_margin_requirement(
                 user,
                 perp_market_map,
                 spot_market_map,
@@ -134,22 +135,12 @@
         };
 
         // cannot settle pnl this way on a user who is in liquidation territory
-<<<<<<< HEAD
-        if !(meets_settle_pnl_maintenance_margin_requirement(
-            user,
-            perp_market_map,
-            spot_market_map,
-            oracle_map,
-        )?) {
-            return Err(ErrorCode::InsufficientCollateralForSettlingPNL);
-=======
         if !meets_margin_requirement {
             let msg = format!(
                 "Does not meet margin requirement while settling Market = {}",
                 market_index
             );
             return mode.result(ErrorCode::InsufficientCollateralForSettlingPNL, &msg);
->>>>>>> 19de114a
         }
     }
 
