use crate::controller::amm::*;
use crate::controller::insurance::settle_revenue_to_insurance_fund;
use crate::math::constants::{
    AMM_RESERVE_PRECISION, MAX_CONCENTRATION_COEFFICIENT, PRICE_PRECISION_I64, QUOTE_PRECISION,
    QUOTE_SPOT_MARKET_INDEX, SPOT_BALANCE_PRECISION, SPOT_CUMULATIVE_INTEREST_PRECISION,
};
use crate::state::perp_market::{InsuranceClaim, PoolBalance};

#[test]
fn concentration_coef_tests() {
    let mut market = PerpMarket {
        amm: AMM {
            base_asset_reserve: 512295081967,
            quote_asset_reserve: 488 * AMM_RESERVE_PRECISION,
            terminal_quote_asset_reserve: 500 * AMM_RESERVE_PRECISION,
            sqrt_k: 500 * AMM_RESERVE_PRECISION,
            peg_multiplier: 50000000,
            concentration_coef: MAX_CONCENTRATION_COEFFICIENT,
            base_asset_amount_with_amm: -12295081967,
            total_fee_minus_distributions: 1000 * QUOTE_PRECISION as i128,
            curve_update_intensity: 100,
            ..AMM::default()
        },
        ..PerpMarket::default()
    };

    assert!(update_concentration_coef(&mut market, 0).is_err());

    let new_scale = 1;
    update_concentration_coef(&mut market, new_scale).unwrap();
    assert_eq!(market.amm.min_base_asset_reserve, 353556781219);
    assert_eq!(market.amm.max_base_asset_reserve, 707100000000);

    let (orig_open_bids, orig_open_asks) =
        amm::calculate_market_open_bids_asks(&market.amm).unwrap();
    assert_eq!(orig_open_bids, 158738300748);
    assert_eq!(orig_open_asks, -194804918033);

    let new_scale = 2;
    update_concentration_coef(&mut market, new_scale).unwrap();
    assert_eq!(market.amm.min_base_asset_reserve, 414215889321);
    assert_eq!(market.amm.max_base_asset_reserve, 603550000000);

    let new_scale = 5;
    update_concentration_coef(&mut market, new_scale).unwrap();
    assert_eq!(market.amm.min_base_asset_reserve, 461748734808);
    assert_eq!(market.amm.max_base_asset_reserve, 541420000000);
    let new_sqrt_k = market.amm.sqrt_k * new_scale;
    let update_k_result = get_update_k_result(&market, bn::U192::from(new_sqrt_k), false).unwrap();
    let adjustment_cost = cp_curve::adjust_k_cost(&mut market, &update_k_result).unwrap();
    assert_eq!(adjustment_cost, 11_575_563);

    cp_curve::update_k(&mut market, &update_k_result).unwrap();
    assert_eq!(market.amm.sqrt_k, new_sqrt_k);

    let (open_bids, open_asks) = amm::calculate_market_open_bids_asks(&market.amm).unwrap();
    assert_eq!(open_bids, 207313827452);
    assert_eq!(open_asks, -198879016393);

    assert_eq!(orig_open_bids - open_bids, -48575526704);
    assert_eq!(orig_open_asks - open_asks, 4074098360);

    let new_scale = 100; // moves boundary to prevent base_asset_amount_with_amm to close
    assert!(update_concentration_coef(&mut market, new_scale).is_err());

    // different default market

    let mut market_balanced = PerpMarket::default_test();
    assert_eq!(market_balanced.amm.base_asset_amount_with_amm, 0);
    assert_eq!(market_balanced.amm.sqrt_k, 100000000000);

    let new_scale = 20;
    update_concentration_coef(&mut market_balanced, new_scale).unwrap();
    assert_eq!(market_balanced.amm.min_base_asset_reserve, 97971020172);
    assert_eq!(market_balanced.amm.max_base_asset_reserve, 102071000000);

    let new_scale = AMM_RESERVE_PRECISION; // too large, err
    assert!(update_concentration_coef(&mut market_balanced, new_scale).is_err());
    assert_eq!(market_balanced.amm.min_base_asset_reserve, 97971020172);
    assert_eq!(market_balanced.amm.max_base_asset_reserve, 102071000000);

    let new_scale = 140000; // near limit, very little liquidity
    update_concentration_coef(&mut market_balanced, new_scale).unwrap();
    assert_eq!(market_balanced.amm.min_base_asset_reserve, 99999800000);
    assert_eq!(market_balanced.amm.max_base_asset_reserve, 100000200000);

    let new_sqrt_k = market_balanced.amm.sqrt_k * new_scale;
    let update_k_result =
        get_update_k_result(&market_balanced, bn::U192::from(new_sqrt_k), false).unwrap();
    let adjustment_cost = cp_curve::adjust_k_cost(&mut market_balanced, &update_k_result).unwrap();
    assert_eq!(adjustment_cost, 0);

    cp_curve::update_k(&mut market_balanced, &update_k_result).unwrap();
    assert_eq!(market_balanced.amm.sqrt_k, new_sqrt_k);

    let (open_bids, open_asks) =
        amm::calculate_market_open_bids_asks(&market_balanced.amm).unwrap();
    assert_eq!(open_bids, 27999944001);
    assert_eq!(open_asks, -28000000000);
}

#[test]
fn formualic_k_tests() {
    let mut market = PerpMarket {
        amm: AMM {
            base_asset_reserve: 512295081967,
            quote_asset_reserve: 488 * AMM_RESERVE_PRECISION,
            sqrt_k: 500 * AMM_RESERVE_PRECISION,
            peg_multiplier: 50000000,
            concentration_coef: MAX_CONCENTRATION_COEFFICIENT,
            base_asset_amount_with_amm: -12295081967,
            total_fee_minus_distributions: 1000 * QUOTE_PRECISION as i128,
            curve_update_intensity: 100,
            ..AMM::default()
        },
        ..PerpMarket::default()
    };
    let (new_terminal_quote_reserve, new_terminal_base_reserve) =
        amm::calculate_terminal_reserves(&market.amm).unwrap();
    market.amm.terminal_quote_asset_reserve = new_terminal_quote_reserve;
    let (min_base_asset_reserve, max_base_asset_reserve) =
        amm::calculate_bid_ask_bounds(market.amm.concentration_coef, new_terminal_base_reserve)
            .unwrap();
    market.amm.min_base_asset_reserve = min_base_asset_reserve;
    market.amm.max_base_asset_reserve = max_base_asset_reserve;

    let prev_sqrt_k = market.amm.sqrt_k;

    // let reserve_price = market.amm.reserve_price().unwrap();
    let now = 10000;
    let oracle_price_data = OraclePriceData {
        price: 50 * PRICE_PRECISION_I64,
        confidence: 0,
        delay: 2,
        has_sufficient_number_of_data_points: true,
        sequence_id: None,
    };

    // zero funding cost
    let funding_cost: i128 = 0;
    formulaic_update_k(&mut market, &oracle_price_data, funding_cost, now).unwrap();
    assert_eq!(prev_sqrt_k, market.amm.sqrt_k);
    assert_eq!(
        market.amm.total_fee_minus_distributions,
        1000 * QUOTE_PRECISION as i128
    );

    // positive means amm supossedly paid $500 in funding payments for interval
    let funding_cost_2: i128 = (500 * QUOTE_PRECISION) as i128;
    formulaic_update_k(&mut market, &oracle_price_data, funding_cost_2, now).unwrap();
    assert_eq!(market.amm.sqrt_k, 499500000000); // max k decrease (.1%)
    assert!(prev_sqrt_k > market.amm.sqrt_k);
    assert_eq!(market.amm.total_fee_minus_distributions, 1000014768); //$.014768 acquired from slippage increase

    // negative means amm recieved $500 in funding payments for interval
    let funding_cost_2: i128 = -((500 * QUOTE_PRECISION) as i128);
    formulaic_update_k(&mut market, &oracle_price_data, funding_cost_2, now).unwrap();

    assert_eq!(market.amm.sqrt_k, 499999500000); // max k increase (.1%)
    assert_eq!(market.amm.total_fee_minus_distributions, 1000000013); //almost full spent from slippage decrease

    // negative means amm recieved $.001 in funding payments for interval
    let funding_cost_2: i128 = -((QUOTE_PRECISION / 1000) as i128);
    formulaic_update_k(&mut market, &oracle_price_data, funding_cost_2, now).unwrap();

    // new numbers bc of increased sqrt_k precision
    assert_eq!(market.amm.sqrt_k, 500015999983); // increase k by 1.000033x
    assert_eq!(market.amm.total_fee_minus_distributions - 1000000013, -486); // ~$0.000486 spent from slippage decrease
}

#[test]
fn iterative_bounds_formualic_k_tests() {
    let mut market = PerpMarket {
        amm: AMM {
            base_asset_reserve: 512295081967,
            quote_asset_reserve: 488 * AMM_RESERVE_PRECISION,
            sqrt_k: 500 * AMM_RESERVE_PRECISION,
            peg_multiplier: 50000000,
            concentration_coef: MAX_CONCENTRATION_COEFFICIENT,
            base_asset_amount_with_amm: -12295081967,
            total_fee_minus_distributions: 1000 * QUOTE_PRECISION as i128,
            curve_update_intensity: 100,
            ..AMM::default()
        },
        ..PerpMarket::default()
    };
    // let prev_sqrt_k = market.amm.sqrt_k;

    // let reserve_price = market.amm.reserve_price().unwrap();
    let now = 10000;
    let oracle_price_data = OraclePriceData {
        price: 50 * PRICE_PRECISION_I64,
        confidence: 0,
        delay: 2,
        has_sufficient_number_of_data_points: true,
        sequence_id: None,
    };

    // negative funding cost
    let mut count = 0;
    let mut prev_k = market.amm.sqrt_k;
    let mut new_k = 0;
    while prev_k != new_k && count < 10000 {
        let funding_cost = -(QUOTE_PRECISION as i128);
        prev_k = market.amm.sqrt_k;
        formulaic_update_k(&mut market, &oracle_price_data, funding_cost, now).unwrap();
        new_k = market.amm.sqrt_k;
        count += 1
    }

    assert_eq!(market.amm.base_asset_amount_with_amm, -12295081967);
    assert_eq!(market.amm.sqrt_k, 10958340658498292);
    assert_eq!(market.amm.total_fee_minus_distributions, 985_612_320);
}

#[test]
fn iterative_no_bounds_formualic_k_tests() {
    let mut market = PerpMarket {
        amm: AMM {
            base_asset_reserve: 512295081967,
            quote_asset_reserve: 488 * AMM_RESERVE_PRECISION,
            sqrt_k: 500 * AMM_RESERVE_PRECISION,
            peg_multiplier: 50000000,
            concentration_coef: MAX_CONCENTRATION_COEFFICIENT,
            base_asset_amount_with_amm: -12295081967,
            total_fee_minus_distributions: 1000 * QUOTE_PRECISION as i128,
            curve_update_intensity: 100,
            ..AMM::default()
        },
        ..PerpMarket::default()
    };
    // let prev_sqrt_k = market.amm.sqrt_k;

    // let reserve_price = market.amm.reserve_price().unwrap();
    let now = 10000;
    let oracle_price_data = OraclePriceData {
        price: 50 * PRICE_PRECISION_I64,
        confidence: 0,
        delay: 2,
        has_sufficient_number_of_data_points: true,
        sequence_id: None,
    };

    // negative funding cost
    let mut count = 0;
    let mut prev_k = market.amm.sqrt_k;
    let mut new_k = 0;
    while prev_k != new_k && count < 100000 && prev_k < MAX_SQRT_K * 99 / 100 {
        let funding_cost = -((QUOTE_PRECISION * 100000) as i128);
        prev_k = market.amm.sqrt_k;
        formulaic_update_k(&mut market, &oracle_price_data, funding_cost, now).unwrap();
        new_k = market.amm.sqrt_k;
        count += 1
    }

    assert_eq!(market.amm.base_asset_amount_with_amm, -12295081967);
    assert_eq!(market.amm.sqrt_k, 991917456633894384209); // below MAX_SQRT_K
    assert_eq!(market.amm.total_fee_minus_distributions, 985625029);
}

#[test]
<<<<<<< HEAD
fn decrease_k_up_to_user_lp_shares() {
    let mut market = PerpMarket {
        amm: AMM {
            base_asset_reserve: 512295081967,
            quote_asset_reserve: 488 * AMM_RESERVE_PRECISION,
            sqrt_k: 500 * AMM_RESERVE_PRECISION,
            user_lp_shares: 150 * AMM_RESERVE_PRECISION,
            peg_multiplier: 50000000,
            concentration_coef: MAX_CONCENTRATION_COEFFICIENT,
            base_asset_amount_with_amm: -12295081967,
            total_fee_minus_distributions: -100 * QUOTE_PRECISION as i128,
            total_fee_withdrawn: 100 * QUOTE_PRECISION,
            curve_update_intensity: 100,
            ..AMM::default()
        },
        ..PerpMarket::default()
    };
    // let prev_sqrt_k = market.amm.sqrt_k;
    let (new_terminal_quote_reserve, new_terminal_base_reserve) =
        amm::calculate_terminal_reserves(&market.amm).unwrap();
    market.amm.terminal_quote_asset_reserve = new_terminal_quote_reserve;
    let (min_base_asset_reserve, max_base_asset_reserve) =
        amm::calculate_bid_ask_bounds(market.amm.concentration_coef, new_terminal_base_reserve)
            .unwrap();
    market.amm.min_base_asset_reserve = min_base_asset_reserve;
    market.amm.max_base_asset_reserve = max_base_asset_reserve;

    // let reserve_price = market.amm.reserve_price().unwrap();
    let now = 10000;
    let oracle_price_data = OraclePriceData {
        price: 50 * PRICE_PRECISION_I64,
        confidence: 0,
        delay: 2,
        has_sufficient_number_of_data_points: true,
        sequence_id: None,
    };

    // negative funding cost
    let mut count = 0;
    let mut prev_k = market.amm.sqrt_k;
    let mut new_k = 0;
    while prev_k != new_k && count < 100000 {
        let funding_cost = (QUOTE_PRECISION * 100000) as i128;
        prev_k = market.amm.sqrt_k;
        formulaic_update_k(&mut market, &oracle_price_data, funding_cost, now).unwrap();
        new_k = market.amm.sqrt_k;
        msg!("quote_asset_reserve:{}", market.amm.quote_asset_reserve);
        msg!("new_k:{}", new_k);
        count += 1
    }

    assert_eq!(market.amm.base_asset_amount_with_amm, -12295081967);
    assert_eq!(market.amm.sqrt_k, 162234889619);
    assert_eq!(market.amm.total_fee_minus_distributions, 29796232175);
}

#[test]
=======
>>>>>>> bf09465e
fn update_pool_balances_test_high_util_borrow() {
    let mut market = PerpMarket {
        amm: AMM {
            base_asset_reserve: 5122950819670000,
            quote_asset_reserve: 488 * AMM_RESERVE_PRECISION,
            sqrt_k: 500 * AMM_RESERVE_PRECISION,
            peg_multiplier: 50000,
            base_asset_amount_with_amm: -122950819670000,
            total_fee_minus_distributions: 1000 * QUOTE_PRECISION as i128,
            curve_update_intensity: 100,
            ..AMM::default()
        },
        ..PerpMarket::default()
    };
    let now = 33928058;

    let mut spot_market = SpotMarket {
        cumulative_deposit_interest: SPOT_CUMULATIVE_INTEREST_PRECISION,
        cumulative_borrow_interest: SPOT_CUMULATIVE_INTEREST_PRECISION,
        ..SpotMarket::default()
    };
    // 100% util
    spot_market.deposit_balance = 10_u128.pow(19_u32);
    spot_market.borrow_balance = 10_u128.pow(19_u32);
    spot_market.deposit_token_twap = 10_u64.pow(16_u32);

    // would lead to a borrow
    let mut spot_position = SpotPosition::default();

    let unsettled_pnl = -100;
    let to_settle_with_user = update_pool_balances(
        &mut market,
        &mut spot_market,
        &spot_position,
        unsettled_pnl,
        now,
    )
    .unwrap();
    assert_eq!(to_settle_with_user, 0);

    // util is low => neg settle ok
    spot_market.borrow_balance = 0;
    let unsettled_pnl = -100;
    let to_settle_with_user = update_pool_balances(
        &mut market,
        &mut spot_market,
        &spot_position,
        unsettled_pnl,
        now,
    )
    .unwrap();
    assert_eq!(to_settle_with_user, unsettled_pnl);

    // util is high
    spot_market.borrow_balance = 10_u128.pow(19_u32);
    // user has a little bit deposited => settle how much they have deposited
    update_spot_balances(
        50,
        &SpotBalanceType::Deposit,
        &mut spot_market,
        &mut spot_position,
        false,
    )
    .unwrap();
    let to_settle_with_user = update_pool_balances(
        &mut market,
        &mut spot_market,
        &spot_position,
        unsettled_pnl,
        now,
    )
    .unwrap();
    assert_eq!(to_settle_with_user, -50);

    // user has a lot deposited => settle full pnl
    update_spot_balances(
        500,
        &SpotBalanceType::Deposit,
        &mut spot_market,
        &mut spot_position,
        false,
    )
    .unwrap();
    let to_settle_with_user = update_pool_balances(
        &mut market,
        &mut spot_market,
        &spot_position,
        unsettled_pnl,
        now,
    )
    .unwrap();
    assert_eq!(to_settle_with_user, -100);
}

#[test]
fn update_pool_balances_test() {
    let mut market = PerpMarket {
        amm: AMM {
            base_asset_reserve: 5122950819670000,
            quote_asset_reserve: 488 * AMM_RESERVE_PRECISION,
            sqrt_k: 500 * AMM_RESERVE_PRECISION,
            peg_multiplier: 50000,
            base_asset_amount_with_amm: -122950819670000,
            total_fee_minus_distributions: 1000 * QUOTE_PRECISION as i128,
            curve_update_intensity: 100,
            ..AMM::default()
        },
        ..PerpMarket::default()
    };
    let now = 33928058;

    let mut spot_market = SpotMarket {
        cumulative_deposit_interest: SPOT_CUMULATIVE_INTEREST_PRECISION,
        cumulative_borrow_interest: SPOT_CUMULATIVE_INTEREST_PRECISION,
        ..SpotMarket::default()
    };
    spot_market.deposit_balance = 10_u128.pow(19_u32);
    spot_market.deposit_token_twap = 10_u64.pow(16_u32);

    let spot_position = SpotPosition::default();

    let to_settle_with_user =
        update_pool_balances(&mut market, &mut spot_market, &spot_position, 100, now).unwrap();
    assert_eq!(to_settle_with_user, 0);

    let to_settle_with_user =
        update_pool_balances(&mut market, &mut spot_market, &spot_position, -100, now).unwrap();
    assert_eq!(to_settle_with_user, -100);
    assert!(market.amm.fee_pool.balance() > 0);

    let amm_fee_pool_token_amount = get_token_amount(
        market.amm.fee_pool.balance(),
        &spot_market,
        market.amm.fee_pool.balance_type(),
    )
    .unwrap();
    let pnl_pool_token_amount = get_token_amount(
        market.pnl_pool.balance(),
        &spot_market,
        market.pnl_pool.balance_type(),
    )
    .unwrap();
    assert_eq!(pnl_pool_token_amount, 99);
    assert_eq!(amm_fee_pool_token_amount, 1);

    let to_settle_with_user =
        update_pool_balances(&mut market, &mut spot_market, &spot_position, 100, now).unwrap();
    assert_eq!(to_settle_with_user, 99);
    let amm_fee_pool_token_amount = get_token_amount(
        market.amm.fee_pool.balance(),
        &spot_market,
        market.amm.fee_pool.balance_type(),
    )
    .unwrap();
    let pnl_pool_token_amount = get_token_amount(
        market.pnl_pool.balance(),
        &spot_market,
        market.pnl_pool.balance_type(),
    )
    .unwrap();
    assert_eq!(pnl_pool_token_amount, 0);
    assert_eq!(amm_fee_pool_token_amount, 1);

    market.amm.total_fee_minus_distributions = 0;
    update_pool_balances(&mut market, &mut spot_market, &spot_position, -1, now).unwrap();
    let amm_fee_pool_token_amount = get_token_amount(
        market.amm.fee_pool.balance(),
        &spot_market,
        market.amm.fee_pool.balance_type(),
    )
    .unwrap();
    let pnl_pool_token_amount = get_token_amount(
        market.pnl_pool.balance(),
        &spot_market,
        market.pnl_pool.balance_type(),
    )
    .unwrap();
    assert_eq!(pnl_pool_token_amount, 2);
    assert_eq!(amm_fee_pool_token_amount, 0);

    market.amm.total_fee_minus_distributions = 90_000 * QUOTE_PRECISION as i128;
    update_pool_balances(
        &mut market,
        &mut spot_market,
        &spot_position,
        -(100_000 * QUOTE_PRECISION as i128),
        now,
    )
    .unwrap();
    let amm_fee_pool_token_amount = get_token_amount(
        market.amm.fee_pool.balance(),
        &spot_market,
        market.amm.fee_pool.balance_type(),
    )
    .unwrap();
    let pnl_pool_token_amount = get_token_amount(
        market.pnl_pool.balance(),
        &spot_market,
        market.pnl_pool.balance_type(),
    )
    .unwrap();
    assert_eq!(pnl_pool_token_amount, 3_300_000_000 + 3);
    assert_eq!(amm_fee_pool_token_amount, 33333333);

    // negative fee pool
    market.amm.total_fee_minus_distributions = -8_008_123_456;

    update_pool_balances(
        &mut market,
        &mut spot_market,
        &spot_position,
        1_000_987_789,
        now,
    )
    .unwrap();
    let amm_fee_pool_token_amount = get_token_amount(
        market.amm.fee_pool.balance(),
        &spot_market,
        market.amm.fee_pool.balance_type(),
    )
    .unwrap();
    let pnl_pool_token_amount = get_token_amount(
        market.pnl_pool.balance(),
        &spot_market,
        market.pnl_pool.balance_type(),
    )
    .unwrap();
    assert_eq!(pnl_pool_token_amount, 2332345547);
    assert_eq!(amm_fee_pool_token_amount, 0);
}

#[test]
fn update_pool_balances_fee_to_revenue_test() {
    let mut market = PerpMarket {
        amm: AMM {
            base_asset_reserve: 5122950819670000,
            quote_asset_reserve: 488 * AMM_RESERVE_PRECISION,
            sqrt_k: 500 * AMM_RESERVE_PRECISION,
            peg_multiplier: 50000,
            base_asset_amount_with_amm: -122950819670000,

            total_exchange_fee: 10 * QUOTE_PRECISION,
            total_fee: 10 * QUOTE_PRECISION as i128,
            total_mm_fee: 990 * QUOTE_PRECISION as i128,
            total_fee_minus_distributions: 1000 * QUOTE_PRECISION as i128,
            total_liquidation_fee: QUOTE_PRECISION,
            net_revenue_since_last_funding: 10000 * QUOTE_PRECISION as i64,
            curve_update_intensity: 100,

            fee_pool: PoolBalance {
                scaled_balance: 50 * QUOTE_PRECISION * SPOT_BALANCE_PRECISION,
                market_index: QUOTE_SPOT_MARKET_INDEX,
                ..PoolBalance::default()
            },
            ..AMM::default()
        },
        pnl_pool: PoolBalance {
            scaled_balance: 50 * QUOTE_PRECISION * SPOT_BALANCE_PRECISION,
            market_index: QUOTE_SPOT_MARKET_INDEX,
            ..PoolBalance::default()
        },
        insurance_claim: InsuranceClaim {
            quote_max_insurance: 0, // no liq fees for revenue pool
            max_revenue_withdraw_per_period: 1000 * QUOTE_PRECISION as u64,
            ..InsuranceClaim::default()
        },
        ..PerpMarket::default()
    };
    let now = 33928058;

    let mut spot_market = SpotMarket {
        deposit_balance: 100 * QUOTE_PRECISION * SPOT_BALANCE_PRECISION,
        cumulative_deposit_interest: SPOT_CUMULATIVE_INTEREST_PRECISION,
        cumulative_borrow_interest: SPOT_CUMULATIVE_INTEREST_PRECISION,
        revenue_pool: PoolBalance::default(),
        ..SpotMarket::default()
    };

    let prev_fee_pool = market.amm.fee_pool.scaled_balance;
    let prev_pnl_pool = market.amm.fee_pool.scaled_balance;
    let prev_rev_pool = spot_market.revenue_pool.scaled_balance;

    assert_eq!(market.amm.total_fee_withdrawn, 0);

    assert_eq!(
        get_token_amount(
            market.amm.fee_pool.balance(),
            &spot_market,
            &SpotBalanceType::Deposit
        )
        .unwrap(),
        50 * QUOTE_PRECISION
    );

    assert_eq!(
        get_token_amount(
            spot_market.deposit_balance,
            &spot_market,
            &SpotBalanceType::Deposit
        )
        .unwrap(),
        100 * QUOTE_PRECISION
    );

    let spot_position = SpotPosition::default();
    update_pool_balances(&mut market, &mut spot_market, &spot_position, 0, now).unwrap();

    assert_eq!(market.amm.fee_pool.scaled_balance, 50000000000000000); // under FEE_POOL_TO_REVENUE_POOL_THRESHOLD
    assert_eq!(market.pnl_pool.scaled_balance, 50000000000000000);
    assert_eq!(spot_market.revenue_pool.scaled_balance, 0);
    assert_eq!(market.amm.total_fee_withdrawn, 0);

    assert!(market.amm.fee_pool.scaled_balance == prev_fee_pool);
    assert_eq!(market.pnl_pool.scaled_balance, prev_pnl_pool);
    assert!(spot_market.revenue_pool.scaled_balance == prev_rev_pool);

    // add FEE_POOL_TO_REVENUE_POOL_THRESHOLD
    let prev_fee_pool_2 =
        (FEE_POOL_TO_REVENUE_POOL_THRESHOLD + 50 * QUOTE_PRECISION) * SPOT_BALANCE_PRECISION;
    market.amm.fee_pool.scaled_balance = prev_fee_pool_2;
    update_pool_balances(&mut market, &mut spot_market, &spot_position, 0, now).unwrap();

    assert_eq!(market.pnl_pool.scaled_balance, 50000000000000000);
    assert_eq!(market.amm.total_fee_withdrawn, 5000000);
    assert_eq!(spot_market.revenue_pool.scaled_balance, 5000000000000000);
    assert_eq!(market.amm.fee_pool.scaled_balance, 295000000000000000); // > FEE_POOL_TO_REVENUE_POOL_THRESHOLD

    assert!(market.amm.fee_pool.scaled_balance < prev_fee_pool_2);
    assert_eq!(market.pnl_pool.scaled_balance, prev_pnl_pool);
    assert!(spot_market.revenue_pool.scaled_balance > prev_rev_pool);

    market.insurance_claim.quote_max_insurance = 1; // add min insurance
    update_pool_balances(&mut market, &mut spot_market, &spot_position, 0, now).unwrap();
    assert_eq!(market.amm.total_fee_withdrawn, 5000001);
    assert_eq!(spot_market.revenue_pool.scaled_balance, 5000001000000000);

    market.insurance_claim.quote_max_insurance = 100000000; // add lots of insurance
    update_pool_balances(&mut market, &mut spot_market, &spot_position, 0, now).unwrap();
    assert_eq!(market.amm.total_fee_withdrawn, 6000000);
    assert_eq!(spot_market.revenue_pool.scaled_balance, 6000000000000000);
}

#[test]
fn update_pool_balances_fee_to_revenue_low_amm_revenue_test() {
    let mut market = PerpMarket {
        amm: AMM {
            base_asset_reserve: 5122950819670000,
            quote_asset_reserve: 488 * AMM_RESERVE_PRECISION,
            sqrt_k: 500 * AMM_RESERVE_PRECISION,
            peg_multiplier: 50000,
            base_asset_amount_with_amm: -122950819670000,

            total_exchange_fee: 10 * QUOTE_PRECISION,
            total_fee: 10 * QUOTE_PRECISION as i128,
            total_mm_fee: 990 * QUOTE_PRECISION as i128,
            total_fee_minus_distributions: 1000 * QUOTE_PRECISION as i128,
            total_liquidation_fee: QUOTE_PRECISION,
            net_revenue_since_last_funding: QUOTE_PRECISION as i64,
            curve_update_intensity: 100,

            fee_pool: PoolBalance {
                scaled_balance: 50 * QUOTE_PRECISION * SPOT_BALANCE_PRECISION,
                market_index: QUOTE_SPOT_MARKET_INDEX,
                ..PoolBalance::default()
            },
            ..AMM::default()
        },
        pnl_pool: PoolBalance {
            scaled_balance: 50 * QUOTE_PRECISION * SPOT_BALANCE_PRECISION,
            market_index: QUOTE_SPOT_MARKET_INDEX,
            ..PoolBalance::default()
        },
        insurance_claim: InsuranceClaim {
            quote_max_insurance: 0, // no liq fees for revenue pool
            max_revenue_withdraw_per_period: 1000 * QUOTE_PRECISION as u64,
            ..InsuranceClaim::default()
        },
        ..PerpMarket::default()
    };
    let now = 33928058;

    let mut spot_market = SpotMarket {
        deposit_balance: 100 * QUOTE_PRECISION * SPOT_BALANCE_PRECISION,
        cumulative_deposit_interest: SPOT_CUMULATIVE_INTEREST_PRECISION,
        cumulative_borrow_interest: SPOT_CUMULATIVE_INTEREST_PRECISION,
        revenue_pool: PoolBalance::default(),
        ..SpotMarket::default()
    };

    let prev_fee_pool = market.amm.fee_pool.scaled_balance;
    let prev_pnl_pool = market.amm.fee_pool.scaled_balance;
    let prev_rev_pool = spot_market.revenue_pool.scaled_balance;

    assert_eq!(market.amm.total_fee_withdrawn, 0);

    assert_eq!(
        get_token_amount(
            market.amm.fee_pool.balance(),
            &spot_market,
            &SpotBalanceType::Deposit
        )
        .unwrap(),
        50 * QUOTE_PRECISION
    );

    assert_eq!(
        get_token_amount(
            spot_market.deposit_balance,
            &spot_market,
            &SpotBalanceType::Deposit
        )
        .unwrap(),
        100 * QUOTE_PRECISION
    );

    let spot_position = SpotPosition::default();
    update_pool_balances(&mut market, &mut spot_market, &spot_position, 0, now).unwrap();

    assert_eq!(market.amm.fee_pool.scaled_balance, 50000000000000000); // under FEE_POOL_TO_REVENUE_POOL_THRESHOLD
    assert_eq!(market.pnl_pool.scaled_balance, 50000000000000000);
    assert_eq!(spot_market.revenue_pool.scaled_balance, 0);
    assert_eq!(market.amm.total_fee_withdrawn, 0);

    assert!(market.amm.fee_pool.scaled_balance == prev_fee_pool);
    assert_eq!(market.pnl_pool.scaled_balance, prev_pnl_pool);
    assert!(spot_market.revenue_pool.scaled_balance == prev_rev_pool);

    // add FEE_POOL_TO_REVENUE_POOL_THRESHOLD
    let prev_fee_pool_2 =
        (FEE_POOL_TO_REVENUE_POOL_THRESHOLD + 50 * QUOTE_PRECISION) * SPOT_BALANCE_PRECISION;
    market.amm.fee_pool.scaled_balance = prev_fee_pool_2;
    update_pool_balances(&mut market, &mut spot_market, &spot_position, 0, now).unwrap();

    assert_eq!(market.pnl_pool.scaled_balance, 50000000000000000);
    assert_eq!(market.amm.total_fee_withdrawn, 1000000);
    assert_eq!(spot_market.revenue_pool.scaled_balance, 1000000000000000);
    assert_eq!(market.amm.fee_pool.scaled_balance, 299000000000000000); // > FEE_POOL_TO_REVENUE_POOL_THRESHOLD

    assert!(market.amm.fee_pool.scaled_balance < prev_fee_pool_2);
    assert_eq!(market.pnl_pool.scaled_balance, prev_pnl_pool);
    assert!(spot_market.revenue_pool.scaled_balance > prev_rev_pool);

    market.insurance_claim.quote_max_insurance = 1; // add min insurance
    market.amm.net_revenue_since_last_funding = 1;

    update_pool_balances(&mut market, &mut spot_market, &spot_position, 0, now).unwrap();
    assert_eq!(market.amm.total_fee_withdrawn, 1000001);
    assert_eq!(spot_market.revenue_pool.scaled_balance, 1000001000000000);

    market.insurance_claim.quote_max_insurance = 100000000; // add lots of insurance
    market.amm.net_revenue_since_last_funding = 100000000;

    update_pool_balances(&mut market, &mut spot_market, &spot_position, 0, now).unwrap();
    assert_eq!(market.amm.total_fee_withdrawn, 6000000);
    assert_eq!(spot_market.revenue_pool.scaled_balance, 6000000000000000);
}

#[test]
fn update_pool_balances_revenue_to_fee_test() {
    let mut market = PerpMarket {
        amm: AMM {
            base_asset_reserve: 5122950819670000,
            quote_asset_reserve: 488 * AMM_RESERVE_PRECISION,
            sqrt_k: 500 * AMM_RESERVE_PRECISION,
            peg_multiplier: 50000,
            base_asset_amount_with_amm: -122950819670000,

            total_exchange_fee: 10 * QUOTE_PRECISION,
            total_fee: 10 * QUOTE_PRECISION as i128,
            total_mm_fee: 990 * QUOTE_PRECISION as i128,
            total_fee_minus_distributions: -(10000 * QUOTE_PRECISION as i128),

            curve_update_intensity: 100,

            fee_pool: PoolBalance {
                scaled_balance: 50 * SPOT_BALANCE_PRECISION,
                market_index: QUOTE_SPOT_MARKET_INDEX,
                ..PoolBalance::default()
            },
            ..AMM::default()
        },
        pnl_pool: PoolBalance {
            scaled_balance: 50 * SPOT_BALANCE_PRECISION,
            market_index: QUOTE_SPOT_MARKET_INDEX,
            ..PoolBalance::default()
        },
        ..PerpMarket::default()
    };
    let mut now = 33928058;

    let mut spot_market = SpotMarket {
        deposit_balance: 200 * SPOT_BALANCE_PRECISION,
        cumulative_deposit_interest: SPOT_CUMULATIVE_INTEREST_PRECISION,
        cumulative_borrow_interest: SPOT_CUMULATIVE_INTEREST_PRECISION,
        revenue_pool: PoolBalance {
            market_index: 0,
            scaled_balance: 100 * SPOT_BALANCE_PRECISION,
            ..PoolBalance::default()
        },
        decimals: 6,
        ..SpotMarket::default()
    };
    let spot_position = SpotPosition::default();

    let prev_fee_pool = market.amm.fee_pool.scaled_balance;
    let prev_pnl_pool = market.amm.fee_pool.scaled_balance;
    let prev_rev_pool = spot_market.revenue_pool.scaled_balance;
    let prev_tfmd = market.amm.total_fee_minus_distributions;

    assert_eq!(market.amm.total_fee_withdrawn, 0);
    assert_eq!(spot_market.insurance_fund.revenue_settle_period, 0);

    spot_market.insurance_fund.revenue_settle_period = 0;
    let res = settle_revenue_to_insurance_fund(0, 0, &mut spot_market, now + 3600, true).unwrap();
    assert_eq!(res, 0);
    spot_market.insurance_fund.revenue_settle_period = 1;

    spot_market.revenue_pool.scaled_balance = 0;
    let res =
        settle_revenue_to_insurance_fund(200000000, 0, &mut spot_market, now + 1, false).unwrap();
    assert_eq!(res, 0);
    spot_market.revenue_pool.scaled_balance = 100 * SPOT_BALANCE_PRECISION;
    now += 2;

    assert_eq!(
        get_token_amount(
            market.amm.fee_pool.balance(),
            &spot_market,
            &SpotBalanceType::Deposit
        )
        .unwrap(),
        50 * QUOTE_PRECISION
    );

    assert_eq!(
        get_token_amount(
            spot_market.deposit_balance,
            &spot_market,
            &SpotBalanceType::Deposit
        )
        .unwrap(),
        200 * QUOTE_PRECISION
    );
    assert_eq!(
        spot_market.revenue_pool.scaled_balance,
        100 * SPOT_BALANCE_PRECISION
    );

    update_pool_balances(&mut market, &mut spot_market, &spot_position, 0, now).unwrap();

    assert_eq!(
        market.amm.fee_pool.scaled_balance,
        5 * SPOT_BALANCE_PRECISION
    );
    assert_eq!(market.pnl_pool.scaled_balance, 95 * SPOT_BALANCE_PRECISION);
    assert_eq!(
        spot_market.revenue_pool.scaled_balance,
        100 * SPOT_BALANCE_PRECISION
    );
    assert_eq!(market.amm.total_fee_withdrawn, 0);
    assert_eq!(market.amm.total_fee_minus_distributions, prev_tfmd);

    assert!(market.amm.fee_pool.scaled_balance < prev_fee_pool);
    assert_eq!(market.pnl_pool.scaled_balance > prev_pnl_pool, true);
    assert_eq!(
        spot_market.revenue_pool.scaled_balance == prev_rev_pool,
        true
    );
    assert_eq!(market.insurance_claim.revenue_withdraw_since_last_settle, 0);
    assert_eq!(market.insurance_claim.last_revenue_withdraw_ts, 0);

    market.insurance_claim.max_revenue_withdraw_per_period = 100000000 * 2;
    assert_eq!(spot_market.deposit_balance, 200 * SPOT_BALANCE_PRECISION);
    assert_eq!(
        spot_market.revenue_pool.scaled_balance,
        100 * SPOT_BALANCE_PRECISION
    );
    assert_eq!(market.amm.total_fee_minus_distributions, -10000000000);

    update_pool_balances(&mut market, &mut spot_market, &spot_position, 0, now).unwrap();

    assert_eq!(
        market.amm.fee_pool.scaled_balance,
        105 * SPOT_BALANCE_PRECISION
    );
    assert_eq!(market.pnl_pool.scaled_balance, 95 * SPOT_BALANCE_PRECISION);
    assert_eq!(spot_market.revenue_pool.scaled_balance, 0);
    assert_eq!(market.amm.total_fee_withdrawn, 0);
    assert_eq!(market.amm.total_fee_minus_distributions, -9900000000);
    assert_eq!(
        market.insurance_claim.revenue_withdraw_since_last_settle,
        100000000
    );
    assert_eq!(market.insurance_claim.last_revenue_withdraw_ts, now);

    let spot_market_vault_amount = get_token_amount(
        spot_market.deposit_balance,
        &spot_market,
        &SpotBalanceType::Deposit,
    )
    .unwrap() as u64;
    assert_eq!(spot_market_vault_amount, 200000000); // total spot_market deposit balance unchanged during transfers

    // calling multiple times doesnt effect other than fee pool -> pnl pool
    update_pool_balances(&mut market, &mut spot_market, &spot_position, 0, now).unwrap();
    assert_eq!(
        market.amm.fee_pool.scaled_balance,
        5 * SPOT_BALANCE_PRECISION
    );
    assert_eq!(market.pnl_pool.scaled_balance, 195 * SPOT_BALANCE_PRECISION);
    assert_eq!(market.amm.total_fee_minus_distributions, -9900000000);
    assert_eq!(market.amm.total_fee_withdrawn, 0);
    assert_eq!(spot_market.revenue_pool.scaled_balance, 0);

    update_pool_balances(&mut market, &mut spot_market, &spot_position, 0, now).unwrap();
    assert_eq!(
        market.amm.fee_pool.scaled_balance,
        5 * SPOT_BALANCE_PRECISION
    );
    assert_eq!(market.pnl_pool.scaled_balance, 195 * SPOT_BALANCE_PRECISION);
    assert_eq!(market.amm.total_fee_minus_distributions, -9900000000);
    assert_eq!(market.amm.total_fee_withdrawn, 0);
    assert_eq!(spot_market.revenue_pool.scaled_balance, 0);

    // add deposits and revenue to pool
    assert_eq!(spot_market.deposit_balance, 200 * SPOT_BALANCE_PRECISION);
    spot_market.revenue_pool.scaled_balance = 9900000001000;

    let spot_market_backup = spot_market;
    let market_backup = market;
    assert!(update_pool_balances(&mut market, &mut spot_market, &spot_position, 0, now).is_err()); // assert is_err if any way has revenue pool above deposit balances
    spot_market = spot_market_backup;
    market = market_backup;
    spot_market.deposit_balance += 9900000001000;
    let spot_market_vault_amount = get_token_amount(
        spot_market.deposit_balance,
        &spot_market,
        &SpotBalanceType::Deposit,
    )
    .unwrap() as u64;
    assert_eq!(spot_market.deposit_balance, 10100000001000);
    assert_eq!(spot_market_vault_amount, 10100000001);

    update_pool_balances(&mut market, &mut spot_market, &spot_position, 0, now).unwrap();
    assert_eq!(spot_market.deposit_balance, 10100000001000);
    assert_eq!(spot_market.revenue_pool.scaled_balance, 9800000001000);
    assert_eq!(market.amm.fee_pool.scaled_balance, 105000000000);
    assert_eq!(market.pnl_pool.scaled_balance, 195000000000);
    assert_eq!(market.amm.total_fee_minus_distributions, -9800000000);
    assert_eq!(market.amm.total_fee_withdrawn, 0);
    assert_eq!(
        market.insurance_claim.revenue_withdraw_since_last_settle,
        market.insurance_claim.max_revenue_withdraw_per_period as i64
    );
    assert_eq!(market.insurance_claim.last_revenue_withdraw_ts, now);

    // calling again only does fee -> pnl pool
    update_pool_balances(&mut market, &mut spot_market, &spot_position, 0, now).unwrap();
    assert_eq!(market.amm.fee_pool.scaled_balance, 5000000000);
    assert_eq!(market.pnl_pool.scaled_balance, 295000000000);
    assert_eq!(market.amm.total_fee_minus_distributions, -9800000000);
    assert_eq!(market.amm.total_fee_withdrawn, 0);
    assert_eq!(spot_market.revenue_pool.scaled_balance, 9800000001000);
    assert_eq!(
        market.insurance_claim.revenue_withdraw_since_last_settle,
        market.insurance_claim.max_revenue_withdraw_per_period as i64
    );
    assert_eq!(market.insurance_claim.last_revenue_withdraw_ts, now);

    // calling again does nothing
    update_pool_balances(&mut market, &mut spot_market, &spot_position, 0, now).unwrap();
    assert_eq!(market.amm.fee_pool.scaled_balance, 5000000000);
    assert_eq!(market.pnl_pool.scaled_balance, 295000000000);
    assert_eq!(market.amm.total_fee_minus_distributions, -9800000000);
    assert_eq!(market.amm.total_fee_withdrawn, 0);
    assert_eq!(spot_market.revenue_pool.scaled_balance, 9800000001000);
    assert_eq!(
        market.insurance_claim.revenue_withdraw_since_last_settle,
        market.insurance_claim.max_revenue_withdraw_per_period as i64
    );
    assert_eq!(market.insurance_claim.last_revenue_withdraw_ts, now);

    // do a revenue settlement to allow up to max again
    assert_eq!(spot_market.insurance_fund.last_revenue_settle_ts, 33928059);
    assert_eq!(spot_market.deposit_balance, 10100000001000);

    spot_market.insurance_fund.total_factor = 1;
    spot_market.insurance_fund.revenue_settle_period = 1;
    let res = settle_revenue_to_insurance_fund(
        spot_market_vault_amount,
        0,
        &mut spot_market,
        now + 3600,
        true,
    )
    .unwrap();
    assert_eq!(res, 9800000001);

    let spot_market_vault_amount = get_token_amount(
        spot_market.deposit_balance,
        &spot_market,
        &SpotBalanceType::Deposit,
    )
    .unwrap() as u64;

    assert_eq!(spot_market.deposit_balance, 300000000000); // 100000000 was added to market fee/pnl pool
    assert_eq!(spot_market.borrow_balance, 0);
    assert_eq!(spot_market_vault_amount, 300000000);

    assert_eq!(spot_market.revenue_pool.scaled_balance, 0);
    assert_eq!(
        spot_market.insurance_fund.last_revenue_settle_ts,
        now + 3600
    );

    // add deposits and revenue to pool
    spot_market.revenue_pool.scaled_balance = 9800000001000;
    let market_backup = market;
    let spot_market_backup = spot_market;
    assert!(
        update_pool_balances(&mut market, &mut spot_market, &spot_position, 0, now + 3600).is_err()
    ); // assert is_err if any way has revenue pool above deposit balances
    market = market_backup;
    spot_market = spot_market_backup;
    spot_market.deposit_balance += 9800000000001;

    assert_eq!(market.amm.fee_pool.scaled_balance, 5000000000);
    assert_eq!(market.pnl_pool.scaled_balance, 295000000000);
    assert_eq!(market.amm.total_fee_minus_distributions, -9800000000);
    assert_eq!(market.amm.total_fee_withdrawn, 0);
    assert_eq!(spot_market.revenue_pool.scaled_balance, 9800000001000);
    assert_eq!(market.insurance_claim.last_revenue_withdraw_ts, 33928060);
    assert_eq!(
        spot_market.insurance_fund.last_revenue_settle_ts,
        33928060 + 3600
    );

    assert!(update_pool_balances(&mut market, &mut spot_market, &spot_position, 0, now).is_err()); // now timestamp passed is wrong
    update_pool_balances(&mut market, &mut spot_market, &spot_position, 0, now + 3600).unwrap();

    assert_eq!(market.insurance_claim.last_revenue_withdraw_ts, 33931660);
    assert_eq!(spot_market.insurance_fund.last_revenue_settle_ts, 33931660);
    assert_eq!(market.amm.fee_pool.scaled_balance, 205000000000);
    assert_eq!(market.pnl_pool.scaled_balance, 295000000000);
    assert_eq!(market.amm.total_fee_minus_distributions, -9600000000);
    assert_eq!(market.amm.total_fee_withdrawn, 0);
    assert_eq!(spot_market.revenue_pool.scaled_balance, 9600000001000);
    assert_eq!(
        market.insurance_claim.revenue_withdraw_since_last_settle,
        market.insurance_claim.max_revenue_withdraw_per_period as i64
    );
}

#[test]
fn update_pool_balances_revenue_to_fee_devnet_state_test() {
    let mut market = PerpMarket {
        amm: AMM {
            base_asset_reserve: 916769960813655,
            quote_asset_reserve: 932609131198775,
            sqrt_k: 924655631391254,
            peg_multiplier: 20242531,
            base_asset_amount_with_amm: 7563264495267,

            quote_asset_amount: -90559143969,

            total_exchange_fee: 18223810834,
            total_fee: 130757047337,
            total_mm_fee: 112696236155,
            total_fee_minus_distributions: 338762376993,
            total_fee_withdrawn: 161959731500,
            total_liquidation_fee: 152847899222,
            total_social_loss: 74768391959,
            curve_update_intensity: 100,

            net_revenue_since_last_funding: 229827181,
            fee_pool: PoolBalance {
                scaled_balance: 1821 * SPOT_BALANCE_PRECISION,
                market_index: QUOTE_SPOT_MARKET_INDEX,
                ..PoolBalance::default()
            },

            ..AMM::default()
        },
        pnl_pool: PoolBalance {
            scaled_balance: 381047 * SPOT_BALANCE_PRECISION,
            market_index: QUOTE_SPOT_MARKET_INDEX,
            ..PoolBalance::default()
        },
        insurance_claim: InsuranceClaim {
            quote_max_insurance: 300000 * QUOTE_PRECISION as u64, // no liq fees for revenue pool
            max_revenue_withdraw_per_period: 1000 * QUOTE_PRECISION as u64,
            ..InsuranceClaim::default()
        },
        ..PerpMarket::default()
    };
    let now = 33928058;

    let mut spot_market = SpotMarket {
        deposit_balance: 200 * SPOT_BALANCE_PRECISION,
        cumulative_deposit_interest: SPOT_CUMULATIVE_INTEREST_PRECISION,
        cumulative_borrow_interest: SPOT_CUMULATIVE_INTEREST_PRECISION,
        revenue_pool: PoolBalance {
            market_index: 0,
            scaled_balance: 100 * SPOT_BALANCE_PRECISION,
            ..PoolBalance::default()
        },
        decimals: 6,
        ..SpotMarket::default()
    };
    let spot_position = SpotPosition::default();

    let prev_fee_pool = market.amm.fee_pool.scaled_balance;
    let prev_pnl_pool = market.amm.fee_pool.scaled_balance;
    let prev_rev_pool = spot_market.revenue_pool.scaled_balance;
    let prev_tfmd = market.amm.total_fee_minus_distributions;

    update_pool_balances(&mut market, &mut spot_market, &spot_position, 0, now).unwrap();

    assert_eq!(market.amm.fee_pool.scaled_balance, 1821000000000);
    assert_eq!(market.pnl_pool.scaled_balance, 381047000000000);
    assert_eq!(
        spot_market.revenue_pool.scaled_balance,
        100 * SPOT_BALANCE_PRECISION
    );
    assert_eq!(market.amm.total_fee_withdrawn, 161959731500);
    assert_eq!(market.amm.total_fee_minus_distributions, prev_tfmd);

    assert_eq!(market.amm.fee_pool.scaled_balance, prev_fee_pool);
    assert_eq!(market.pnl_pool.scaled_balance > prev_pnl_pool, true);
    assert_eq!(
        spot_market.revenue_pool.scaled_balance == prev_rev_pool,
        true
    );
    assert_eq!(market.insurance_claim.revenue_withdraw_since_last_settle, 0);
    assert_eq!(market.insurance_claim.last_revenue_withdraw_ts, 0);

    market.insurance_claim.max_revenue_withdraw_per_period = 100000000 * 2;
    assert_eq!(spot_market.deposit_balance, 200 * SPOT_BALANCE_PRECISION);
    assert_eq!(
        spot_market.revenue_pool.scaled_balance,
        100 * SPOT_BALANCE_PRECISION
    );
}

#[test]
fn update_pool_balances_revenue_to_fee_new_market() {
    let mut market = PerpMarket {
        amm: AMM {
            base_asset_reserve: 6165301473685,
            quote_asset_reserve: 6165301473685,
            sqrt_k: 6165301473685,
            peg_multiplier: 324000000,
            base_asset_amount_with_amm: 0,

            quote_asset_amount: 0,

            total_exchange_fee: 26000,
            total_fee: 26000,
            total_mm_fee: 0,
            total_fee_minus_distributions: 26000,
            total_fee_withdrawn: 0,
            total_liquidation_fee: 0,
            total_social_loss: 0,
            curve_update_intensity: 100,

            net_revenue_since_last_funding: 0,
            fee_pool: PoolBalance {
                scaled_balance: 0,
                market_index: QUOTE_SPOT_MARKET_INDEX,
                ..PoolBalance::default()
            },

            ..AMM::default()
        },
        pnl_pool: PoolBalance {
            scaled_balance: 0,
            market_index: QUOTE_SPOT_MARKET_INDEX,
            ..PoolBalance::default()
        },
        insurance_claim: InsuranceClaim {
            quote_max_insurance: 5000 * QUOTE_PRECISION as u64, // no liq fees for revenue pool
            max_revenue_withdraw_per_period: 50 * QUOTE_PRECISION as u64,
            ..InsuranceClaim::default()
        },
        ..PerpMarket::default()
    };
    let now = 33928058;

    let mut spot_market = SpotMarket {
        deposit_balance: 200 * SPOT_BALANCE_PRECISION,
        cumulative_deposit_interest: SPOT_CUMULATIVE_INTEREST_PRECISION,
        cumulative_borrow_interest: SPOT_CUMULATIVE_INTEREST_PRECISION,
        revenue_pool: PoolBalance {
            market_index: 0,
            scaled_balance: 100 * SPOT_BALANCE_PRECISION,
            ..PoolBalance::default()
        },
        decimals: 6,
        ..SpotMarket::default()
    };
    let spot_position = SpotPosition::default();

    // let prev_fee_pool = market.amm.fee_pool.scaled_balance;
    let prev_pnl_pool = market.amm.fee_pool.scaled_balance;
    let prev_rev_pool = spot_market.revenue_pool.scaled_balance;
    // let prev_tfmd = market.amm.total_fee_minus_distributions;

    update_pool_balances(&mut market, &mut spot_market, &spot_position, 0, now).unwrap();

    assert_eq!(market.amm.fee_pool.scaled_balance, 50000000000); // $50

    assert_eq!(market.pnl_pool.scaled_balance, 0);
    assert_eq!(spot_market.revenue_pool.scaled_balance, 50000000000);
    assert_eq!(market.amm.total_fee_withdrawn, 0);
    assert_eq!(market.amm.total_fee_minus_distributions, 50026000);

    assert_eq!(market.pnl_pool.scaled_balance, prev_pnl_pool);
    assert_eq!(
        spot_market.revenue_pool.scaled_balance < prev_rev_pool,
        true
    );
    assert_eq!(
        market.insurance_claim.revenue_withdraw_since_last_settle,
        50000000
    );
    assert_eq!(market.insurance_claim.last_revenue_withdraw_ts, 33928058);

    market.insurance_claim.max_revenue_withdraw_per_period = 100000000 * 2;
    assert_eq!(spot_market.deposit_balance, 200 * SPOT_BALANCE_PRECISION);
    assert_eq!(spot_market.revenue_pool.scaled_balance, 50000000000);
}

mod revenue_pool_transfer_tests {
    use crate::controller::amm::*;
    use crate::math::constants::{
        QUOTE_PRECISION, QUOTE_PRECISION_I128, QUOTE_PRECISION_I64, QUOTE_PRECISION_U64,
        SPOT_BALANCE_PRECISION, SPOT_CUMULATIVE_INTEREST_PRECISION,
    };
    use crate::state::perp_market::{InsuranceClaim, PoolBalance};
    use crate::state::spot_market::InsuranceFund;
    #[test]
    fn test_calculate_revenue_pool_transfer() {
        // Set up input parameters
        let mut market = PerpMarket {
            amm: AMM {
                total_social_loss: 0,
                total_liquidation_fee: 0,
                net_revenue_since_last_funding: 0,
                total_fee_withdrawn: 0,
                ..AMM::default()
            },
            insurance_claim: InsuranceClaim {
                max_revenue_withdraw_per_period: 0,
                revenue_withdraw_since_last_settle: 0,
                quote_settled_insurance: 0,
                quote_max_insurance: 0,
                ..InsuranceClaim::default()
            },
            ..PerpMarket::default()
        };
        let mut spot_market = SpotMarket {
            deposit_balance: 20020 * SPOT_BALANCE_PRECISION,
            cumulative_deposit_interest: SPOT_CUMULATIVE_INTEREST_PRECISION,
            cumulative_borrow_interest: SPOT_CUMULATIVE_INTEREST_PRECISION,
            revenue_pool: PoolBalance {
                market_index: 0,
                scaled_balance: 100 * SPOT_BALANCE_PRECISION,
                ..PoolBalance::default()
            },
            decimals: 6,
            ..SpotMarket::default()
        };
        let amm_fee_pool_token_amount_after = 0;
        let terminal_state_surplus = 0;
        let result = calculate_revenue_pool_transfer(
            &market,
            &spot_market,
            amm_fee_pool_token_amount_after,
            terminal_state_surplus,
        );
        assert_eq!(result.unwrap(), 0);

        let amm_fee_pool_token_amount_after = 0;
        let terminal_state_surplus = 1;
        let result: std::result::Result<i128, crate::error::ErrorCode> =
            calculate_revenue_pool_transfer(
                &market,
                &spot_market,
                amm_fee_pool_token_amount_after,
                terminal_state_surplus,
            );
        assert_eq!(result.unwrap(), 0);

        market.insurance_claim.max_revenue_withdraw_per_period = QUOTE_PRECISION_U64;
        let result: std::result::Result<i128, crate::error::ErrorCode> =
            calculate_revenue_pool_transfer(
                &market,
                &spot_market,
                amm_fee_pool_token_amount_after,
                terminal_state_surplus,
            );
        assert_eq!(result.unwrap(), -1000000); // take whole pool

        market.insurance_claim.max_revenue_withdraw_per_period = 100 * QUOTE_PRECISION_U64;
        let result: std::result::Result<i128, crate::error::ErrorCode> =
            calculate_revenue_pool_transfer(
                &market,
                &spot_market,
                amm_fee_pool_token_amount_after,
                terminal_state_surplus,
            );
        assert_eq!(result.unwrap(), -100000000); // take whole pool

        market.insurance_claim.max_revenue_withdraw_per_period = 1000 * QUOTE_PRECISION_U64;
        let result: std::result::Result<i128, crate::error::ErrorCode> =
            calculate_revenue_pool_transfer(
                &market,
                &spot_market,
                amm_fee_pool_token_amount_after,
                terminal_state_surplus,
            );
        assert_eq!(result.unwrap(), -100000000); // take whole pool

        let terminal_state_surplus = 1000 * QUOTE_PRECISION_I128;
        let result: std::result::Result<i128, crate::error::ErrorCode> =
            calculate_revenue_pool_transfer(
                &market,
                &spot_market,
                amm_fee_pool_token_amount_after,
                terminal_state_surplus,
            );
        assert_eq!(result.unwrap(), 0); // take none

        // Test case 2: When amm_budget_surplus is greater than zero and max_revenue_to_settle is greater than zero, revenue_pool_transfer should be greater than zero
        market.amm.net_revenue_since_last_funding = 1000 * QUOTE_PRECISION_I64;
        market.amm.total_fee_withdrawn = 500 * QUOTE_PRECISION;
        market.amm.total_liquidation_fee = 300 * QUOTE_PRECISION;
        market.insurance_claim.quote_max_insurance = 100 * QUOTE_PRECISION_U64;
        market.insurance_claim.quote_settled_insurance = 50 * QUOTE_PRECISION_U64;
        market.insurance_claim.revenue_withdraw_since_last_settle = 200 * QUOTE_PRECISION_I64;
        market.insurance_claim.max_revenue_withdraw_per_period = 500 * QUOTE_PRECISION_U64;
        let amm_fee_pool_token_amount_after = 300 * QUOTE_PRECISION;
        let terminal_state_surplus = 1000 * QUOTE_PRECISION_I128;
        let result = calculate_revenue_pool_transfer(
            &market,
            &spot_market,
            amm_fee_pool_token_amount_after,
            terminal_state_surplus,
        );
        assert_eq!(result.unwrap(), 0); //todo?

        let amm_fee_pool_token_amount_after = 300 * QUOTE_PRECISION;
        let terminal_state_surplus = -500 * QUOTE_PRECISION_I128;
        market.insurance_claim.max_revenue_withdraw_per_period = 20 * QUOTE_PRECISION_U64;
        market.insurance_claim.revenue_withdraw_since_last_settle = 0;
        let result = calculate_revenue_pool_transfer(
            &market,
            &spot_market,
            amm_fee_pool_token_amount_after,
            terminal_state_surplus,
        );
        assert_eq!(result.unwrap(), -20000000);

        // Test case 3: When amm_budget_surplus is less than zero and max_revenue_withdraw_allowed is equal to zero, revenue_pool_transfer should be zero.
        let amm_fee_pool_token_amount_after = 300 * QUOTE_PRECISION;
        let terminal_state_surplus = -500 * QUOTE_PRECISION_I128;
        market.insurance_claim.max_revenue_withdraw_per_period = 0;
        let result = calculate_revenue_pool_transfer(
            &market,
            &spot_market,
            amm_fee_pool_token_amount_after,
            terminal_state_surplus,
        );
        assert_eq!(result.unwrap(), 0);

        // Test case 4: When amm_budget_surplus is greater than zero and fee_pool_threshold is greater than max_revenue_to_settle, revenue_pool_transfer should be equal to max_revenue_to_settle.
        let amm_fee_pool_token_amount_after = 500 * QUOTE_PRECISION;
        let terminal_state_surplus = 1000 * QUOTE_PRECISION_I128;
        market.insurance_claim.max_revenue_withdraw_per_period = 20 * QUOTE_PRECISION_U64;
        market.amm.total_social_loss = 100 * QUOTE_PRECISION;
        market.amm.total_exchange_fee = 3000 * QUOTE_PRECISION;
        let result = calculate_revenue_pool_transfer(
            &market,
            &spot_market,
            amm_fee_pool_token_amount_after,
            terminal_state_surplus,
        );
        assert_eq!(result.unwrap(), 20000000);

        //Test case 5: When amm_budget_surplus is greater than zero and fee_pool_threshold is less than max_revenue_to_settle, revenue_pool_transfer should be equal to fee_pool_threshold.
        let amm_fee_pool_token_amount_after = 500 * QUOTE_PRECISION;
        let terminal_state_surplus = 1000 * QUOTE_PRECISION_I128;
        market.insurance_claim.max_revenue_withdraw_per_period = 1000 * QUOTE_PRECISION_U64;
        market.amm.total_social_loss = 100 * QUOTE_PRECISION;
        let result = calculate_revenue_pool_transfer(
            &market,
            &spot_market,
            amm_fee_pool_token_amount_after,
            terminal_state_surplus,
        );
        assert_eq!(result.unwrap(), 150000000);

        //Test case 6: When total_liq_fees_for_revenue_pool is greater than total_fee_for_if, revenue_pool_transfer should be greater than zero.
        let amm_fee_pool_token_amount_after = 500 * QUOTE_PRECISION;
        let terminal_state_surplus = 1000 * QUOTE_PRECISION_I128;
        market.insurance_claim.max_revenue_withdraw_per_period = 1000 * QUOTE_PRECISION_U64;
        market.amm.total_social_loss = 100 * QUOTE_PRECISION;
        market.amm.total_liquidation_fee = 800 * QUOTE_PRECISION;
        let result = calculate_revenue_pool_transfer(
            &market,
            &spot_market,
            amm_fee_pool_token_amount_after,
            terminal_state_surplus,
        );
        assert!(result.unwrap() > 0);

        //Test case 7: When total_liq_fees_for_revenue_pool is less than total_fee_for_if, revenue_pool_transfer should be less than or equal to zero.
        let amm_fee_pool_token_amount_after = 500 * QUOTE_PRECISION;
        let terminal_state_surplus = 1000 * QUOTE_PRECISION_I128;
        market.insurance_claim.max_revenue_withdraw_per_period = 1000 * QUOTE_PRECISION_U64;
        market.amm.total_social_loss = 100 * QUOTE_PRECISION;
        market.amm.total_liquidation_fee = 200 * QUOTE_PRECISION;
        let result = calculate_revenue_pool_transfer(
            &market,
            &spot_market,
            amm_fee_pool_token_amount_after,
            terminal_state_surplus,
        );
        let expected_result: i128 = (amm_fee_pool_token_amount_after
            - market.amm.total_social_loss
            - FEE_POOL_TO_REVENUE_POOL_THRESHOLD) as i128;
        assert_eq!(result.unwrap(), expected_result);

        //Test case 8: When total_social_loss is greater than fee_pool_threshold, revenue_pool_transfer should be zero.
        let amm_fee_pool_token_amount_after = 500 * QUOTE_PRECISION;
        let terminal_state_surplus = 1000 * QUOTE_PRECISION_I128;
        market.insurance_claim.max_revenue_withdraw_per_period = 1000 * QUOTE_PRECISION_U64;
        market.amm.total_social_loss = 600 * QUOTE_PRECISION;
        let result = calculate_revenue_pool_transfer(
            &market,
            &spot_market,
            amm_fee_pool_token_amount_after,
            terminal_state_surplus,
        );
        assert_eq!(result.unwrap(), 0);

        //Test case 9: When total_social_loss is less than fee_pool_threshold and max_revenue_to_settle is less than fee_pool_threshold, revenue_pool_transfer should be equal to max_revenue_to_settle.
        let amm_fee_pool_token_amount_after: u128 = 500 * QUOTE_PRECISION;
        let terminal_state_surplus = 1000 * QUOTE_PRECISION_I128;
        market.insurance_claim.max_revenue_withdraw_per_period = 40 * QUOTE_PRECISION_U64;
        market.amm.total_social_loss = 100 * QUOTE_PRECISION;
        let result = calculate_revenue_pool_transfer(
            &market,
            &spot_market,
            amm_fee_pool_token_amount_after,
            terminal_state_surplus,
        );
        assert_eq!(result.unwrap(), 40000000);

        //Test case 10: When total_social_loss is less than fee_pool_threshold and max_revenue_to_settle is greater than fee_pool_threshold, revenue_pool_transfer should be equal to fee_pool_threshold.
        let amm_fee_pool_token_amount_after = 500 * QUOTE_PRECISION;
        let terminal_state_surplus = 1000 * QUOTE_PRECISION_I128;
        market.insurance_claim.max_revenue_withdraw_per_period = 1000 * QUOTE_PRECISION_U64;
        market.amm.total_social_loss = 100 * QUOTE_PRECISION;
        let result = calculate_revenue_pool_transfer(
            &market,
            &spot_market,
            amm_fee_pool_token_amount_after,
            terminal_state_surplus,
        );
        assert_eq!(result.unwrap(), 150000000);

        spot_market.revenue_pool.scaled_balance = 15000 * SPOT_BALANCE_PRECISION;

        //Test case 11: claim max_revenue_withdraw_per_period
        let amm_fee_pool_token_amount_after = 500 * QUOTE_PRECISION;
        let terminal_state_surplus = -1000 * QUOTE_PRECISION_I128;
        market.insurance_claim.max_revenue_withdraw_per_period = 1000 * QUOTE_PRECISION_U64;
        market.amm.total_social_loss = 100 * QUOTE_PRECISION;
        let result = calculate_revenue_pool_transfer(
            &market,
            &spot_market,
            amm_fee_pool_token_amount_after,
            terminal_state_surplus,
        );
        assert_eq!(result.unwrap(), -1000000000);

        //Test case 12: claim back up to FEE_POOL_TO_REVENUE_POOL_THRESHOLD
        let amm_fee_pool_token_amount_after = 500 * QUOTE_PRECISION;
        let terminal_state_surplus = -1000 * QUOTE_PRECISION_I128;
        market.insurance_claim.max_revenue_withdraw_per_period = 2000 * QUOTE_PRECISION_U64;
        market.amm.total_social_loss = 100 * QUOTE_PRECISION;
        let result = calculate_revenue_pool_transfer(
            &market,
            &spot_market,
            amm_fee_pool_token_amount_after,
            terminal_state_surplus,
        );
        assert_eq!(result.unwrap(), -1250000000);
    }

    #[test]
    fn test_update_postive_last_revenue_withdraw_ts() {
        // Set up input parameters
        let mut market = PerpMarket {
            amm: AMM {
                total_social_loss: 0,
                total_liquidation_fee: 0,
                total_fee_withdrawn: 0,
                net_revenue_since_last_funding: 169 * QUOTE_PRECISION_I64,
                total_fee_minus_distributions: 1420420420420,
                total_exchange_fee: 420420420420,
                fee_pool: PoolBalance {
                    scaled_balance: 81000 * SPOT_BALANCE_PRECISION,
                    ..PoolBalance::default()
                },
                ..AMM::default()
            },
            pnl_pool: PoolBalance {
                scaled_balance: 10000 * SPOT_BALANCE_PRECISION,
                ..PoolBalance::default()
            },
            insurance_claim: InsuranceClaim {
                max_revenue_withdraw_per_period: 65000000,
                revenue_withdraw_since_last_settle: 0,
                quote_settled_insurance: 0,
                quote_max_insurance: 1000,
                ..InsuranceClaim::default()
            },
            ..PerpMarket::default()
        };
        let mut spot_market = SpotMarket {
            deposit_balance: 20020 * SPOT_BALANCE_PRECISION,
            deposit_token_twap: 20020 * QUOTE_PRECISION_U64,
            cumulative_deposit_interest: SPOT_CUMULATIVE_INTEREST_PRECISION,
            cumulative_borrow_interest: SPOT_CUMULATIVE_INTEREST_PRECISION,
            revenue_pool: PoolBalance {
                market_index: 0,
                scaled_balance: 10000 * SPOT_BALANCE_PRECISION,
                ..PoolBalance::default()
            },
            insurance_fund: InsuranceFund {
                revenue_settle_period: 3600,
                ..InsuranceFund::default()
            },
            decimals: 6,
            ..SpotMarket::default()
        };

        // would lead to a borrow
        let spot_position = SpotPosition::default();
        let unsettled_pnl = -100;
        let now = 100;
        let to_settle_with_user = update_pool_balances(
            &mut market,
            &mut spot_market,
            &spot_position,
            unsettled_pnl,
            now,
        )
        .unwrap();

        assert_eq!(to_settle_with_user, -100);
        assert_eq!(market.insurance_claim.last_revenue_withdraw_ts, 100);
        assert_eq!(spot_market.revenue_pool.scaled_balance, 10065000000000);

        // revenue pool not yet settled
        let now = 10000;
        let to_settle_with_user = update_pool_balances(
            &mut market,
            &mut spot_market,
            &spot_position,
            unsettled_pnl,
            now,
        )
        .unwrap();

        assert_eq!(to_settle_with_user, -100);
        assert_eq!(market.insurance_claim.last_revenue_withdraw_ts, 100);
        assert_eq!(spot_market.revenue_pool.scaled_balance, 10065000000000);

        // revenue pool settled but negative revenue for hour
        spot_market.insurance_fund.last_revenue_settle_ts = 3600 + 100;
        market.amm.net_revenue_since_last_funding = -169;

        let now = 10000;
        let to_settle_with_user = update_pool_balances(
            &mut market,
            &mut spot_market,
            &spot_position,
            unsettled_pnl,
            now,
        )
        .unwrap();

        assert_eq!(to_settle_with_user, -100);
        assert_eq!(market.insurance_claim.last_revenue_withdraw_ts, 100);
        assert_eq!(spot_market.revenue_pool.scaled_balance, 10065000000000);

        // revenue pool settled and positive revenue for hour
        spot_market.insurance_fund.last_revenue_settle_ts = 3600 + 100;
        market.amm.net_revenue_since_last_funding = 169;

        let now = 10000;
        let to_settle_with_user = update_pool_balances(
            &mut market,
            &mut spot_market,
            &spot_position,
            unsettled_pnl,
            now,
        )
        .unwrap();

        assert_eq!(to_settle_with_user, -100);
        assert_eq!(market.insurance_claim.last_revenue_withdraw_ts, 10000);
        assert_eq!(spot_market.revenue_pool.scaled_balance, 10065000169000);
    }

    #[test]
    fn test_update_negative_last_revenue_withdraw_ts() {
        // Set up input parameters
        let mut market = PerpMarket {
            amm: AMM {
                total_social_loss: 0,
                total_liquidation_fee: 0,
                total_fee_withdrawn: 0,
                net_revenue_since_last_funding: 169 * QUOTE_PRECISION_I64,
                total_fee_minus_distributions: -6969696969,
                total_exchange_fee: 420420420420,
                fee_pool: PoolBalance {
                    scaled_balance: 81000 * SPOT_BALANCE_PRECISION,
                    ..PoolBalance::default()
                },
                ..AMM::default()
            },
            pnl_pool: PoolBalance {
                scaled_balance: 10000 * SPOT_BALANCE_PRECISION,
                ..PoolBalance::default()
            },
            insurance_claim: InsuranceClaim {
                max_revenue_withdraw_per_period: 65000000,
                revenue_withdraw_since_last_settle: 0,
                quote_settled_insurance: 0,
                quote_max_insurance: 1000,
                ..InsuranceClaim::default()
            },
            ..PerpMarket::default()
        };
        let mut spot_market = SpotMarket {
            deposit_balance: 20020000 * SPOT_BALANCE_PRECISION,
            deposit_token_twap: 20020000 * QUOTE_PRECISION_U64,
            cumulative_deposit_interest: SPOT_CUMULATIVE_INTEREST_PRECISION,
            cumulative_borrow_interest: SPOT_CUMULATIVE_INTEREST_PRECISION,
            revenue_pool: PoolBalance {
                market_index: 0,
                scaled_balance: 10000 * SPOT_BALANCE_PRECISION,
                ..PoolBalance::default()
            },
            insurance_fund: InsuranceFund {
                revenue_settle_period: 3600,
                ..InsuranceFund::default()
            },
            decimals: 6,
            ..SpotMarket::default()
        };

        // would lead to a borrow
        let spot_position = SpotPosition::default();
        let unsettled_pnl = -100;
        let now = 100;
        let to_settle_with_user = update_pool_balances(
            &mut market,
            &mut spot_market,
            &spot_position,
            unsettled_pnl,
            now,
        )
        .unwrap();

        assert_eq!(to_settle_with_user, -100);
        assert_eq!(market.insurance_claim.last_revenue_withdraw_ts, 100);
        assert_eq!(spot_market.revenue_pool.scaled_balance, 9935000000000);

        // revenue pool not yet settled
        let now = 10000;
        let to_settle_with_user = update_pool_balances(
            &mut market,
            &mut spot_market,
            &spot_position,
            unsettled_pnl,
            now,
        )
        .unwrap();

        assert_eq!(to_settle_with_user, -100);
        assert_eq!(market.insurance_claim.last_revenue_withdraw_ts, 100);
        assert_eq!(spot_market.revenue_pool.scaled_balance, 9935000000000);

        // revenue pool settled and negative/positive revenue for hour irrelevant for withdraw
        spot_market.insurance_fund.last_revenue_settle_ts = 3600 + 100;
        market.amm.net_revenue_since_last_funding = -169;

        let now = 10000;
        let to_settle_with_user = update_pool_balances(
            &mut market,
            &mut spot_market,
            &spot_position,
            unsettled_pnl,
            now,
        )
        .unwrap();

        assert_eq!(to_settle_with_user, -100);
        assert_eq!(market.insurance_claim.last_revenue_withdraw_ts, 10000);
        assert_eq!(spot_market.revenue_pool.scaled_balance, 9870000000000);
    }
}<|MERGE_RESOLUTION|>--- conflicted
+++ resolved
@@ -259,66 +259,6 @@
 }
 
 #[test]
-<<<<<<< HEAD
-fn decrease_k_up_to_user_lp_shares() {
-    let mut market = PerpMarket {
-        amm: AMM {
-            base_asset_reserve: 512295081967,
-            quote_asset_reserve: 488 * AMM_RESERVE_PRECISION,
-            sqrt_k: 500 * AMM_RESERVE_PRECISION,
-            user_lp_shares: 150 * AMM_RESERVE_PRECISION,
-            peg_multiplier: 50000000,
-            concentration_coef: MAX_CONCENTRATION_COEFFICIENT,
-            base_asset_amount_with_amm: -12295081967,
-            total_fee_minus_distributions: -100 * QUOTE_PRECISION as i128,
-            total_fee_withdrawn: 100 * QUOTE_PRECISION,
-            curve_update_intensity: 100,
-            ..AMM::default()
-        },
-        ..PerpMarket::default()
-    };
-    // let prev_sqrt_k = market.amm.sqrt_k;
-    let (new_terminal_quote_reserve, new_terminal_base_reserve) =
-        amm::calculate_terminal_reserves(&market.amm).unwrap();
-    market.amm.terminal_quote_asset_reserve = new_terminal_quote_reserve;
-    let (min_base_asset_reserve, max_base_asset_reserve) =
-        amm::calculate_bid_ask_bounds(market.amm.concentration_coef, new_terminal_base_reserve)
-            .unwrap();
-    market.amm.min_base_asset_reserve = min_base_asset_reserve;
-    market.amm.max_base_asset_reserve = max_base_asset_reserve;
-
-    // let reserve_price = market.amm.reserve_price().unwrap();
-    let now = 10000;
-    let oracle_price_data = OraclePriceData {
-        price: 50 * PRICE_PRECISION_I64,
-        confidence: 0,
-        delay: 2,
-        has_sufficient_number_of_data_points: true,
-        sequence_id: None,
-    };
-
-    // negative funding cost
-    let mut count = 0;
-    let mut prev_k = market.amm.sqrt_k;
-    let mut new_k = 0;
-    while prev_k != new_k && count < 100000 {
-        let funding_cost = (QUOTE_PRECISION * 100000) as i128;
-        prev_k = market.amm.sqrt_k;
-        formulaic_update_k(&mut market, &oracle_price_data, funding_cost, now).unwrap();
-        new_k = market.amm.sqrt_k;
-        msg!("quote_asset_reserve:{}", market.amm.quote_asset_reserve);
-        msg!("new_k:{}", new_k);
-        count += 1
-    }
-
-    assert_eq!(market.amm.base_asset_amount_with_amm, -12295081967);
-    assert_eq!(market.amm.sqrt_k, 162234889619);
-    assert_eq!(market.amm.total_fee_minus_distributions, 29796232175);
-}
-
-#[test]
-=======
->>>>>>> bf09465e
 fn update_pool_balances_test_high_util_borrow() {
     let mut market = PerpMarket {
         amm: AMM {
