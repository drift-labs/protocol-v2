--- conflicted
+++ resolved
@@ -976,20 +976,11 @@
             "Market is in settlement mode",
         )?;
 
-<<<<<<< HEAD
         let (oracle_price_data, _oracle_validity) = oracle_map.get_price_data_and_validity(
+            MarketType::Perp,
+            market.market_index,
             &market.amm.oracle,
             market.amm.historical_oracle_data.last_oracle_price_twap,
-=======
-        let oracle_price_data = &oracle_map.get_price_data(&market.amm.oracle)?;
-        oracle_validity = oracle::oracle_validity(
-            MarketType::Perp,
-            market.market_index,
-            market.amm.historical_oracle_data.last_oracle_price_twap,
-            oracle_price_data,
-            &state.oracle_guard_rails.validity,
-            false,
->>>>>>> 4ca1dcc6
         )?;
 
         reserve_price_before = market.amm.reserve_price()?;
@@ -2582,26 +2573,14 @@
     validate!(!user.is_bankrupt(), ErrorCode::UserBankrupt)?;
 
     let mut perp_market = perp_market_map.get_ref_mut(&market_index)?;
-<<<<<<< HEAD
     let (oracle_price_data, oracle_validity) = oracle_map.get_price_data_and_validity(
-        &perp_market.amm.oracle,
-=======
-    let oracle_price_data = &oracle_map.get_price_data(&perp_market.amm.oracle)?;
-
-    let oracle_validity = oracle::oracle_validity(
         MarketType::Perp,
         perp_market.market_index,
->>>>>>> 4ca1dcc6
+        &perp_market.amm.oracle,
         perp_market
             .amm
             .historical_oracle_data
             .last_oracle_price_twap,
-<<<<<<< HEAD
-=======
-        oracle_price_data,
-        &state.oracle_guard_rails.validity,
-        true,
->>>>>>> 4ca1dcc6
     )?;
 
     let is_oracle_valid =
