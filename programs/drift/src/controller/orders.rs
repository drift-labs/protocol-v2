use std::cell::RefMut;
<<<<<<< HEAD
use std::cmp::max;
use std::collections::BTreeMap;
=======
>>>>>>> b5edcf7e
use std::num::NonZeroU64;
use std::ops::{Deref, DerefMut};

use anchor_lang::prelude::*;
use serum_dex::instruction::{NewOrderInstructionV3, SelfTradeBehavior};
use serum_dex::matching::Side;
use solana_program::msg;

use crate::controller::funding::settle_funding_payment;
use crate::controller::position;
use crate::controller::position::{
    add_new_position, decrease_open_bids_and_asks, get_position_index, increase_open_bids_and_asks,
    update_lp_market_position, update_position_and_market, update_quote_asset_amount,
    PositionDirection,
};
use crate::controller::serum::{invoke_new_order, invoke_settle_funds, SerumFulfillmentParams};
use crate::controller::spot_balance::{
    transfer_spot_balance_to_revenue_pool, update_spot_balances,
};
use crate::controller::spot_position::{
    decrease_spot_open_bids_and_asks, increase_spot_open_bids_and_asks,
    update_spot_balances_and_cumulative_deposits,
};
use crate::error::DriftResult;
use crate::error::ErrorCode;
use crate::get_struct_values;
use crate::get_then_update_id;
use crate::instructions::OrderParams;
use crate::load_mut;
use crate::math::auction::calculate_auction_prices;
use crate::math::casting::Cast;
use crate::math::constants::{
    BASE_PRECISION_U64, FEE_POOL_TO_REVENUE_POOL_THRESHOLD, FIVE_MINUTE, ONE_HOUR, PERP_DECIMALS,
    QUOTE_SPOT_MARKET_INDEX,
};
use crate::math::fees::{FillFees, SerumFillFees};
use crate::math::fulfillment::{
    determine_perp_fulfillment_methods, determine_spot_fulfillment_methods,
};
use crate::math::liquidation::validate_user_not_being_liquidated;
use crate::math::matching::{
    are_orders_same_market_but_different_sides, calculate_fill_for_matched_orders,
    calculate_filler_multiplier_for_matched_orders, do_orders_cross, is_maker_for_taker,
};
use crate::math::oracle;
use crate::math::oracle::{is_oracle_valid_for_action, DriftAction, OracleValidity};
use crate::math::safe_math::SafeMath;
use crate::math::serum::{
    calculate_serum_limit_price, calculate_serum_max_coin_qty,
    calculate_serum_max_native_pc_quantity,
};
use crate::math::spot_balance::{get_signed_token_amount, get_token_amount};
use crate::math::stats::calculate_new_twap;
use crate::math::{amm, fees, margin::*, orders::*};
<<<<<<< HEAD
use crate::{controller, load};
=======
use crate::{controller, PostOnlyParam};
>>>>>>> b5edcf7e

use crate::math::amm::calculate_amm_available_liquidity;
use crate::math::safe_unwrap::SafeUnwrap;
use crate::print_error;
use crate::state::events::{emit_stack, get_order_action_record, OrderActionRecord, OrderRecord};
use crate::state::events::{OrderAction, OrderActionExplanation};
use crate::state::fulfillment::{PerpFulfillmentMethod, SpotFulfillmentMethod};
use crate::state::oracle::OraclePriceData;
use crate::state::oracle_map::OracleMap;
use crate::state::perp_market::{MarketStatus, PerpMarket};
use crate::state::perp_market_map::PerpMarketMap;
use crate::state::serum::{get_best_bid_and_ask, load_open_orders, load_serum_market};
use crate::state::spot_market::{SpotBalanceType, SpotMarket};
use crate::state::spot_market_map::SpotMarketMap;
use crate::state::state::FeeStructure;
use crate::state::state::*;
use crate::state::traits::Size;
use crate::state::user::{
    AssetType, Order, OrderStatus, OrderTriggerCondition, OrderType, UserStats,
};
use crate::state::user::{MarketType, User};
use crate::state::user_map::{UserMap, UserStatsMap};
use crate::validate;
use crate::validation;
use crate::validation::order::{validate_order, validate_spot_order};

#[cfg(test)]
mod tests;

#[cfg(test)]
mod amm_jit_tests;

pub fn place_perp_order(
    state: &State,
    user: &AccountLoader<User>,
    perp_market_map: &PerpMarketMap,
    spot_market_map: &SpotMarketMap,
    oracle_map: &mut OracleMap,
    clock: &Clock,
    params: OrderParams,
) -> DriftResult {
    let now = clock.unix_timestamp;
    let slot = clock.slot;
    let user_key = user.key();
    let user = &mut load_mut!(user)?;

    validate_user_not_being_liquidated(
        user,
        perp_market_map,
        spot_market_map,
        oracle_map,
        state.liquidation_margin_buffer_ratio,
    )?;

    validate!(!user.is_bankrupt(), ErrorCode::UserBankrupt)?;

    expire_orders(
        user,
        &user_key,
        perp_market_map,
        spot_market_map,
        oracle_map,
        now,
        slot,
    )?;

    let max_ts = match params.max_ts {
        Some(max_ts) => max_ts,
        None => match params.order_type {
            OrderType::Market | OrderType::Oracle => now.safe_add(30)?,
            _ => 0_i64,
        },
    };

    if max_ts != 0 && max_ts < now {
        msg!("max_ts ({}) < now ({}), skipping order", max_ts, now);
        return Ok(());
    }

    let new_order_index = user
        .orders
        .iter()
        .position(|order| order.status.eq(&OrderStatus::Init))
        .ok_or(ErrorCode::MaxNumberOfOrders)?;

    if params.user_order_id > 0 {
        let user_order_id_already_used = user
            .orders
            .iter()
            .position(|order| order.user_order_id == params.user_order_id);

        if user_order_id_already_used.is_some() {
            msg!("user_order_id is already in use {}", params.user_order_id);
            return Err(ErrorCode::UserOrderIdAlreadyInUse);
        }
    }

    let market_index = params.market_index;
    let market = &perp_market_map.get_ref(&market_index)?;
    let force_reduce_only = market.is_reduce_only()?;

    validate!(
        !matches!(market.status, MarketStatus::Initialized),
        ErrorCode::MarketBeingInitialized,
        "Market is being initialized"
    )?;

    validate!(
        market.is_active(now)?,
        ErrorCode::MarketPlaceOrderPaused,
        "Market is in settlement mode",
    )?;

    let position_index = get_position_index(&user.perp_positions, market_index)
        .or_else(|_| add_new_position(&mut user.perp_positions, market_index))?;

    let worst_case_base_asset_amount_before =
        user.perp_positions[position_index].worst_case_base_asset_amount()?;

    // Increment open orders for existing position
    let (existing_position_direction, order_base_asset_amount) = {
        validate!(
            params.base_asset_amount >= market.amm.order_step_size,
            ErrorCode::OrderAmountTooSmall,
            "params.base_asset_amount={} cannot be below market.amm.order_step_size={}",
            params.base_asset_amount,
            market.amm.order_step_size
        )?;

        let base_asset_amount = if params.base_asset_amount == u64::MAX {
            calculate_max_perp_order_size(
                user,
                position_index,
                params.market_index,
                params.direction,
                perp_market_map,
                spot_market_map,
                oracle_map,
            )?
        } else {
            standardize_base_asset_amount(params.base_asset_amount, market.amm.order_step_size)?
        };

        let market_position = &user.perp_positions[position_index];
        let existing_position_direction = if market_position.base_asset_amount >= 0 {
            PositionDirection::Long
        } else {
            PositionDirection::Short
        };
        (existing_position_direction, base_asset_amount)
    };

    let oracle_price_data = oracle_map.get_price_data(&market.amm.oracle)?;
    let (auction_start_price, auction_end_price, auction_duration) = get_auction_params(
        &params,
        oracle_price_data,
        market.amm.order_tick_size,
        state.min_perp_auction_duration,
    )?;

    validate!(
        params.market_type == MarketType::Perp,
        ErrorCode::InvalidOrderMarketType,
        "must be perp order"
    )?;

    let new_order = Order {
        status: OrderStatus::Open,
        order_type: params.order_type,
        market_type: params.market_type,
        slot,
        order_id: get_then_update_id!(user, next_order_id),
        user_order_id: params.user_order_id,
        market_index: params.market_index,
        price: standardize_price(params.price, market.amm.order_tick_size, params.direction)?,
        existing_position_direction,
        base_asset_amount: order_base_asset_amount,
        base_asset_amount_filled: 0,
        quote_asset_amount_filled: 0,
        direction: params.direction,
        reduce_only: params.reduce_only || force_reduce_only,
        trigger_price: standardize_price(
            params.trigger_price.unwrap_or(0),
            market.amm.order_tick_size,
            params.direction,
        )?,
        trigger_condition: params.trigger_condition,
        post_only: params.post_only != PostOnlyParam::None,
        oracle_price_offset: params.oracle_price_offset.unwrap_or(0),
        immediate_or_cancel: params.immediate_or_cancel,
        auction_start_price,
        auction_end_price,
        auction_duration,
        max_ts,
        padding: [0; 3],
    };

    let valid_oracle_price = get_valid_oracle_price(
        oracle_map.get_price_data(&market.amm.oracle)?,
        market,
        &new_order,
        &state.oracle_guard_rails.validity,
    )?;

    match validate_order(&new_order, market, valid_oracle_price, slot) {
        Ok(()) => {}
        Err(ErrorCode::PlacePostOnlyLimitFailure)
            if params.post_only == PostOnlyParam::TryPostOnly =>
        {
            // just want place to succeeds without error if TryPostOnly
            return Ok(());
        }
        Err(err) => return Err(err),
    };

    user.orders[new_order_index] = new_order;
    user.perp_positions[position_index].open_orders += 1;
    if !new_order.must_be_triggered() {
        increase_open_bids_and_asks(
            &mut user.perp_positions[position_index],
            &params.direction,
            order_base_asset_amount,
        )?;
    }

    let worst_case_base_asset_amount_after =
        user.perp_positions[position_index].worst_case_base_asset_amount()?;

    let position_base_asset_amount = user.perp_positions[position_index].base_asset_amount;
    let order_risk_reducing = is_order_risk_decreasing(
        &params.direction,
        order_base_asset_amount,
        position_base_asset_amount,
    )?;

    let risk_decreasing = worst_case_base_asset_amount_after.unsigned_abs()
        <= worst_case_base_asset_amount_before.unsigned_abs()
        && order_risk_reducing;

    // Order fails if it's risk increasing and it brings the user collateral below the margin requirement
    let meets_initial_margin_requirement = meets_place_order_margin_requirement(
        user,
        perp_market_map,
        spot_market_map,
        oracle_map,
        risk_decreasing,
    )?;

    if !meets_initial_margin_requirement {
        return Err(ErrorCode::InvalidOrderForInitialMarginReq);
    }

    if force_reduce_only && !risk_decreasing {
        return Err(ErrorCode::InvalidOrderNotRiskReducing);
    }

    let max_oi = market.amm.max_open_interest;
    if max_oi != 0 && !risk_decreasing {
        let oi_plus_order = match params.direction {
            PositionDirection::Long => market
                .amm
                .base_asset_amount_long
                .safe_add(order_base_asset_amount.cast()?)?
                .unsigned_abs(),
            PositionDirection::Short => market
                .amm
                .base_asset_amount_short
                .safe_sub(order_base_asset_amount.cast()?)?
                .unsigned_abs(),
        };

        validate!(
            oi_plus_order <= max_oi,
            ErrorCode::MaxOpenInterest,
            "Order Base Amount={} could breach Max Open Interest for Perp Market={}",
            order_base_asset_amount,
            params.market_index
        )?;
    }

    let (taker, taker_order, maker, maker_order) =
        get_taker_and_maker_for_order_record(&user_key, &new_order);

    let order_action_record = get_order_action_record(
        now,
        OrderAction::Place,
        OrderActionExplanation::None,
        market_index,
        None,
        None,
        None,
        None,
        None,
        None,
        None,
        None,
        None,
        None,
        taker,
        taker_order,
        maker,
        maker_order,
        oracle_map.get_price_data(&market.amm.oracle)?.price,
    )?;
    emit!(order_action_record);

    let order_record = OrderRecord {
        ts: now,
        user: user_key,
        order: user.orders[new_order_index],
    };
    emit!(order_record);

    Ok(())
}

fn get_auction_params(
    params: &OrderParams,
    oracle_price_data: &OraclePriceData,
    tick_size: u64,
    min_auction_duration: u8,
) -> DriftResult<(i64, i64, u8)> {
    if !matches!(
        params.order_type,
        OrderType::Market | OrderType::Oracle | OrderType::Limit
    ) {
        return Ok((0_i64, 0_i64, 0_u8));
    }

    if params.order_type == OrderType::Limit {
        return match (
            params.auction_start_price,
            params.auction_end_price,
            params.auction_duration,
        ) {
            (Some(auction_start_price), Some(auction_end_price), Some(auction_duration)) => {
                let auction_duration = if auction_duration == 0 {
                    auction_duration
                } else {
                    // if auction is non-zero, force it to be at least min_auction_duration
                    auction_duration.max(min_auction_duration)
                };
                Ok((auction_start_price, auction_end_price, auction_duration))
            }
            _ => Ok((0_i64, 0_i64, 0_u8)),
        };
    }

    let auction_duration = params
        .auction_duration
        .unwrap_or(0)
        .max(min_auction_duration);

    let (auction_start_price, auction_end_price) =
        match (params.auction_start_price, params.auction_end_price) {
            (Some(auction_start_price), Some(auction_end_price)) => {
                (auction_start_price, auction_end_price)
            }
            _ if params.order_type == OrderType::Oracle => {
                msg!("Oracle order must specify auction start and end price offsets");
                return Err(ErrorCode::InvalidOrderAuction);
            }
            _ => calculate_auction_prices(oracle_price_data, params.direction, params.price)?,
        };

    Ok((
        standardize_price_i64(auction_start_price, tick_size.cast()?, params.direction)?,
        standardize_price_i64(auction_end_price, tick_size.cast()?, params.direction)?,
        auction_duration,
    ))
}

pub fn cancel_orders(
    user: &mut User,
    user_key: &Pubkey,
    filler_key: Option<&Pubkey>,
    perp_market_map: &PerpMarketMap,
    spot_market_map: &SpotMarketMap,
    oracle_map: &mut OracleMap,
    now: i64,
    slot: u64,
    explanation: OrderActionExplanation,
    market_type: Option<MarketType>,
    market_index: Option<u16>,
    direction: Option<PositionDirection>,
) -> DriftResult<Vec<u32>> {
    let mut canceled_order_ids: Vec<u32> = vec![];
    for order_index in 0..user.orders.len() {
        if user.orders[order_index].status != OrderStatus::Open {
            continue;
        }

        if let (Some(market_type), Some(market_index)) = (market_type, market_index) {
            if user.orders[order_index].market_type != market_type {
                continue;
            }

            if user.orders[order_index].market_index != market_index {
                continue;
            }
        }

        if let Some(direction) = direction {
            if user.orders[order_index].direction != direction {
                continue;
            }
        }

        canceled_order_ids.push(user.orders[order_index].order_id);
        cancel_order(
            order_index,
            user,
            user_key,
            perp_market_map,
            spot_market_map,
            oracle_map,
            now,
            slot,
            explanation,
            filler_key,
            0,
            false,
        )?;
    }

    Ok(canceled_order_ids)
}

pub fn cancel_order_by_order_id(
    order_id: u32,
    user: &AccountLoader<User>,
    perp_market_map: &PerpMarketMap,
    spot_market_map: &SpotMarketMap,
    oracle_map: &mut OracleMap,
    clock: &Clock,
) -> DriftResult {
    let user_key = user.key();
    let user = &mut load_mut!(user)?;
    let order_index = match user.get_order_index(order_id) {
        Ok(order_index) => order_index,
        Err(_) => {
            msg!("could not find order id {}", order_id);
            return Err(ErrorCode::InvalidOrder);
        }
    };

    cancel_order(
        order_index,
        user,
        &user_key,
        perp_market_map,
        spot_market_map,
        oracle_map,
        clock.unix_timestamp,
        clock.slot,
        OrderActionExplanation::None,
        None,
        0,
        false,
    )
}

pub fn cancel_order_by_user_order_id(
    user_order_id: u8,
    user: &AccountLoader<User>,
    perp_market_map: &PerpMarketMap,
    spot_market_map: &SpotMarketMap,
    oracle_map: &mut OracleMap,
    clock: &Clock,
) -> DriftResult {
    let user_key = user.key();
    let user = &mut load_mut!(user)?;
    let order_index = match user
        .orders
        .iter()
        .position(|order| order.user_order_id == user_order_id)
    {
        Some(order_index) => order_index,
        None => {
            msg!("could not find user order id {}", user_order_id);
            return Err(ErrorCode::InvalidOrder);
        }
    };

    cancel_order(
        order_index,
        user,
        &user_key,
        perp_market_map,
        spot_market_map,
        oracle_map,
        clock.unix_timestamp,
        clock.slot,
        OrderActionExplanation::None,
        None,
        0,
        false,
    )
}

pub fn cancel_order(
    order_index: usize,
    user: &mut User,
    user_key: &Pubkey,
    perp_market_map: &PerpMarketMap,
    spot_market_map: &SpotMarketMap,
    oracle_map: &mut OracleMap,
    now: i64,
    _slot: u64,
    explanation: OrderActionExplanation,
    filler_key: Option<&Pubkey>,
    filler_reward: u64,
    skip_log: bool,
) -> DriftResult {
    let (order_status, order_market_index, order_direction, order_market_type) = get_struct_values!(
        user.orders[order_index],
        status,
        market_index,
        direction,
        market_type
    );

    let is_perp_order = order_market_type == MarketType::Perp;

    validate!(order_status == OrderStatus::Open, ErrorCode::OrderNotOpen)?;

    // When save in the record, we want the status to be canceled
    user.orders[order_index].status = OrderStatus::Canceled;

    let oracle = if is_perp_order {
        perp_market_map.get_ref(&order_market_index)?.amm.oracle
    } else {
        spot_market_map.get_ref(&order_market_index)?.oracle
    };

    if !skip_log {
        let (taker, taker_order, maker, maker_order) =
            get_taker_and_maker_for_order_record(user_key, &user.orders[order_index]);

        let order_action_record = get_order_action_record(
            now,
            OrderAction::Cancel,
            explanation,
            order_market_index,
            filler_key.copied(),
            None,
            Some(filler_reward),
            None,
            None,
            None,
            None,
            None,
            None,
            None,
            taker,
            taker_order,
            maker,
            maker_order,
            oracle_map.get_price_data(&oracle)?.price,
        )?;
        emit_stack::<_, { OrderActionRecord::SIZE }>(order_action_record)?;
    }

    if is_perp_order {
        // Decrement open orders for existing position
        let position_index = get_position_index(&user.perp_positions, order_market_index)?;

        // only decrease open/bids ask if it's not a trigger order or if it's been triggered
        if !user.orders[order_index].must_be_triggered() || user.orders[order_index].triggered() {
            let base_asset_amount_unfilled =
                user.orders[order_index].get_base_asset_amount_unfilled(None)?;
            position::decrease_open_bids_and_asks(
                &mut user.perp_positions[position_index],
                &order_direction,
                base_asset_amount_unfilled.cast()?,
            )?;
        }

        user.perp_positions[position_index].open_orders -= 1;
        user.orders[order_index] = Order::default();
    } else {
        let spot_position_index = user.get_spot_position_index(order_market_index)?;

        // only decrease open/bids ask if it's not a trigger order or if it's been triggered
        if !user.orders[order_index].must_be_triggered() || user.orders[order_index].triggered() {
            let base_asset_amount_unfilled =
                user.orders[order_index].get_base_asset_amount_unfilled(None)?;
            decrease_spot_open_bids_and_asks(
                &mut user.spot_positions[spot_position_index],
                &order_direction,
                base_asset_amount_unfilled,
            )?;
        }
        user.spot_positions[spot_position_index].open_orders -= 1;
        user.orders[order_index] = Order::default();
    }

    Ok(())
}

pub fn fill_perp_order(
    order_id: u32,
    state: &State,
    user: &AccountLoader<User>,
    user_stats: &AccountLoader<UserStats>,
    spot_market_map: &SpotMarketMap,
    perp_market_map: &PerpMarketMap,
    oracle_map: &mut OracleMap,
    filler: &AccountLoader<User>,
    filler_stats: &AccountLoader<UserStats>,
    makers_and_referrer: &mut UserMap,
    makers_and_referrer_stats: &mut UserStatsMap,
    clock: &Clock,
) -> DriftResult<(u64, bool)> {
    let now = clock.unix_timestamp;
    let slot = clock.slot;

    let filler_key = filler.key();
    let user_key = user.key();
    let user = &mut load_mut!(user)?;
    let user_stats = &mut load_mut!(user_stats)?;

    let order_index = user
        .orders
        .iter()
        .position(|order| order.order_id == order_id)
        .ok_or_else(print_error!(ErrorCode::OrderDoesNotExist))?;

    let (order_status, market_index, order_market_type) =
        get_struct_values!(user.orders[order_index], status, market_index, market_type);

    validate!(
        order_market_type == MarketType::Perp,
        ErrorCode::InvalidOrderMarketType,
        "must be perp order"
    )?;

    // settle lp position so its tradeable
    let mut market = perp_market_map.get_ref_mut(&market_index)?;
    controller::lp::settle_funding_payment_then_lp(user, &user_key, &mut market, now)?;

    validate!(
        matches!(
            market.status,
            MarketStatus::Active
                | MarketStatus::FundingPaused
                | MarketStatus::ReduceOnly
                | MarketStatus::WithdrawPaused
        ),
        ErrorCode::MarketFillOrderPaused,
        "Market unavailable for fills"
    )?;

    drop(market);

    validate!(
        order_status == OrderStatus::Open,
        ErrorCode::OrderNotOpen,
        "Order not open"
    )?;

    validate!(
        !user.orders[order_index].must_be_triggered() || user.orders[order_index].triggered(),
        ErrorCode::OrderMustBeTriggeredFirst,
        "Order must be triggered first"
    )?;

    if user.is_bankrupt() {
        msg!("user is bankrupt");
        return Ok((0, false));
    }

    match validate_user_not_being_liquidated(
        user,
        perp_market_map,
        spot_market_map,
        oracle_map,
        state.liquidation_margin_buffer_ratio,
    ) {
        Ok(_) => {}
        Err(_) => {
            msg!("user is being liquidated");
            return Ok((0, false));
        }
    }

    let reserve_price_before: u64;
    let oracle_reserve_price_spread_pct_before: i64;
    let is_oracle_valid: bool;
    let oracle_validity: OracleValidity;
    let oracle_price: i64;
    let mut amm_is_available = !state.amm_paused()?;
    {
        let market = &mut perp_market_map.get_ref_mut(&market_index)?;
        amm_is_available &= market.status != MarketStatus::AmmPaused;
        validation::perp_market::validate_perp_market(market)?;
        validate!(
            market.is_active(now)?,
            ErrorCode::MarketFillOrderPaused,
            "Market is in settlement mode",
        )?;

        let oracle_price_data = &oracle_map.get_price_data(&market.amm.oracle)?;
        oracle_validity = oracle::oracle_validity(
            market.amm.historical_oracle_data.last_oracle_price_twap,
            oracle_price_data,
            &state.oracle_guard_rails.validity,
        )?;

        is_oracle_valid =
            is_oracle_valid_for_action(oracle_validity, Some(DriftAction::FillOrderAmm))?;

        reserve_price_before = market.amm.reserve_price()?;
        oracle_reserve_price_spread_pct_before = amm::calculate_oracle_twap_5min_mark_spread_pct(
            &market.amm,
            Some(reserve_price_before),
        )?;
        oracle_price = oracle_price_data.price;
    }

    // allow oracle price to be used to calculate limit price if it's valid or stale for amm
    let valid_oracle_price = if is_oracle_valid || oracle_validity == OracleValidity::StaleForAMM {
        Some(oracle_price)
    } else {
        None
    };

    let is_filler_taker = user_key == filler_key;
    let is_filler_maker = makers_and_referrer.0.contains_key(&filler_key);
    let (mut filler, mut filler_stats) = if !is_filler_maker && !is_filler_taker {
        let filler = load_mut!(filler)?;
        if filler.authority != user.authority {
            (Some(filler), Some(load_mut!(filler_stats)?))
        } else {
            (None, None)
        }
    } else {
        (None, None)
    };

<<<<<<< HEAD
    let maker_order_info = sanitize_maker_order2(
        perp_market_map,
        spot_market_map,
        oracle_map,
        makers_and_referrer,
        &user_key,
        &user.orders[order_index],
        &mut filler.as_deref_mut(),
        &filler_key,
        state.perp_fee_structure.flat_filler_fee,
        oracle_price,
        reserve_price_before,
        now,
        slot,
    )?;

    let referrer_keys = if !user_stats.referrer.eq(&Pubkey::default()) {
        let referrer_authority_key = user_stats.referrer;
        let mut referrer_user_key = Pubkey::default();
        for (maker_key, maker) in makers_and_referrer.0.iter() {
            if load!(maker)?.authority == referrer_authority_key {
                referrer_user_key = *maker_key;
                break;
            }
        }
=======
    let (mut maker, mut maker_stats, maker_key, maker_order_price_and_indexes) =
        sanitize_maker_order(
            perp_market_map,
            spot_market_map,
            oracle_map,
            maker,
            maker_stats,
            &user_key,
            &user.authority,
            &user.orders[order_index],
            &mut filler.as_deref_mut(),
            &filler_key,
            state.perp_fee_structure.flat_filler_fee,
            oracle_price,
            now,
            slot,
        )?;
>>>>>>> b5edcf7e

        if referrer_user_key == Pubkey::default() {
            return Err(ErrorCode::ReferrerNotFound.into());
        }

        Some((referrer_authority_key, referrer_user_key))
    } else {
        None
    };

    let should_expire_order = should_expire_order(user, order_index, now)?;

    let position_index =
        get_position_index(&user.perp_positions, user.orders[order_index].market_index)?;
    let existing_base_asset_amount = user.perp_positions[position_index].base_asset_amount;
    let should_cancel_reduce_only =
        should_cancel_reduce_only_order(&user.orders[order_index], existing_base_asset_amount)?;

    if should_expire_order || should_cancel_reduce_only {
        let filler_reward = {
            let mut market = perp_market_map.get_ref_mut(&market_index)?;
            pay_keeper_flat_reward_for_perps(
                user,
                filler.as_deref_mut(),
                market.deref_mut(),
                state.perp_fee_structure.flat_filler_fee,
            )?
        };

        let explanation = if should_expire_order {
            OrderActionExplanation::OrderExpired
        } else {
            OrderActionExplanation::ReduceOnlyOrderIncreasedPosition
        };

        cancel_order(
            order_index,
            user,
            &user_key,
            perp_market_map,
            spot_market_map,
            oracle_map,
            now,
            slot,
            explanation,
            Some(&filler_key),
            filler_reward,
            false,
        )?;
        return Ok((0, true));
    }

    let (base_asset_amount, potentially_risk_increasing, mut updated_user_state) =
        fulfill_perp_order(
            user,
            order_index,
            &user_key,
            user_stats,
            makers_and_referrer,
            makers_and_referrer_stats,
            maker_order_info,
            &mut filler.as_deref_mut(),
            &filler_key,
            &mut filler_stats.as_deref_mut(),
            referrer_keys,
            spot_market_map,
            perp_market_map,
            oracle_map,
            &state.perp_fee_structure,
            reserve_price_before,
            valid_oracle_price,
            now,
            slot,
            state.min_perp_auction_duration,
            amm_is_available,
        )?;

    let base_asset_amount_after = user.perp_positions[position_index].base_asset_amount;
    let should_cancel_reduce_only =
        should_cancel_reduce_only_order(&user.orders[order_index], base_asset_amount_after)?;

    if should_cancel_reduce_only {
        updated_user_state = true;

        let filler_reward = {
            let mut market = perp_market_map.get_ref_mut(&market_index)?;
            pay_keeper_flat_reward_for_perps(
                user,
                filler.as_deref_mut(),
                market.deref_mut(),
                state.perp_fee_structure.flat_filler_fee,
            )?
        };

        let explanation = OrderActionExplanation::ReduceOnlyOrderIncreasedPosition;

        cancel_order(
            order_index,
            user,
            &user_key,
            perp_market_map,
            spot_market_map,
            oracle_map,
            now,
            slot,
            explanation,
            Some(&filler_key),
            filler_reward,
            false,
        )?
    }

    if !updated_user_state {
        return Ok((base_asset_amount, updated_user_state));
    }

    {
        let market = perp_market_map.get_ref(&market_index)?;
        validate_market_within_price_band(
            &market,
            state,
            potentially_risk_increasing,
            Some(oracle_reserve_price_spread_pct_before),
        )?;

        let open_interest = market.get_open_interest();
        let max_open_interest = market.amm.max_open_interest;

        validate!(
            max_open_interest == 0 || max_open_interest > open_interest,
            ErrorCode::MaxOpenInterest,
            "open interest ({}) > max open interest ({})",
            open_interest,
            max_open_interest
        )?;
    }

    // Try to update the funding rate at the end of every trade
    {
        let market = &mut perp_market_map.get_ref_mut(&market_index)?;
        let funding_paused =
            state.funding_paused()? || matches!(market.status, MarketStatus::FundingPaused);

        controller::funding::update_funding_rate(
            market_index,
            market,
            oracle_map,
            now,
            &state.oracle_guard_rails,
            funding_paused,
            Some(reserve_price_before),
        )?;
    }

    Ok((base_asset_amount, updated_user_state))
}

pub fn validate_market_within_price_band(
    market: &PerpMarket,
    state: &State,
    potentially_risk_increasing: bool,
    oracle_reserve_price_spread_pct_before: Option<i64>,
) -> DriftResult<bool> {
    let reserve_price_after = market.amm.reserve_price()?;

    let is_oracle_mark_too_divergent_before = if let Some(oracle_reserve_price_spread_pct_before) =
        oracle_reserve_price_spread_pct_before
    {
        amm::is_oracle_mark_too_divergent(
            oracle_reserve_price_spread_pct_before,
            &state.oracle_guard_rails.price_divergence,
        )?
    } else {
        false
    };

    let oracle_reserve_price_spread_pct_after =
        amm::calculate_oracle_twap_5min_mark_spread_pct(&market.amm, Some(reserve_price_after))?;

    let breach_increases = if let Some(oracle_reserve_price_spread_pct_before) =
        oracle_reserve_price_spread_pct_before
    {
        oracle_reserve_price_spread_pct_after.unsigned_abs()
            >= oracle_reserve_price_spread_pct_before.unsigned_abs()
    } else {
        false
    };

    let is_oracle_mark_too_divergent_after = amm::is_oracle_mark_too_divergent(
        oracle_reserve_price_spread_pct_after,
        &state.oracle_guard_rails.price_divergence,
    )?;

    // if oracle-mark divergence pushed outside limit, block order
    if is_oracle_mark_too_divergent_after && !is_oracle_mark_too_divergent_before {
        msg!("price pushed outside bounds: last_oracle_price_twap_5min={} vs mark_price={},(breach spread {})",
                market.amm.historical_oracle_data.last_oracle_price_twap_5min,
                reserve_price_after,
                oracle_reserve_price_spread_pct_after,
            );
        return Err(ErrorCode::PriceBandsBreached);
    }

    // if oracle-mark divergence outside limit and risk-increasing, block order
    if is_oracle_mark_too_divergent_after && breach_increases && potentially_risk_increasing {
        msg!("risk-increasing outside bounds: last_oracle_price_twap_5min={} vs mark_price={}, (breach spread {})", 
                market.amm.historical_oracle_data.last_oracle_price_twap_5min,
                reserve_price_after,
                oracle_reserve_price_spread_pct_after,
            );

        return Err(ErrorCode::PriceBandsBreached);
    }

    Ok(true)
}

#[allow(clippy::type_complexity)]
fn sanitize_maker_order<'a>(
    perp_market_map: &PerpMarketMap,
    spot_market_map: &SpotMarketMap,
    oracle_map: &mut OracleMap,
    maker: Option<&'a AccountLoader<User>>,
    maker_stats: Option<&'a AccountLoader<UserStats>>,
    taker_key: &Pubkey,
    taker_authority: &Pubkey,
    taker_order: &Order,
    filler: &mut Option<&mut User>,
    filler_key: &Pubkey,
    filler_reward: u64,
    oracle_price: i64,
    now: i64,
    slot: u64,
) -> DriftResult<(
    Option<RefMut<'a, User>>,
    Option<RefMut<'a, UserStats>>,
    Option<Pubkey>,
    Option<Vec<(usize, u64)>>,
)> {
    if maker.is_none() || maker_stats.is_none() {
        return Ok((None, None, None, None));
    }

    let maker = maker.safe_unwrap()?;
    if &maker.key() == taker_key {
        return Ok((None, None, None, None));
    }
    let maker_key = maker.key();
    let mut maker = load_mut!(maker)?;

    let maker_stats = if &maker.authority == taker_authority {
        None
    } else {
        let maker_stats = load_mut!(maker_stats.safe_unwrap()?)?;

        validate!(
            maker.authority.eq(&maker_stats.authority),
            ErrorCode::InvalidMaker,
            "maker authority != maker stats authority"
        )?;

        Some(maker_stats)
    };

    if maker.is_being_liquidated() || maker.is_bankrupt() {
        return Ok((None, None, None, None));
    }

    let market = perp_market_map.get_ref(&taker_order.market_index)?;

    let maker_direction = taker_order.direction.opposite();
    let mut maker_order_price_and_indexes = find_maker_orders(
        &maker,
        &maker_direction,
        &MarketType::Perp,
        taker_order.market_index,
        Some(oracle_price),
        slot,
        market.amm.order_tick_size,
    )?;

    drop(market);

    sort_maker_orders(&mut maker_order_price_and_indexes, taker_order.direction);

    let mut filtered_maker_order_price_and_indexes = vec![];
    for (maker_order_index, maker_order_price) in maker_order_price_and_indexes.iter() {
        let maker_order_index = *maker_order_index;
        let maker_order_price = *maker_order_price;

        let maker_order = &maker.orders[maker_order_index];
        if !is_maker_for_taker(maker_order, taker_order, slot)? {
            continue;
        }

        if !are_orders_same_market_but_different_sides(maker_order, taker_order) {
            continue;
        }

        let market = perp_market_map.get_ref(&taker_order.market_index)?;

        let breaches_oracle_price_limits = {
            limit_price_breaches_oracle_price_bands(
                maker_order_price,
                maker_order.direction,
                oracle_price,
                market.margin_ratio_initial,
                market.margin_ratio_maintenance,
            )?
        };

        drop(market);

        let should_expire_order = should_expire_order(&maker, maker_order_index, now)?;

        let existing_base_asset_amount = maker
            .get_perp_position(maker.orders[maker_order_index].market_index)?
            .base_asset_amount;
        let should_cancel_reduce_only_order = should_cancel_reduce_only_order(
            &maker.orders[maker_order_index],
            existing_base_asset_amount,
        )?;

        if breaches_oracle_price_limits || should_expire_order || should_cancel_reduce_only_order {
            let filler_reward = {
                let mut market =
                    perp_market_map.get_ref_mut(&maker.orders[maker_order_index].market_index)?;
                pay_keeper_flat_reward_for_perps(
                    &mut maker,
                    filler.as_deref_mut(),
                    market.deref_mut(),
                    filler_reward,
                )?
            };

            let explanation = if breaches_oracle_price_limits {
                OrderActionExplanation::OraclePriceBreachedLimitPrice
            } else if should_expire_order {
                OrderActionExplanation::OrderExpired
            } else {
                OrderActionExplanation::ReduceOnlyOrderIncreasedPosition
            };

            cancel_order(
                maker_order_index,
                maker.deref_mut(),
                &maker_key,
                perp_market_map,
                spot_market_map,
                oracle_map,
                now,
                slot,
                explanation,
                Some(filler_key),
                filler_reward,
                false,
            )?;

            continue;
        }

        filtered_maker_order_price_and_indexes.push((maker_order_index, maker_order_price));
    }

    if filtered_maker_order_price_and_indexes.is_empty() {
        return Ok((None, None, None, None));
    }

    let market_index = taker_order.market_index;
    settle_funding_payment(
        &mut maker,
        &maker_key,
        perp_market_map.get_ref_mut(&market_index)?.deref_mut(),
        now,
    )?;

    Ok((
        Some(maker),
        maker_stats,
        Some(maker_key),
        Some(filtered_maker_order_price_and_indexes),
    ))
}

#[allow(clippy::type_complexity)]
fn sanitize_maker_order2<'a>(
    perp_market_map: &PerpMarketMap,
    spot_market_map: &SpotMarketMap,
    oracle_map: &mut OracleMap,
    makers_and_referrer: &mut UserMap,
    taker_key: &Pubkey,
    taker_order: &Order,
    filler: &mut Option<&mut User>,
    filler_key: &Pubkey,
    filler_reward: u64,
    oracle_price: i64,
    reserve_price: u64,
    now: i64,
    slot: u64,
) -> DriftResult<Vec<(Pubkey, usize, u64)>> {
    let market = perp_market_map.get_ref(&taker_order.market_index)?;

    let (amm_bid_price, amm_ask_price) = market.amm.bid_ask_price(reserve_price)?;

    let maker_direction = taker_order.direction.opposite();

    let mut maker_order_info = Vec::with_capacity(32);
    for (maker_key, user_account_loader) in makers_and_referrer.0.iter_mut() {
        if maker_key == taker_key {
            continue;
        }

        let mut maker = load_mut!(&user_account_loader)?;

        if maker.is_being_liquidated() || maker.is_bankrupt() {
            return continue;
        }

        let maker_order_price_and_indexes = find_maker_orders(
            &maker,
            &maker_direction,
            &MarketType::Perp,
            taker_order.market_index,
            Some(oracle_price),
            slot,
            market.amm.order_tick_size,
        )?;

        for (maker_order_index, maker_order_price) in maker_order_price_and_indexes.iter() {
            let maker_order_index = *maker_order_index;
            let maker_order_price = *maker_order_price;

            let maker_order = &maker.orders[maker_order_index];
            if !is_maker_for_taker(maker_order, taker_order)? {
                continue;
            }

            if !maker_order.is_resting_limit_order(slot)? {
                match maker_direction {
                    PositionDirection::Long => {
                        if maker_order_price >= amm_ask_price {
                            msg!("maker order {} crosses the amm price", maker_order.order_id);
                            continue;
                        }
                    }
                    PositionDirection::Short => {
                        if maker_order_price <= amm_bid_price {
                            msg!("maker order {} crosses the amm price", maker_order.order_id);
                            continue;
                        }
                    }
                }
            }

            if !are_orders_same_market_but_different_sides(maker_order, taker_order) {
                continue;
            }

            let breaches_oracle_price_limits = {
                limit_price_breaches_oracle_price_bands(
                    maker_order_price,
                    maker_order.direction,
                    oracle_price,
                    market.margin_ratio_initial,
                    market.margin_ratio_maintenance,
                )?
            };

            let should_expire_order = should_expire_order(&maker, maker_order_index, now)?;

            let existing_base_asset_amount = maker
                .get_perp_position(maker.orders[maker_order_index].market_index)?
                .base_asset_amount;
            let should_cancel_reduce_only_order = should_cancel_reduce_only_order(
                &maker.orders[maker_order_index],
                existing_base_asset_amount,
            )?;

            if breaches_oracle_price_limits
                || should_expire_order
                || should_cancel_reduce_only_order
            {
                let filler_reward = {
                    let mut market = perp_market_map
                        .get_ref_mut(&maker.orders[maker_order_index].market_index)?;
                    pay_keeper_flat_reward_for_perps(
                        &mut maker,
                        filler.as_deref_mut(),
                        market.deref_mut(),
                        filler_reward,
                    )?
                };

                let explanation = if breaches_oracle_price_limits {
                    OrderActionExplanation::OraclePriceBreachedLimitPrice
                } else if should_expire_order {
                    OrderActionExplanation::OrderExpired
                } else {
                    OrderActionExplanation::ReduceOnlyOrderIncreasedPosition
                };

                cancel_order(
                    maker_order_index,
                    maker.deref_mut(),
                    &maker_key,
                    perp_market_map,
                    spot_market_map,
                    oracle_map,
                    now,
                    slot,
                    explanation,
                    Some(filler_key),
                    filler_reward,
                    false,
                )?;

                continue;
            }

            maker_order_info.push((*maker_key, maker_order_index, maker_order_price));
        }
    }

    sort_maker_orders2(&mut maker_order_info, taker_order.direction);

    Ok(maker_order_info)
}

#[inline(always)]
fn sort_maker_orders(
    maker_order_price_and_indexes: &mut [(usize, u64)],
    taker_order_direction: PositionDirection,
) {
    maker_order_price_and_indexes.sort_by(|a, b| match taker_order_direction {
        PositionDirection::Long => a.1.cmp(&b.1),
        PositionDirection::Short => b.1.cmp(&a.1),
    });
}

#[inline(always)]
fn sort_maker_orders2(
    maker_order_info: &mut [(Pubkey, usize, u64)],
    taker_order_direction: PositionDirection,
) {
    maker_order_info.sort_by(|a, b| match taker_order_direction {
        PositionDirection::Long => a.1.cmp(&b.1),
        PositionDirection::Short => b.1.cmp(&a.1),
    });
}

#[allow(clippy::type_complexity)]
fn sanitize_referrer<'a>(
    referrer: Option<&'a AccountLoader<User>>,
    referrer_stats: Option<&'a AccountLoader<UserStats>>,
    user_stats: &UserStats,
) -> DriftResult<(Option<RefMut<'a, User>>, Option<RefMut<'a, UserStats>>)> {
    if referrer.is_none() || referrer_stats.is_none() {
        validate!(
            !user_stats.has_referrer(),
            ErrorCode::InvalidReferrer,
            "User has referrer but referrer/referrer stats missing"
        )?;

        return Ok((None, None));
    }

    let referrer = load_mut!(referrer.safe_unwrap()?)?;
    let referrer_stats = load_mut!(referrer_stats.safe_unwrap()?)?;
    validate!(
        referrer.sub_account_id == 0,
        ErrorCode::InvalidReferrer,
        "Referrer must be user id 0"
    )?;

    validate!(
        referrer.authority.eq(&referrer_stats.authority),
        ErrorCode::InvalidReferrer,
        "Referrer authority != Referrer stats authority"
    )?;

    validate!(
        referrer.authority.eq(&user_stats.referrer),
        ErrorCode::InvalidReferrer,
        "Referrer authority != user stats authority"
    )?;

    Ok((Some(referrer), Some(referrer_stats)))
}

fn fulfill_perp_order(
    user: &mut User,
    user_order_index: usize,
    user_key: &Pubkey,
    user_stats: &mut UserStats,
    makers_and_referrer: &UserMap,
    makers_and_referrer_stats: &UserStatsMap,
    maker_order_info: Vec<(Pubkey, usize, u64)>,
    filler: &mut Option<&mut User>,
    filler_key: &Pubkey,
    filler_stats: &mut Option<&mut UserStats>,
    referrer_keys: Option<(Pubkey, Pubkey)>,
    spot_market_map: &SpotMarketMap,
    perp_market_map: &PerpMarketMap,
    oracle_map: &mut OracleMap,
    fee_structure: &FeeStructure,
    reserve_price_before: u64,
    valid_oracle_price: Option<i64>,
    now: i64,
    slot: u64,
    min_auction_duration: u8,
    amm_is_available: bool,
) -> DriftResult<(u64, bool, bool)> {
    let market_index = user.orders[user_order_index].market_index;

    let user_position_index = get_position_index(&user.perp_positions, market_index)?;
    let position_base_asset_amount_before =
        user.perp_positions[user_position_index].base_asset_amount;
    let user_order_risk_decreasing =
        determine_if_user_order_is_risk_decreasing(user, market_index, user_order_index)?;

    let fulfillment_methods = {
        let market = perp_market_map.get_ref(&market_index)?;
        let oracle_price = oracle_map.get_price_data(&market.amm.oracle)?.price;

        determine_perp_fulfillment_methods(
            &user.orders[user_order_index],
            &maker_order_info,
            &market.amm,
            reserve_price_before,
            Some(oracle_price),
            amm_is_available,
            slot,
            min_auction_duration,
        )?
    };

    if fulfillment_methods.is_empty() {
        return Ok((0, false, false));
    }

    let mut base_asset_amount = 0_u64;
    let mut quote_asset_amount = 0_u64;
    let mut order_records: Vec<OrderActionRecord> = vec![];
    let mut makers_filled: BTreeMap<Pubkey, bool> = BTreeMap::new();
    for fulfillment_method in fulfillment_methods.iter() {
        if user.orders[user_order_index].status != OrderStatus::Open {
            break;
        }
        let mut market = perp_market_map.get_ref_mut(&market_index)?;
        let user_order_direction = user.orders[user_order_index].direction;

        let (fill_base_asset_amount, fill_quote_asset_amount) = match fulfillment_method {
            PerpFulfillmentMethod::AMM(maker_price) => {
                let (mut referrer, mut referrer_stats) = get_referrer(
                    &referrer_keys,
                    makers_and_referrer,
                    makers_and_referrer_stats,
                    None,
                )?;

                let (fill_base_asset_amount, fill_quote_asset_amount) =
                    fulfill_perp_order_with_amm(
                        user,
                        user_stats,
                        user_order_index,
                        market.deref_mut(),
                        oracle_map,
                        reserve_price_before,
                        now,
                        slot,
                        valid_oracle_price,
                        user_key,
                        filler_key,
                        filler,
                        filler_stats,
                        &mut referrer.as_deref_mut(),
                        &mut referrer_stats.as_deref_mut(),
                        fee_structure,
                        &mut order_records,
                        None,
                        *maker_price,
                        true,
                    )?;

                (fill_base_asset_amount, fill_quote_asset_amount)
            }
            PerpFulfillmentMethod::Match(maker_key, maker_order_index) => {
                let mut maker = makers_and_referrer.get_ref_mut(maker_key)?;
                let mut maker_stats = if maker.authority == user.authority {
                    None
                } else {
                    Some(makers_and_referrer_stats.get_ref_mut(&maker.authority)?)
                };

                let (mut referrer, mut referrer_stats) = get_referrer(
                    &referrer_keys,
                    makers_and_referrer,
                    makers_and_referrer_stats,
                    Some(&maker),
                )?;

                let (fill_base_asset_amount, fill_quote_asset_amount) =
                    fulfill_perp_order_with_match(
                        market.deref_mut(),
                        user,
                        user_stats,
                        user_order_index,
                        user_key,
                        &mut maker,
                        &mut maker_stats.as_deref_mut(),
                        *maker_order_index,
                        &maker_key,
                        filler,
                        filler_stats,
                        filler_key,
                        &mut referrer.as_deref_mut(),
                        &mut referrer_stats.as_deref_mut(),
                        reserve_price_before,
                        valid_oracle_price,
                        now,
                        slot,
                        fee_structure,
                        oracle_map,
                        &mut order_records,
                    )?;

                if fill_base_asset_amount != 0 {
                    makers_filled.insert(*maker_key, true);
                }

                (fill_base_asset_amount, fill_quote_asset_amount)
            }
        };

        base_asset_amount = base_asset_amount.safe_add(fill_base_asset_amount)?;
        quote_asset_amount = quote_asset_amount.safe_add(fill_quote_asset_amount)?;
        market
            .amm
            .update_volume_24h(fill_quote_asset_amount, user_order_direction, now)?;
    }

    for order_record in order_records {
        emit!(order_record)
    }

    let perp_market = perp_market_map.get_ref(&market_index)?;
    let taker_maintenance_margin_buffer = calculate_maintenance_buffer_ratio(
        perp_market.margin_ratio_initial,
        perp_market.margin_ratio_maintenance,
        user_order_risk_decreasing,
    )?;
    let maker_maintenance_margin_buffer = calculate_maintenance_buffer_ratio(
        perp_market.margin_ratio_initial,
        perp_market.margin_ratio_maintenance,
        false,
    )?;
    drop(perp_market);

    let (_, taker_total_collateral, taker_margin_requirement_plus_buffer, _) =
        calculate_margin_requirement_and_total_collateral(
            user,
            perp_market_map,
            MarginRequirementType::Maintenance,
            spot_market_map,
            oracle_map,
            Some(taker_maintenance_margin_buffer.cast()?),
        )?;
    if taker_total_collateral < taker_margin_requirement_plus_buffer.cast()? {
        msg!(
            "taker breached maintenance requirements (margin requirement plus buffer {}) (total_collateral {})",
            taker_margin_requirement_plus_buffer,
            taker_total_collateral
        );
        return Err(ErrorCode::InsufficientCollateral);
    }

    for (maker_key, _) in makers_filled {
        let maker = makers_and_referrer.get_ref_mut(&maker_key)?;

        let (_, maker_total_collateral, maker_margin_requirement_plus_buffer, _) =
            calculate_margin_requirement_and_total_collateral(
                &maker,
                perp_market_map,
                MarginRequirementType::Maintenance,
                spot_market_map,
                oracle_map,
                Some(maker_maintenance_margin_buffer.cast()?),
            )?;

        if maker_total_collateral < maker_margin_requirement_plus_buffer.cast()? {
            msg!(
                "maker ({}) breached maintenance requirements (margin requirement plus buffer {}) (total_collateral {})",
                maker_key,
                maker_margin_requirement_plus_buffer,
                maker_total_collateral
            );
            return Err(ErrorCode::InsufficientCollateral);
        }
    }

    let position_base_asset_amount_after =
        user.perp_positions[user_position_index].base_asset_amount;
    let risk_increasing = position_base_asset_amount_before == 0
        || position_base_asset_amount_before.signum() != position_base_asset_amount_after.signum()
        || position_base_asset_amount_before.abs() < position_base_asset_amount_after.abs();

    let updated_user_state = base_asset_amount != 0;

    Ok((base_asset_amount, risk_increasing, updated_user_state))
}

fn get_referrer<'a>(
    referrer_key: &'a Option<(Pubkey, Pubkey)>,
    makers_and_referrer: &'a UserMap,
    makers_and_referrer_stats: &'a UserStatsMap,
    maker: Option<&User>,
) -> DriftResult<(Option<RefMut<'a, User>>, Option<RefMut<'a, UserStats>>)> {
    let (referrer_authority_key, referrer_user_key) = match referrer_key {
        Some(referrer_keys) => referrer_keys,
        None => return Ok((None, None)),
    };

    if let Some(maker) = maker {
        if &maker.authority == referrer_authority_key {
            return Ok((None, None));
        }
    }

    let referrer = makers_and_referrer.get_ref_mut(referrer_user_key)?;
    let referrer_stats = makers_and_referrer_stats.get_ref_mut(referrer_authority_key)?;

    return Ok((Some(referrer), Some(referrer_stats)));
}

fn determine_if_user_order_is_risk_decreasing(
    user: &User,
    market_index: u16,
    order_index: usize,
) -> DriftResult<bool> {
    let position_index = get_position_index(&user.perp_positions, market_index)?;
    let order_direction = user.orders[order_index].direction;
    let position_base_asset_amount_before = user.perp_positions[position_index].base_asset_amount;
    is_order_risk_decreasing(
        &order_direction,
        user.orders[order_index]
            .get_base_asset_amount_unfilled(Some(position_base_asset_amount_before))?,
        position_base_asset_amount_before.cast()?,
    )
}

fn calculate_maintenance_buffer_ratio(
    initial_margin_ratio: u32,
    maintenance_margin_ratio: u32,
    order_is_risk_decreasing: bool,
) -> DriftResult<u32> {
    if order_is_risk_decreasing {
        return Ok(0);
    }

    initial_margin_ratio
        .safe_sub(maintenance_margin_ratio)?
        .safe_div(2)
}

pub fn fulfill_perp_order_with_amm(
    user: &mut User,
    user_stats: &mut UserStats,
    order_index: usize,
    market: &mut PerpMarket,
    oracle_map: &mut OracleMap,
    reserve_price_before: u64,
    now: i64,
    slot: u64,
    valid_oracle_price: Option<i64>,
    user_key: &Pubkey,
    filler_key: &Pubkey,
    filler: &mut Option<&mut User>,
    filler_stats: &mut Option<&mut UserStats>,
    referrer: &mut Option<&mut User>,
    referrer_stats: &mut Option<&mut UserStats>,
    fee_structure: &FeeStructure,
    order_records: &mut Vec<OrderActionRecord>,
    override_base_asset_amount: Option<u64>,
    override_fill_price: Option<u64>,
    split_with_lps: bool,
) -> DriftResult<(u64, u64)> {
    let position_index = get_position_index(&user.perp_positions, market.market_index)?;

    // Determine the base asset amount the market can fill
    let (base_asset_amount, limit_price, fill_price) = match override_base_asset_amount {
        Some(override_base_asset_amount) => {
            let limit_price = user.orders[order_index].get_limit_price(
                valid_oracle_price,
                None,
                slot,
                market.amm.order_tick_size,
            )?;

            (override_base_asset_amount, limit_price, override_fill_price)
        }
        None => {
            let existing_base_asset_amount = user.perp_positions[position_index].base_asset_amount;
            let (base_asset_amount, limit_price) = calculate_base_asset_amount_for_amm_to_fulfill(
                &user.orders[order_index],
                market,
                valid_oracle_price,
                slot,
                override_fill_price,
                existing_base_asset_amount,
            )?;

            let fill_price = if user.orders[order_index].post_only {
                limit_price
            } else {
                None
            };

            (base_asset_amount, limit_price, fill_price)
        }
    };

    if base_asset_amount < market.amm.min_order_size {
        // if is an actual swap (and not amm jit order) then msg!
        if override_base_asset_amount.is_none() {
            msg!(
                "Amm cant fulfill order. base asset amount {} market.amm.min_order_size {}",
                base_asset_amount,
                market.amm.min_order_size
            );
        }
        return Ok((0, 0));
    }

    let (order_post_only, order_slot, order_direction) =
        get_struct_values!(user.orders[order_index], post_only, slot, direction);

    validation::perp_market::validate_amm_account_for_fill(&market.amm, order_direction)?;

    let market_side_price = match order_direction {
        PositionDirection::Long => market.amm.ask_price(reserve_price_before)?,
        PositionDirection::Short => market.amm.bid_price(reserve_price_before)?,
    };

    let sanitize_clamp_denominator = market.get_sanitize_clamp_denominator()?;
    amm::update_mark_twap(
        &mut market.amm,
        now,
        Some(market_side_price),
        Some(order_direction),
        sanitize_clamp_denominator,
    )?;

    let (quote_asset_amount, quote_asset_amount_surplus, _) =
        controller::position::update_position_with_base_asset_amount(
            base_asset_amount,
            order_direction,
            market,
            user,
            position_index,
            fill_price,
        )?;

    if let Some(limit_price) = limit_price {
        validate_fill_price(
            quote_asset_amount,
            base_asset_amount,
            BASE_PRECISION_U64,
            order_direction,
            limit_price,
            !order_post_only,
        )?;
    }

    let reward_referrer = can_reward_user_with_perp_pnl(referrer, market.market_index);
    let reward_filler = can_reward_user_with_perp_pnl(filler, market.market_index);

    let FillFees {
        user_fee,
        fee_to_market,
        filler_reward,
        referee_discount,
        referrer_reward,
        fee_to_market_for_lp,
        ..
    } = fees::calculate_fee_for_fulfillment_with_amm(
        user_stats,
        quote_asset_amount,
        fee_structure,
        order_slot,
        slot,
        reward_filler,
        reward_referrer,
        referrer_stats,
        quote_asset_amount_surplus,
        order_post_only,
    )?;

    let user_position_delta =
        get_position_delta_for_fill(base_asset_amount, quote_asset_amount, order_direction)?;

    if split_with_lps {
        update_lp_market_position(market, &user_position_delta, fee_to_market_for_lp.cast()?)?;
    }

    if market.amm.user_lp_shares > 0 {
        let (new_terminal_quote_reserve, new_terminal_base_reserve) =
            crate::math::amm::calculate_terminal_reserves(&market.amm)?;
        market.amm.terminal_quote_asset_reserve = new_terminal_quote_reserve;

        let (min_base_asset_reserve, max_base_asset_reserve) =
            crate::math::amm::calculate_bid_ask_bounds(
                market.amm.concentration_coef,
                new_terminal_base_reserve,
            )?;
        market.amm.min_base_asset_reserve = min_base_asset_reserve;
        market.amm.max_base_asset_reserve = max_base_asset_reserve;
    }

    // Increment the protocol's total fee variables
    market.amm.total_fee = market.amm.total_fee.safe_add(fee_to_market.cast()?)?;
    market.amm.total_exchange_fee = market.amm.total_exchange_fee.safe_add(user_fee.cast()?)?;
    market.amm.total_mm_fee = market
        .amm
        .total_mm_fee
        .safe_add(quote_asset_amount_surplus.cast()?)?;
    market.amm.total_fee_minus_distributions = market
        .amm
        .total_fee_minus_distributions
        .safe_add(fee_to_market.cast()?)?;
    market.amm.net_revenue_since_last_funding = market
        .amm
        .net_revenue_since_last_funding
        .safe_add(fee_to_market)?;

    // Increment the user's total fee variables
    user_stats.increment_total_fees(user_fee)?;
    user_stats.increment_total_referee_discount(referee_discount)?;

    if let (Some(referrer), Some(referrer_stats)) = (referrer.as_mut(), referrer_stats.as_mut()) {
        if let Ok(referrer_position) = referrer.force_get_perp_position_mut(market.market_index) {
            if referrer_reward > 0 {
                update_quote_asset_amount(referrer_position, market, referrer_reward.cast()?)?;
                referrer_stats.increment_total_referrer_reward(referrer_reward, now)?;
            }
        }
    }

    let position_index = get_position_index(&user.perp_positions, market.market_index)?;

    controller::position::update_quote_asset_and_break_even_amount(
        &mut user.perp_positions[position_index],
        market,
        -user_fee.cast()?,
    )?;

    if order_post_only {
        user_stats.update_maker_volume_30d(quote_asset_amount, now)?;
    } else {
        user_stats.update_taker_volume_30d(quote_asset_amount, now)?;
    }

    if let Some(filler) = filler.as_mut() {
        if filler_reward > 0 {
            let position_index = get_position_index(&filler.perp_positions, market.market_index)
                .or_else(|_| add_new_position(&mut filler.perp_positions, market.market_index))?;

            controller::position::update_quote_asset_amount(
                &mut filler.perp_positions[position_index],
                market,
                filler_reward.cast()?,
            )?;

            filler_stats
                .as_mut()
                .safe_unwrap()?
                .update_filler_volume(quote_asset_amount, now)?;
        }
    }

    update_order_after_fill(
        &mut user.orders[order_index],
        base_asset_amount,
        quote_asset_amount,
    )?;

    decrease_open_bids_and_asks(
        &mut user.perp_positions[position_index],
        &order_direction,
        base_asset_amount,
    )?;

    let (taker, taker_order, maker, maker_order) =
        get_taker_and_maker_for_order_record(user_key, &user.orders[order_index]);

    let fill_record_id = get_then_update_id!(market, next_fill_record_id);
    let order_action_explanation =
        if override_base_asset_amount.is_some() && override_fill_price.is_some() {
            OrderActionExplanation::OrderFilledWithAMMJit
        } else {
            OrderActionExplanation::OrderFilledWithAMM
        };
    let order_action_record = get_order_action_record(
        now,
        OrderAction::Fill,
        order_action_explanation,
        market.market_index,
        Some(*filler_key),
        Some(fill_record_id),
        Some(filler_reward),
        Some(base_asset_amount),
        Some(quote_asset_amount),
        Some(user_fee),
        None,
        Some(referrer_reward),
        Some(quote_asset_amount_surplus),
        None,
        taker,
        taker_order,
        maker,
        maker_order,
        oracle_map.get_price_data(&market.amm.oracle)?.price,
    )?;
    order_records.push(order_action_record);

    // Cant reset order until after its logged
    if user.orders[order_index].get_base_asset_amount_unfilled(None)? == 0 {
        user.orders[order_index] = Order::default();
        let market_position = &mut user.perp_positions[position_index];
        market_position.open_orders -= 1;
    }

    Ok((base_asset_amount, quote_asset_amount))
}

pub fn fulfill_perp_order_with_match(
    market: &mut PerpMarket,
    taker: &mut User,
    taker_stats: &mut UserStats,
    taker_order_index: usize,
    taker_key: &Pubkey,
    maker: &mut User,
    maker_stats: &mut Option<&mut UserStats>,
    maker_order_index: usize,
    maker_key: &Pubkey,
    filler: &mut Option<&mut User>,
    filler_stats: &mut Option<&mut UserStats>,
    filler_key: &Pubkey,
    referrer: &mut Option<&mut User>,
    referrer_stats: &mut Option<&mut UserStats>,
    reserve_price_before: u64,
    valid_oracle_price: Option<i64>,
    now: i64,
    slot: u64,
    fee_structure: &FeeStructure,
    oracle_map: &mut OracleMap,
    order_records: &mut Vec<OrderActionRecord>,
) -> DriftResult<(u64, u64)> {
    if !are_orders_same_market_but_different_sides(
        &maker.orders[maker_order_index],
        &taker.orders[taker_order_index],
    ) {
        return Ok((0_u64, 0_u64));
    }

    let (bid_price, ask_price) = market.amm.bid_ask_price(market.amm.reserve_price()?)?;

    let oracle_price = oracle_map.get_price_data(&market.amm.oracle)?.price;
    let taker_direction = taker.orders[taker_order_index].direction;
    let amm_available_liquidity = calculate_amm_available_liquidity(&market.amm, &taker_direction)?;
    let taker_fallback_price = get_fallback_price(
        &taker_direction,
        bid_price,
        ask_price,
        amm_available_liquidity,
        oracle_price,
    )?;
    let taker_price = taker.orders[taker_order_index].force_get_limit_price(
        Some(oracle_price),
        Some(taker_fallback_price),
        slot,
        market.amm.order_tick_size,
    )?;

    let taker_existing_position = taker
        .get_perp_position(market.market_index)?
        .base_asset_amount;
    let taker_base_asset_amount = taker.orders[taker_order_index]
        .get_base_asset_amount_unfilled(Some(taker_existing_position))?;

    let maker_price = maker.orders[maker_order_index].force_get_limit_price(
        Some(oracle_price),
        None,
        slot,
        market.amm.order_tick_size,
    )?;
    let maker_direction = maker.orders[maker_order_index].direction;
    let maker_existing_position = maker
        .get_perp_position(market.market_index)?
        .base_asset_amount;
    let maker_base_asset_amount = maker.orders[maker_order_index]
        .get_base_asset_amount_unfilled(Some(maker_existing_position))?;

    let orders_cross = do_orders_cross(maker_direction, maker_price, taker_price);

    if !orders_cross {
        msg!(
            "orders dont cross. maker price {} taker price {}",
            maker_price,
            taker_price
        );
        return Ok((0_u64, 0_u64));
    }

    let (base_asset_amount, _) = calculate_fill_for_matched_orders(
        maker_base_asset_amount,
        maker_price,
        taker_base_asset_amount,
        PERP_DECIMALS,
        maker_direction,
    )?;

    if base_asset_amount == 0 {
        return Ok((0_u64, 0_u64));
    }

    let sanitize_clamp_denominator = market.get_sanitize_clamp_denominator()?;
    amm::update_mark_twap(
        &mut market.amm,
        now,
        Some(maker_price),
        Some(taker_direction),
        sanitize_clamp_denominator,
    )?;

    let amm_wants_to_make = match taker_direction {
        PositionDirection::Long => market.amm.base_asset_amount_with_amm < 0,
        PositionDirection::Short => market.amm.base_asset_amount_with_amm > 0,
    } && market.amm.amm_jit_is_active();

    // taker has_limit_price = false means (limit price = 0 AND auction is complete) so
    // market order will always land and fill on amm next round
    let amm_will_fill_next_round = !taker.orders[taker_order_index].has_limit_price(slot)?
        && maker_base_asset_amount < taker_base_asset_amount;

    let mut total_quote_asset_amount = 0_u64;
    if amm_wants_to_make && !amm_will_fill_next_round {
        let jit_base_asset_amount = crate::math::amm_jit::calculate_jit_base_asset_amount(
            market,
            base_asset_amount,
            maker_price,
            valid_oracle_price,
            taker_direction,
        )?;

        if jit_base_asset_amount > 0 {
            let (_, quote_asset_amount_filled_by_amm) = fulfill_perp_order_with_amm(
                taker,
                taker_stats,
                taker_order_index,
                market,
                oracle_map,
                reserve_price_before,
                now,
                slot,
                valid_oracle_price,
                taker_key,
                filler_key,
                filler,
                filler_stats,
                &mut None,
                &mut None,
                fee_structure,
                order_records,
                Some(jit_base_asset_amount),
                Some(maker_price), // match the makers price
                false,             // dont split with the lps
            )?;
            total_quote_asset_amount = quote_asset_amount_filled_by_amm;
        };
    };

    let taker_existing_position = taker
        .get_perp_position(market.market_index)?
        .base_asset_amount;

    let taker_base_asset_amount = taker.orders[taker_order_index]
        .get_base_asset_amount_unfilled(Some(taker_existing_position))?;

    let (base_asset_amount_fulfilled, quote_asset_amount) = calculate_fill_for_matched_orders(
        maker_base_asset_amount,
        maker_price,
        taker_base_asset_amount,
        PERP_DECIMALS,
        maker_direction,
    )?;

    validate_fill_price(
        quote_asset_amount,
        base_asset_amount_fulfilled,
        BASE_PRECISION_U64,
        taker_direction,
        taker_price,
        true,
    )?;

    validate_fill_price(
        quote_asset_amount,
        base_asset_amount_fulfilled,
        BASE_PRECISION_U64,
        maker_direction,
        maker_price,
        false,
    )?;

    total_quote_asset_amount = total_quote_asset_amount.safe_add(quote_asset_amount)?;

    let maker_position_index = get_position_index(
        &maker.perp_positions,
        maker.orders[maker_order_index].market_index,
    )?;

    let maker_position_delta = get_position_delta_for_fill(
        base_asset_amount_fulfilled,
        quote_asset_amount,
        maker.orders[maker_order_index].direction,
    )?;

    update_position_and_market(
        &mut maker.perp_positions[maker_position_index],
        market,
        &maker_position_delta,
    )?;

    // if maker is none, makes maker and taker authority was the same
    if let Some(maker_stats) = maker_stats {
        maker_stats.update_maker_volume_30d(quote_asset_amount, now)?;
    } else {
        taker_stats.update_maker_volume_30d(quote_asset_amount, now)?;
    };

    let taker_position_index = get_position_index(
        &taker.perp_positions,
        taker.orders[taker_order_index].market_index,
    )?;

    let taker_position_delta = get_position_delta_for_fill(
        base_asset_amount_fulfilled,
        quote_asset_amount,
        taker.orders[taker_order_index].direction,
    )?;

    update_position_and_market(
        &mut taker.perp_positions[taker_position_index],
        market,
        &taker_position_delta,
    )?;

    taker_stats.update_taker_volume_30d(quote_asset_amount, now)?;

    let reward_referrer = can_reward_user_with_perp_pnl(referrer, market.market_index);
    let reward_filler = can_reward_user_with_perp_pnl(filler, market.market_index);

    let filler_multiplier = if reward_filler {
        calculate_filler_multiplier_for_matched_orders(maker_price, maker_direction, oracle_price)?
    } else {
        0
    };

    let FillFees {
        user_fee: taker_fee,
        maker_rebate,
        fee_to_market,
        filler_reward,
        referrer_reward,
        referee_discount,
        ..
    } = fees::calculate_fee_for_fulfillment_with_match(
        taker_stats,
        maker_stats,
        quote_asset_amount,
        fee_structure,
        taker.orders[taker_order_index].slot,
        slot,
        filler_multiplier,
        reward_referrer,
        referrer_stats,
        &MarketType::Perp,
    )?;

    // Increment the markets house's total fee variables
    market.amm.total_fee = market.amm.total_fee.safe_add(fee_to_market.cast()?)?;
    market.amm.total_exchange_fee = market
        .amm
        .total_exchange_fee
        .safe_add(fee_to_market.cast()?)?;
    market.amm.total_fee_minus_distributions = market
        .amm
        .total_fee_minus_distributions
        .safe_add(fee_to_market.cast()?)?;
    market.amm.net_revenue_since_last_funding = market
        .amm
        .net_revenue_since_last_funding
        .safe_add(fee_to_market)?;

    controller::position::update_quote_asset_and_break_even_amount(
        &mut taker.perp_positions[taker_position_index],
        market,
        -taker_fee.cast()?,
    )?;

    taker_stats.increment_total_fees(taker_fee)?;
    taker_stats.increment_total_referee_discount(referee_discount)?;

    controller::position::update_quote_asset_and_break_even_amount(
        &mut maker.perp_positions[maker_position_index],
        market,
        maker_rebate.cast()?,
    )?;

    if let Some(maker_stats) = maker_stats {
        maker_stats.increment_total_rebate(maker_rebate)?;
    } else {
        taker_stats.increment_total_rebate(maker_rebate)?;
    }

    if let Some(filler) = filler {
        if filler_reward > 0 {
            let filler_position_index =
                get_position_index(&filler.perp_positions, market.market_index).or_else(|_| {
                    add_new_position(&mut filler.perp_positions, market.market_index)
                })?;

            controller::position::update_quote_asset_amount(
                &mut filler.perp_positions[filler_position_index],
                market,
                filler_reward.cast()?,
            )?;

            filler_stats
                .as_mut()
                .safe_unwrap()?
                .update_filler_volume(quote_asset_amount, now)?;
        }
    }

    if let (Some(referrer), Some(referrer_stats)) = (referrer.as_mut(), referrer_stats.as_mut()) {
        if let Ok(referrer_position) = referrer.force_get_perp_position_mut(market.market_index) {
            if referrer_reward > 0 {
                update_quote_asset_amount(referrer_position, market, referrer_reward.cast()?)?;
                referrer_stats.increment_total_referrer_reward(referrer_reward, now)?;
            }
        }
    }

    update_order_after_fill(
        &mut taker.orders[taker_order_index],
        base_asset_amount_fulfilled,
        quote_asset_amount,
    )?;

    decrease_open_bids_and_asks(
        &mut taker.perp_positions[taker_position_index],
        &taker.orders[taker_order_index].direction,
        base_asset_amount_fulfilled,
    )?;

    update_order_after_fill(
        &mut maker.orders[maker_order_index],
        base_asset_amount_fulfilled,
        quote_asset_amount,
    )?;

    decrease_open_bids_and_asks(
        &mut maker.perp_positions[maker_position_index],
        &maker.orders[maker_order_index].direction,
        base_asset_amount_fulfilled,
    )?;

    let fill_record_id = get_then_update_id!(market, next_fill_record_id);
    let order_action_explanation = if maker.orders[maker_order_index].is_jit_maker() {
        OrderActionExplanation::OrderFilledWithMatchJit
    } else {
        OrderActionExplanation::OrderFilledWithMatch
    };
    let order_action_record = get_order_action_record(
        now,
        OrderAction::Fill,
        order_action_explanation,
        market.market_index,
        Some(*filler_key),
        Some(fill_record_id),
        Some(filler_reward),
        Some(base_asset_amount_fulfilled),
        Some(quote_asset_amount),
        Some(taker_fee),
        Some(maker_rebate),
        Some(referrer_reward),
        None,
        None,
        Some(*taker_key),
        Some(taker.orders[taker_order_index]),
        Some(*maker_key),
        Some(maker.orders[maker_order_index]),
        oracle_map.get_price_data(&market.amm.oracle)?.price,
    )?;
    order_records.push(order_action_record);

    if taker.orders[taker_order_index].get_base_asset_amount_unfilled(None)? == 0 {
        taker.orders[taker_order_index] = Order::default();
        let market_position = &mut taker.perp_positions[taker_position_index];
        market_position.open_orders -= 1;
    }

    if maker.orders[maker_order_index].get_base_asset_amount_unfilled(None)? == 0 {
        maker.orders[maker_order_index] = Order::default();
        let market_position = &mut maker.perp_positions[maker_position_index];
        market_position.open_orders -= 1;
    }

    Ok((base_asset_amount, total_quote_asset_amount))
}

pub fn update_order_after_fill(
    order: &mut Order,
    base_asset_amount: u64,
    quote_asset_amount: u64,
) -> DriftResult {
    order.base_asset_amount_filled = order.base_asset_amount_filled.safe_add(base_asset_amount)?;

    order.quote_asset_amount_filled = order
        .quote_asset_amount_filled
        .safe_add(quote_asset_amount)?;

    if order.get_base_asset_amount_unfilled(None)? == 0 {
        order.status = OrderStatus::Filled;
    }

    Ok(())
}

fn get_valid_oracle_price(
    oracle_price_data: &OraclePriceData,
    market: &PerpMarket,
    order: &Order,
    validity_guardrails: &ValidityGuardRails,
) -> DriftResult<Option<i64>> {
    let price = {
        let oracle_validity = oracle::oracle_validity(
            market.amm.historical_oracle_data.last_oracle_price_twap,
            oracle_price_data,
            validity_guardrails,
        )?;

        let is_oracle_valid =
            is_oracle_valid_for_action(oracle_validity, Some(DriftAction::FillOrderAmm))?;

        if is_oracle_valid {
            Some(oracle_price_data.price)
        } else if order.has_oracle_price_offset() {
            msg!("Invalid oracle for order with oracle price offset");
            return Err(print_error!(ErrorCode::InvalidOracle)());
        } else {
            msg!("Oracle is invalid");
            None
        }
    };

    Ok(price)
}

#[allow(clippy::type_complexity)]
fn get_taker_and_maker_for_order_record(
    user_key: &Pubkey,
    user_order: &Order,
) -> (Option<Pubkey>, Option<Order>, Option<Pubkey>, Option<Order>) {
    if user_order.post_only {
        (None, None, Some(*user_key), Some(*user_order))
    } else {
        (Some(*user_key), Some(*user_order), None, None)
    }
}

pub fn trigger_order(
    order_id: u32,
    state: &State,
    user: &AccountLoader<User>,
    spot_market_map: &SpotMarketMap,
    perp_market_map: &PerpMarketMap,
    oracle_map: &mut OracleMap,
    filler: &AccountLoader<User>,
    clock: &Clock,
) -> DriftResult {
    let now = clock.unix_timestamp;
    let slot = clock.slot;

    let filler_key = filler.key();
    let user_key = user.key();
    let user = &mut load_mut!(user)?;

    let order_index = user
        .orders
        .iter()
        .position(|order| order.order_id == order_id)
        .ok_or_else(print_error!(ErrorCode::OrderDoesNotExist))?;

    let (order_status, market_index, market_type) =
        get_struct_values!(user.orders[order_index], status, market_index, market_type);

    validate!(
        order_status == OrderStatus::Open,
        ErrorCode::OrderNotOpen,
        "Order not open"
    )?;

    validate!(
        user.orders[order_index].must_be_triggered(),
        ErrorCode::OrderNotTriggerable,
        "Order is not triggerable"
    )?;

    validate!(
        !user.orders[order_index].triggered(),
        ErrorCode::OrderNotTriggerable,
        "Order is already triggered"
    )?;

    validate!(
        market_type == MarketType::Perp,
        ErrorCode::InvalidOrderMarketType,
        "Order must be a perp order"
    )?;

    validate_user_not_being_liquidated(
        user,
        perp_market_map,
        spot_market_map,
        oracle_map,
        state.liquidation_margin_buffer_ratio,
    )?;

    validate!(!user.is_bankrupt(), ErrorCode::UserBankrupt)?;

    let mut perp_market = perp_market_map.get_ref_mut(&market_index)?;
    let oracle_price_data = &oracle_map.get_price_data(&perp_market.amm.oracle)?;

    let oracle_validity = oracle::oracle_validity(
        perp_market
            .amm
            .historical_oracle_data
            .last_oracle_price_twap,
        oracle_price_data,
        &state.oracle_guard_rails.validity,
    )?;
    let is_oracle_valid =
        is_oracle_valid_for_action(oracle_validity, Some(DriftAction::TriggerOrder))?;

    validate!(is_oracle_valid, ErrorCode::InvalidOracle)?;

    let oracle_price = oracle_price_data.price;

    let can_trigger = order_satisfies_trigger_condition(
        &user.orders[order_index],
        oracle_price.unsigned_abs().cast()?,
    )?;
    validate!(can_trigger, ErrorCode::OrderDidNotSatisfyTriggerCondition)?;

    {
        let direction = user.orders[order_index].direction;
        let base_asset_amount = user.orders[order_index].base_asset_amount;

        user.orders[order_index].trigger_condition =
            match user.orders[order_index].trigger_condition {
                OrderTriggerCondition::Above => OrderTriggerCondition::TriggeredAbove,
                OrderTriggerCondition::Below => OrderTriggerCondition::TriggeredBelow,
                _ => {
                    return Err(print_error!(ErrorCode::InvalidTriggerOrderCondition)());
                }
            };

        user.orders[order_index].slot = slot;
        let order_type = user.orders[order_index].order_type;
        if let OrderType::TriggerMarket = order_type {
            user.orders[order_index].auction_duration = state.min_perp_auction_duration;
            let (auction_start_price, auction_end_price) =
                calculate_auction_prices(oracle_price_data, direction, 0)?;
            user.orders[order_index].auction_start_price = auction_start_price;
            user.orders[order_index].auction_end_price = auction_end_price;
        }

        let user_position = user.get_perp_position_mut(market_index)?;
        increase_open_bids_and_asks(user_position, &direction, base_asset_amount)?;
    }

    let is_filler_taker = user_key == filler_key;
    let mut filler = if !is_filler_taker {
        Some(load_mut!(filler)?)
    } else {
        None
    };

    let filler_reward = pay_keeper_flat_reward_for_perps(
        user,
        filler.as_deref_mut(),
        &mut perp_market,
        state.perp_fee_structure.flat_filler_fee,
    )?;

    let order_action_record = get_order_action_record(
        now,
        OrderAction::Trigger,
        OrderActionExplanation::None,
        market_index,
        Some(filler_key),
        None,
        Some(filler_reward),
        None,
        None,
        Some(filler_reward),
        None,
        None,
        None,
        None,
        Some(user_key),
        Some(user.orders[order_index]),
        None,
        None,
        oracle_price,
    )?;
    emit!(order_action_record);

    drop(perp_market);

    // If order is risk increasing and user is below initial margin, cancel it
    let order_direction = user.orders[order_index].direction;
    let order_base_asset_amount = user.orders[order_index].base_asset_amount;
    let position_base_asset_amount = user
        .force_get_perp_position_mut(market_index)?
        .base_asset_amount;
    let is_risk_increasing = is_order_risk_increasing(
        &order_direction,
        order_base_asset_amount,
        position_base_asset_amount,
    )?;

    let meets_initial_margin_requirement =
        meets_initial_margin_requirement(user, perp_market_map, spot_market_map, oracle_map)?;

    if is_risk_increasing && !meets_initial_margin_requirement {
        cancel_order(
            order_index,
            user,
            &user_key,
            perp_market_map,
            spot_market_map,
            oracle_map,
            now,
            slot,
            OrderActionExplanation::InsufficientFreeCollateral,
            Some(&filler_key),
            0,
            false,
        )?;
    }

    Ok(())
}

pub fn force_cancel_orders(
    state: &State,
    user: &AccountLoader<User>,
    spot_market_map: &SpotMarketMap,
    perp_market_map: &PerpMarketMap,
    oracle_map: &mut OracleMap,
    filler: &AccountLoader<User>,
    clock: &Clock,
) -> DriftResult {
    let now = clock.unix_timestamp;
    let slot = clock.slot;

    let filler_key = filler.key();
    let user_key = user.key();
    let user = &mut load_mut!(user)?;
    let filler = &mut load_mut!(filler)?;

    validate!(
        !user.is_being_liquidated(),
        ErrorCode::UserIsBeingLiquidated
    )?;

    validate!(!user.is_bankrupt(), ErrorCode::UserBankrupt)?;

    let meets_initial_margin_requirement =
        meets_initial_margin_requirement(user, perp_market_map, spot_market_map, oracle_map)?;

    validate!(
        !meets_initial_margin_requirement,
        ErrorCode::SufficientCollateral
    )?;

    let mut total_fee = 0_u64;

    for order_index in 0..user.orders.len() {
        if user.orders[order_index].status != OrderStatus::Open {
            continue;
        }

        let market_index = user.orders[order_index].market_index;
        let market_type = user.orders[order_index].market_type;

        let fee = match market_type {
            MarketType::Spot => {
                let spot_market = spot_market_map.get_ref(&market_index)?;
                let is_risk_decreasing = determine_if_user_spot_order_is_risk_decreasing(
                    user,
                    &spot_market,
                    order_index,
                )?;
                if is_risk_decreasing {
                    continue;
                }

                state.spot_fee_structure.flat_filler_fee
            }
            MarketType::Perp => {
                let is_risk_decreasing =
                    determine_if_user_order_is_risk_decreasing(user, market_index, order_index)?;
                if is_risk_decreasing {
                    continue;
                }

                state.perp_fee_structure.flat_filler_fee
            }
        };

        total_fee = total_fee.safe_add(fee)?;

        cancel_order(
            order_index,
            user,
            &user_key,
            perp_market_map,
            spot_market_map,
            oracle_map,
            now,
            slot,
            OrderActionExplanation::InsufficientFreeCollateral,
            Some(&filler_key),
            fee,
            false,
        )?;
    }

    pay_keeper_flat_reward_for_spot(
        user,
        Some(filler),
        spot_market_map.get_quote_spot_market_mut()?.deref_mut(),
        total_fee,
    )?;

    Ok(())
}

pub fn can_reward_user_with_perp_pnl(user: &mut Option<&mut User>, market_index: u16) -> bool {
    match user.as_mut() {
        Some(user) => user.force_get_perp_position_mut(market_index).is_ok(),
        None => false,
    }
}

pub fn pay_keeper_flat_reward_for_perps(
    user: &mut User,
    filler: Option<&mut User>,
    market: &mut PerpMarket,
    filler_reward: u64,
) -> DriftResult<u64> {
    let filler_reward = if let Some(filler) = filler {
        let user_position = user.get_perp_position_mut(market.market_index)?;
        controller::position::update_quote_asset_and_break_even_amount(
            user_position,
            market,
            -filler_reward.cast()?,
        )?;

        // Dont throw error if filler doesnt have position available
        let filler_position = match filler.force_get_perp_position_mut(market.market_index) {
            Ok(position) => position,
            Err(_) => return Ok(0),
        };
        controller::position::update_quote_asset_amount(
            filler_position,
            market,
            filler_reward.cast()?,
        )?;

        filler_reward
    } else {
        0
    };

    Ok(filler_reward)
}

pub fn pay_keeper_flat_reward_for_spot(
    user: &mut User,
    filler: Option<&mut User>,
    quote_market: &mut SpotMarket,
    filler_reward: u64,
) -> DriftResult<u64> {
    let filler_reward = if let Some(filler) = filler {
        update_spot_balances(
            filler_reward as u128,
            &SpotBalanceType::Deposit,
            quote_market,
            filler.get_quote_spot_position_mut(),
            false,
        )?;

        filler.update_cumulative_spot_fees(filler_reward.cast()?)?;

        update_spot_balances(
            filler_reward as u128,
            &SpotBalanceType::Borrow,
            quote_market,
            user.get_quote_spot_position_mut(),
            false,
        )?;

        user.update_cumulative_spot_fees(-filler_reward.cast()?)?;

        filler_reward
    } else {
        0
    };

    Ok(filler_reward)
}

pub fn place_spot_order(
    state: &State,
    user: &AccountLoader<User>,
    perp_market_map: &PerpMarketMap,
    spot_market_map: &SpotMarketMap,
    oracle_map: &mut OracleMap,
    clock: &Clock,
    params: OrderParams,
) -> DriftResult {
    let now = clock.unix_timestamp;
    let slot = clock.slot;
    let user_key = user.key();
    let user = &mut load_mut!(user)?;

    validate_user_not_being_liquidated(
        user,
        perp_market_map,
        spot_market_map,
        oracle_map,
        state.liquidation_margin_buffer_ratio,
    )?;

    validate!(!user.is_bankrupt(), ErrorCode::UserBankrupt)?;

    expire_orders(
        user,
        &user_key,
        perp_market_map,
        spot_market_map,
        oracle_map,
        now,
        slot,
    )?;

    let max_ts = match params.max_ts {
        Some(max_ts) => max_ts,
        None => match params.order_type {
            OrderType::Market | OrderType::Oracle => now.safe_add(30)?,
            _ => 0_i64,
        },
    };

    if max_ts != 0 && max_ts < now {
        msg!("max_ts ({}) < now ({}), skipping order", max_ts, now);
        return Ok(());
    }

    let new_order_index = user
        .orders
        .iter()
        .position(|order| order.status.eq(&OrderStatus::Init))
        .ok_or(ErrorCode::MaxNumberOfOrders)?;

    if params.user_order_id > 0 {
        let user_order_id_already_used = user
            .orders
            .iter()
            .position(|order| order.user_order_id == params.user_order_id);

        if user_order_id_already_used.is_some() {
            msg!("user_order_id is already in use {}", params.user_order_id);
            return Err(ErrorCode::UserOrderIdAlreadyInUse);
        }
    }

    let market_index = params.market_index;
    let spot_market = &spot_market_map.get_ref(&market_index)?;
    let force_reduce_only = spot_market.is_reduce_only()?;
    let step_size = spot_market.order_step_size;

    validate!(
        !matches!(spot_market.status, MarketStatus::Initialized),
        ErrorCode::MarketBeingInitialized,
        "Market is being initialized"
    )?;

    let spot_position_index = user
        .get_spot_position_index(market_index)
        .or_else(|_| user.add_spot_position(market_index, SpotBalanceType::Deposit))?;

    let oracle_price_data = *oracle_map.get_price_data(&spot_market.oracle)?;
    let (worst_case_token_amount_before, _) = user.spot_positions[spot_position_index]
        .get_worst_case_token_amounts(spot_market, &oracle_price_data, None, None)?;

    let balance_type = user.spot_positions[spot_position_index].balance_type;
    let token_amount = user.spot_positions[spot_position_index].get_token_amount(spot_market)?;
    let signed_token_amount = get_signed_token_amount(token_amount, &balance_type)?;

    // Increment open orders for existing position
    let (existing_position_direction, order_base_asset_amount) = {
        validate!(
            params.base_asset_amount >= step_size,
            ErrorCode::InvalidOrderSizeTooSmall,
            "params.base_asset_amount={} cannot be below spot_market.order_step_size={}",
            params.base_asset_amount,
            step_size
        )?;

        let base_asset_amount = if params.base_asset_amount == u64::MAX {
            calculate_max_spot_order_size(
                user,
                params.market_index,
                params.direction,
                perp_market_map,
                spot_market_map,
                oracle_map,
            )?
        } else {
            standardize_base_asset_amount(params.base_asset_amount, step_size)?
        };

        validate!(
            is_multiple_of_step_size(base_asset_amount, step_size)?,
            ErrorCode::InvalidOrderNotStepSizeMultiple,
            "Order base asset amount ({}), is not a multiple of step size ({})",
            base_asset_amount,
            step_size
        )?;

        let existing_position_direction = if signed_token_amount >= 0 {
            PositionDirection::Long
        } else {
            PositionDirection::Short
        };
        (
            existing_position_direction,
            base_asset_amount.cast::<u64>()?,
        )
    };

    let (auction_start_price, auction_end_price, auction_duration) = get_auction_params(
        &params,
        &oracle_price_data,
        spot_market.order_tick_size,
        state.default_spot_auction_duration,
    )?;

    validate!(spot_market.orders_enabled, ErrorCode::SpotOrdersDisabled)?;

    validate!(
        params.market_index != QUOTE_SPOT_MARKET_INDEX,
        ErrorCode::InvalidOrderBaseQuoteAsset,
        "can not place order for quote asset"
    )?;

    validate!(
        params.market_type == MarketType::Spot,
        ErrorCode::InvalidOrderMarketType,
        "must be spot order"
    )?;

    let new_order = Order {
        status: OrderStatus::Open,
        order_type: params.order_type,
        market_type: params.market_type,
        slot,
        order_id: get_then_update_id!(user, next_order_id),
        user_order_id: params.user_order_id,
        market_index: params.market_index,
        price: standardize_price(params.price, spot_market.order_tick_size, params.direction)?,
        existing_position_direction,
        base_asset_amount: order_base_asset_amount,
        base_asset_amount_filled: 0,
        quote_asset_amount_filled: 0,
        direction: params.direction,
        reduce_only: params.reduce_only || force_reduce_only,
        trigger_price: standardize_price(
            params.trigger_price.unwrap_or(0),
            spot_market.order_tick_size,
            params.direction,
        )?,
        trigger_condition: params.trigger_condition,
        post_only: params.post_only != PostOnlyParam::None,
        oracle_price_offset: params.oracle_price_offset.unwrap_or(0),
        immediate_or_cancel: params.immediate_or_cancel,
        auction_start_price,
        auction_end_price,
        auction_duration,
        max_ts,
        padding: [0; 3],
    };

    let valid_oracle_price = Some(oracle_price_data.price);
    validate_spot_order(
        &new_order,
        valid_oracle_price,
        slot,
        spot_market.order_step_size,
        spot_market.order_tick_size,
        spot_market.get_margin_ratio(&MarginRequirementType::Initial)?,
        spot_market.get_margin_ratio(&MarginRequirementType::Maintenance)?,
        spot_market.min_order_size,
    )?;

    user.orders[new_order_index] = new_order;
    user.spot_positions[spot_position_index].open_orders += 1;
    if !new_order.must_be_triggered() {
        increase_spot_open_bids_and_asks(
            &mut user.spot_positions[spot_position_index],
            &params.direction,
            order_base_asset_amount,
        )?;
    }

    let (worst_case_token_amount_after, _) = user.spot_positions[spot_position_index]
        .get_worst_case_token_amounts(spot_market, &oracle_price_data, None, None)?;

    let order_risk_decreasing =
        is_spot_order_risk_decreasing(&user.orders[new_order_index], &balance_type, token_amount)?;

    // Order fails if it's risk increasing and it brings the user collateral below the margin requirement
    let risk_decreasing = worst_case_token_amount_after.unsigned_abs()
        <= worst_case_token_amount_before.unsigned_abs()
        && order_risk_decreasing;

    let meets_initial_margin_requirement = meets_place_order_margin_requirement(
        user,
        perp_market_map,
        spot_market_map,
        oracle_map,
        risk_decreasing,
    )?;

    if !meets_initial_margin_requirement {
        return Err(ErrorCode::InvalidOrderForInitialMarginReq);
    }

    if force_reduce_only && !risk_decreasing {
        return Err(ErrorCode::InvalidOrderNotRiskReducing);
    }

    validate_spot_margin_trading(user, spot_market_map, oracle_map)?;

    let (taker, taker_order, maker, maker_order) =
        get_taker_and_maker_for_order_record(&user_key, &new_order);

    let order_action_record = get_order_action_record(
        now,
        OrderAction::Place,
        OrderActionExplanation::None,
        params.market_index,
        None,
        None,
        None,
        None,
        None,
        None,
        None,
        None,
        None,
        None,
        taker,
        taker_order,
        maker,
        maker_order,
        oracle_price_data.price,
    )?;
    emit!(order_action_record);

    let order_record = OrderRecord {
        ts: now,
        user: user_key,
        order: user.orders[new_order_index],
    };
    emit!(order_record);

    Ok(())
}

pub fn fill_spot_order(
    order_id: u32,
    state: &State,
    user: &AccountLoader<User>,
    user_stats: &AccountLoader<UserStats>,
    spot_market_map: &SpotMarketMap,
    perp_market_map: &PerpMarketMap,
    oracle_map: &mut OracleMap,
    filler: &AccountLoader<User>,
    filler_stats: &AccountLoader<UserStats>,
    maker: Option<&AccountLoader<User>>,
    maker_stats: Option<&AccountLoader<UserStats>>,
    maker_order_id: Option<u32>,
    clock: &Clock,
    serum_fulfillment_params: &mut Option<SerumFulfillmentParams>,
) -> DriftResult<u64> {
    let now = clock.unix_timestamp;
    let slot = clock.slot;

    let filler_key = filler.key();
    let user_key = user.key();
    let user = &mut load_mut!(user)?;
    let user_stats = &mut load_mut!(user_stats)?;

    let order_index = user
        .orders
        .iter()
        .position(|order| order.order_id == order_id)
        .ok_or_else(print_error!(ErrorCode::OrderDoesNotExist))?;

    let (order_status, order_market_index, order_market_type) =
        get_struct_values!(user.orders[order_index], status, market_index, market_type);

    {
        let spot_market = spot_market_map.get_ref(&order_market_index)?;
        validate!(
            matches!(
                spot_market.status,
                MarketStatus::Active
                    | MarketStatus::FundingPaused
                    | MarketStatus::ReduceOnly
                    | MarketStatus::WithdrawPaused
            ),
            ErrorCode::MarketFillOrderPaused,
            "Market unavailable for fills"
        )?;
    }

    validate!(
        order_market_type == MarketType::Spot,
        ErrorCode::InvalidOrderMarketType,
        "must be spot order"
    )?;

    validate!(
        order_status == OrderStatus::Open,
        ErrorCode::OrderNotOpen,
        "Order not open"
    )?;

    validate!(
        !user.orders[order_index].must_be_triggered() || user.orders[order_index].triggered(),
        ErrorCode::OrderMustBeTriggeredFirst,
        "Order must be triggered first"
    )?;

    if user.is_bankrupt() {
        msg!("User is bankrupt");
        return Ok(0);
    }

    match validate_user_not_being_liquidated(
        user,
        perp_market_map,
        spot_market_map,
        oracle_map,
        state.liquidation_margin_buffer_ratio,
    ) {
        Ok(_) => {}
        Err(_) => {
            msg!("User is being liquidated");
            return Ok(0);
        }
    }

    let is_filler_taker = user_key == filler_key;
    let is_filler_maker = maker.map_or(false, |maker| maker.key() == filler_key);
    let (mut filler, mut filler_stats) = if !is_filler_maker && !is_filler_taker {
        let filler = load_mut!(filler)?;
        if filler.authority != user.authority {
            (Some(filler), Some(load_mut!(filler_stats)?))
        } else {
            (None, None)
        }
    } else {
        (None, None)
    };

    let (mut maker, mut maker_stats, maker_key, maker_order_index) = sanitize_spot_maker_order(
        perp_market_map,
        spot_market_map,
        oracle_map,
        maker,
        maker_stats,
        maker_order_id,
        &user_key,
        &user.authority,
        &user.orders[order_index],
        &mut filler.as_deref_mut(),
        &filler_key,
        state.spot_fee_structure.flat_filler_fee,
        now,
        slot,
    )?;

    let should_expire_order = should_expire_order(user, order_index, now)?;

    let should_cancel_reduce_only = if user.orders[order_index].reduce_only {
        let market_index = user.orders[order_index].market_index;
        let position_index = user.get_spot_position_index(market_index)?;
        let spot_market = spot_market_map.get_ref(&market_index)?;
        let signed_token_amount =
            user.spot_positions[position_index].get_signed_token_amount(&spot_market)?;
        should_cancel_reduce_only_order(&user.orders[order_index], signed_token_amount.cast()?)?
    } else {
        false
    };

    if should_expire_order || should_cancel_reduce_only {
        let filler_reward = {
            let mut quote_market = spot_market_map.get_quote_spot_market_mut()?;
            pay_keeper_flat_reward_for_spot(
                user,
                filler.as_deref_mut(),
                &mut quote_market,
                state.spot_fee_structure.flat_filler_fee,
            )?
        };

        let explanation = if should_expire_order {
            OrderActionExplanation::OrderExpired
        } else {
            OrderActionExplanation::ReduceOnlyOrderIncreasedPosition
        };

        cancel_order(
            order_index,
            user,
            &user_key,
            perp_market_map,
            spot_market_map,
            oracle_map,
            now,
            slot,
            explanation,
            Some(&filler_key),
            filler_reward,
            false,
        )?;
        return Ok(0);
    }

    let (base_asset_amount, _updated_user_state) = fulfill_spot_order(
        user,
        order_index,
        &user_key,
        user_stats,
        &mut maker.as_deref_mut(),
        &mut maker_stats.as_deref_mut(),
        maker_order_index,
        maker_key.as_ref(),
        &mut filler.as_deref_mut(),
        &filler_key,
        &mut filler_stats.as_deref_mut(),
        spot_market_map,
        perp_market_map,
        oracle_map,
        now,
        slot,
        &state.spot_fee_structure,
        serum_fulfillment_params,
    )?;

    let is_open = user.orders[order_index].status == OrderStatus::Open;
    let is_reduce_only = user.orders[order_index].reduce_only;
    let should_cancel_reduce_only = if is_open && is_reduce_only {
        let market_index = user.orders[order_index].market_index;
        let position_index = user.get_spot_position_index(market_index)?;
        let spot_market = spot_market_map.get_ref(&market_index)?;
        let signed_token_amount =
            user.spot_positions[position_index].get_signed_token_amount(&spot_market)?;
        should_cancel_reduce_only_order(&user.orders[order_index], signed_token_amount.cast()?)?
    } else {
        false
    };

    let should_cancel_for_no_borrow_liquidity = if is_open {
        let market_index = user.orders[order_index].market_index;
        let base_market = spot_market_map.get_ref(&market_index)?;
        let quote_market = spot_market_map.get_quote_spot_market()?;
        let (max_base_asset_amount, max_quote_asset_amount) =
            get_max_fill_amounts(user, order_index, &base_market, &quote_market)?;
        max_base_asset_amount == Some(0) || max_quote_asset_amount == Some(0)
    } else {
        false
    };

    if should_cancel_reduce_only || should_cancel_for_no_borrow_liquidity {
        let filler_reward = {
            let mut quote_market = spot_market_map.get_quote_spot_market_mut()?;
            pay_keeper_flat_reward_for_spot(
                user,
                filler.as_deref_mut(),
                &mut quote_market,
                state.spot_fee_structure.flat_filler_fee,
            )?
        };

        let explanation = if should_cancel_reduce_only {
            OrderActionExplanation::ReduceOnlyOrderIncreasedPosition
        } else {
            OrderActionExplanation::NoBorrowLiquidity
        };

        cancel_order(
            order_index,
            user,
            &user_key,
            perp_market_map,
            spot_market_map,
            oracle_map,
            now,
            slot,
            explanation,
            Some(&filler_key),
            filler_reward,
            false,
        )?
    }

    Ok(base_asset_amount)
}

#[allow(clippy::type_complexity)]
fn sanitize_spot_maker_order<'a>(
    perp_market_map: &PerpMarketMap,
    spot_market_map: &SpotMarketMap,
    oracle_map: &mut OracleMap,
    maker: Option<&'a AccountLoader<User>>,
    maker_stats: Option<&'a AccountLoader<UserStats>>,
    maker_order_id: Option<u32>,
    taker_key: &Pubkey,
    taker_authority: &Pubkey,
    taker_order: &Order,
    filler: &mut Option<&mut User>,
    filler_key: &Pubkey,
    filler_reward: u64,
    now: i64,
    slot: u64,
) -> DriftResult<(
    Option<RefMut<'a, User>>,
    Option<RefMut<'a, UserStats>>,
    Option<Pubkey>,
    Option<usize>,
)> {
    if maker.is_none() || maker_stats.is_none() {
        return Ok((None, None, None, None));
    }

    let maker = maker.safe_unwrap()?;
    if &maker.key() == taker_key {
        return Ok((None, None, None, None));
    }

    let maker_key = maker.key();
    let mut maker = load_mut!(maker)?;

    let maker_stats = if &maker.authority == taker_authority {
        None
    } else {
        let maker_stats = load_mut!(maker_stats.safe_unwrap()?)?;

        validate!(
            maker.authority.eq(&maker_stats.authority),
            ErrorCode::InvalidMaker,
            "maker authority != maker stats authority"
        )?;

        Some(maker_stats)
    };

    let maker_order_id = maker_order_id.ok_or(ErrorCode::MakerOrderNotFound)?;
    let maker_order_index = match maker.get_order_index(maker_order_id) {
        Ok(order_index) => order_index,
        Err(_) => {
            msg!("Maker has no order id {}", maker_order_id);
            return Ok((None, None, None, None));
        }
    };

    {
        let maker_order = &maker.orders[maker_order_index];
        if !is_maker_for_taker(maker_order, taker_order, slot)? {
            return Ok((None, None, None, None));
        }

        if maker.is_being_liquidated() || maker.is_bankrupt() {
            return Ok((None, None, None, None));
        }

        validate!(
            !maker_order.must_be_triggered() || maker_order.triggered(),
            ErrorCode::OrderMustBeTriggeredFirst,
            "Maker order not triggered"
        )?;

        validate!(
            maker_order.market_type == MarketType::Spot,
            ErrorCode::InvalidOrderMarketType,
            "Maker order not a spot order"
        )?
    }

    let spot_market = spot_market_map.get_ref(&maker.orders[maker_order_index].market_index)?;
    let breaches_oracle_price_limits = {
        let oracle_price = oracle_map.get_price_data(&spot_market.oracle)?;
        let initial_margin_ratio = spot_market.get_margin_ratio(&MarginRequirementType::Initial)?;
        let maintenance_margin_ratio =
            spot_market.get_margin_ratio(&MarginRequirementType::Maintenance)?;
        order_breaches_oracle_price_bands(
            &maker.orders[maker_order_index],
            oracle_price.price,
            slot,
            spot_market.order_tick_size,
            initial_margin_ratio,
            maintenance_margin_ratio,
        )?
    };

    let should_expire_order = should_expire_order(&maker, maker_order_index, now)?;

    let should_cancel_reduce_only_order = if maker.orders[maker_order_index].reduce_only {
        let spot_position_index =
            maker.get_spot_position_index(maker.orders[maker_order_index].market_index)?;
        let signed_token_amount =
            maker.spot_positions[spot_position_index].get_signed_token_amount(&spot_market)?;
        should_cancel_reduce_only_order(
            &maker.orders[maker_order_index],
            signed_token_amount.cast()?,
        )?
    } else {
        false
    };

    if breaches_oracle_price_limits || should_expire_order || should_cancel_reduce_only_order {
        let filler_reward = {
            let mut quote_market = spot_market_map.get_quote_spot_market_mut()?;
            pay_keeper_flat_reward_for_spot(
                &mut maker,
                filler.as_deref_mut(),
                &mut quote_market,
                filler_reward,
            )?
        };

        let explanation = if breaches_oracle_price_limits {
            OrderActionExplanation::OraclePriceBreachedLimitPrice
        } else if should_expire_order {
            OrderActionExplanation::OrderExpired
        } else {
            OrderActionExplanation::ReduceOnlyOrderIncreasedPosition
        };

        cancel_order(
            maker_order_index,
            maker.deref_mut(),
            &maker_key,
            perp_market_map,
            spot_market_map,
            oracle_map,
            now,
            slot,
            explanation,
            Some(filler_key),
            filler_reward,
            false,
        )?;

        return Ok((None, None, None, None));
    }

    Ok((
        Some(maker),
        maker_stats,
        Some(maker_key),
        Some(maker_order_index),
    ))
}

fn fulfill_spot_order(
    user: &mut User,
    user_order_index: usize,
    user_key: &Pubkey,
    user_stats: &mut UserStats,
    maker: &mut Option<&mut User>,
    maker_stats: &mut Option<&mut UserStats>,
    maker_order_index: Option<usize>,
    maker_key: Option<&Pubkey>,
    filler: &mut Option<&mut User>,
    filler_key: &Pubkey,
    filler_stats: &mut Option<&mut UserStats>,
    spot_market_map: &SpotMarketMap,
    perp_market_map: &PerpMarketMap,
    oracle_map: &mut OracleMap,
    now: i64,
    slot: u64,
    fee_structure: &FeeStructure,
    serum_fulfillment_params: &mut Option<SerumFulfillmentParams>,
) -> DriftResult<(u64, bool)> {
    let base_market_index = user.orders[user_order_index].market_index;

    let fulfillment_methods = determine_spot_fulfillment_methods(
        &user.orders[user_order_index],
        maker.is_some(),
        serum_fulfillment_params.is_some(),
    )?;

    let mut quote_market = spot_market_map.get_quote_spot_market_mut()?;
    let mut base_market = spot_market_map.get_ref_mut(&base_market_index)?;

    let mut order_records: Vec<OrderActionRecord> = vec![];
    let mut base_asset_amount = 0_u64;
    for fulfillment_method in fulfillment_methods.iter() {
        if user.orders[user_order_index].status != OrderStatus::Open {
            break;
        }

        let _base_asset_amount = match fulfillment_method {
            SpotFulfillmentMethod::Match => fulfill_spot_order_with_match(
                &mut base_market,
                &mut quote_market,
                user,
                user_stats,
                user_order_index,
                user_key,
                maker.as_deref_mut().safe_unwrap()?,
                maker_stats,
                maker_order_index.safe_unwrap()?,
                maker_key.safe_unwrap()?,
                filler.as_deref_mut(),
                filler_stats.as_deref_mut(),
                filler_key,
                now,
                slot,
                oracle_map,
                fee_structure,
                &mut order_records,
            )?,
            SpotFulfillmentMethod::SerumV3 => fulfill_spot_order_with_serum(
                &mut base_market,
                &mut quote_market,
                user,
                user_stats,
                user_order_index,
                user_key,
                filler.as_deref_mut(),
                filler_stats.as_deref_mut(),
                filler_key,
                now,
                slot,
                oracle_map,
                fee_structure,
                &mut order_records,
                serum_fulfillment_params,
            )?,
        };

        base_asset_amount = base_asset_amount.safe_add(_base_asset_amount)?;
    }

    let initial_margin_ratio = base_market.get_margin_ratio(&MarginRequirementType::Initial)?;
    let maintenance_margin_ratio =
        base_market.get_margin_ratio(&MarginRequirementType::Maintenance)?;
    let maintenance_margin_buffer = initial_margin_ratio
        .safe_sub(maintenance_margin_ratio)?
        .safe_div(2)?;

    drop(base_market);
    drop(quote_market);

    for order_record in order_records {
        emit!(order_record)
    }

    let (_, taker_total_collateral, taker_margin_requirement_plus_buffer, _) =
        calculate_margin_requirement_and_total_collateral(
            user,
            perp_market_map,
            MarginRequirementType::Maintenance,
            spot_market_map,
            oracle_map,
            Some(maintenance_margin_buffer.cast()?),
        )?;

    if taker_total_collateral < taker_margin_requirement_plus_buffer.cast()? {
        msg!(
            "taker breached maintenance requirements (margin requirement plus buffer {}) (total_collateral {})",
            taker_margin_requirement_plus_buffer,
            taker_total_collateral
        );
        return Err(ErrorCode::InsufficientCollateral);
    }

    if let Some(maker) = maker {
        let (_, maker_total_collateral, maker_margin_requirement_plus_buffer, _) =
            calculate_margin_requirement_and_total_collateral(
                maker,
                perp_market_map,
                MarginRequirementType::Maintenance,
                spot_market_map,
                oracle_map,
                Some(maintenance_margin_buffer.cast()?),
            )?;

        if maker_total_collateral < maker_margin_requirement_plus_buffer.cast()? {
            msg!(
                "maker ({}) breached maintenance requirements (margin requirement plus buffer {}) (total_collateral {})",
                maker_key.safe_unwrap()?,
                maker_margin_requirement_plus_buffer,
                maker_total_collateral
            );
            return Err(ErrorCode::InsufficientCollateral);
        }
    }

    Ok((base_asset_amount, base_asset_amount != 0))
}

fn determine_if_user_spot_order_is_risk_decreasing(
    user: &User,
    spot_market: &SpotMarket,
    order_index: usize,
) -> DriftResult<bool> {
    let position_index = user.get_spot_position_index(spot_market.market_index)?;
    let token_amount = user.spot_positions[position_index].get_token_amount(spot_market)?;
    is_spot_order_risk_decreasing(
        &user.orders[order_index],
        &user.spot_positions[position_index].balance_type,
        token_amount,
    )
}

pub fn fulfill_spot_order_with_match(
    base_market: &mut SpotMarket,
    quote_market: &mut SpotMarket,
    taker: &mut User,
    taker_stats: &mut UserStats,
    taker_order_index: usize,
    taker_key: &Pubkey,
    maker: &mut User,
    maker_stats: &mut Option<&mut UserStats>,
    maker_order_index: usize,
    maker_key: &Pubkey,
    filler: Option<&mut User>,
    filler_stats: Option<&mut UserStats>,
    filler_key: &Pubkey,
    now: i64,
    slot: u64,
    oracle_map: &mut OracleMap,
    fee_structure: &FeeStructure,
    order_records: &mut Vec<OrderActionRecord>,
) -> DriftResult<u64> {
    if !are_orders_same_market_but_different_sides(
        &maker.orders[maker_order_index],
        &taker.orders[taker_order_index],
    ) {
        return Ok(0_u64);
    }

    let market_index = taker.orders[taker_order_index].market_index;
    let oracle_price = oracle_map.get_price_data(&base_market.oracle)?.price;
    let taker_price = match taker.orders[taker_order_index].get_limit_price(
        Some(oracle_price),
        None,
        slot,
        base_market.order_tick_size,
    )? {
        Some(price) => price,
        None => {
            return Ok(0_u64);
        }
    };

    let taker_spot_position_index = taker.get_spot_position_index(market_index)?;
    let taker_token_amount =
        taker.spot_positions[taker_spot_position_index].get_signed_token_amount(base_market)?;
    let taker_base_asset_amount = taker.orders[taker_order_index]
        .get_base_asset_amount_unfilled(Some(taker_token_amount.cast()?))?;
    let taker_order_slot = taker.orders[taker_order_index].slot;
    let taker_direction = taker.orders[taker_order_index].direction;

    let maker_price = maker.orders[maker_order_index].force_get_limit_price(
        Some(oracle_price),
        None,
        slot,
        base_market.order_tick_size,
    )?;
    let maker_direction = maker.orders[maker_order_index].direction;
    let maker_spot_position_index = maker.get_spot_position_index(market_index)?;
    let maker_token_amount =
        maker.spot_positions[maker_spot_position_index].get_signed_token_amount(base_market)?;
    let maker_base_asset_amount = maker.orders[maker_order_index]
        .get_base_asset_amount_unfilled(Some(maker_token_amount.cast()?))?;

    let orders_cross = do_orders_cross(maker_direction, maker_price, taker_price);

    if !orders_cross {
        msg!(
            "orders dont cross. maker price {} taker price {}",
            maker_price,
            taker_price
        );
        return Ok(0_u64);
    }

    let (taker_max_base_asset_amount, taker_max_quote_asset_amount) =
        get_max_fill_amounts(taker, taker_order_index, base_market, quote_market)?;

    let taker_base_asset_amount =
        if let Some(taker_max_quote_asset_amount) = taker_max_quote_asset_amount {
            let taker_implied_max_base_asset_amount = standardize_base_asset_amount(
                taker_max_quote_asset_amount
                    .cast::<u128>()?
                    .safe_mul(base_market.get_precision().cast()?)?
                    .safe_div(maker_price.cast()?)?
                    .cast::<u64>()?,
                base_market.order_step_size,
            )?;
            taker_base_asset_amount.min(taker_implied_max_base_asset_amount)
        } else if let Some(taker_max_base_asset_amount) = taker_max_base_asset_amount {
            taker_base_asset_amount.min(taker_max_base_asset_amount)
        } else {
            taker_base_asset_amount
        };

    let (maker_max_base_asset_amount, maker_max_quote_asset_amount) =
        get_max_fill_amounts(maker, maker_order_index, base_market, quote_market)?;

    let maker_base_asset_amount =
        if let Some(maker_max_quote_asset_amount) = maker_max_quote_asset_amount {
            let maker_implied_max_base_asset_amount = standardize_base_asset_amount(
                maker_max_quote_asset_amount
                    .cast::<u128>()?
                    .safe_mul(base_market.get_precision().cast()?)?
                    .safe_div(maker_price.cast()?)?
                    .cast::<u64>()?,
                base_market.order_step_size,
            )?;
            maker_base_asset_amount.min(maker_implied_max_base_asset_amount)
        } else if let Some(maker_max_base_asset_amount) = maker_max_base_asset_amount {
            maker_base_asset_amount.min(maker_max_base_asset_amount)
        } else {
            maker_base_asset_amount
        };

    let (base_asset_amount, quote_asset_amount) = calculate_fill_for_matched_orders(
        maker_base_asset_amount,
        maker_price,
        taker_base_asset_amount,
        base_market.decimals,
        maker_direction,
    )?;

    if base_asset_amount == 0 {
        return Ok(0_u64);
    }

    let base_precision = base_market.get_precision();
    validate_fill_price(
        quote_asset_amount,
        base_asset_amount,
        base_precision,
        taker_direction,
        taker_price,
        true,
    )?;
    validate_fill_price(
        quote_asset_amount,
        base_asset_amount,
        base_precision,
        maker_direction,
        maker_price,
        false,
    )?;

    let filler_multiplier = if filler.is_some() {
        calculate_filler_multiplier_for_matched_orders(maker_price, maker_direction, oracle_price)?
    } else {
        0
    };

    let FillFees {
        user_fee: taker_fee,
        maker_rebate,
        filler_reward,
        fee_to_market,
        ..
    } = fees::calculate_fee_for_fulfillment_with_match(
        taker_stats,
        maker_stats,
        quote_asset_amount,
        fee_structure,
        taker_order_slot,
        slot,
        filler_multiplier,
        false,
        &None,
        &MarketType::Spot,
    )?;

    // Update taker state
    update_spot_balances_and_cumulative_deposits(
        base_asset_amount.cast()?,
        &taker.orders[taker_order_index].get_spot_position_update_direction(AssetType::Base),
        base_market,
        &mut taker.spot_positions[taker_spot_position_index],
        false,
        None,
    )?;

    let taker_quote_asset_amount_delta = match &taker.orders[taker_order_index].direction {
        PositionDirection::Long => quote_asset_amount.safe_add(taker_fee)?,
        PositionDirection::Short => quote_asset_amount.safe_sub(taker_fee)?,
    };

    update_spot_balances_and_cumulative_deposits(
        taker_quote_asset_amount_delta.cast()?,
        &taker.orders[taker_order_index].get_spot_position_update_direction(AssetType::Quote),
        quote_market,
        taker.get_quote_spot_position_mut(),
        false,
        Some(quote_asset_amount.cast()?),
    )?;

    taker.update_cumulative_spot_fees(-taker_fee.cast()?)?;

    update_order_after_fill(
        &mut taker.orders[taker_order_index],
        base_asset_amount,
        quote_asset_amount,
    )?;

    let taker_order_direction = taker.orders[taker_order_index].direction;
    decrease_spot_open_bids_and_asks(
        &mut taker.spot_positions[taker_spot_position_index],
        &taker_order_direction,
        base_asset_amount,
    )?;

    taker_stats.update_taker_volume_30d(quote_asset_amount, now)?;

    taker_stats.increment_total_fees(taker_fee)?;

    // Update maker state
    update_spot_balances_and_cumulative_deposits(
        base_asset_amount.cast()?,
        &maker.orders[maker_order_index].get_spot_position_update_direction(AssetType::Base),
        base_market,
        &mut maker.spot_positions[maker_spot_position_index],
        false,
        None,
    )?;

    let maker_quote_asset_amount_delta = match &maker.orders[maker_order_index].direction {
        PositionDirection::Long => quote_asset_amount.safe_sub(maker_rebate)?,
        PositionDirection::Short => quote_asset_amount.safe_add(maker_rebate)?,
    };

    update_spot_balances_and_cumulative_deposits(
        maker_quote_asset_amount_delta.cast()?,
        &maker.orders[maker_order_index].get_spot_position_update_direction(AssetType::Quote),
        quote_market,
        maker.get_quote_spot_position_mut(),
        false,
        Some(quote_asset_amount.cast()?),
    )?;

    maker.update_cumulative_spot_fees(maker_rebate.cast()?)?;

    update_order_after_fill(
        &mut maker.orders[maker_order_index],
        base_asset_amount,
        quote_asset_amount,
    )?;

    let maker_order_direction = maker.orders[maker_order_index].direction;
    decrease_spot_open_bids_and_asks(
        &mut maker.spot_positions[maker_spot_position_index],
        &maker_order_direction,
        base_asset_amount,
    )?;

    if let Some(maker_stats) = maker_stats {
        maker_stats.update_maker_volume_30d(quote_asset_amount, now)?;
        maker_stats.increment_total_rebate(maker_rebate)?;
    } else {
        taker_stats.update_maker_volume_30d(quote_asset_amount, now)?;
        taker_stats.increment_total_rebate(maker_rebate)?;
    }

    // Update filler state
    if let (Some(filler), Some(filler_stats)) = (filler, filler_stats) {
        if filler_reward > 0 {
            update_spot_balances(
                filler_reward.cast()?,
                &SpotBalanceType::Deposit,
                quote_market,
                filler.get_quote_spot_position_mut(),
                false,
            )?;

            filler.update_cumulative_spot_fees(filler_reward.cast()?)?;
        }

        filler_stats.update_filler_volume(quote_asset_amount, now)?;
    }

    // Update base market
    base_market.total_spot_fee = base_market.total_spot_fee.safe_add(fee_to_market.cast()?)?;

    update_spot_balances(
        fee_to_market.cast()?,
        &SpotBalanceType::Deposit,
        quote_market,
        &mut base_market.spot_fee_pool,
        false,
    )?;

    let fee_pool_amount = get_token_amount(
        base_market.spot_fee_pool.scaled_balance,
        quote_market,
        &SpotBalanceType::Deposit,
    )?;

    if fee_pool_amount > FEE_POOL_TO_REVENUE_POOL_THRESHOLD * 2 {
        transfer_spot_balance_to_revenue_pool(
            fee_pool_amount - FEE_POOL_TO_REVENUE_POOL_THRESHOLD,
            quote_market,
            &mut base_market.spot_fee_pool,
        )?;
    }

    let fill_record_id = get_then_update_id!(base_market, next_fill_record_id);
    let order_action_explanation = if maker.orders[maker_order_index].is_jit_maker() {
        OrderActionExplanation::OrderFilledWithMatchJit
    } else {
        OrderActionExplanation::OrderFilledWithMatch
    };
    let order_action_record = get_order_action_record(
        now,
        OrderAction::Fill,
        order_action_explanation,
        maker.orders[maker_order_index].market_index,
        Some(*filler_key),
        Some(fill_record_id),
        Some(filler_reward),
        Some(base_asset_amount),
        Some(quote_asset_amount.cast()?),
        Some(taker_fee),
        Some(maker_rebate),
        None,
        Some(0),
        Some(0),
        Some(*taker_key),
        Some(taker.orders[taker_order_index]),
        Some(*maker_key),
        Some(maker.orders[maker_order_index]),
        oracle_map.get_price_data(&base_market.oracle)?.price,
    )?;
    order_records.push(order_action_record);

    // Clear taker/maker order if completely filled
    if taker.orders[taker_order_index].get_base_asset_amount_unfilled(None)? == 0 {
        taker.orders[taker_order_index] = Order::default();
        taker.spot_positions[taker_spot_position_index].open_orders -= 1;
    }

    if maker.orders[maker_order_index].get_base_asset_amount_unfilled(None)? == 0 {
        maker.orders[maker_order_index] = Order::default();
        maker.spot_positions[maker_spot_position_index].open_orders -= 1;
    }

    Ok(base_asset_amount)
}

pub fn fulfill_spot_order_with_serum(
    base_market: &mut SpotMarket,
    quote_market: &mut SpotMarket,
    taker: &mut User,
    taker_stats: &mut UserStats,
    taker_order_index: usize,
    taker_key: &Pubkey,
    filler: Option<&mut User>,
    filler_stats: Option<&mut UserStats>,
    filler_key: &Pubkey,
    now: i64,
    slot: u64,
    oracle_map: &mut OracleMap,
    fee_structure: &FeeStructure,
    order_records: &mut Vec<OrderActionRecord>,
    serum_fulfillment_params: &mut Option<SerumFulfillmentParams>,
) -> DriftResult<u64> {
    let serum_new_order_accounts = match serum_fulfillment_params {
        Some(serum_new_order_accounts) => serum_new_order_accounts,
        None => return Ok(0),
    };

    let oracle_price = oracle_map.get_price_data(&base_market.oracle)?.price;
    let taker_price = taker.orders[taker_order_index].get_limit_price(
        Some(oracle_price),
        None,
        slot,
        base_market.order_tick_size,
    )?;
    let taker_token_amount = taker
        .force_get_spot_position_mut(base_market.market_index)?
        .get_signed_token_amount(base_market)?;
    let taker_base_asset_amount = taker.orders[taker_order_index]
        .get_base_asset_amount_unfilled(Some(taker_token_amount.cast()?))?;
    let order_direction = taker.orders[taker_order_index].direction;
    let taker_order_slot = taker.orders[taker_order_index].slot;

    let (max_base_asset_amount, max_quote_asset_amount) =
        get_max_fill_amounts(taker, taker_order_index, base_market, quote_market)?;

    let taker_base_asset_amount =
        taker_base_asset_amount.min(max_base_asset_amount.unwrap_or(u64::MAX));

    let (best_bid, best_ask) = get_best_bid_and_ask(
        serum_new_order_accounts.serum_market,
        serum_new_order_accounts.serum_bids,
        serum_new_order_accounts.serum_asks,
        serum_new_order_accounts.serum_program_id.key,
        base_market.decimals,
    )?;

    let mut mid_price = 0;
    if let Some(best_bid) = best_bid {
        base_market.historical_index_data.last_index_bid_price = best_bid;
        mid_price += best_bid;
    }

    if let Some(best_ask) = best_ask {
        base_market.historical_index_data.last_index_ask_price = best_ask;
        mid_price = if mid_price == 0 {
            best_ask
        } else {
            mid_price.safe_add(best_ask)?.safe_div(2)?
        };
    }

    base_market.historical_index_data.last_index_price_twap = calculate_new_twap(
        mid_price.cast()?,
        now,
        base_market
            .historical_index_data
            .last_index_price_twap
            .cast()?,
        base_market.historical_index_data.last_index_price_twap_ts,
        ONE_HOUR as i64,
    )?
    .cast()?;

    base_market.historical_index_data.last_index_price_twap_5min = calculate_new_twap(
        mid_price.cast()?,
        now,
        base_market
            .historical_index_data
            .last_index_price_twap_5min
            .cast()?,
        base_market.historical_index_data.last_index_price_twap_ts,
        FIVE_MINUTE as i64,
    )?
    .cast()?;

    let taker_price = if let Some(price) = taker_price {
        price
    } else {
        match order_direction {
            PositionDirection::Long => {
                if let Some(ask) = best_ask {
                    ask.safe_add(ask / 100)?
                } else {
                    msg!("Serum has no ask");
                    return Ok(0);
                }
            }
            PositionDirection::Short => {
                if let Some(bid) = best_bid {
                    bid.safe_sub(bid / 100)?
                } else {
                    msg!("Serum has no bid");
                    return Ok(0);
                }
            }
        }
    };

    let market_state_before = load_serum_market(
        serum_new_order_accounts.serum_market,
        serum_new_order_accounts.serum_program_id.key,
    )?;

    let serum_order_side = match order_direction {
        PositionDirection::Long => Side::Bid,
        PositionDirection::Short => Side::Ask,
    };

    let serum_max_coin_qty =
        calculate_serum_max_coin_qty(taker_base_asset_amount, market_state_before.coin_lot_size)?;

    let serum_limit_price = calculate_serum_limit_price(
        taker_price,
        market_state_before.pc_lot_size,
        base_market.decimals,
        market_state_before.coin_lot_size,
        order_direction,
    )?;

    let serum_max_native_pc_qty = calculate_serum_max_native_pc_quantity(
        serum_limit_price,
        serum_max_coin_qty,
        market_state_before.pc_lot_size,
    )?
    .min(max_quote_asset_amount.unwrap_or(u64::MAX));

    if serum_max_coin_qty == 0 || serum_max_native_pc_qty == 0 {
        return Ok(0);
    }

    let serum_order = NewOrderInstructionV3 {
        side: serum_order_side,
        limit_price: NonZeroU64::new(serum_limit_price).safe_unwrap()?,
        max_coin_qty: NonZeroU64::new(serum_max_coin_qty).safe_unwrap()?, // max base to deposit into serum
        max_native_pc_qty_including_fees: NonZeroU64::new(serum_max_native_pc_qty).safe_unwrap()?, // max quote to deposit into serum
        self_trade_behavior: SelfTradeBehavior::AbortTransaction,
        order_type: serum_dex::matching::OrderType::ImmediateOrCancel,
        client_order_id: 0,
        limit: 10,
        max_ts: now,
    };

    let _market_fees_accrued_before = market_state_before.pc_fees_accrued;
    let base_before = serum_new_order_accounts.base_market_vault.amount;
    let quote_before = serum_new_order_accounts.quote_market_vault.amount;
    let market_rebates_accrued_before = market_state_before.referrer_rebates_accrued;

    drop(market_state_before);

    invoke_new_order(
        serum_new_order_accounts.serum_program_id,
        serum_new_order_accounts.serum_market,
        serum_new_order_accounts.serum_open_orders,
        serum_new_order_accounts.serum_request_queue,
        serum_new_order_accounts.serum_event_queue,
        serum_new_order_accounts.serum_bids,
        serum_new_order_accounts.serum_asks,
        &match order_direction {
            PositionDirection::Long => serum_new_order_accounts
                .quote_market_vault
                .to_account_info(),
            PositionDirection::Short => {
                serum_new_order_accounts.base_market_vault.to_account_info()
            }
        },
        serum_new_order_accounts.drift_signer,
        serum_new_order_accounts.serum_base_vault,
        serum_new_order_accounts.serum_quote_vault,
        serum_new_order_accounts.srm_vault,
        &serum_new_order_accounts.token_program.to_account_info(),
        serum_order,
        serum_new_order_accounts.signer_nonce,
    )?;

    let market_state_after = load_serum_market(
        serum_new_order_accounts.serum_market,
        serum_new_order_accounts.serum_program_id.key,
    )?;

    let _market_fees_accrued_after = market_state_after.pc_fees_accrued;
    let market_rebates_accrued_after = market_state_after.referrer_rebates_accrued;

    drop(market_state_after);

    let open_orders_before = load_open_orders(serum_new_order_accounts.serum_open_orders)?;
    let unsettled_referrer_rebate_before = open_orders_before.referrer_rebates_accrued;

    drop(open_orders_before);

    invoke_settle_funds(
        serum_new_order_accounts.serum_program_id,
        serum_new_order_accounts.serum_market,
        serum_new_order_accounts.serum_open_orders,
        serum_new_order_accounts.drift_signer,
        serum_new_order_accounts.serum_base_vault,
        serum_new_order_accounts.serum_quote_vault,
        &serum_new_order_accounts.base_market_vault.to_account_info(),
        &serum_new_order_accounts
            .quote_market_vault
            .to_account_info(),
        serum_new_order_accounts.serum_signer,
        &serum_new_order_accounts.token_program.to_account_info(),
        serum_new_order_accounts.signer_nonce,
    )?;

    serum_new_order_accounts
        .base_market_vault
        .reload()
        .map_err(|_e| {
            msg!("Failed to reload base_market_vault");
            ErrorCode::FailedSerumCPI
        })?;
    serum_new_order_accounts
        .quote_market_vault
        .reload()
        .map_err(|_e| {
            msg!("Failed to reload quote_market_vault");
            ErrorCode::FailedSerumCPI
        })?;

    let base_after = serum_new_order_accounts.base_market_vault.amount;
    let quote_after = serum_new_order_accounts.quote_market_vault.amount;

    let open_orders_after = load_open_orders(serum_new_order_accounts.serum_open_orders)?;
    let unsettled_referrer_rebate_after = open_orders_after.referrer_rebates_accrued;

    drop(open_orders_after);

    let settled_referred_rebate =
        unsettled_referrer_rebate_before.safe_sub(unsettled_referrer_rebate_after)?;

    update_spot_balances(
        settled_referred_rebate as u128,
        &SpotBalanceType::Deposit,
        quote_market,
        &mut base_market.spot_fee_pool,
        false,
    )?;

    let (base_update_direction, base_asset_amount_filled) = if base_after > base_before {
        (SpotBalanceType::Deposit, base_after.safe_sub(base_before)?)
    } else {
        (SpotBalanceType::Borrow, base_before.safe_sub(base_after)?)
    };

    if base_asset_amount_filled == 0 {
        msg!("No base filled on serum");
        return Ok(0);
    }

    let serum_referrer_rebate =
        market_rebates_accrued_after.safe_sub(market_rebates_accrued_before)?;

    // rebate is half of taker fee
    let serum_fee = serum_referrer_rebate;

    let (quote_update_direction, quote_asset_amount_filled) = if quote_after > quote_before {
        let quote_asset_amount_delta = quote_after
            .safe_sub(quote_before)?
            .safe_sub(settled_referred_rebate)?;

        (
            SpotBalanceType::Deposit,
            quote_asset_amount_delta
                .safe_add(serum_fee)?
                .safe_add(serum_referrer_rebate)?,
        )
    } else {
        let quote_asset_amount_delta = quote_before
            .safe_sub(quote_after)?
            .safe_add(settled_referred_rebate)?;

        (
            SpotBalanceType::Borrow,
            quote_asset_amount_delta
                .safe_sub(serum_fee)?
                .safe_sub(serum_referrer_rebate)?,
        )
    };

    validate_fill_price(
        quote_asset_amount_filled,
        base_asset_amount_filled,
        base_market.get_precision(),
        order_direction,
        taker_price,
        true,
    )?;

    let fee_pool_amount = get_token_amount(
        base_market.spot_fee_pool.scaled_balance,
        quote_market,
        &SpotBalanceType::Deposit,
    )?;

    if fee_pool_amount > FEE_POOL_TO_REVENUE_POOL_THRESHOLD * 2 {
        transfer_spot_balance_to_revenue_pool(
            fee_pool_amount - FEE_POOL_TO_REVENUE_POOL_THRESHOLD,
            quote_market,
            &mut base_market.spot_fee_pool,
        )?;
    }

    let SerumFillFees {
        user_fee: taker_fee,
        fee_to_market,
        fee_pool_delta,
        filler_reward,
    } = fees::calculate_fee_for_fulfillment_with_serum(
        taker_stats,
        quote_asset_amount_filled,
        fee_structure,
        taker_order_slot,
        slot,
        filler.is_some(),
        serum_fee,
        serum_referrer_rebate,
        fee_pool_amount.cast()?,
    )?;

    let quote_spot_position_delta = match quote_update_direction {
        SpotBalanceType::Deposit => quote_asset_amount_filled.safe_sub(taker_fee)?,
        SpotBalanceType::Borrow => quote_asset_amount_filled.safe_add(taker_fee)?,
    };

    validate!(
        base_update_direction
            == taker.orders[taker_order_index].get_spot_position_update_direction(AssetType::Base),
        ErrorCode::FailedToFillOnSerum,
        "Fill on serum lead to unexpected to update direction"
    )?;

    update_spot_balances_and_cumulative_deposits(
        base_asset_amount_filled.cast()?,
        &taker.orders[taker_order_index].get_spot_position_update_direction(AssetType::Base),
        base_market,
        taker.force_get_spot_position_mut(base_market.market_index)?,
        false,
        None,
    )?;

    validate!(
        quote_update_direction
            == taker.orders[taker_order_index].get_spot_position_update_direction(AssetType::Quote),
        ErrorCode::FailedToFillOnSerum,
        "Fill on serum lead to unexpected to update direction"
    )?;

    update_spot_balances_and_cumulative_deposits(
        quote_spot_position_delta.cast()?,
        &taker.orders[taker_order_index].get_spot_position_update_direction(AssetType::Quote),
        quote_market,
        taker.get_quote_spot_position_mut(),
        false,
        Some(quote_asset_amount_filled.cast()?),
    )?;

    taker.update_cumulative_spot_fees(-taker_fee.cast()?)?;

    taker_stats.update_taker_volume_30d(quote_asset_amount_filled.cast()?, now)?;

    taker_stats.increment_total_fees(taker_fee.cast()?)?;

    update_order_after_fill(
        &mut taker.orders[taker_order_index],
        base_asset_amount_filled,
        quote_asset_amount_filled,
    )?;

    let taker_order_direction = taker.orders[taker_order_index].direction;
    decrease_spot_open_bids_and_asks(
        taker.force_get_spot_position_mut(base_market.market_index)?,
        &taker_order_direction,
        base_asset_amount_filled,
    )?;

    if let (Some(filler), Some(filler_stats)) = (filler, filler_stats) {
        if filler_reward > 0 {
            update_spot_balances(
                filler_reward.cast()?,
                &SpotBalanceType::Deposit,
                quote_market,
                filler.get_quote_spot_position_mut(),
                false,
            )?;

            filler.update_cumulative_spot_fees(filler_reward.cast()?)?;
        }

        filler_stats.update_filler_volume(quote_asset_amount_filled.cast()?, now)?;
    }

    if fee_pool_delta != 0 {
        update_spot_balances(
            fee_pool_delta.unsigned_abs().cast()?,
            if fee_pool_delta > 0 {
                &SpotBalanceType::Deposit
            } else {
                &SpotBalanceType::Borrow
            },
            quote_market,
            &mut base_market.spot_fee_pool,
            false,
        )?;
    }

    base_market.total_spot_fee = base_market.total_spot_fee.safe_add(fee_to_market.cast()?)?;

    let fill_record_id = get_then_update_id!(base_market, next_fill_record_id);
    let order_action_record = get_order_action_record(
        now,
        OrderAction::Fill,
        OrderActionExplanation::OrderFillWithSerum,
        taker.orders[taker_order_index].market_index,
        Some(*filler_key),
        Some(fill_record_id),
        Some(filler_reward),
        Some(base_asset_amount_filled),
        Some(quote_asset_amount_filled.cast()?),
        Some(taker_fee),
        Some(0),
        None,
        Some(0),
        Some(serum_fee),
        Some(*taker_key),
        Some(taker.orders[taker_order_index]),
        None,
        None,
        oracle_price,
    )?;
    order_records.push(order_action_record);

    if taker.orders[taker_order_index].get_base_asset_amount_unfilled(None)? == 0 {
        taker.orders[taker_order_index] = Order::default();
        taker
            .force_get_spot_position_mut(base_market.market_index)?
            .open_orders -= 1;
    }

    Ok(base_asset_amount_filled)
}

pub fn trigger_spot_order(
    order_id: u32,
    state: &State,
    user: &AccountLoader<User>,
    spot_market_map: &SpotMarketMap,
    perp_market_map: &PerpMarketMap,
    oracle_map: &mut OracleMap,
    filler: &AccountLoader<User>,
    clock: &Clock,
) -> DriftResult {
    let now = clock.unix_timestamp;
    let slot = clock.slot;

    let filler_key = filler.key();
    let user_key = user.key();
    let user = &mut load_mut!(user)?;

    let order_index = user
        .orders
        .iter()
        .position(|order| order.order_id == order_id)
        .ok_or_else(print_error!(ErrorCode::OrderDoesNotExist))?;

    let (order_status, market_index, market_type) =
        get_struct_values!(user.orders[order_index], status, market_index, market_type);

    validate!(
        order_status == OrderStatus::Open,
        ErrorCode::OrderNotOpen,
        "Order not open"
    )?;

    validate!(
        user.orders[order_index].must_be_triggered(),
        ErrorCode::OrderNotTriggerable,
        "Order is not triggerable"
    )?;

    validate!(
        !user.orders[order_index].triggered(),
        ErrorCode::OrderNotTriggerable,
        "Order is already triggered"
    )?;

    validate!(
        market_type == MarketType::Spot,
        ErrorCode::InvalidOrderMarketType,
        "Order must be a spot order"
    )?;

    validate_user_not_being_liquidated(
        user,
        perp_market_map,
        spot_market_map,
        oracle_map,
        state.liquidation_margin_buffer_ratio,
    )?;

    validate!(!user.is_bankrupt(), ErrorCode::UserBankrupt)?;

    let spot_market = spot_market_map.get_ref(&market_index)?;
    let (oracle_price_data, oracle_validity) = oracle_map.get_price_data_and_validity(
        &spot_market.oracle,
        spot_market.historical_oracle_data.last_oracle_price_twap,
    )?;

    validate!(
        is_oracle_valid_for_action(oracle_validity, Some(DriftAction::TriggerOrder))?,
        ErrorCode::InvalidOracle,
        "OracleValidity for spot marketIndex={} invalid for TriggerOrder",
        spot_market.market_index
    )?;

    let oracle_price = oracle_price_data.price;

    let can_trigger = order_satisfies_trigger_condition(
        &user.orders[order_index],
        oracle_price.unsigned_abs().cast()?,
    )?;
    validate!(can_trigger, ErrorCode::OrderDidNotSatisfyTriggerCondition)?;

    {
        let direction = user.orders[order_index].direction;
        let base_asset_amount = user.orders[order_index].base_asset_amount;

        user.orders[order_index].trigger_condition =
            match user.orders[order_index].trigger_condition {
                OrderTriggerCondition::Above => OrderTriggerCondition::TriggeredAbove,
                OrderTriggerCondition::Below => OrderTriggerCondition::TriggeredBelow,
                _ => {
                    return Err(print_error!(ErrorCode::InvalidTriggerOrderCondition)());
                }
            };
        user.orders[order_index].slot = slot;
        let order_type = user.orders[order_index].order_type;
        if let OrderType::TriggerMarket = order_type {
            user.orders[order_index].auction_duration = state.default_spot_auction_duration;
            let (auction_start_price, auction_end_price) =
                calculate_auction_prices(oracle_price_data, direction, 0)?;
            user.orders[order_index].auction_start_price = auction_start_price;
            user.orders[order_index].auction_end_price = auction_end_price;
        }

        let user_position = user.force_get_spot_position_mut(market_index)?;
        increase_spot_open_bids_and_asks(user_position, &direction, base_asset_amount.cast()?)?;
    }

    let is_filler_taker = user_key == filler_key;
    let mut filler = if !is_filler_taker {
        Some(load_mut!(filler)?)
    } else {
        None
    };

    let mut quote_market = spot_market_map.get_quote_spot_market_mut()?;
    let filler_reward = pay_keeper_flat_reward_for_spot(
        user,
        filler.as_deref_mut(),
        &mut quote_market,
        state.spot_fee_structure.flat_filler_fee,
    )?;

    let order_action_record = get_order_action_record(
        now,
        OrderAction::Trigger,
        OrderActionExplanation::None,
        market_index,
        Some(filler_key),
        None,
        Some(filler_reward),
        None,
        None,
        Some(filler_reward),
        None,
        None,
        None,
        None,
        Some(user_key),
        Some(user.orders[order_index]),
        None,
        None,
        oracle_price,
    )?;

    emit!(order_action_record);

    let position_index = user.get_spot_position_index(market_index)?;
    let token_amount = user.spot_positions[position_index].get_token_amount(&spot_market)?;

    drop(spot_market);
    drop(quote_market);

    // If order is risk increasing and user is below initial margin, cancel it
    let balance_type = user.spot_positions[position_index].balance_type;
    let is_risk_increasing =
        is_spot_order_risk_increasing(&user.orders[order_index], &balance_type, token_amount)?;

    let meets_initial_margin_requirement =
        meets_initial_margin_requirement(user, perp_market_map, spot_market_map, oracle_map)?;

    if is_risk_increasing && !meets_initial_margin_requirement {
        cancel_order(
            order_index,
            user,
            &user_key,
            perp_market_map,
            spot_market_map,
            oracle_map,
            now,
            slot,
            OrderActionExplanation::InsufficientFreeCollateral,
            Some(&filler_key),
            0,
            false,
        )?;
    }

    Ok(())
}

pub fn expire_orders(
    user: &mut User,
    user_key: &Pubkey,
    perp_market_map: &PerpMarketMap,
    spot_market_map: &SpotMarketMap,
    oracle_map: &mut OracleMap,
    now: i64,
    slot: u64,
) -> DriftResult {
    for order_index in 0..user.orders.len() {
        if !should_expire_order(user, order_index, now)? {
            continue;
        }

        cancel_order(
            order_index,
            user,
            user_key,
            perp_market_map,
            spot_market_map,
            oracle_map,
            now,
            slot,
            OrderActionExplanation::OrderExpired,
            None,
            0,
            false,
        )?;
    }

    Ok(())
}<|MERGE_RESOLUTION|>--- conflicted
+++ resolved
@@ -1,11 +1,7 @@
 use std::cell::RefMut;
-<<<<<<< HEAD
-use std::cmp::max;
 use std::collections::BTreeMap;
-=======
->>>>>>> b5edcf7e
 use std::num::NonZeroU64;
-use std::ops::{Deref, DerefMut};
+use std::ops::DerefMut;
 
 use anchor_lang::prelude::*;
 use serum_dex::instruction::{NewOrderInstructionV3, SelfTradeBehavior};
@@ -58,11 +54,7 @@
 use crate::math::spot_balance::{get_signed_token_amount, get_token_amount};
 use crate::math::stats::calculate_new_twap;
 use crate::math::{amm, fees, margin::*, orders::*};
-<<<<<<< HEAD
-use crate::{controller, load};
-=======
-use crate::{controller, PostOnlyParam};
->>>>>>> b5edcf7e
+use crate::{controller, load, PostOnlyParam};
 
 use crate::math::amm::calculate_amm_available_liquidity;
 use crate::math::safe_unwrap::SafeUnwrap;
@@ -803,7 +795,6 @@
         (None, None)
     };
 
-<<<<<<< HEAD
     let maker_order_info = sanitize_maker_order2(
         perp_market_map,
         spot_market_map,
@@ -829,25 +820,6 @@
                 break;
             }
         }
-=======
-    let (mut maker, mut maker_stats, maker_key, maker_order_price_and_indexes) =
-        sanitize_maker_order(
-            perp_market_map,
-            spot_market_map,
-            oracle_map,
-            maker,
-            maker_stats,
-            &user_key,
-            &user.authority,
-            &user.orders[order_index],
-            &mut filler.as_deref_mut(),
-            &filler_key,
-            state.perp_fee_structure.flat_filler_fee,
-            oracle_price,
-            now,
-            slot,
-        )?;
->>>>>>> b5edcf7e
 
         if referrer_user_key == Pubkey::default() {
             return Err(ErrorCode::ReferrerNotFound.into());
@@ -1263,7 +1235,7 @@
         let mut maker = load_mut!(&user_account_loader)?;
 
         if maker.is_being_liquidated() || maker.is_bankrupt() {
-            return continue;
+            continue;
         }
 
         let maker_order_price_and_indexes = find_maker_orders(
@@ -1281,7 +1253,7 @@
             let maker_order_price = *maker_order_price;
 
             let maker_order = &maker.orders[maker_order_index];
-            if !is_maker_for_taker(maker_order, taker_order)? {
+            if !is_maker_for_taker(maker_order, taker_order, slot)? {
                 continue;
             }
 
