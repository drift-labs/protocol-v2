--- conflicted
+++ resolved
@@ -1471,16 +1471,8 @@
 ) -> DriftResult<(u64, u64)> {
     let market_index = user.orders[user_order_index].market_index;
 
-<<<<<<< HEAD
-    let user_order_risk_decreasing =
-        determine_if_user_order_is_risk_decreasing(user, market_index, user_order_index)?;
-=======
-    let user_position_index = get_position_index(&user.perp_positions, market_index)?;
-    let position_base_asset_amount_before =
-        user.perp_positions[user_position_index].base_asset_amount;
     let user_order_position_decreasing =
         determine_if_user_order_is_position_decreasing(user, market_index, user_order_index)?;
->>>>>>> 4151123c
 
     let fulfillment_methods = {
         let market = perp_market_map.get_ref(&market_index)?;
@@ -1600,7 +1592,6 @@
             .update_volume_24h(fill_quote_asset_amount, user_order_direction, now)?;
     }
 
-<<<<<<< HEAD
     validate!(
         (base_asset_amount > 0) == (quote_asset_amount > 0),
         ErrorCode::DefaultError,
@@ -1609,23 +1600,7 @@
         quote_asset_amount
     )?;
 
-    let perp_market = perp_market_map.get_ref(&market_index)?;
-    let taker_maintenance_margin_buffer = calculate_maintenance_buffer_ratio(
-        perp_market.margin_ratio_initial,
-        perp_market.margin_ratio_maintenance,
-        user_order_risk_decreasing,
-    )?;
-    let maker_maintenance_margin_buffer = calculate_maintenance_buffer_ratio(
-        perp_market.margin_ratio_initial,
-        perp_market.margin_ratio_maintenance,
-        false,
-    )?;
-    drop(perp_market);
-
-    let (_, taker_total_collateral, taker_margin_requirement_plus_buffer, _) =
-=======
     let (taker_margin_requirement, taker_total_collateral, _, _) =
->>>>>>> 4151123c
         calculate_margin_requirement_and_total_collateral(
             user,
             perp_market_map,
@@ -3611,7 +3586,6 @@
         quote_asset_amount = quote_asset_amount.safe_add(quote_filled)?;
     }
 
-<<<<<<< HEAD
     validate!(
         (base_asset_amount > 0) == (quote_asset_amount > 0),
         ErrorCode::DefaultError,
@@ -3620,15 +3594,6 @@
         quote_asset_amount
     )?;
 
-    let initial_margin_ratio = base_market.get_margin_ratio(&MarginRequirementType::Initial)?;
-    let maintenance_margin_ratio =
-        base_market.get_margin_ratio(&MarginRequirementType::Maintenance)?;
-    let maintenance_margin_buffer = initial_margin_ratio
-        .safe_sub(maintenance_margin_ratio)?
-        .safe_div(2)?;
-
-=======
->>>>>>> 4151123c
     drop(base_market);
     drop(quote_market);
 
