use std::cell::RefMut;
use std::collections::BTreeMap;
use std::ops::{Deref, DerefMut};
use std::u64;

use crate::msg;
use crate::state::high_leverage_mode_config::HighLeverageModeConfig;
use crate::state::revenue_share::{
    RevenueShareEscrowZeroCopyMut, RevenueShareOrder, RevenueShareOrderBitFlag,
};
use anchor_lang::prelude::*;

use crate::controller::funding::settle_funding_payment;
use crate::controller::position;
use crate::controller::position::{
    add_new_position, decrease_open_bids_and_asks, get_position_index, increase_open_bids_and_asks,
    update_position_and_market, update_quote_asset_amount, PositionDirection,
};
use crate::controller::spot_balance::{
    update_spot_balances, update_spot_market_cumulative_interest,
};
use crate::controller::spot_position::{
    decrease_spot_open_bids_and_asks, increase_spot_open_bids_and_asks,
    update_spot_balances_and_cumulative_deposits,
};
use crate::error::DriftResult;
use crate::error::ErrorCode;
use crate::get_struct_values;
use crate::get_then_update_id;
use crate::load_mut;
use crate::math::amm::calculate_amm_available_liquidity;
use crate::math::amm_jit::calculate_amm_jit_liquidity;
use crate::math::auction::{calculate_auction_params_for_trigger_order, calculate_auction_prices};
use crate::math::casting::Cast;
use crate::math::constants::{BASE_PRECISION_U64, PERP_DECIMALS, QUOTE_SPOT_MARKET_INDEX};
use crate::math::fees::{determine_user_fee_tier, ExternalFillFees, FillFees};
use crate::math::fulfillment::{
    determine_perp_fulfillment_methods, determine_spot_fulfillment_methods,
};
use crate::math::liquidation::validate_user_not_being_liquidated;
use crate::math::matching::{
    are_orders_same_market_but_different_sides, calculate_fill_for_matched_orders,
    calculate_filler_multiplier_for_matched_orders, do_orders_cross, is_maker_for_taker,
};
use crate::math::oracle::{
    self, is_oracle_valid_for_action, oracle_validity, DriftAction, OracleValidity,
};
use crate::math::safe_math::SafeMath;
use crate::math::safe_unwrap::SafeUnwrap;
use crate::math::spot_balance::{get_signed_token_amount, get_token_amount};
use crate::math::spot_swap::select_margin_type_for_swap;
use crate::math::{amm, fees, margin::*, orders::*};
use crate::print_error;
use crate::state::events::{
    emit_stack, get_order_action_record, LPAction, LPRecord, OrderActionRecord, OrderRecord,
};
use crate::state::events::{OrderAction, OrderActionExplanation};
use crate::state::fill_mode::FillMode;
use crate::state::fulfillment::{PerpFulfillmentMethod, SpotFulfillmentMethod};
use crate::state::margin_calculation::{MarginCalculation, MarginContext};
use crate::state::oracle::{OraclePriceData, StrictOraclePrice};
use crate::state::oracle_map::OracleMap;
use crate::state::order_params::{
    ModifyOrderParams, OrderParams, PlaceOrderOptions, PostOnlyParam,
};
use crate::state::paused_operations::{PerpOperation, SpotOperation};
use crate::state::perp_market::{AMMAvailability, MarketStatus, PerpMarket};
use crate::state::perp_market_map::PerpMarketMap;
use crate::state::protected_maker_mode_config::ProtectedMakerParams;
use crate::state::spot_fulfillment_params::{ExternalSpotFill, SpotFulfillmentParams};
use crate::state::spot_market::{SpotBalanceType, SpotMarket};
use crate::state::spot_market_map::SpotMarketMap;
use crate::state::state::FeeStructure;
use crate::state::state::*;
use crate::state::traits::Size;
use crate::state::user::{
    AssetType, Order, OrderBitFlag, OrderStatus, OrderTriggerCondition, OrderType, ReferrerStatus,
    UserStats,
};
use crate::state::user::{MarketType, User};
use crate::state::user_map::{UserMap, UserStatsMap};
use crate::validate;
use crate::validation;
use crate::validation::order::{
    validate_order, validate_order_for_force_reduce_only, validate_spot_order,
};
use crate::{controller, MARGIN_PRECISION};

#[cfg(test)]
mod tests;

#[cfg(test)]
mod amm_jit_tests;

#[cfg(test)]
mod amm_lp_jit_tests;

#[cfg(test)]
mod fuel_tests;

pub fn place_perp_order(
    state: &State,
    user: &mut User,
    user_key: Pubkey,
    perp_market_map: &PerpMarketMap,
    spot_market_map: &SpotMarketMap,
    oracle_map: &mut OracleMap,
    high_leverage_mode_config: &Option<AccountLoader<HighLeverageModeConfig>>,
    clock: &Clock,
    mut params: OrderParams,
    mut options: PlaceOrderOptions,
    rev_share_order: &mut Option<&mut RevenueShareOrder>,
) -> DriftResult {
    let now = clock.unix_timestamp;
    let slot: u64 = clock.slot;

    if !options.is_liquidation() {
        validate_user_not_being_liquidated(
            user,
            perp_market_map,
            spot_market_map,
            oracle_map,
            state.liquidation_margin_buffer_ratio,
        )?;
    }

    validate!(!user.is_bankrupt(), ErrorCode::UserBankrupt)?;

    if params.is_update_high_leverage_mode() {
        if let Some(config) = high_leverage_mode_config {
            let mut config = load_mut!(config)?;
            if !config.is_full() || params.is_max_leverage_order() {
                config.enable_high_leverage(user)?;
            } else {
                msg!("high leverage mode config is full");
            }
        } else {
            msg!("high leverage mode config not found");
            return Err(ErrorCode::InvalidOrder);
        }
    }

    if options.try_expire_orders {
        expire_orders(
            user,
            &user_key,
            perp_market_map,
            spot_market_map,
            oracle_map,
            now,
            slot,
        )?;
    }

    if user.is_reduce_only() {
        validate!(
            params.reduce_only,
            ErrorCode::UserReduceOnly,
            "order must be reduce only"
        )?;
    }

    let new_order_index = user
        .orders
        .iter()
        .position(|order| order.is_available())
        .ok_or(ErrorCode::MaxNumberOfOrders)?;

    if params.user_order_id > 0 {
        let user_order_id_already_used = user
            .orders
            .iter()
            .position(|order| order.user_order_id == params.user_order_id && !order.is_available());

        if user_order_id_already_used.is_some() {
            msg!("user_order_id is already in use {}", params.user_order_id);
            return Err(ErrorCode::UserOrderIdAlreadyInUse);
        }
    }

    let market_index = params.market_index;
    let market = &perp_market_map.get_ref(&market_index)?;
    let force_reduce_only = market.is_reduce_only()?;

    validate!(
        !matches!(market.status, MarketStatus::Initialized),
        ErrorCode::MarketBeingInitialized,
        "Market is being initialized"
    )?;

    validate!(
        user.pool_id == 0,
        ErrorCode::InvalidPoolId,
        "user pool id ({}) != 0",
        user.pool_id
    )?;

    validate!(
        !market.is_in_settlement(now),
        ErrorCode::MarketPlaceOrderPaused,
        "Market is in settlement mode",
    )?;

    let position_index = get_position_index(&user.perp_positions, market_index)
        .or_else(|_| add_new_position(&mut user.perp_positions, market_index))?;

    // Increment open orders for existing position
    let (existing_position_direction, order_base_asset_amount) = {
        validate!(
            params.base_asset_amount >= market.amm.order_step_size,
            ErrorCode::OrderAmountTooSmall,
            "params.base_asset_amount={} cannot be below market.amm.order_step_size={}",
            params.base_asset_amount,
            market.amm.order_step_size
        )?;

        let base_asset_amount = if params.base_asset_amount == u64::MAX
            && !(params.is_trigger_order() && params.reduce_only)
        {
            calculate_max_perp_order_size(
                user,
                position_index,
                params.market_index,
                params.direction,
                perp_market_map,
                spot_market_map,
                oracle_map,
            )?
        } else {
            standardize_base_asset_amount(params.base_asset_amount, market.amm.order_step_size)?
        };

        let existing_position_direction = if let Some(existing_position_direction_override) =
            options.existing_position_direction_override
        {
            existing_position_direction_override
        } else {
            let market_position = &user.perp_positions[position_index];
            if market_position.base_asset_amount >= 0 {
                PositionDirection::Long
            } else {
                PositionDirection::Short
            }
        };

        (existing_position_direction, base_asset_amount)
    };

    let oracle_price_data = oracle_map.get_price_data(&market.oracle_id())?;

    // updates auction params for crossing limit orders w/out auction duration
    // dont modify if it's a liquidation
    if !options.is_liquidation() {
        params.update_perp_auction_params(
            market,
            oracle_price_data.price,
            options.is_signed_msg_order(),
        )?;
    }

    let (auction_start_price, auction_end_price, auction_duration) = get_auction_params(
        &params,
        oracle_price_data,
        market.amm.order_tick_size,
        state.min_perp_auction_duration,
    )?;

    let max_ts = match params.max_ts {
        Some(max_ts) => max_ts,
        None => match params.order_type {
            OrderType::Market | OrderType::Oracle => now.safe_add(
                30_i64.max(
                    (auction_duration.safe_div(2)?)
                        .cast::<i64>()?
                        .safe_add(10_i64)?,
                ),
            )?,
            _ => 0_i64,
        },
    };

    if max_ts != 0 && max_ts < now {
        msg!("max_ts ({}) < now ({}), skipping order", max_ts, now);
        return Ok(());
    }

    validate!(
        params.market_type == MarketType::Perp,
        ErrorCode::InvalidOrderMarketType,
        "must be perp order"
    )?;

    // Start with 0 and set bit flags
    let mut bit_flags: u8 = 0;
    bit_flags = set_order_bit_flag(
        bit_flags,
        options.is_signed_msg_order(),
        OrderBitFlag::SignedMessage,
    );

    let reduce_only = params.reduce_only || force_reduce_only;
    bit_flags = set_order_bit_flag(
        bit_flags,
        params.is_trigger_order() && reduce_only,
        OrderBitFlag::NewTriggerReduceOnly,
    );

    if rev_share_order.is_some() {
        bit_flags = set_order_bit_flag(bit_flags, true, OrderBitFlag::HasBuilder);
    }

    let new_order = Order {
        status: OrderStatus::Open,
        order_type: params.order_type,
        market_type: params.market_type,
        slot: options.get_order_slot(slot),
        order_id: get_then_update_id!(user, next_order_id),
        user_order_id: params.user_order_id,
        market_index: params.market_index,
        price: get_price_for_perp_order(
            params.price,
            params.direction,
            params.post_only,
            &market.amm,
        )?,
        existing_position_direction,
        base_asset_amount: order_base_asset_amount,
        base_asset_amount_filled: 0,
        quote_asset_amount_filled: 0,
        direction: params.direction,
        reduce_only,
        trigger_price: standardize_price(
            params.trigger_price.unwrap_or(0),
            market.amm.order_tick_size,
            params.direction,
        )?,
        trigger_condition: params.trigger_condition,
        post_only: params.post_only != PostOnlyParam::None,
        oracle_price_offset: params.oracle_price_offset.unwrap_or(0),
        immediate_or_cancel: params.is_immediate_or_cancel(),
        auction_start_price,
        auction_end_price,
        auction_duration,
        max_ts,
        posted_slot_tail: get_posted_slot_from_clock_slot(slot),
        bit_flags,
        padding: [0; 1],
    };

    let valid_oracle_price = Some(oracle_price_data.price);
    match validate_order(&new_order, market, valid_oracle_price, slot) {
        Ok(()) => {}
        Err(ErrorCode::PlacePostOnlyLimitFailure)
            if params.post_only == PostOnlyParam::TryPostOnly =>
        {
            // just want place to succeeds without error if TryPostOnly
            return Ok(());
        }
        Err(err) => return Err(err),
    };

    let risk_increasing = is_new_order_risk_increasing(
        &new_order,
        user.perp_positions[position_index].base_asset_amount,
        user.perp_positions[position_index].open_bids,
        user.perp_positions[position_index].open_asks,
    )?;

    user.increment_open_orders(new_order.has_auction());
    user.orders[new_order_index] = new_order;
    user.perp_positions[position_index].open_orders += 1;
    increase_open_bids_and_asks(
        &mut user.perp_positions[position_index],
        &params.direction,
        order_base_asset_amount,
        new_order.update_open_bids_and_asks(),
    )?;

    options.update_risk_increasing(risk_increasing);

    // when orders are placed in bulk, only need to check margin on last place
    if options.enforce_margin_check && !options.is_liquidation() {
        meets_place_order_margin_requirement(
            user,
            perp_market_map,
            spot_market_map,
            oracle_map,
            options.risk_increasing,
        )?;
    }

    if force_reduce_only {
        validate_order_for_force_reduce_only(
            &user.orders[new_order_index],
            user.perp_positions[position_index].base_asset_amount,
        )?;
    }

    let max_oi = market.amm.max_open_interest;
    if max_oi != 0 && risk_increasing {
        let oi_plus_order = match params.direction {
            PositionDirection::Long => market
                .amm
                .base_asset_amount_long
                .safe_add(order_base_asset_amount.cast()?)?
                .unsigned_abs(),
            PositionDirection::Short => market
                .amm
                .base_asset_amount_short
                .safe_sub(order_base_asset_amount.cast()?)?
                .unsigned_abs(),
        };

        validate!(
            oi_plus_order <= max_oi,
            ErrorCode::MaxOpenInterest,
            "Order Base Amount={} could breach Max Open Interest for Perp Market={}",
            order_base_asset_amount,
            params.market_index
        )?;
    }

    let (taker, taker_order, maker, maker_order) =
        get_taker_and_maker_for_order_record(&user_key, &new_order);

    let order_action_record = get_order_action_record(
        now,
        OrderAction::Place,
        options.explanation,
        market_index,
        None,
        None,
        None,
        None,
        None,
        None,
        None,
        None,
        None,
        None,
        taker,
        taker_order,
        maker,
        maker_order,
        oracle_map.get_price_data(&market.oracle_id())?.price,
        bit_flags,
        None,
        None,
        None,
        None,
        None,
        None,
        0,
    )?;
    emit_stack::<_, { OrderActionRecord::SIZE }>(order_action_record)?;

    let order_record = OrderRecord {
        ts: now,
        user: user_key,
        order: user.orders[new_order_index],
    };
    emit_stack::<_, { OrderRecord::SIZE }>(order_record)?;

    user.update_last_active_slot(slot);

    Ok(())
}

fn get_auction_params(
    params: &OrderParams,
    oracle_price_data: &OraclePriceData,
    tick_size: u64,
    min_auction_duration: u8,
) -> DriftResult<(i64, i64, u8)> {
    if !matches!(
        params.order_type,
        OrderType::Market | OrderType::Oracle | OrderType::Limit
    ) {
        return Ok((0_i64, 0_i64, 0_u8));
    }

    if params.order_type == OrderType::Limit {
        return match (
            params.auction_start_price,
            params.auction_end_price,
            params.auction_duration,
        ) {
            (Some(auction_start_price), Some(auction_end_price), Some(auction_duration)) => {
                let auction_duration = if auction_duration == 0 {
                    auction_duration
                } else {
                    // if auction is non-zero, force it to be at least min_auction_duration
                    auction_duration.max(min_auction_duration)
                };

                Ok((
                    standardize_price_i64(
                        auction_start_price,
                        tick_size.cast()?,
                        params.direction,
                    )?,
                    standardize_price_i64(auction_end_price, tick_size.cast()?, params.direction)?,
                    auction_duration,
                ))
            }
            _ => Ok((0_i64, 0_i64, 0_u8)),
        };
    }

    let auction_duration = params
        .auction_duration
        .unwrap_or(0)
        .max(min_auction_duration);

    let (auction_start_price, auction_end_price) =
        match (params.auction_start_price, params.auction_end_price) {
            (Some(auction_start_price), Some(auction_end_price)) => {
                (auction_start_price, auction_end_price)
            }
            _ if params.order_type == OrderType::Oracle => {
                msg!("Oracle order must specify auction start and end price offsets");
                return Err(ErrorCode::InvalidOrderAuction);
            }
            _ => calculate_auction_prices(oracle_price_data, params.direction, params.price)?,
        };

    Ok((
        standardize_price_i64(auction_start_price, tick_size.cast()?, params.direction)?,
        standardize_price_i64(auction_end_price, tick_size.cast()?, params.direction)?,
        auction_duration,
    ))
}

pub fn cancel_orders(
    user: &mut User,
    user_key: &Pubkey,
    filler_key: Option<&Pubkey>,
    perp_market_map: &PerpMarketMap,
    spot_market_map: &SpotMarketMap,
    oracle_map: &mut OracleMap,
    now: i64,
    slot: u64,
    explanation: OrderActionExplanation,
    market_type: Option<MarketType>,
    market_index: Option<u16>,
    direction: Option<PositionDirection>,
) -> DriftResult<Vec<u32>> {
    let mut canceled_order_ids: Vec<u32> = vec![];
    for order_index in 0..user.orders.len() {
        if user.orders[order_index].status != OrderStatus::Open {
            continue;
        }

        if let (Some(market_type), Some(market_index)) = (market_type, market_index) {
            if user.orders[order_index].market_type != market_type {
                continue;
            }

            if user.orders[order_index].market_index != market_index {
                continue;
            }
        }

        if let Some(direction) = direction {
            if user.orders[order_index].direction != direction {
                continue;
            }
        }

        canceled_order_ids.push(user.orders[order_index].order_id);
        cancel_order(
            order_index,
            user,
            user_key,
            perp_market_map,
            spot_market_map,
            oracle_map,
            now,
            slot,
            explanation,
            filler_key,
            0,
            false,
        )?;
    }

    user.update_last_active_slot(slot);

    Ok(canceled_order_ids)
}

pub fn cancel_order_by_order_id(
    order_id: u32,
    user: &AccountLoader<User>,
    perp_market_map: &PerpMarketMap,
    spot_market_map: &SpotMarketMap,
    oracle_map: &mut OracleMap,
    clock: &Clock,
) -> DriftResult {
    let user_key = user.key();
    let user = &mut load_mut!(user)?;
    let order_index = match user.get_order_index(order_id) {
        Ok(order_index) => order_index,
        Err(_) => {
            msg!("could not find order id {}", order_id);
            return Ok(());
        }
    };

    cancel_order(
        order_index,
        user,
        &user_key,
        perp_market_map,
        spot_market_map,
        oracle_map,
        clock.unix_timestamp,
        clock.slot,
        OrderActionExplanation::None,
        None,
        0,
        false,
    )?;

    user.update_last_active_slot(clock.slot);

    Ok(())
}

pub fn cancel_order_by_user_order_id(
    user_order_id: u8,
    user: &AccountLoader<User>,
    perp_market_map: &PerpMarketMap,
    spot_market_map: &SpotMarketMap,
    oracle_map: &mut OracleMap,
    clock: &Clock,
) -> DriftResult {
    let user_key = user.key();
    let user = &mut load_mut!(user)?;
    let order_index = match user
        .orders
        .iter()
        .position(|order| order.user_order_id == user_order_id)
    {
        Some(order_index) => order_index,
        None => {
            msg!("could not find user order id {}", user_order_id);
            return Ok(());
        }
    };

    cancel_order(
        order_index,
        user,
        &user_key,
        perp_market_map,
        spot_market_map,
        oracle_map,
        clock.unix_timestamp,
        clock.slot,
        OrderActionExplanation::None,
        None,
        0,
        false,
    )?;

    user.update_last_active_slot(clock.slot);

    Ok(())
}

pub fn cancel_order(
    order_index: usize,
    user: &mut User,
    user_key: &Pubkey,
    perp_market_map: &PerpMarketMap,
    spot_market_map: &SpotMarketMap,
    oracle_map: &mut OracleMap,
    now: i64,
    _slot: u64,
    explanation: OrderActionExplanation,
    filler_key: Option<&Pubkey>,
    filler_reward: u64,
    skip_log: bool,
) -> DriftResult {
    let (order_status, order_market_index, order_direction, order_market_type) = get_struct_values!(
        user.orders[order_index],
        status,
        market_index,
        direction,
        market_type
    );

    let is_perp_order = order_market_type == MarketType::Perp;

    validate!(order_status == OrderStatus::Open, ErrorCode::OrderNotOpen)?;

    let oracle_id = if is_perp_order {
        perp_market_map.get_ref(&order_market_index)?.oracle_id()
    } else {
        spot_market_map.get_ref(&order_market_index)?.oracle_id()
    };

    if !skip_log {
        let (taker, taker_order, maker, maker_order) =
            get_taker_and_maker_for_order_record(user_key, &user.orders[order_index]);

        let order_action_record = get_order_action_record(
            now,
            OrderAction::Cancel,
            explanation,
            order_market_index,
            filler_key.copied(),
            None,
            Some(filler_reward),
            None,
            None,
            None,
            None,
            None,
            None,
            None,
            taker,
            taker_order,
            maker,
            maker_order,
            oracle_map.get_price_data(&oracle_id)?.price,
            0,
            None,
            None,
            None,
            None,
            None,
            None,
            0,
        )?;
        emit_stack::<_, { OrderActionRecord::SIZE }>(order_action_record)?;
    }

    user.decrement_open_orders(user.orders[order_index].has_auction());
    if is_perp_order {
        // Decrement open orders for existing position
        let position_index = get_position_index(&user.perp_positions, order_market_index)?;

        // only decrease open/bids ask if it's not a trigger order or if it's been triggered
        let update_open_bids_and_asks = user.orders[order_index].update_open_bids_and_asks();
        if update_open_bids_and_asks {
            let base_asset_amount_unfilled =
                user.orders[order_index].get_base_asset_amount_unfilled(None)?;
            position::decrease_open_bids_and_asks(
                &mut user.perp_positions[position_index],
                &order_direction,
                base_asset_amount_unfilled.cast()?,
                update_open_bids_and_asks,
            )?;
        }

        user.perp_positions[position_index].open_orders -= 1;
        user.orders[order_index].status = OrderStatus::Canceled;
    } else {
        let spot_position_index = user.get_spot_position_index(order_market_index)?;

        // only decrease open/bids ask if it's not a trigger order or if it's been triggered
        let update_open_bids_and_asks = user.orders[order_index].update_open_bids_and_asks();
        if update_open_bids_and_asks {
            let base_asset_amount_unfilled =
                user.orders[order_index].get_base_asset_amount_unfilled(None)?;
            decrease_spot_open_bids_and_asks(
                &mut user.spot_positions[spot_position_index],
                &order_direction,
                base_asset_amount_unfilled,
                update_open_bids_and_asks,
            )?;
        }
        user.spot_positions[spot_position_index].open_orders -= 1;
        user.orders[order_index].status = OrderStatus::Canceled;
    }

    Ok(())
}

pub enum ModifyOrderId {
    UserOrderId(u8),
    OrderId(u32),
}

pub fn modify_order(
    order_id: ModifyOrderId,
    modify_order_params: ModifyOrderParams,
    user_loader: &AccountLoader<User>,
    state: &State,
    perp_market_map: &PerpMarketMap,
    spot_market_map: &SpotMarketMap,
    oracle_map: &mut OracleMap,
    clock: &Clock,
) -> DriftResult {
    let user_key = user_loader.key();
    let mut user = load_mut!(user_loader)?;

    let order_index = match order_id {
        ModifyOrderId::UserOrderId(user_order_id) => {
            match user.get_order_index_by_user_order_id(user_order_id) {
                Ok(order_index) => order_index,
                Err(e) => {
                    msg!("User order id {} not found", user_order_id);
                    if modify_order_params.must_modify() {
                        return Err(e);
                    } else {
                        return Ok(());
                    }
                }
            }
        }
        ModifyOrderId::OrderId(order_id) => match user.get_order_index(order_id) {
            Ok(order_index) => order_index,
            Err(e) => {
                msg!("Order id {} not found", order_id);
                if modify_order_params.must_modify() {
                    return Err(e);
                } else {
                    return Ok(());
                }
            }
        },
    };

    let existing_order = user.orders[order_index];

    cancel_order(
        order_index,
        &mut user,
        &user_key,
        perp_market_map,
        spot_market_map,
        oracle_map,
        clock.unix_timestamp,
        clock.slot,
        OrderActionExplanation::None,
        None,
        0,
        false,
    )?;

    user.update_last_active_slot(clock.slot);

    let order_params =
        merge_modify_order_params_with_existing_order(&existing_order, &modify_order_params)?;

    if let Some(order_params) = order_params {
        if order_params.market_type == MarketType::Perp {
            place_perp_order(
                state,
                &mut user,
                user_key,
                perp_market_map,
                spot_market_map,
                oracle_map,
                &None,
                clock,
                order_params,
                PlaceOrderOptions::default(),
                &mut None,
            )?;
        } else {
            place_spot_order(
                state,
                &mut user,
                user_key,
                perp_market_map,
                spot_market_map,
                oracle_map,
                clock,
                order_params,
                PlaceOrderOptions::default(),
            )?;
        }
    }

    Ok(())
}

fn merge_modify_order_params_with_existing_order(
    existing_order: &Order,
    modify_order_params: &ModifyOrderParams,
) -> DriftResult<Option<OrderParams>> {
    let order_type = existing_order.order_type;
    let market_type = existing_order.market_type;
    let direction = modify_order_params
        .direction
        .unwrap_or(existing_order.direction);
    let user_order_id = existing_order.user_order_id;
    let base_asset_amount = match modify_order_params.base_asset_amount {
        Some(base_asset_amount) if modify_order_params.exclude_previous_fill() => {
            let base_asset_amount =
                base_asset_amount.saturating_sub(existing_order.base_asset_amount_filled);

            if base_asset_amount == 0 {
                return Ok(None);
            }

            base_asset_amount
        }
        Some(base_asset_amount) => base_asset_amount,
        None => existing_order.get_base_asset_amount_unfilled(None)?,
    };
    let price = modify_order_params.price.unwrap_or(existing_order.price);
    let market_index = existing_order.market_index;
    let reduce_only = modify_order_params
        .reduce_only
        .unwrap_or(existing_order.reduce_only);
    let post_only = modify_order_params
        .post_only
        .unwrap_or(if existing_order.post_only {
            PostOnlyParam::MustPostOnly
        } else {
            PostOnlyParam::None
        });
    let bit_flags = 0;
    let max_ts = modify_order_params.max_ts.or(Some(existing_order.max_ts));
    let trigger_price = modify_order_params
        .trigger_price
        .or(Some(existing_order.trigger_price));
    let trigger_condition =
        modify_order_params
            .trigger_condition
            .unwrap_or(match existing_order.trigger_condition {
                OrderTriggerCondition::TriggeredAbove | OrderTriggerCondition::Above => {
                    OrderTriggerCondition::Above
                }
                OrderTriggerCondition::TriggeredBelow | OrderTriggerCondition::Below => {
                    OrderTriggerCondition::Below
                }
            });
    let oracle_price_offset = modify_order_params
        .oracle_price_offset
        .or(Some(existing_order.oracle_price_offset));
    let (auction_duration, auction_start_price, auction_end_price) =
        if modify_order_params.auction_duration.is_some()
            && modify_order_params.auction_start_price.is_some()
            && modify_order_params.auction_end_price.is_some()
        {
            (
                modify_order_params.auction_duration,
                modify_order_params.auction_start_price,
                modify_order_params.auction_end_price,
            )
        } else {
            (None, None, None)
        };

    Ok(Some(OrderParams {
        order_type,
        market_type,
        direction,
        user_order_id,
        base_asset_amount,
        price,
        market_index,
        reduce_only,
        post_only,
        bit_flags,
        max_ts,
        trigger_price,
        trigger_condition,
        oracle_price_offset,
        auction_duration,
        auction_start_price,
        auction_end_price,
    }))
}

pub fn fill_perp_order(
    order_id: u32,
    state: &State,
    user: &AccountLoader<User>,
    user_stats: &AccountLoader<UserStats>,
    spot_market_map: &SpotMarketMap,
    perp_market_map: &PerpMarketMap,
    oracle_map: &mut OracleMap,
    filler: &AccountLoader<User>,
    filler_stats: &AccountLoader<UserStats>,
    makers_and_referrer: &UserMap,
    makers_and_referrer_stats: &UserStatsMap,
    jit_maker_order_id: Option<u32>,
    clock: &Clock,
    fill_mode: FillMode,
    rev_share_escrow: &mut Option<&mut RevenueShareEscrowZeroCopyMut>,
    builder_referral_feature_enabled: bool,
) -> DriftResult<(u64, u64)> {
    let now = clock.unix_timestamp;
    let slot = clock.slot;

    let filler_key = filler.key();
    let user_key = user.key();
    let user = &mut load_mut!(user)?;
    let user_stats = &mut load_mut!(user_stats)?;

    let order_index = user
        .orders
        .iter()
        .position(|order| order.order_id == order_id && order.status == OrderStatus::Open)
        .ok_or_else(print_error!(ErrorCode::OrderDoesNotExist))?;

    let (
        order_status,
        market_index,
        order_market_type,
        order_price,
        order_oracle_price_offset,
        order_direction,
        order_auction_duration,
    ) = get_struct_values!(
        user.orders[order_index],
        status,
        market_index,
        market_type,
        price,
        oracle_price_offset,
        direction,
        auction_duration
    );

    validate!(
        order_market_type == MarketType::Perp,
        ErrorCode::InvalidOrderMarketType,
        "must be perp order"
    )?;

    // settle lp position so its tradeable
    let mut market = perp_market_map.get_ref_mut(&market_index)?;
    settle_funding_payment(user, &user_key, &mut market, now)?;

    validate!(
        matches!(
            market.status,
            MarketStatus::Active | MarketStatus::ReduceOnly
        ),
        ErrorCode::MarketFillOrderPaused,
        "Market not active",
    )?;

    validate!(
        !market.is_operation_paused(PerpOperation::Fill),
        ErrorCode::MarketFillOrderPaused,
        "Market fills paused",
    )?;

    drop(market);

    validate!(
        order_status == OrderStatus::Open,
        ErrorCode::OrderNotOpen,
        "Order not open"
    )?;

    validate!(
        !user.orders[order_index].must_be_triggered() || user.orders[order_index].triggered(),
        ErrorCode::OrderMustBeTriggeredFirst,
        "Order must be triggered first"
    )?;

    if user.is_bankrupt() {
        msg!("user is bankrupt");
        return Ok((0, 0));
    }

    if !fill_mode.is_liquidation() {
        match validate_user_not_being_liquidated(
            user,
            perp_market_map,
            spot_market_map,
            oracle_map,
            state.liquidation_margin_buffer_ratio,
        ) {
            Ok(_) => {}
            Err(_) => {
                msg!("user is being liquidated");
                return Ok((0, 0));
            }
        }
    }

    let reserve_price_before: u64;
    let safe_oracle_validity: OracleValidity;
    let oracle_price: i64;
    let oracle_twap_5min: i64;
    let perp_market_index: u16;
    let user_can_skip_duration: bool;
    let amm_can_skip_duration: bool;
    let amm_has_low_enough_inventory: bool;
    let oracle_valid_for_amm_fill: bool;
    let oracle_stale_for_margin: bool;
    let min_auction_duration: u8;
    let mut amm_is_available = !state.amm_paused()?;
    {
        let market = &mut perp_market_map.get_ref_mut(&market_index)?;
        validation::perp_market::validate_perp_market(market)?;
        validate!(
            !market.is_in_settlement(now),
            ErrorCode::MarketFillOrderPaused,
            "Market is in settlement mode",
        )?;

        let oracle_price_data = oracle_map.get_price_data(&market.oracle_id())?;
        let mm_oracle_price_data = market.get_mm_oracle_price_data(
            *oracle_price_data,
            slot,
            &state.oracle_guard_rails.validity,
        )?;
        let safe_oracle_price_data = mm_oracle_price_data.get_safe_oracle_price_data();
        safe_oracle_validity = oracle_validity(
            MarketType::Perp,
            market.market_index,
            market.amm.historical_oracle_data.last_oracle_price_twap,
            &safe_oracle_price_data,
            &state.oracle_guard_rails.validity,
            market.get_max_confidence_interval_multiplier()?,
            &market.amm.oracle_source,
            oracle::LogMode::SafeMMOracle,
            market.amm.oracle_slot_delay_override,
        )?;

        oracle_valid_for_amm_fill =
            is_oracle_valid_for_action(safe_oracle_validity, Some(DriftAction::FillOrderAmm))?;

        oracle_stale_for_margin = mm_oracle_price_data.get_delay()
            > state
                .oracle_guard_rails
                .validity
                .slots_before_stale_for_margin;

        amm_is_available &= oracle_valid_for_amm_fill;
        amm_is_available &= !market.is_operation_paused(PerpOperation::AmmFill);
        amm_is_available &= !market.has_too_much_drawdown()?;

        // We are already using safe oracle data from MM oracle.
        // But AMM isnt available if we could have used MM oracle but fell back due to price diff
        let amm_available_mm_oracle_recent_but_volatile =
            if mm_oracle_price_data.is_enabled() && mm_oracle_price_data.is_mm_oracle_as_recent() {
                let amm_available = !mm_oracle_price_data.is_mm_exchange_diff_bps_high();
                amm_available
            } else {
                true
            };
        amm_is_available &= amm_available_mm_oracle_recent_but_volatile;

        let amm_wants_to_jit_make = market.amm.amm_wants_to_jit_make(order_direction)?;
        amm_has_low_enough_inventory = market
            .amm
            .amm_has_low_enough_inventory(amm_wants_to_jit_make)?;
        amm_can_skip_duration =
            market.can_skip_auction_duration(&state, amm_has_low_enough_inventory)?;

        user_can_skip_duration = user.can_skip_auction_duration(user_stats)?;

        reserve_price_before = market.amm.reserve_price()?;
        oracle_price = mm_oracle_price_data.get_price();
        oracle_twap_5min = market
            .amm
            .historical_oracle_data
            .last_oracle_price_twap_5min;
        perp_market_index = market.market_index;

        min_auction_duration =
            market.get_min_perp_auction_duration(state.min_perp_auction_duration);
    }

    // allow oracle price to be used to calculate limit price if it's valid or stale for amm
    let valid_oracle_price =
        if is_oracle_valid_for_action(safe_oracle_validity, Some(DriftAction::OracleOrderPrice))? {
            Some(oracle_price)
        } else {
            msg!("Perp market = {} oracle deemed invalid", perp_market_index);
            None
        };

    let is_filler_taker = user_key == filler_key;
    let is_filler_maker = makers_and_referrer.0.contains_key(&filler_key);
    let (mut filler, mut filler_stats) = if !is_filler_maker && !is_filler_taker {
        let filler = load_mut!(filler)?;

        validate!(
            filler.pool_id == 0,
            ErrorCode::InvalidPoolId,
            "filler pool id ({}) != 0",
            filler.pool_id
        )?;

        if filler.authority != user.authority {
            (Some(filler), Some(load_mut!(filler_stats)?))
        } else {
            (None, None)
        }
    } else {
        (None, None)
    };

    let maker_orders_info = get_maker_orders_info(
        perp_market_map,
        spot_market_map,
        oracle_map,
        makers_and_referrer,
        &user_key,
        &user.orders[order_index],
        &mut filler.as_deref_mut(),
        &filler_key,
        state.perp_fee_structure.flat_filler_fee,
        oracle_price,
        jit_maker_order_id,
        now,
        slot,
        user_can_skip_duration,
        state.min_perp_auction_duration as u64,
    )?;

    // no referrer bonus for liquidations
    let referrer_info = if !fill_mode.is_liquidation() {
        get_referrer_info(
            user_stats,
            &user_key,
            makers_and_referrer,
            makers_and_referrer_stats,
            slot,
        )?
    } else {
        None
    };

    let oracle_too_divergent_with_twap_5min = is_oracle_too_divergent_with_twap_5min(
        oracle_price,
        oracle_twap_5min,
        state
            .oracle_guard_rails
            .max_oracle_twap_5min_percent_divergence()
            .cast()?,
    )?;

    if oracle_too_divergent_with_twap_5min {
        // update filler last active so tx doesn't revert
        if let Some(filler) = filler.as_deref_mut() {
            filler.update_last_active_slot(slot);
        }

        if !perp_market_map
            .get_ref_mut(&market_index)?
            .is_prediction_market()
        {
            return Ok((0, 0));
        }
    }

    let should_expire_order = should_expire_order_before_fill(user, order_index, now)?;

    let position_index =
        get_position_index(&user.perp_positions, user.orders[order_index].market_index)?;
    let existing_base_asset_amount = user.perp_positions[position_index].base_asset_amount;
    let should_cancel_reduce_only = should_cancel_reduce_only_order(
        &user.orders[order_index],
        existing_base_asset_amount,
        perp_market_map
            .get_ref_mut(&market_index)?
            .amm
            .order_step_size,
    )?;

    if should_expire_order || should_cancel_reduce_only {
        let filler_reward = {
            let mut market = perp_market_map.get_ref_mut(&market_index)?;
            pay_keeper_flat_reward_for_perps(
                user,
                filler.as_deref_mut(),
                market.deref_mut(),
                state.perp_fee_structure.flat_filler_fee,
                slot,
            )?
        };

        let explanation = if should_expire_order {
            OrderActionExplanation::OrderExpired
        } else {
            OrderActionExplanation::ReduceOnlyOrderIncreasedPosition
        };

        cancel_order(
            order_index,
            user,
            &user_key,
            perp_market_map,
            spot_market_map,
            oracle_map,
            now,
            slot,
            explanation,
            Some(&filler_key),
            filler_reward,
            false,
        )?;

        return Ok((0, 0));
    }

    let amm_availability = if amm_is_available {
        if amm_can_skip_duration && user_can_skip_duration {
            AMMAvailability::Immediate
        } else {
            AMMAvailability::AfterMinDuration
        }
    } else {
        AMMAvailability::Unavailable
    };

    let (base_asset_amount, quote_asset_amount) = fulfill_perp_order(
        user,
        order_index,
        &user_key,
        user_stats,
        makers_and_referrer,
        makers_and_referrer_stats,
        &maker_orders_info,
        &mut filler.as_deref_mut(),
        &filler_key,
        &mut filler_stats.as_deref_mut(),
        referrer_info,
        spot_market_map,
        perp_market_map,
        oracle_map,
        &state.perp_fee_structure,
        reserve_price_before,
        valid_oracle_price,
        now,
        slot,
        min_auction_duration,
        amm_availability,
        fill_mode,
        oracle_stale_for_margin,
        rev_share_escrow,
        builder_referral_feature_enabled,
    )?;

    if base_asset_amount != 0 {
        let fill_price =
            calculate_fill_price(quote_asset_amount, base_asset_amount, BASE_PRECISION_U64)?;

        let mut perp_market = perp_market_map.get_ref_mut(&market_index)?;
        validate_fill_price_within_price_bands(
            fill_price,
            oracle_price,
            oracle_twap_5min,
            perp_market.margin_ratio_initial,
            state
                .oracle_guard_rails
                .max_oracle_twap_5min_percent_divergence(),
            perp_market.is_prediction_market(),
            None,
        )?;

        perp_market.last_fill_price = fill_price;
    }

    let base_asset_amount_after = user.perp_positions[position_index].base_asset_amount;
    let should_cancel_reduce_only = should_cancel_reduce_only_order(
        &user.orders[order_index],
        base_asset_amount_after,
        perp_market_map
            .get_ref_mut(&market_index)?
            .amm
            .order_step_size,
    )?;

    if should_cancel_reduce_only {
        let filler_reward = {
            let mut market = perp_market_map.get_ref_mut(&market_index)?;
            pay_keeper_flat_reward_for_perps(
                user,
                filler.as_deref_mut(),
                market.deref_mut(),
                state.perp_fee_structure.flat_filler_fee,
                slot,
            )?
        };

        let explanation = OrderActionExplanation::ReduceOnlyOrderIncreasedPosition;

        cancel_order(
            order_index,
            user,
            &user_key,
            perp_market_map,
            spot_market_map,
            oracle_map,
            now,
            slot,
            explanation,
            Some(&filler_key),
            filler_reward,
            false,
        )?
    }

    if base_asset_amount == 0 {
        return Ok((base_asset_amount, quote_asset_amount));
    }

    {
        let market = perp_market_map.get_ref(&market_index)?;

        let open_interest = market.get_open_interest();
        let max_open_interest = market.amm.max_open_interest;

        validate!(
            max_open_interest == 0 || max_open_interest > open_interest,
            ErrorCode::MaxOpenInterest,
            "open interest ({}) > max open interest ({})",
            open_interest,
            max_open_interest
        )?;
    }

    // Try to update the funding rate at the end of every trade
    {
        let market = &mut perp_market_map.get_ref_mut(&market_index)?;
        let funding_paused =
            state.funding_paused()? || market.is_operation_paused(PerpOperation::UpdateFunding);

        controller::funding::update_funding_rate(
            market_index,
            market,
            oracle_map,
            now,
            slot,
            &state.oracle_guard_rails,
            funding_paused,
            Some(reserve_price_before),
        )?;
    }

    user.update_last_active_slot(slot);

    Ok((base_asset_amount, quote_asset_amount))
}

pub fn validate_market_within_price_band(
    market: &PerpMarket,
    state: &State,
    oracle_price: i64,
) -> DriftResult<bool> {
    if market.is_prediction_market() {
        return Ok(true);
    }

    let reserve_price = market.amm.reserve_price()?;

    let reserve_spread_pct =
        amm::calculate_oracle_twap_5min_price_spread_pct(&market.amm, reserve_price)?;

    let oracle_spread_pct =
        amm::calculate_oracle_twap_5min_price_spread_pct(&market.amm, oracle_price.unsigned_abs())?;

    if reserve_spread_pct.abs() > oracle_spread_pct.abs() {
        let is_reserve_too_divergent = amm::is_oracle_mark_too_divergent(
            reserve_spread_pct,
            &state.oracle_guard_rails.price_divergence,
        )?;

        // if oracle-mark divergence pushed outside limit, block order
        if is_reserve_too_divergent {
            msg!("Perp market = {} price pushed outside bounds: last_oracle_price_twap_5min={} vs reserve_price={},(breach spread {})",
                market.market_index,
                market.amm.historical_oracle_data.last_oracle_price_twap_5min,
                reserve_price,
                reserve_spread_pct,
            );
            return Err(ErrorCode::PriceBandsBreached);
        }
    } else {
        let is_oracle_too_divergent = amm::is_oracle_mark_too_divergent(
            oracle_spread_pct,
            &state.oracle_guard_rails.price_divergence,
        )?;

        // if oracle-mark divergence pushed outside limit, block order
        if is_oracle_too_divergent {
            msg!("Perp market = {} price pushed outside bounds: last_oracle_price_twap_5min={} vs oracle_price={},(breach spread {})",
                market.market_index,
                market.amm.historical_oracle_data.last_oracle_price_twap_5min,
                oracle_price,
                oracle_spread_pct,
            );
            return Err(ErrorCode::PriceBandsBreached);
        }
    }

    Ok(true)
}

#[allow(clippy::type_complexity)]
fn get_maker_orders_info(
    perp_market_map: &PerpMarketMap,
    spot_market_map: &SpotMarketMap,
    oracle_map: &mut OracleMap,
    makers_and_referrer: &UserMap,
    taker_key: &Pubkey,
    taker_order: &Order,
    filler: &mut Option<&mut User>,
    filler_key: &Pubkey,
    filler_reward: u64,
    oracle_price: i64,
    jit_maker_order_id: Option<u32>,
    now: i64,
    slot: u64,
    user_can_skip_duration: bool,
    protected_maker_min_age: u64,
) -> DriftResult<Vec<(Pubkey, usize, u64)>> {
    let maker_direction = taker_order.direction.opposite();

    let mut maker_orders_info = Vec::with_capacity(16);

    let taker_order_age = slot.safe_sub(taker_order.slot)?;

    for (maker_key, user_account_loader) in makers_and_referrer.0.iter() {
        if maker_key == taker_key {
            continue;
        }

        let mut maker = load_mut!(user_account_loader)?;

        if maker.is_being_liquidated() || maker.is_bankrupt() {
            continue;
        }

        let is_protected_maker = maker.is_protected_maker();

        let mut market = perp_market_map.get_ref_mut(&taker_order.market_index)?;
        let maker_order_price_and_indexes = find_maker_orders(
            &maker,
            &maker_direction,
            &MarketType::Perp,
            taker_order.market_index,
            Some(oracle_price),
            slot,
            market.amm.order_tick_size,
            market.is_prediction_market(),
            get_protected_maker_params(
                is_protected_maker,
                jit_maker_order_id.is_some(),
                user_can_skip_duration,
                taker_order_age,
                protected_maker_min_age,
                market.deref(),
            ),
        )?;

        if maker_order_price_and_indexes.is_empty() {
            continue;
        }

        maker.update_last_active_slot(slot);

        settle_funding_payment(&mut maker, maker_key, &mut market, now)?;

        let initial_margin_ratio = market.margin_ratio_initial;
        let step_size = market.amm.order_step_size;

        drop(market);

        for (maker_order_index, maker_order_price) in maker_order_price_and_indexes.iter() {
            let maker_order_index = *maker_order_index;
            let maker_order_price = *maker_order_price;

            let maker_order = &maker.orders[maker_order_index];
            if !is_maker_for_taker(maker_order, taker_order, slot)? {
                continue;
            }

            if !are_orders_same_market_but_different_sides(maker_order, taker_order) {
                continue;
            }

            if let Some(jit_maker_order_id) = jit_maker_order_id {
                // if jit maker order id exists, must only use that order
                if maker_order.order_id != jit_maker_order_id {
                    continue;
                }
            }

            let breaches_oracle_price_limits = {
                limit_price_breaches_maker_oracle_price_bands(
                    maker_order_price,
                    maker_order.direction,
                    oracle_price,
                    initial_margin_ratio,
                )?
            };

            let should_expire_order = should_expire_order(&maker, maker_order_index, now)?;

            let existing_base_asset_amount = maker
                .get_perp_position(maker.orders[maker_order_index].market_index)?
                .base_asset_amount;
            let should_cancel_reduce_only_order = should_cancel_reduce_only_order(
                &maker.orders[maker_order_index],
                existing_base_asset_amount,
                step_size,
            )?;

            if breaches_oracle_price_limits
                || should_expire_order
                || should_cancel_reduce_only_order
            {
                let filler_reward = {
                    let mut market = perp_market_map
                        .get_ref_mut(&maker.orders[maker_order_index].market_index)?;
                    pay_keeper_flat_reward_for_perps(
                        &mut maker,
                        filler.as_deref_mut(),
                        market.deref_mut(),
                        filler_reward,
                        slot,
                    )?
                };

                let explanation = if breaches_oracle_price_limits {
                    OrderActionExplanation::OraclePriceBreachedLimitPrice
                } else if should_expire_order {
                    OrderActionExplanation::OrderExpired
                } else {
                    OrderActionExplanation::ReduceOnlyOrderIncreasedPosition
                };

                cancel_order(
                    maker_order_index,
                    maker.deref_mut(),
                    maker_key,
                    perp_market_map,
                    spot_market_map,
                    oracle_map,
                    now,
                    slot,
                    explanation,
                    Some(filler_key),
                    filler_reward,
                    false,
                )?;

                continue;
            }

            insert_maker_order_info(
                &mut maker_orders_info,
                (*maker_key, maker_order_index, maker_order_price),
                maker_direction,
            );
        }
    }

    Ok(maker_orders_info)
}

#[inline(always)]
fn get_protected_maker_params(
    is_protected_maker: bool,
    jit_maker: bool,
    user_can_skip_duration: bool,
    taker_order_age: u64,
    protected_maker_min_age: u64,
    market: &PerpMarket,
) -> Option<ProtectedMakerParams> {
    if is_protected_maker
        && !jit_maker
        && !user_can_skip_duration
        && taker_order_age < protected_maker_min_age
    {
        Some(market.get_protected_maker_params())
    } else {
        None
    }
}

#[inline(always)]
fn insert_maker_order_info(
    maker_orders_info: &mut Vec<(Pubkey, usize, u64)>,
    maker_order_info: (Pubkey, usize, u64),
    direction: PositionDirection,
) {
    let price = maker_order_info.2;
    let index = match maker_orders_info.binary_search_by(|item| match direction {
        PositionDirection::Short => item.2.cmp(&price),
        PositionDirection::Long => price.cmp(&item.2),
    }) {
        Ok(index) => index,
        Err(index) => index,
    };

    if index < maker_orders_info.capacity() {
        maker_orders_info.insert(index, maker_order_info);
    }
}

fn get_referrer_info(
    user_stats: &UserStats,
    user_key: &Pubkey,
    makers_and_referrer: &UserMap,
    makers_and_referrer_stats: &UserStatsMap,
    slot: u64,
) -> DriftResult<Option<(Pubkey, Pubkey)>> {
    if user_stats.referrer.eq(&Pubkey::default()) {
        return Ok(None);
    }

    validate!(
        makers_and_referrer_stats
            .0
            .contains_key(&user_stats.referrer),
        ErrorCode::ReferrerStatsNotFound
    )?;

    let referrer_authority_key = user_stats.referrer;
    let mut referrer_user_key = Pubkey::default();
    for (referrer_key, referrer) in makers_and_referrer.0.iter() {
        // if user is in makers and referrer map, skip to avoid invalid borrow
        if referrer_key == user_key {
            continue;
        }

        let mut referrer = load_mut!(referrer)?;
        if referrer.authority != referrer_authority_key {
            continue;
        }

        if referrer.sub_account_id == 0 {
            if referrer.pool_id != 0 {
                return Ok(None);
            }

            referrer.update_last_active_slot(slot);
            referrer_user_key = *referrer_key;
            break;
        }
    }

    if referrer_user_key == Pubkey::default() {
        return Err(ErrorCode::ReferrerNotFound);
    }

    Ok(Some((referrer_authority_key, referrer_user_key)))
}

#[inline(always)]
fn get_builder_escrow_info(
    escrow_opt: &mut Option<&mut RevenueShareEscrowZeroCopyMut>,
    sub_account_id: u16,
    order_id: u32,
    market_index: u16,
    builder_referral_feature_enabled: bool,
) -> (Option<u32>, Option<u32>, Option<u16>, Option<u8>) {
    if let Some(escrow) = escrow_opt {
        let builder_order_idx = escrow.find_order_index(sub_account_id, order_id);
        let referrer_builder_order_idx = if builder_referral_feature_enabled {
            escrow.find_or_create_referral_index(market_index)
        } else {
            None
        };

        let builder_order = builder_order_idx.and_then(|idx| escrow.get_order(idx).ok());
        let builder_order_fee_bps = builder_order.map(|order| order.fee_tenth_bps);
        let builder_idx = builder_order.map(|order| order.builder_idx);

        (
            builder_order_idx,
            referrer_builder_order_idx,
            builder_order_fee_bps,
            builder_idx,
        )
    } else {
        (None, None, None, None)
    }
}

fn fulfill_perp_order(
    user: &mut User,
    user_order_index: usize,
    user_key: &Pubkey,
    user_stats: &mut UserStats,
    makers_and_referrer: &UserMap,
    makers_and_referrer_stats: &UserStatsMap,
    maker_orders_info: &[(Pubkey, usize, u64)],
    filler: &mut Option<&mut User>,
    filler_key: &Pubkey,
    filler_stats: &mut Option<&mut UserStats>,
    referrer_info: Option<(Pubkey, Pubkey)>,
    spot_market_map: &SpotMarketMap,
    perp_market_map: &PerpMarketMap,
    oracle_map: &mut OracleMap,
    fee_structure: &FeeStructure,
    reserve_price_before: u64,
    valid_oracle_price: Option<i64>,
    now: i64,
    slot: u64,
    min_auction_duration: u8,
    amm_availability: AMMAvailability,
    fill_mode: FillMode,
    oracle_stale_for_margin: bool,
    rev_share_escrow: &mut Option<&mut RevenueShareEscrowZeroCopyMut>,
    builder_referral_feature_enabled: bool,
) -> DriftResult<(u64, u64)> {
    let market_index = user.orders[user_order_index].market_index;

    let user_order_position_decreasing =
        determine_if_user_order_is_position_decreasing(user, market_index, user_order_index)?;

    let perp_market = perp_market_map.get_ref(&market_index)?;
    let limit_price = fill_mode.get_limit_price(
        &user.orders[user_order_index],
        valid_oracle_price,
        slot,
        perp_market.amm.order_tick_size,
        perp_market.is_prediction_market(),
    )?;
    let perp_market_oi_before = perp_market.get_open_interest();
    drop(perp_market);

    let fulfillment_methods = {
        let market = perp_market_map.get_ref(&market_index)?;
        let oracle_price = oracle_map.get_price_data(&market.oracle_id())?.price;

        determine_perp_fulfillment_methods(
            &user.orders[user_order_index],
            maker_orders_info,
            &market.amm,
            reserve_price_before,
            Some(oracle_price),
            limit_price,
            amm_availability,
            slot,
            min_auction_duration,
            fill_mode,
        )?
    };

    if fulfillment_methods.is_empty() {
        return Ok((0, 0));
    }

    let mut base_asset_amount = 0_u64;
    let mut quote_asset_amount = 0_u64;
    let mut maker_fills: BTreeMap<Pubkey, i64> = BTreeMap::new();
    let maker_direction = user.orders[user_order_index].direction.opposite();
    for fulfillment_method in fulfillment_methods.iter() {
        if user.orders[user_order_index].status != OrderStatus::Open {
            break;
        }
        let mut market = perp_market_map.get_ref_mut(&market_index)?;
        let user_order_direction: PositionDirection = user.orders[user_order_index].direction;

        let (fill_base_asset_amount, fill_quote_asset_amount) = match fulfillment_method {
            PerpFulfillmentMethod::AMM(maker_price) => {
                let (mut referrer, mut referrer_stats) = get_referrer(
                    &referrer_info,
                    makers_and_referrer,
                    makers_and_referrer_stats,
                    None,
                )?;

                // maker may try to fill their own order (e.g. via jit)
                // if amm takes fill, give maker filler reward
                let (mut maker, mut maker_stats) =
                    if makers_and_referrer.0.contains_key(filler_key) && filler.is_none() {
                        let maker = makers_and_referrer.get_ref_mut(filler_key)?;
                        if maker.authority == user.authority {
                            (None, None)
                        } else {
                            let maker_stats =
                                makers_and_referrer_stats.get_ref_mut(&maker.authority)?;
                            (Some(maker), Some(maker_stats))
                        }
                    } else {
                        (None, None)
                    };

                let (fill_base_asset_amount, fill_quote_asset_amount) =
                    fulfill_perp_order_with_amm(
                        user,
                        user_stats,
                        user_order_index,
                        market.deref_mut(),
                        oracle_map,
                        reserve_price_before,
                        now,
                        slot,
                        user_key,
                        filler_key,
                        filler,
                        filler_stats,
                        &mut maker.as_deref_mut(),
                        &mut maker_stats.as_deref_mut(),
                        &mut referrer.as_deref_mut(),
                        &mut referrer_stats.as_deref_mut(),
                        fee_structure,
                        limit_price,
                        None,
                        *maker_price,
                        fill_mode.is_liquidation(),
                        rev_share_escrow,
                        builder_referral_feature_enabled,
                    )?;

                (fill_base_asset_amount, fill_quote_asset_amount)
            }
            PerpFulfillmentMethod::Match(maker_key, maker_order_index, maker_price) => {
                let mut maker = makers_and_referrer.get_ref_mut(maker_key)?;
                let mut maker_stats = if maker.authority == user.authority {
                    None
                } else {
                    Some(makers_and_referrer_stats.get_ref_mut(&maker.authority)?)
                };

                let (mut referrer, mut referrer_stats) = get_referrer(
                    &referrer_info,
                    makers_and_referrer,
                    makers_and_referrer_stats,
                    Some(&maker),
                )?;

                let (fill_base_asset_amount, fill_quote_asset_amount, maker_fill_base_asset_amount) =
                    fulfill_perp_order_with_match(
                        market.deref_mut(),
                        user,
                        user_stats,
                        user_order_index,
                        user_key,
                        &mut maker,
                        &mut maker_stats.as_deref_mut(),
                        *maker_order_index as usize,
                        maker_key,
                        filler,
                        filler_stats,
                        filler_key,
                        &mut referrer.as_deref_mut(),
                        &mut referrer_stats.as_deref_mut(),
                        reserve_price_before,
                        valid_oracle_price,
                        limit_price,
                        *maker_price,
                        now,
                        slot,
                        fee_structure,
                        oracle_map,
                        fill_mode.is_liquidation(),
<<<<<<< HEAD
                        None,
                        rev_share_escrow,
                        builder_referral_feature_enabled,
=======
>>>>>>> 29a292b4
                    )?;

                if maker_fill_base_asset_amount != 0 {
                    update_maker_fills_map(
                        &mut maker_fills,
                        maker_key,
                        maker_direction,
                        maker_fill_base_asset_amount,
                    )?;
                }

                (fill_base_asset_amount, fill_quote_asset_amount)
            }
        };

        base_asset_amount = base_asset_amount.safe_add(fill_base_asset_amount)?;
        quote_asset_amount = quote_asset_amount.safe_add(fill_quote_asset_amount)?;
        market
            .amm
            .update_volume_24h(fill_quote_asset_amount, user_order_direction, now)?;
    }

    validate!(
        (base_asset_amount > 0) == (quote_asset_amount > 0),
        ErrorCode::DefaultError,
        "invalid fill base = {} quote = {}",
        base_asset_amount,
        quote_asset_amount
    )?;

    let total_maker_fill = maker_fills.values().sum::<i64>();

    validate!(
        total_maker_fill.unsigned_abs() <= base_asset_amount,
        ErrorCode::DefaultError,
        "invalid total maker fill {} total fill {}",
        total_maker_fill,
        base_asset_amount
    )?;

    if !fill_mode.is_liquidation() {
        // if the maker is long, the user sold so
        let taker_base_asset_amount_delta = if maker_direction == PositionDirection::Long {
            base_asset_amount as i64
        } else {
            -(base_asset_amount as i64)
        };

        let mut context = MarginContext::standard(if user_order_position_decreasing {
            MarginRequirementType::Maintenance
        } else {
            MarginRequirementType::Fill
        })
        .fuel_perp_delta(market_index, taker_base_asset_amount_delta)
        .fuel_numerator(user, now);

        if oracle_stale_for_margin && !user_order_position_decreasing {
            context = context.margin_ratio_override(MARGIN_PRECISION);
        }

        let taker_margin_calculation =
            calculate_margin_requirement_and_total_collateral_and_liability_info(
                user,
                perp_market_map,
                spot_market_map,
                oracle_map,
                context,
            )?;

        user_stats.update_fuel_bonus(
            user,
            taker_margin_calculation.fuel_deposits,
            taker_margin_calculation.fuel_borrows,
            taker_margin_calculation.fuel_positions,
            now,
        )?;

        if !taker_margin_calculation.meets_margin_requirement() {
            msg!(
                "taker breached fill requirements (margin requirement {}) (total_collateral {})",
                taker_margin_calculation.margin_requirement,
                taker_margin_calculation.total_collateral
            );
            return Err(ErrorCode::InsufficientCollateral);
        }
    }

    for (maker_key, maker_base_asset_amount_filled) in maker_fills {
        let mut maker = makers_and_referrer.get_ref_mut(&maker_key)?;

        let maker_stats = if maker.authority == user.authority {
            None
        } else {
            Some(makers_and_referrer_stats.get_ref_mut(&maker.authority)?)
        };

        let (margin_type, maker_risk_increasing) = select_margin_type_for_perp_maker(
            &maker,
            maker_base_asset_amount_filled,
            market_index,
        )?;

        let mut context = MarginContext::standard(margin_type)
            .fuel_perp_delta(market_index, -maker_base_asset_amount_filled)
            .fuel_numerator(&maker, now);

        if oracle_stale_for_margin {
            validate!(
                user_order_position_decreasing || !maker_risk_increasing,
                ErrorCode::InvalidOracle,
                "taker or maker must be reducing position if oracle stale for margin"
            )?;

            if maker_risk_increasing {
                context = context.margin_ratio_override(MARGIN_PRECISION);
            }
        }

        let maker_margin_calculation =
            calculate_margin_requirement_and_total_collateral_and_liability_info(
                &maker,
                perp_market_map,
                spot_market_map,
                oracle_map,
                context,
            )?;

        if let Some(mut maker_stats) = maker_stats {
            maker_stats.update_fuel_bonus(
                &mut maker,
                maker_margin_calculation.fuel_deposits,
                maker_margin_calculation.fuel_borrows,
                maker_margin_calculation.fuel_positions,
                now,
            )?;
        }

        if !maker_margin_calculation.meets_margin_requirement() {
            msg!(
                "maker ({}) breached fill requirements (margin requirement {}) (total_collateral {})",
                maker_key,
                maker_margin_calculation.margin_requirement,
                maker_margin_calculation.total_collateral
            );
            return Err(ErrorCode::InsufficientCollateral);
        }
    }

    if oracle_stale_for_margin {
        let perp_market_oi_after = perp_market_map.get_ref(&market_index)?.get_open_interest();
        validate!(
            perp_market_oi_after <= perp_market_oi_before,
            ErrorCode::InvalidOracle,
            "oracle stale for margin but open interest increased"
        )?;
    }

    Ok((base_asset_amount, quote_asset_amount))
}

#[allow(clippy::type_complexity)]
fn get_referrer<'a>(
    referrer_info: &'a Option<(Pubkey, Pubkey)>,
    makers_and_referrer: &'a UserMap,
    makers_and_referrer_stats: &'a UserStatsMap,
    maker: Option<&User>,
) -> DriftResult<(Option<RefMut<'a, User>>, Option<RefMut<'a, UserStats>>)> {
    let (referrer_authority_key, referrer_user_key) = match referrer_info {
        Some(referrer_keys) => referrer_keys,
        None => return Ok((None, None)),
    };

    if let Some(maker) = maker {
        if &maker.authority == referrer_authority_key {
            return Ok((None, None));
        }
    }

    let referrer = makers_and_referrer.get_ref_mut(referrer_user_key)?;
    let referrer_stats = makers_and_referrer_stats.get_ref_mut(referrer_authority_key)?;

    Ok((Some(referrer), Some(referrer_stats)))
}

#[inline(always)]
fn update_maker_fills_map(
    map: &mut BTreeMap<Pubkey, i64>,
    maker_key: &Pubkey,
    maker_direction: PositionDirection,
    fill: u64,
) -> DriftResult {
    let signed_fill = match maker_direction {
        PositionDirection::Long => fill.cast::<i64>()?,
        PositionDirection::Short => -fill.cast::<i64>()?,
    };

    if let Some(maker_filled) = map.get_mut(maker_key) {
        *maker_filled = maker_filled.safe_add(signed_fill)?;
    } else {
        map.insert(*maker_key, signed_fill);
    }

    Ok(())
}

fn determine_if_user_order_is_position_decreasing(
    user: &User,
    market_index: u16,
    order_index: usize,
) -> DriftResult<bool> {
    let position_index = get_position_index(&user.perp_positions, market_index)?;
    let order_direction = user.orders[order_index].direction;
    let position_base_asset_amount_before = user.perp_positions[position_index].base_asset_amount;
    is_order_position_reducing(
        &order_direction,
        user.orders[order_index]
            .get_base_asset_amount_unfilled(Some(position_base_asset_amount_before))?,
        position_base_asset_amount_before.cast()?,
    )
}

pub fn fulfill_perp_order_with_amm(
    user: &mut User,
    user_stats: &mut UserStats,
    order_index: usize,
    market: &mut PerpMarket,
    oracle_map: &mut OracleMap,
    reserve_price_before: u64,
    now: i64,
    slot: u64,
    user_key: &Pubkey,
    filler_key: &Pubkey,
    filler: &mut Option<&mut User>,
    filler_stats: &mut Option<&mut UserStats>,
    maker: &mut Option<&mut User>,
    maker_stats: &mut Option<&mut UserStats>,
    referrer: &mut Option<&mut User>,
    referrer_stats: &mut Option<&mut UserStats>,
    fee_structure: &FeeStructure,
    limit_price: Option<u64>,
    override_base_asset_amount: Option<u64>,
    override_fill_price: Option<u64>,
    is_liquidation: bool,
    rev_share_escrow: &mut Option<&mut RevenueShareEscrowZeroCopyMut>,
    builder_referral_feature_enabled: bool,
) -> DriftResult<(u64, u64)> {
    let position_index = get_position_index(&user.perp_positions, market.market_index)?;
    let existing_base_asset_amount = user.perp_positions[position_index].base_asset_amount;

    // Determine the base asset amount the market can fill
    let (base_asset_amount, limit_price, fill_price) = match override_base_asset_amount {
        Some(override_base_asset_amount) => {
            (override_base_asset_amount, limit_price, override_fill_price)
        }
        None => {
            let fee_tier = determine_user_fee_tier(
                user_stats,
                fee_structure,
                &MarketType::Perp,
                user.is_high_leverage_mode(MarginRequirementType::Initial),
            )?;
            let (base_asset_amount, limit_price) = calculate_base_asset_amount_for_amm_to_fulfill(
                &user.orders[order_index],
                market,
                limit_price,
                override_fill_price,
                existing_base_asset_amount,
                &fee_tier,
            )?;

            let fill_price = if user.orders[order_index].post_only {
                limit_price
            } else {
                None
            };

            (base_asset_amount, limit_price, fill_price)
        }
    };

    // if user position is less than min order size, step size is the threshold
    let amm_size_threshold =
        if existing_base_asset_amount.unsigned_abs() > market.amm.min_order_size {
            market.amm.min_order_size
        } else {
            market.amm.order_step_size
        };

    if base_asset_amount < amm_size_threshold {
        // if is an actual swap (and not amm jit order) then msg!
        if override_base_asset_amount.is_none() {
            msg!(
                "Amm cant fulfill order. market index {} base asset amount {} market.amm.min_order_size {}",
                market.market_index,
                base_asset_amount,
                market.amm.min_order_size
            );
        }
        return Ok((0, 0));
    }

    let (order_post_only, order_slot, order_direction, order_id) = get_struct_values!(
        user.orders[order_index],
        post_only,
        slot,
        direction,
        order_id
    );

    validation::perp_market::validate_amm_account_for_fill(&market.amm, order_direction)?;

    let existing_position_params_for_order_action = user.perp_positions[position_index]
        .get_existing_position_params_for_order_action(order_direction);

    let market_side_price = match order_direction {
        PositionDirection::Long => market.amm.ask_price(reserve_price_before)?,
        PositionDirection::Short => market.amm.bid_price(reserve_price_before)?,
    };

    let sanitize_clamp_denominator = market.get_sanitize_clamp_denominator()?;
    amm::update_mark_twap_from_estimates(
        &mut market.amm,
        now,
        Some(market_side_price),
        Some(order_direction),
        sanitize_clamp_denominator,
    )?;

    let (quote_asset_amount, quote_asset_amount_surplus, _) =
        controller::position::update_position_with_base_asset_amount(
            base_asset_amount,
            order_direction,
            market,
            user,
            position_index,
            fill_price,
        )?;

    if let Some(limit_price) = limit_price {
        validate_fill_price(
            quote_asset_amount,
            base_asset_amount,
            BASE_PRECISION_U64,
            order_direction,
            limit_price,
            !order_post_only,
        )?;
    }

    let reward_referrer = can_reward_user_with_perp_pnl(referrer, market.market_index);
    let reward_filler = can_reward_user_with_perp_pnl(filler, market.market_index)
        || can_reward_user_with_perp_pnl(maker, market.market_index);

    let (builder_order_idx, referrer_builder_order_idx, builder_order_fee_bps, builder_idx) =
        get_builder_escrow_info(
            rev_share_escrow,
            user.sub_account_id,
            order_id,
            market.market_index,
            builder_referral_feature_enabled,
        );

    let FillFees {
        user_fee,
        fee_to_market,
        filler_reward,
        referee_discount,
        referrer_reward,
        fee_to_market_for_lp,
        maker_rebate,
        builder_fee,
    } = fees::calculate_fee_for_fulfillment_with_amm(
        user_stats,
        quote_asset_amount,
        fee_structure,
        order_slot,
        slot,
        reward_filler,
        reward_referrer,
        referrer_stats,
        quote_asset_amount_surplus,
        order_post_only,
        market.fee_adjustment,
        user.is_high_leverage_mode(MarginRequirementType::Initial),
        builder_order_fee_bps,
    )?;

    if let (Some(idx), Some(escrow)) = (builder_order_idx, rev_share_escrow.as_mut()) {
        let mut order = escrow.get_order_mut(idx)?;
        order.fees_accrued = order.fees_accrued.safe_add(builder_fee)?;
    }

    let user_position_delta =
        get_position_delta_for_fill(base_asset_amount, quote_asset_amount, order_direction)?;

    // Increment the protocol's total fee variables
    market.amm.total_fee = market.amm.total_fee.safe_add(fee_to_market.cast()?)?;
    market.amm.total_exchange_fee = market.amm.total_exchange_fee.safe_add(user_fee.cast()?)?;
    market.amm.total_mm_fee = market
        .amm
        .total_mm_fee
        .safe_add(quote_asset_amount_surplus.cast()?)?;
    market.amm.total_fee_minus_distributions = market
        .amm
        .total_fee_minus_distributions
        .safe_add(fee_to_market.cast()?)?;
    market.amm.net_revenue_since_last_funding = market
        .amm
        .net_revenue_since_last_funding
        .safe_add(fee_to_market)?;

    // Increment the user's total fee variables
    user_stats.increment_total_fees(user_fee)?;
    user_stats.increment_total_rebate(maker_rebate)?;
    user_stats.increment_total_referee_discount(referee_discount)?;

    if let (Some(idx), Some(escrow)) = (referrer_builder_order_idx, rev_share_escrow.as_mut()) {
        let order = escrow.get_order_mut(idx)?;
        order.fees_accrued = order.fees_accrued.safe_add(referrer_reward)?;
    } else if let (Some(referrer), Some(referrer_stats)) =
        (referrer.as_mut(), referrer_stats.as_mut())
    {
        if let Ok(referrer_position) = referrer.force_get_perp_position_mut(market.market_index) {
            if referrer_reward > 0 {
                update_quote_asset_amount(referrer_position, market, referrer_reward.cast()?)?;
            }
            referrer_stats.increment_total_referrer_reward(referrer_reward, now)?;
        }
    }

    let position_index = get_position_index(&user.perp_positions, market.market_index)?;

    if user_fee != 0 {
        controller::position::update_quote_asset_and_break_even_amount(
            &mut user.perp_positions[position_index],
            market,
            -(user_fee.safe_add(builder_fee)?).cast()?,
        )?;
    }

    if maker_rebate != 0 {
        controller::position::update_quote_asset_and_break_even_amount(
            &mut user.perp_positions[position_index],
            market,
            maker_rebate.cast()?,
        )?;
    }

    if order_post_only {
        user_stats.update_maker_volume_30d(market.fuel_boost_maker, quote_asset_amount, now)?;
    } else {
        user_stats.update_taker_volume_30d(market.fuel_boost_taker, quote_asset_amount, now)?;
    }

    if let Some(filler) = filler.as_mut() {
        credit_filler_perp_pnl(
            filler,
            filler_stats,
            market,
            filler_reward,
            quote_asset_amount,
            now,
            slot,
        )?;
    } else if let Some(maker) = maker.as_mut() {
        credit_filler_perp_pnl(
            maker,
            maker_stats,
            market,
            filler_reward,
            quote_asset_amount,
            now,
            slot,
        )?;
    }

    let is_filled = update_order_after_fill(
        &mut user.orders[order_index],
        base_asset_amount,
        quote_asset_amount,
    )?;
    if is_filled {
        if let (Some(idx), Some(escrow)) = (builder_order_idx, rev_share_escrow.as_mut()) {
            let _ = escrow
                .get_order_mut(idx)
                .map(|order| order.add_bit_flag(RevenueShareOrderBitFlag::Completed));
        }
    }

    decrease_open_bids_and_asks(
        &mut user.perp_positions[position_index],
        &order_direction,
        base_asset_amount,
        user.orders[order_index].update_open_bids_and_asks(),
    )?;

    let (taker, taker_order, maker, maker_order) =
        get_taker_and_maker_for_order_record(user_key, &user.orders[order_index]);

    let fill_record_id = get_then_update_id!(market, next_fill_record_id);
    let order_action_explanation = match (override_base_asset_amount, override_fill_price) {
        _ if is_liquidation => OrderActionExplanation::Liquidation,
        (Some(_), Some(_)) => OrderActionExplanation::OrderFilledWithAMMJit,
        _ => OrderActionExplanation::OrderFilledWithAMM,
    };
    let mut order_action_bit_flags: u8 = 0;
    order_action_bit_flags = set_order_bit_flag(
        order_action_bit_flags,
        user.orders[order_index].is_signed_msg(),
        OrderBitFlag::SignedMessage,
    );
    let (
        taker_existing_quote_entry_amount,
        taker_existing_base_asset_amount,
        maker_existing_quote_entry_amount,
        maker_existing_base_asset_amount,
    ) = {
        let (existing_quote_entry_amount, existing_base_asset_amount) =
            calculate_existing_position_fields_for_order_action(
                base_asset_amount,
                existing_position_params_for_order_action,
            )?;
        if taker.is_some() {
            (
                existing_quote_entry_amount,
                existing_base_asset_amount,
                None,
                None,
            )
        } else {
            (
                None,
                None,
                existing_quote_entry_amount,
                existing_base_asset_amount,
            )
        }
    };
    let order_action_record = get_order_action_record(
        now,
        OrderAction::Fill,
        order_action_explanation,
        market.market_index,
        Some(*filler_key),
        Some(fill_record_id),
        Some(filler_reward),
        Some(base_asset_amount),
        Some(quote_asset_amount),
        Some(user_fee.safe_add(builder_fee)?),
        if maker_rebate != 0 {
            Some(maker_rebate)
        } else {
            None
        },
        Some(referrer_reward),
        Some(quote_asset_amount_surplus),
        None,
        taker,
        taker_order,
        maker,
        maker_order,
        oracle_map.get_price_data(&market.oracle_id())?.price,
        order_action_bit_flags,
        taker_existing_quote_entry_amount,
        taker_existing_base_asset_amount,
        maker_existing_quote_entry_amount,
        maker_existing_base_asset_amount,
        None,
        builder_idx,
        builder_fee,
    )?;
    emit_stack::<_, { OrderActionRecord::SIZE }>(order_action_record)?;

    // Cant reset order until after its logged
    if user.orders[order_index].get_base_asset_amount_unfilled(None)? == 0 {
        user.decrement_open_orders(user.orders[order_index].has_auction());
        user.orders[order_index].status = OrderStatus::Filled;
        let market_position = &mut user.perp_positions[position_index];
        market_position.open_orders -= 1;
    }

    Ok((base_asset_amount, quote_asset_amount))
}

pub fn credit_filler_perp_pnl(
    filler: &mut User,
    filler_stats: &mut Option<&mut UserStats>,
    market: &mut PerpMarket,
    filler_reward: u64,
    quote_asset_amount: u64,
    now: i64,
    slot: u64,
) -> DriftResult {
    if filler_reward > 0 {
        let position_index = get_position_index(&filler.perp_positions, market.market_index)
            .or_else(|_| add_new_position(&mut filler.perp_positions, market.market_index))?;

        controller::position::update_quote_asset_amount(
            &mut filler.perp_positions[position_index],
            market,
            filler_reward.cast()?,
        )?;

        filler_stats
            .as_mut()
            .safe_unwrap()?
            .update_filler_volume(quote_asset_amount, now)?;
    }

    filler.update_last_active_slot(slot);

    Ok(())
}

pub fn fulfill_perp_order_with_match(
    market: &mut PerpMarket,
    taker: &mut User,
    taker_stats: &mut UserStats,
    taker_order_index: usize,
    taker_key: &Pubkey,
    maker: &mut User,
    maker_stats: &mut Option<&mut UserStats>,
    maker_order_index: usize,
    maker_key: &Pubkey,
    filler: &mut Option<&mut User>,
    filler_stats: &mut Option<&mut UserStats>,
    filler_key: &Pubkey,
    referrer: &mut Option<&mut User>,
    referrer_stats: &mut Option<&mut UserStats>,
    reserve_price_before: u64,
    valid_oracle_price: Option<i64>,
    taker_limit_price: Option<u64>,
    maker_price: u64,
    now: i64,
    slot: u64,
    fee_structure: &FeeStructure,
    oracle_map: &mut OracleMap,
    is_liquidation: bool,
<<<<<<< HEAD
    amm_lp_allowed_to_jit_make: Option<bool>,
    builder_escrow: &mut Option<&mut RevenueShareEscrowZeroCopyMut>,
    builder_referral_feature_enabled: bool,
=======
>>>>>>> 29a292b4
) -> DriftResult<(u64, u64, u64)> {
    if !are_orders_same_market_but_different_sides(
        &maker.orders[maker_order_index],
        &taker.orders[taker_order_index],
    ) {
        return Ok((0_u64, 0_u64, 0_u64));
    }

    let oracle_price = oracle_map.get_price_data(&market.oracle_id())?.price;
    let taker_direction: PositionDirection = taker.orders[taker_order_index].direction;

    let taker_price = if let Some(taker_limit_price) = taker_limit_price {
        taker_limit_price
    } else {
        let amm_available_liquidity =
            calculate_amm_available_liquidity(&market.amm, &taker_direction)?;
        market.amm.get_fallback_price(
            &taker_direction,
            amm_available_liquidity,
            oracle_price,
            taker.orders[taker_order_index].seconds_til_expiry(now),
        )?
    };

    let taker_existing_position = taker
        .get_perp_position(market.market_index)?
        .base_asset_amount;
    let taker_base_asset_amount = taker.orders[taker_order_index]
        .get_base_asset_amount_unfilled(Some(taker_existing_position))?;

    let maker_direction = maker.orders[maker_order_index].direction;
    let (maker_existing_position, maker_existing_position_params_for_order_action) = {
        let maker_position = maker.get_perp_position(market.market_index)?;

        (
            maker_position.base_asset_amount,
            maker_position.get_existing_position_params_for_order_action(maker_direction),
        )
    };
    let maker_base_asset_amount = maker.orders[maker_order_index]
        .get_base_asset_amount_unfilled(Some(maker_existing_position))?;

    let orders_cross = do_orders_cross(maker_direction, maker_price, taker_price);

    if !orders_cross {
        msg!(
            "orders dont cross. maker price {} taker price {}",
            maker_price,
            taker_price
        );
        return Ok((0_u64, 0_u64, 0_u64));
    }

    let (base_asset_amount, _) = calculate_fill_for_matched_orders(
        maker_base_asset_amount,
        maker_price,
        taker_base_asset_amount,
        PERP_DECIMALS,
        maker_direction,
    )?;

    if base_asset_amount == 0 {
        return Ok((0_u64, 0_u64, 0_u64));
    }

    let sanitize_clamp_denominator = market.get_sanitize_clamp_denominator()?;
    amm::update_mark_twap_from_estimates(
        &mut market.amm,
        now,
        Some(maker_price),
        Some(taker_direction),
        sanitize_clamp_denominator,
    )?;

    let mut total_quote_asset_amount = 0_u64;
    let mut total_base_asset_amount = 0_u64;

    let jit_base_asset_amount = calculate_amm_jit_liquidity(
        market,
        taker_direction,
        maker_price,
        valid_oracle_price,
        base_asset_amount,
        taker_base_asset_amount,
        maker_base_asset_amount,
        taker.orders[taker_order_index].has_limit_price(slot)?,
    )?;

    if jit_base_asset_amount > 0 {
        let (base_asset_amount_filled_by_amm, quote_asset_amount_filled_by_amm) =
            fulfill_perp_order_with_amm(
                taker,
                taker_stats,
                taker_order_index,
                market,
                oracle_map,
                reserve_price_before,
                now,
                slot,
                taker_key,
                filler_key,
                filler,
                filler_stats,
                &mut None,
                &mut None,
                &mut None,
                &mut None,
                fee_structure,
                taker_limit_price,
                Some(jit_base_asset_amount),
                Some(maker_price), // match the makers price
                is_liquidation,
                builder_escrow,
                builder_referral_feature_enabled,
            )?;

        total_base_asset_amount = base_asset_amount_filled_by_amm;
        total_quote_asset_amount = quote_asset_amount_filled_by_amm
    }

    let (taker_existing_position, taker_existing_position_params_for_order_action) = {
        let taker_position = taker.get_perp_position(market.market_index)?;

        (
            taker_position.base_asset_amount,
            taker_position.get_existing_position_params_for_order_action(taker_direction),
        )
    };

    let taker_base_asset_amount = taker.orders[taker_order_index]
        .get_base_asset_amount_unfilled(Some(taker_existing_position))?;

    let (base_asset_amount_fulfilled_by_maker, quote_asset_amount) =
        calculate_fill_for_matched_orders(
            maker_base_asset_amount,
            maker_price,
            taker_base_asset_amount,
            PERP_DECIMALS,
            maker_direction,
        )?;

    validate_fill_price(
        quote_asset_amount,
        base_asset_amount_fulfilled_by_maker,
        BASE_PRECISION_U64,
        taker_direction,
        taker_price,
        true,
    )?;

    validate_fill_price(
        quote_asset_amount,
        base_asset_amount_fulfilled_by_maker,
        BASE_PRECISION_U64,
        maker_direction,
        maker_price,
        false,
    )?;

    total_base_asset_amount =
        total_base_asset_amount.safe_add(base_asset_amount_fulfilled_by_maker)?;
    total_quote_asset_amount = total_quote_asset_amount.safe_add(quote_asset_amount)?;

    let maker_position_index = get_position_index(
        &maker.perp_positions,
        maker.orders[maker_order_index].market_index,
    )?;

    let maker_position_delta = get_position_delta_for_fill(
        base_asset_amount_fulfilled_by_maker,
        quote_asset_amount,
        maker.orders[maker_order_index].direction,
    )?;

    update_position_and_market(
        &mut maker.perp_positions[maker_position_index],
        market,
        &maker_position_delta,
    )?;

    // if maker is none, makes maker and taker authority was the same
    if let Some(maker_stats) = maker_stats {
        maker_stats.update_maker_volume_30d(market.fuel_boost_maker, quote_asset_amount, now)?;
    } else {
        taker_stats.update_maker_volume_30d(market.fuel_boost_maker, quote_asset_amount, now)?;
    };

    let taker_position_index = get_position_index(
        &taker.perp_positions,
        taker.orders[taker_order_index].market_index,
    )?;

    let taker_position_delta = get_position_delta_for_fill(
        base_asset_amount_fulfilled_by_maker,
        quote_asset_amount,
        taker.orders[taker_order_index].direction,
    )?;

    update_position_and_market(
        &mut taker.perp_positions[taker_position_index],
        market,
        &taker_position_delta,
    )?;

    taker_stats.update_taker_volume_30d(market.fuel_boost_taker, quote_asset_amount, now)?;

    let reward_referrer = can_reward_user_with_perp_pnl(referrer, market.market_index);
    let reward_filler = can_reward_user_with_perp_pnl(filler, market.market_index);

    let (builder_order_idx, referrer_builder_order_idx, builder_order_fee_bps, builder_idx) =
        get_builder_escrow_info(
            builder_escrow,
            taker.sub_account_id,
            taker.orders[taker_order_index].order_id,
            market.market_index,
            builder_referral_feature_enabled,
        );

    let filler_multiplier = if reward_filler {
        calculate_filler_multiplier_for_matched_orders(maker_price, maker_direction, oracle_price)?
    } else {
        0
    };

    let FillFees {
        user_fee: taker_fee,
        maker_rebate,
        fee_to_market,
        filler_reward,
        referrer_reward,
        referee_discount,
        builder_fee,
        ..
    } = fees::calculate_fee_for_fulfillment_with_match(
        taker_stats,
        maker_stats,
        quote_asset_amount,
        fee_structure,
        taker.orders[taker_order_index].slot,
        slot,
        filler_multiplier,
        reward_referrer,
        referrer_stats,
        &MarketType::Perp,
        market.fee_adjustment,
        taker.is_high_leverage_mode(MarginRequirementType::Initial),
        builder_order_fee_bps,
    )?;

    if let (Some(idx), Some(escrow)) = (builder_order_idx, builder_escrow.as_deref_mut()) {
        let mut order = escrow.get_order_mut(idx)?;
        order.fees_accrued = order.fees_accrued.safe_add(builder_fee)?;
    }

    // Increment the markets house's total fee variables
    market.amm.total_fee = market.amm.total_fee.safe_add(fee_to_market.cast()?)?;
    market.amm.total_exchange_fee = market
        .amm
        .total_exchange_fee
        .safe_add(fee_to_market.cast()?)?;
    market.amm.total_fee_minus_distributions = market
        .amm
        .total_fee_minus_distributions
        .safe_add(fee_to_market.cast()?)?;
    market.amm.net_revenue_since_last_funding = market
        .amm
        .net_revenue_since_last_funding
        .safe_add(fee_to_market)?;

    controller::position::update_quote_asset_and_break_even_amount(
        &mut taker.perp_positions[taker_position_index],
        market,
        -(taker_fee.safe_add(builder_fee)?).cast()?,
    )?;

    taker_stats.increment_total_fees(taker_fee)?;
    taker_stats.increment_total_referee_discount(referee_discount)?;

    controller::position::update_quote_asset_and_break_even_amount(
        &mut maker.perp_positions[maker_position_index],
        market,
        maker_rebate.cast()?,
    )?;

    if let Some(maker_stats) = maker_stats {
        maker_stats.increment_total_rebate(maker_rebate)?;
    } else {
        taker_stats.increment_total_rebate(maker_rebate)?;
    }

    if let Some(filler) = filler {
        if filler_reward > 0 {
            let filler_position_index =
                get_position_index(&filler.perp_positions, market.market_index).or_else(|_| {
                    add_new_position(&mut filler.perp_positions, market.market_index)
                })?;

            controller::position::update_quote_asset_amount(
                &mut filler.perp_positions[filler_position_index],
                market,
                filler_reward.cast()?,
            )?;

            filler_stats
                .as_mut()
                .safe_unwrap()?
                .update_filler_volume(quote_asset_amount, now)?;
        }
        filler.update_last_active_slot(slot);
    }

    if let (Some(idx), Some(escrow)) = (referrer_builder_order_idx, builder_escrow.as_deref_mut()) {
        let mut order = escrow.get_order_mut(idx)?;
        order.fees_accrued = order.fees_accrued.safe_add(referrer_reward)?;
    } else if let (Some(referrer), Some(referrer_stats)) =
        (referrer.as_mut(), referrer_stats.as_mut())
    {
        if let Ok(referrer_position) = referrer.force_get_perp_position_mut(market.market_index) {
            if referrer_reward > 0 {
                update_quote_asset_amount(referrer_position, market, referrer_reward.cast()?)?;
            }
            referrer_stats.increment_total_referrer_reward(referrer_reward, now)?;
        }
    }

    let is_filled = update_order_after_fill(
        &mut taker.orders[taker_order_index],
        base_asset_amount_fulfilled_by_maker,
        quote_asset_amount,
    )?;

    if is_filled {
        if let (Some(idx), Some(escrow)) = (builder_order_idx, builder_escrow.as_deref_mut()) {
            escrow
                .get_order_mut(idx)?
                .add_bit_flag(RevenueShareOrderBitFlag::Completed);
        }
    }

    decrease_open_bids_and_asks(
        &mut taker.perp_positions[taker_position_index],
        &taker.orders[taker_order_index].direction,
        base_asset_amount_fulfilled_by_maker,
        taker.orders[taker_order_index].update_open_bids_and_asks(),
    )?;

    update_order_after_fill(
        &mut maker.orders[maker_order_index],
        base_asset_amount_fulfilled_by_maker,
        quote_asset_amount,
    )?;

    decrease_open_bids_and_asks(
        &mut maker.perp_positions[maker_position_index],
        &maker.orders[maker_order_index].direction,
        base_asset_amount_fulfilled_by_maker,
        maker.orders[maker_order_index].update_open_bids_and_asks(),
    )?;

    let fill_record_id = get_then_update_id!(market, next_fill_record_id);
    let order_action_explanation = if is_liquidation {
        OrderActionExplanation::Liquidation
    } else if maker.orders[maker_order_index].is_jit_maker() {
        OrderActionExplanation::OrderFilledWithMatchJit
    } else {
        OrderActionExplanation::OrderFilledWithMatch
    };
    let mut order_action_bit_flags = 0;
    order_action_bit_flags = set_order_bit_flag(
        order_action_bit_flags,
        taker.orders[taker_order_index].is_signed_msg(),
        OrderBitFlag::SignedMessage,
    );
    let (taker_existing_quote_entry_amount, taker_existing_base_asset_amount) =
        calculate_existing_position_fields_for_order_action(
            base_asset_amount_fulfilled_by_maker,
            taker_existing_position_params_for_order_action,
        )?;
    let (maker_existing_quote_entry_amount, maker_existing_base_asset_amount) =
        calculate_existing_position_fields_for_order_action(
            base_asset_amount_fulfilled_by_maker,
            maker_existing_position_params_for_order_action,
        )?;
    let order_action_record = get_order_action_record(
        now,
        OrderAction::Fill,
        order_action_explanation,
        market.market_index,
        Some(*filler_key),
        Some(fill_record_id),
        Some(filler_reward),
        Some(base_asset_amount_fulfilled_by_maker),
        Some(quote_asset_amount),
        Some(taker_fee.safe_add(builder_fee)?),
        Some(maker_rebate),
        Some(referrer_reward),
        None,
        None,
        Some(*taker_key),
        Some(taker.orders[taker_order_index]),
        Some(*maker_key),
        Some(maker.orders[maker_order_index]),
        oracle_map.get_price_data(&market.oracle_id())?.price,
        order_action_bit_flags,
        taker_existing_quote_entry_amount,
        taker_existing_base_asset_amount,
        maker_existing_quote_entry_amount,
        maker_existing_base_asset_amount,
        None,
        builder_idx,
        builder_fee,
    )?;
    emit_stack::<_, { OrderActionRecord::SIZE }>(order_action_record)?;

    if taker.orders[taker_order_index].get_base_asset_amount_unfilled(None)? == 0 {
        taker.decrement_open_orders(taker.orders[taker_order_index].has_auction());
        taker.orders[taker_order_index].status = OrderStatus::Filled;
        let market_position = &mut taker.perp_positions[taker_position_index];
        market_position.open_orders -= 1;
    }

    if maker.orders[maker_order_index].get_base_asset_amount_unfilled(None)? == 0 {
        maker.decrement_open_orders(maker.orders[maker_order_index].has_auction());
        maker.orders[maker_order_index].status = OrderStatus::Filled;
        let market_position = &mut maker.perp_positions[maker_position_index];
        market_position.open_orders -= 1;
    }

    Ok((
        total_base_asset_amount,
        total_quote_asset_amount,
        base_asset_amount_fulfilled_by_maker,
    ))
}

pub fn update_order_after_fill(
    order: &mut Order,
    base_asset_amount: u64,
    quote_asset_amount: u64,
) -> DriftResult<bool> {
    order.base_asset_amount_filled = order.base_asset_amount_filled.safe_add(base_asset_amount)?;

    order.quote_asset_amount_filled = order
        .quote_asset_amount_filled
        .safe_add(quote_asset_amount)?;

    let is_filled = order.get_base_asset_amount_unfilled(None)? == 0;
    if is_filled {
        order.status = OrderStatus::Filled;
    }

    Ok(is_filled)
}

#[allow(clippy::type_complexity)]
fn get_taker_and_maker_for_order_record(
    user_key: &Pubkey,
    user_order: &Order,
) -> (Option<Pubkey>, Option<Order>, Option<Pubkey>, Option<Order>) {
    if user_order.post_only {
        (None, None, Some(*user_key), Some(*user_order))
    } else {
        (Some(*user_key), Some(*user_order), None, None)
    }
}

pub fn trigger_order(
    order_id: u32,
    state: &State,
    user: &AccountLoader<User>,
    spot_market_map: &SpotMarketMap,
    perp_market_map: &PerpMarketMap,
    oracle_map: &mut OracleMap,
    filler: &AccountLoader<User>,
    clock: &Clock,
) -> DriftResult {
    let now = clock.unix_timestamp;
    let slot = clock.slot;

    let filler_key = filler.key();
    let user_key = user.key();
    let user = &mut load_mut!(user)?;

    let order_index = user
        .orders
        .iter()
        .position(|order| order.order_id == order_id && order.status == OrderStatus::Open)
        .ok_or_else(print_error!(ErrorCode::OrderDoesNotExist))?;

    let (order_status, market_index, market_type) =
        get_struct_values!(user.orders[order_index], status, market_index, market_type);

    validate!(
        order_status == OrderStatus::Open,
        ErrorCode::OrderNotOpen,
        "Order not open"
    )?;

    validate!(
        user.orders[order_index].must_be_triggered(),
        ErrorCode::OrderNotTriggerable,
        "Order is not triggerable"
    )?;

    if user.orders[order_index].triggered() {
        msg!("Order is already triggered");
        return Ok(());
    }

    validate!(
        market_type == MarketType::Perp,
        ErrorCode::InvalidOrderMarketType,
        "Order must be a perp order"
    )?;

    validate_user_not_being_liquidated(
        user,
        perp_market_map,
        spot_market_map,
        oracle_map,
        state.liquidation_margin_buffer_ratio,
    )?;

    validate!(!user.is_bankrupt(), ErrorCode::UserBankrupt)?;

    let mut perp_market = perp_market_map.get_ref_mut(&market_index)?;
    let (oracle_price_data, oracle_validity) = oracle_map.get_price_data_and_validity(
        MarketType::Perp,
        perp_market.market_index,
        &perp_market.oracle_id(),
        perp_market
            .amm
            .historical_oracle_data
            .last_oracle_price_twap,
        perp_market.get_max_confidence_interval_multiplier()?,
        0,
    )?;

    let is_oracle_valid =
        is_oracle_valid_for_action(oracle_validity, Some(DriftAction::TriggerOrder))?;

    validate!(is_oracle_valid, ErrorCode::InvalidOracle)?;

    let oracle_price = oracle_price_data.price;

    let oracle_too_divergent_with_twap_5min = is_oracle_too_divergent_with_twap_5min(
        oracle_price_data.price,
        perp_market
            .amm
            .historical_oracle_data
            .last_oracle_price_twap_5min,
        state
            .oracle_guard_rails
            .max_oracle_twap_5min_percent_divergence()
            .cast()?,
    )?;

    validate!(
        !oracle_too_divergent_with_twap_5min,
        ErrorCode::OrderBreachesOraclePriceLimits,
        "oracle price vs twap too divergent"
    )?;

    let trigger_price =
        perp_market.get_trigger_price(oracle_price, now, state.use_median_trigger_price())?;
    let can_trigger = order_satisfies_trigger_condition(&user.orders[order_index], trigger_price)?;

    validate!(
        can_trigger,
        ErrorCode::OrderDidNotSatisfyTriggerCondition,
        "Order did not satisfy trigger condition. trigger_price: {} oracle_price: {} trigger_condition: {:?}",
        trigger_price,
        &user.orders[order_index].trigger_price,
        &user.orders[order_index].trigger_condition
    )?;

    let (_, worst_case_liability_value_before) = user
        .get_perp_position(market_index)?
        .worst_case_liability_value(oracle_price, perp_market.contract_type)?;

    {
        update_trigger_order_params(
            &mut user.orders[order_index],
            oracle_price_data,
            slot,
            20,
            Some(&perp_market),
        )?;

        if user.orders[order_index].has_auction() {
            user.increment_open_auctions();
        }

        let direction = user.orders[order_index].direction;
        let base_asset_amount = user.orders[order_index].base_asset_amount;
        let update_open_bids_and_asks = user.orders[order_index].update_open_bids_and_asks();

        let user_position = user.get_perp_position_mut(market_index)?;
        increase_open_bids_and_asks(
            user_position,
            &direction,
            base_asset_amount,
            update_open_bids_and_asks,
        )?;
    }

    let is_filler_taker = user_key == filler_key;
    let mut filler = if !is_filler_taker {
        Some(load_mut!(filler)?)
    } else {
        None
    };

    let filler_reward = pay_keeper_flat_reward_for_perps(
        user,
        filler.as_deref_mut(),
        &mut perp_market,
        state.perp_fee_structure.flat_filler_fee,
        slot,
    )?;

    let order_action_record = get_order_action_record(
        now,
        OrderAction::Trigger,
        OrderActionExplanation::None,
        market_index,
        Some(filler_key),
        None,
        Some(filler_reward),
        None,
        None,
        Some(filler_reward),
        None,
        None,
        None,
        None,
        Some(user_key),
        Some(user.orders[order_index]),
        None,
        None,
        oracle_price,
        0,
        None,
        None,
        None,
        None,
        Some(trigger_price),
        None,
        0,
    )?;
    emit!(order_action_record);

    let (_, worst_case_liability_value_after) = user
        .get_perp_position(market_index)?
        .worst_case_liability_value(oracle_price, perp_market.contract_type)?;

    let is_risk_increasing = worst_case_liability_value_after > worst_case_liability_value_before;

    drop(perp_market);

    // If order increases risk and user is below initial margin, cancel it
    if is_risk_increasing && !user.orders[order_index].reduce_only {
        let meets_initial_margin_requirement =
            meets_initial_margin_requirement(user, perp_market_map, spot_market_map, oracle_map)?;

        if !meets_initial_margin_requirement {
            cancel_order(
                order_index,
                user,
                &user_key,
                perp_market_map,
                spot_market_map,
                oracle_map,
                now,
                slot,
                OrderActionExplanation::InsufficientFreeCollateral,
                Some(&filler_key),
                0,
                false,
            )?;
        }
    }

    user.update_last_active_slot(slot);

    Ok(())
}

fn update_trigger_order_params(
    order: &mut Order,
    oracle_price_data: &OraclePriceData,
    slot: u64,
    min_auction_duration: u8,
    perp_market: Option<&PerpMarket>,
) -> DriftResult {
    order.trigger_condition = match order.trigger_condition {
        OrderTriggerCondition::Above => OrderTriggerCondition::TriggeredAbove,
        OrderTriggerCondition::Below => OrderTriggerCondition::TriggeredBelow,
        _ => {
            return Err(print_error!(ErrorCode::InvalidTriggerOrderCondition)());
        }
    };

    if slot.saturating_sub(order.slot) > 150 && order.reduce_only {
        order.add_bit_flag(OrderBitFlag::SafeTriggerOrder);
    }

    order.slot = slot;

    let (auction_duration, auction_start_price, auction_end_price) =
        calculate_auction_params_for_trigger_order(
            order,
            oracle_price_data,
            min_auction_duration,
            perp_market,
        )?;

    msg!(
        "new auction duration {} start price {} end price {}",
        auction_duration,
        auction_start_price,
        auction_end_price
    );

    order.auction_duration = auction_duration;
    order.auction_start_price = auction_start_price;
    order.auction_end_price = auction_end_price;

    if matches!(order.order_type, OrderType::TriggerMarket) {
        order.add_bit_flag(OrderBitFlag::OracleTriggerMarket);
    }

    Ok(())
}

pub fn force_cancel_orders(
    state: &State,
    user_account_loader: &AccountLoader<User>,
    spot_market_map: &SpotMarketMap,
    perp_market_map: &PerpMarketMap,
    oracle_map: &mut OracleMap,
    filler: &AccountLoader<User>,
    clock: &Clock,
) -> DriftResult {
    let now = clock.unix_timestamp;
    let slot = clock.slot;

    let filler_key = filler.key();
    let user_key = user_account_loader.key();
    let user = &mut load_mut!(user_account_loader)?;
    let filler = &mut load_mut!(filler)?;

    validate!(
        !user.is_being_liquidated(),
        ErrorCode::UserIsBeingLiquidated
    )?;

    validate!(!user.is_bankrupt(), ErrorCode::UserBankrupt)?;

    let margin_calc = calculate_margin_requirement_and_total_collateral_and_liability_info(
        user,
        perp_market_map,
        spot_market_map,
        oracle_map,
        MarginContext::standard(MarginRequirementType::Initial),
    )?;

    let meets_initial_margin_requirement = margin_calc.meets_margin_requirement();

    validate!(
        !meets_initial_margin_requirement,
        ErrorCode::SufficientCollateral
    )?;

    let mut total_fee = 0_u64;

    for order_index in 0..user.orders.len() {
        if user.orders[order_index].status != OrderStatus::Open {
            continue;
        }

        let market_index = user.orders[order_index].market_index;
        let market_type = user.orders[order_index].market_type;

        let fee = match market_type {
            MarketType::Spot => {
                let spot_market = spot_market_map.get_ref(&market_index)?;
                let token_amount = user
                    .get_spot_position(market_index)?
                    .get_signed_token_amount(&spot_market)?
                    .cast::<i64>()?;
                let is_position_reducing = is_order_position_reducing(
                    &user.orders[order_index].direction,
                    user.orders[order_index].get_base_asset_amount_unfilled(Some(token_amount))?,
                    token_amount,
                )?;
                if is_position_reducing {
                    continue;
                }

                state.spot_fee_structure.flat_filler_fee
            }
            MarketType::Perp => {
                let base_asset_amount = user.get_perp_position(market_index)?.base_asset_amount;
                let is_position_reducing = is_order_position_reducing(
                    &user.orders[order_index].direction,
                    user.orders[order_index]
                        .get_base_asset_amount_unfilled(Some(base_asset_amount))?,
                    base_asset_amount,
                )?;
                if is_position_reducing {
                    continue;
                }

                state.perp_fee_structure.flat_filler_fee
            }
        };

        total_fee = total_fee.safe_add(fee)?;

        cancel_order(
            order_index,
            user,
            &user_key,
            perp_market_map,
            spot_market_map,
            oracle_map,
            now,
            slot,
            OrderActionExplanation::InsufficientFreeCollateral,
            Some(&filler_key),
            fee,
            false,
        )?;
    }

    pay_keeper_flat_reward_for_spot(
        user,
        Some(filler),
        spot_market_map.get_quote_spot_market_mut()?.deref_mut(),
        total_fee,
        slot,
    )?;

    user.update_last_active_slot(slot);

    Ok(())
}

pub fn can_reward_user_with_perp_pnl(user: &mut Option<&mut User>, market_index: u16) -> bool {
    match user.as_mut() {
        Some(user) => user.force_get_perp_position_mut(market_index).is_ok(),
        None => false,
    }
}

<<<<<<< HEAD
pub fn attempt_burn_user_lp_shares_for_risk_reduction(
    state: &State,
    user: &mut User,
    user_key: Pubkey,
    margin_calc: MarginCalculation,
    perp_market_map: &PerpMarketMap,
    spot_market_map: &SpotMarketMap,
    oracle_map: &mut OracleMap,
    clock: &Clock,
    market_index: u16,
) -> DriftResult {
    let now = clock.unix_timestamp;
    let time_since_last_liquidity_change: i64 = now.safe_sub(user.last_add_perp_lp_shares_ts)?;
    // avoid spamming update if orders have already been set
    if time_since_last_liquidity_change >= state.lp_cooldown_time.cast()? {
        burn_user_lp_shares_for_risk_reduction(
            state,
            user,
            user_key,
            market_index,
            margin_calc,
            perp_market_map,
            spot_market_map,
            oracle_map,
            clock,
        )?;
        user.last_add_perp_lp_shares_ts = now;
    }

    Ok(())
}

pub fn burn_user_lp_shares_for_risk_reduction(
    state: &State,
    user: &mut User,
    user_key: Pubkey,
    market_index: u16,
    margin_calc: MarginCalculation,
    perp_market_map: &PerpMarketMap,
    spot_market_map: &SpotMarketMap,
    oracle_map: &mut OracleMap,
    clock: &Clock,
) -> DriftResult {
    let position_index = get_position_index(&user.perp_positions, market_index)?;
    let is_lp = user.perp_positions[position_index].is_lp();
    if !is_lp {
        return Ok(());
    }

    let mut market = perp_market_map.get_ref_mut(&market_index)?;

    let quote_oracle_id = spot_market_map
        .get_ref(&market.quote_spot_market_index)?
        .oracle_id();
    let quote_oracle_price = oracle_map.get_price_data(&quote_oracle_id)?.price;

    let oracle_price_data = oracle_map.get_price_data(&market.oracle_id())?;

    let oracle_price = if market.status == MarketStatus::Settlement {
        market.expiry_price
    } else {
        oracle_price_data.price
    };

    let user_custom_margin_ratio = user.max_margin_ratio;
    let (lp_shares_to_burn, base_asset_amount_to_close) =
        calculate_lp_shares_to_burn_for_risk_reduction(
            &user.perp_positions[position_index],
            &market,
            oracle_price,
            quote_oracle_price,
            margin_calc.margin_shortage()?,
            user_custom_margin_ratio,
            user.is_high_leverage_mode(MarginRequirementType::Initial),
        )?;

    let (position_delta, pnl) = burn_lp_shares(
        &mut user.perp_positions[position_index],
        &mut market,
        lp_shares_to_burn,
        oracle_price,
    )?;

    // emit LP record for shares removed
    emit_stack::<_, { LPRecord::SIZE }>(LPRecord {
        ts: clock.unix_timestamp,
        action: LPAction::RemoveLiquidityDerisk,
        user: user_key,
        n_shares: lp_shares_to_burn,
        market_index,
        delta_base_asset_amount: position_delta.base_asset_amount,
        delta_quote_asset_amount: position_delta.quote_asset_amount,
        pnl,
    })?;

    let direction_to_close = user.perp_positions[position_index].get_direction_to_close();

    let params = OrderParams::get_close_perp_params(
        &market,
        direction_to_close,
        base_asset_amount_to_close,
    )?;

    drop(market);

    if user.has_room_for_new_order() {
        controller::orders::place_perp_order(
            state,
            user,
            user_key,
            perp_market_map,
            spot_market_map,
            oracle_map,
            &None,
            clock,
            params,
            PlaceOrderOptions::default().explanation(OrderActionExplanation::DeriskLp),
            &mut None,
        )?;
    }

    Ok(())
}

=======
>>>>>>> 29a292b4
pub fn pay_keeper_flat_reward_for_perps(
    user: &mut User,
    filler: Option<&mut User>,
    market: &mut PerpMarket,
    filler_reward: u64,
    slot: u64,
) -> DriftResult<u64> {
    let filler_reward = if let Some(filler) = filler {
        let user_position = user.get_perp_position_mut(market.market_index)?;
        controller::position::update_quote_asset_and_break_even_amount(
            user_position,
            market,
            -filler_reward.cast()?,
        )?;

        filler.update_last_active_slot(slot);
        // Dont throw error if filler doesnt have position available
        let filler_position = match filler.force_get_perp_position_mut(market.market_index) {
            Ok(position) => position,
            Err(_) => return Ok(0),
        };
        controller::position::update_quote_asset_amount(
            filler_position,
            market,
            filler_reward.cast()?,
        )?;

        filler_reward
    } else {
        0
    };

    Ok(filler_reward)
}

pub fn pay_keeper_flat_reward_for_spot(
    user: &mut User,
    filler: Option<&mut User>,
    quote_market: &mut SpotMarket,
    filler_reward: u64,
    slot: u64,
) -> DriftResult<u64> {
    let filler_reward = if let Some(filler) = filler {
        update_spot_balances(
            filler_reward as u128,
            &SpotBalanceType::Deposit,
            quote_market,
            filler.get_quote_spot_position_mut(),
            false,
        )?;

        filler.update_last_active_slot(slot);

        filler.update_cumulative_spot_fees(filler_reward.cast()?)?;

        update_spot_balances(
            filler_reward as u128,
            &SpotBalanceType::Borrow,
            quote_market,
            user.get_quote_spot_position_mut(),
            false,
        )?;

        user.update_cumulative_spot_fees(-filler_reward.cast()?)?;

        filler_reward
    } else {
        0
    };

    Ok(filler_reward)
}

pub fn place_spot_order(
    state: &State,
    user: &mut User,
    user_key: Pubkey,
    perp_market_map: &PerpMarketMap,
    spot_market_map: &SpotMarketMap,
    oracle_map: &mut OracleMap,
    clock: &Clock,
    params: OrderParams,
    mut options: PlaceOrderOptions,
) -> DriftResult {
    let now = clock.unix_timestamp;
    let slot = clock.slot;

    validate_user_not_being_liquidated(
        user,
        perp_market_map,
        spot_market_map,
        oracle_map,
        state.liquidation_margin_buffer_ratio,
    )?;

    validate!(!user.is_bankrupt(), ErrorCode::UserBankrupt)?;

    if options.try_expire_orders {
        expire_orders(
            user,
            &user_key,
            perp_market_map,
            spot_market_map,
            oracle_map,
            now,
            slot,
        )?;
    }

    if user.is_reduce_only() {
        validate!(
            params.reduce_only,
            ErrorCode::UserReduceOnly,
            "order must be reduce only"
        )?;
    }

    let max_ts = match params.max_ts {
        Some(max_ts) => max_ts,
        None => match params.order_type {
            OrderType::Market | OrderType::Oracle => now.safe_add(30)?,
            _ => 0_i64,
        },
    };

    if max_ts != 0 && max_ts < now {
        msg!("max_ts ({}) < now ({}), skipping order", max_ts, now);
        return Ok(());
    }

    let new_order_index = user
        .orders
        .iter()
        .position(|order| order.is_available())
        .ok_or(ErrorCode::MaxNumberOfOrders)?;

    if params.user_order_id > 0 {
        let user_order_id_already_used = user
            .orders
            .iter()
            .position(|order| order.user_order_id == params.user_order_id && !order.is_available());

        if user_order_id_already_used.is_some() {
            msg!("user_order_id is already in use {}", params.user_order_id);
            return Err(ErrorCode::UserOrderIdAlreadyInUse);
        }
    }

    let market_index = params.market_index;
    let spot_market = &spot_market_map.get_ref(&market_index)?;
    let force_reduce_only = spot_market.is_reduce_only();
    let step_size = spot_market.order_step_size;

    validate!(
        user.pool_id == 0,
        ErrorCode::InvalidPoolId,
        "user pool id ({}) != 0",
        user.pool_id
    )?;

    validate!(
        !matches!(spot_market.status, MarketStatus::Initialized),
        ErrorCode::MarketBeingInitialized,
        "Market is being initialized"
    )?;

    let spot_position_index = user
        .get_spot_position_index(market_index)
        .or_else(|_| user.add_spot_position(market_index, SpotBalanceType::Deposit))?;

    let balance_type = user.spot_positions[spot_position_index].balance_type;
    let token_amount = user.spot_positions[spot_position_index].get_token_amount(spot_market)?;
    let signed_token_amount = get_signed_token_amount(token_amount, &balance_type)?;

    let oracle_price_data = *oracle_map.get_price_data(&spot_market.oracle_id())?;

    // Increment open orders for existing position
    let (existing_position_direction, order_base_asset_amount) = {
        validate!(
            params.base_asset_amount >= step_size,
            ErrorCode::InvalidOrderSizeTooSmall,
            "params.base_asset_amount={} cannot be below spot_market.order_step_size={}",
            params.base_asset_amount,
            step_size
        )?;

        let base_asset_amount = if params.base_asset_amount == u64::MAX
            && !(params.is_trigger_order() && params.reduce_only)
        {
            calculate_max_spot_order_size(
                user,
                params.market_index,
                params.direction,
                perp_market_map,
                spot_market_map,
                oracle_map,
            )?
        } else {
            standardize_base_asset_amount(params.base_asset_amount, step_size)?
        };

        validate!(
            is_multiple_of_step_size(base_asset_amount, step_size)?,
            ErrorCode::InvalidOrderNotStepSizeMultiple,
            "Order base asset amount ({}), is not a multiple of step size ({})",
            base_asset_amount,
            step_size
        )?;

        let existing_position_direction = if signed_token_amount >= 0 {
            PositionDirection::Long
        } else {
            PositionDirection::Short
        };
        (
            existing_position_direction,
            base_asset_amount.cast::<u64>()?,
        )
    };

    let (auction_start_price, auction_end_price, auction_duration) = get_auction_params(
        &params,
        &oracle_price_data,
        spot_market.order_tick_size,
        state.default_spot_auction_duration,
    )?;

    validate!(spot_market.orders_enabled, ErrorCode::SpotOrdersDisabled)?;

    validate!(
        params.market_index != QUOTE_SPOT_MARKET_INDEX,
        ErrorCode::InvalidOrderBaseQuoteAsset,
        "can not place order for quote asset"
    )?;

    validate!(
        params.market_type == MarketType::Spot,
        ErrorCode::InvalidOrderMarketType,
        "must be spot order"
    )?;

    let mut bit_flags = 0;

    let reduce_only = params.reduce_only || force_reduce_only;
    bit_flags = set_order_bit_flag(
        bit_flags,
        params.is_trigger_order() && reduce_only,
        OrderBitFlag::NewTriggerReduceOnly,
    );

    let new_order = Order {
        status: OrderStatus::Open,
        order_type: params.order_type,
        market_type: params.market_type,
        slot,
        order_id: get_then_update_id!(user, next_order_id),
        user_order_id: params.user_order_id,
        market_index: params.market_index,
        price: standardize_price(params.price, spot_market.order_tick_size, params.direction)?,
        existing_position_direction,
        base_asset_amount: order_base_asset_amount,
        base_asset_amount_filled: 0,
        quote_asset_amount_filled: 0,
        direction: params.direction,
        reduce_only,
        trigger_price: standardize_price(
            params.trigger_price.unwrap_or(0),
            spot_market.order_tick_size,
            params.direction,
        )?,
        trigger_condition: params.trigger_condition,
        post_only: params.post_only != PostOnlyParam::None,
        oracle_price_offset: params.oracle_price_offset.unwrap_or(0),
        immediate_or_cancel: params.is_immediate_or_cancel(),
        auction_start_price,
        auction_end_price,
        auction_duration,
        max_ts,
        posted_slot_tail: get_posted_slot_from_clock_slot(slot),
        bit_flags,
        padding: [0; 1],
    };

    validate_spot_order(
        &new_order,
        spot_market.order_step_size,
        spot_market.min_order_size,
    )?;

    let risk_increasing = is_new_order_risk_increasing(
        &new_order,
        signed_token_amount.cast()?,
        user.spot_positions[spot_position_index].open_bids,
        user.spot_positions[spot_position_index].open_asks,
    )?;

    user.increment_open_orders(new_order.has_auction());
    user.orders[new_order_index] = new_order;
    user.spot_positions[spot_position_index].open_orders += 1;
    increase_spot_open_bids_and_asks(
        &mut user.spot_positions[spot_position_index],
        &params.direction,
        order_base_asset_amount,
        new_order.update_open_bids_and_asks(),
    )?;

    options.update_risk_increasing(risk_increasing);

    if options.enforce_margin_check {
        meets_place_order_margin_requirement(
            user,
            perp_market_map,
            spot_market_map,
            oracle_map,
            options.risk_increasing,
        )?;
    }

    validate_spot_margin_trading(user, perp_market_map, spot_market_map, oracle_map)?;

    if force_reduce_only {
        validate_order_for_force_reduce_only(
            &user.orders[new_order_index],
            signed_token_amount.cast()?,
        )?;
    }

    let (taker, taker_order, maker, maker_order) =
        get_taker_and_maker_for_order_record(&user_key, &new_order);

    let order_action_record = get_order_action_record(
        now,
        OrderAction::Place,
        OrderActionExplanation::None,
        params.market_index,
        None,
        None,
        None,
        None,
        None,
        None,
        None,
        None,
        None,
        None,
        taker,
        taker_order,
        maker,
        maker_order,
        oracle_price_data.price,
        0,
        None,
        None,
        None,
        None,
        None,
        None,
        0,
    )?;
    emit_stack::<_, { OrderActionRecord::SIZE }>(order_action_record)?;

    let order_record = OrderRecord {
        ts: now,
        user: user_key,
        order: user.orders[new_order_index],
    };
    emit_stack::<_, { OrderRecord::SIZE }>(order_record)?;

    user.update_last_active_slot(slot);

    Ok(())
}

pub fn fill_spot_order(
    order_id: u32,
    state: &State,
    user: &AccountLoader<User>,
    user_stats: &AccountLoader<UserStats>,
    spot_market_map: &SpotMarketMap,
    perp_market_map: &PerpMarketMap,
    oracle_map: &mut OracleMap,
    filler: &AccountLoader<User>,
    filler_stats: &AccountLoader<UserStats>,
    makers_and_referrer: &UserMap,
    makers_and_referrer_stats: &UserStatsMap,
    jit_maker_order_id: Option<u32>,
    clock: &Clock,
    fulfillment_params: &mut dyn SpotFulfillmentParams,
) -> DriftResult<u64> {
    let now = clock.unix_timestamp;
    let slot = clock.slot;

    let filler_key = filler.key();
    let user_key = user.key();
    let user = &mut load_mut!(user)?;
    let user_stats = &mut load_mut!(user_stats)?;

    let order_index = user
        .orders
        .iter()
        .position(|order| order.order_id == order_id && order.status == OrderStatus::Open)
        .ok_or_else(print_error!(ErrorCode::OrderDoesNotExist))?;

    let (order_status, order_market_index, order_market_type, order_direction) = get_struct_values!(
        user.orders[order_index],
        status,
        market_index,
        market_type,
        direction
    );

    {
        let spot_market = spot_market_map.get_ref(&order_market_index)?;
        validate!(
            spot_market.fills_enabled(),
            ErrorCode::MarketFillOrderPaused,
            "Market unavailable for fills"
        )?;
    }

    validate!(
        order_market_type == MarketType::Spot,
        ErrorCode::InvalidOrderMarketType,
        "must be spot order"
    )?;

    validate!(
        order_status == OrderStatus::Open,
        ErrorCode::OrderNotOpen,
        "Order not open"
    )?;

    validate!(
        !user.orders[order_index].must_be_triggered() || user.orders[order_index].triggered(),
        ErrorCode::OrderMustBeTriggeredFirst,
        "Order must be triggered first"
    )?;

    if user.is_bankrupt() {
        msg!("User is bankrupt");
        return Ok(0);
    }

    match validate_user_not_being_liquidated(
        user,
        perp_market_map,
        spot_market_map,
        oracle_map,
        state.liquidation_margin_buffer_ratio,
    ) {
        Ok(_) => {}
        Err(_) => {
            msg!("User is being liquidated");
            return Ok(0);
        }
    }

    let is_filler_taker = user_key == filler_key;
    let is_filler_maker = makers_and_referrer.0.contains_key(&filler_key);
    let (mut filler, mut filler_stats) = if !is_filler_maker && !is_filler_taker {
        let filler = load_mut!(filler)?;

        validate!(
            filler.pool_id == 0,
            ErrorCode::InvalidPoolId,
            "filler pool id ({}) != 0",
            filler.pool_id
        )?;

        if filler.authority != user.authority {
            (Some(filler), Some(load_mut!(filler_stats)?))
        } else {
            (None, None)
        }
    } else {
        (None, None)
    };

    let oracle_price = oracle_map
        .get_price_data(
            &spot_market_map
                .get_ref_mut(&order_market_index)?
                .oracle_id(),
        )?
        .price;
    let maker_order_info = get_spot_maker_orders_info(
        perp_market_map,
        spot_market_map,
        oracle_map,
        makers_and_referrer,
        &user_key,
        &user.orders[order_index],
        &mut filler.as_deref_mut(),
        &filler_key,
        state.spot_fee_structure.flat_filler_fee,
        oracle_price,
        jit_maker_order_id,
        now,
        slot,
    )?;

    let oracle_stale_for_margin;
    {
        let mut quote_market = spot_market_map.get_quote_spot_market_mut()?;
        let oracle_price_data = oracle_map.get_price_data(&quote_market.oracle_id())?;
        update_spot_market_cumulative_interest(&mut quote_market, Some(oracle_price_data), now)?;

        let mut base_market = spot_market_map.get_ref_mut(&order_market_index)?;
        let oracle_price_data = oracle_map.get_price_data(&base_market.oracle_id())?;
        update_spot_market_cumulative_interest(&mut base_market, Some(oracle_price_data), now)?;

        oracle_stale_for_margin = oracle_price_data.delay
            > state
                .oracle_guard_rails
                .validity
                .slots_before_stale_for_margin;

        fulfillment_params.validate_markets(&base_market, &quote_market)?;

        let oracle_too_divergent_with_twap_5min = is_oracle_too_divergent_with_twap_5min(
            oracle_price_data.price,
            base_market
                .historical_oracle_data
                .last_oracle_price_twap_5min,
            state
                .oracle_guard_rails
                .max_oracle_twap_5min_percent_divergence()
                .cast()?,
        )?;

        if oracle_too_divergent_with_twap_5min {
            // update filler last active so tx doesn't revert
            if let Some(filler) = filler.as_mut() {
                filler.update_last_active_slot(slot);
            }

            return Ok(0);
        }
    }

    let should_expire_order = should_expire_order_before_fill(user, order_index, now)?;

    let should_cancel_reduce_only = if user.orders[order_index].reduce_only {
        let market_index = user.orders[order_index].market_index;
        let position_index = user.get_spot_position_index(market_index)?;
        let spot_market = spot_market_map.get_ref(&market_index)?;
        let signed_token_amount =
            user.spot_positions[position_index].get_signed_token_amount(&spot_market)?;
        should_cancel_reduce_only_order(
            &user.orders[order_index],
            signed_token_amount.cast()?,
            spot_market.order_step_size,
        )?
    } else {
        false
    };

    if should_expire_order || should_cancel_reduce_only {
        let filler_reward = {
            let mut quote_market = spot_market_map.get_quote_spot_market_mut()?;
            pay_keeper_flat_reward_for_spot(
                user,
                filler.as_deref_mut(),
                &mut quote_market,
                state.spot_fee_structure.flat_filler_fee,
                slot,
            )?
        };

        let explanation = if should_expire_order {
            OrderActionExplanation::OrderExpired
        } else {
            OrderActionExplanation::ReduceOnlyOrderIncreasedPosition
        };

        cancel_order(
            order_index,
            user,
            &user_key,
            perp_market_map,
            spot_market_map,
            oracle_map,
            now,
            slot,
            explanation,
            Some(&filler_key),
            filler_reward,
            false,
        )?;
        return Ok(0);
    }

    if fulfillment_params.is_external() {
        let exchange_status = state.get_exchange_status()?;

        validate!(
            !exchange_status
                .contains(ExchangeStatus::DepositPaused | ExchangeStatus::WithdrawPaused),
            ErrorCode::ExchangePaused
        )?;
    }

    let (base_asset_amount, quote_asset_amount) = fulfill_spot_order(
        user,
        order_index,
        &user_key,
        user_stats,
        makers_and_referrer,
        makers_and_referrer_stats,
        &maker_order_info,
        &mut filler.as_deref_mut(),
        &filler_key,
        &mut filler_stats.as_deref_mut(),
        spot_market_map,
        perp_market_map,
        oracle_map,
        now,
        slot,
        &state.spot_fee_structure,
        fulfillment_params,
        oracle_stale_for_margin,
    )?;

    if base_asset_amount != 0 {
        let spot_market = spot_market_map.get_ref(&order_market_index)?;
        let fill_price = calculate_fill_price(
            quote_asset_amount,
            base_asset_amount,
            spot_market.get_precision(),
        )?;

        let oracle_price = oracle_map.get_price_data(&spot_market.oracle_id())?.price;
        let oracle_twap_5min = spot_market
            .historical_oracle_data
            .last_oracle_price_twap_5min;
        validate_fill_price_within_price_bands(
            fill_price,
            oracle_price,
            oracle_twap_5min,
            spot_market.get_margin_ratio(&MarginRequirementType::Initial)?,
            state
                .oracle_guard_rails
                .max_oracle_twap_5min_percent_divergence(),
            false,
            if fulfillment_params.is_external() {
                Some(order_direction)
            } else {
                None
            },
        )?;
    }

    let is_open = user.orders[order_index].status == OrderStatus::Open;
    let is_reduce_only = user.orders[order_index].reduce_only;
    let should_cancel_reduce_only = if is_open && is_reduce_only {
        let market_index = user.orders[order_index].market_index;
        let position_index = user.get_spot_position_index(market_index)?;
        let spot_market = spot_market_map.get_ref(&market_index)?;
        let signed_token_amount =
            user.spot_positions[position_index].get_signed_token_amount(&spot_market)?;
        should_cancel_reduce_only_order(
            &user.orders[order_index],
            signed_token_amount.cast()?,
            spot_market.order_step_size,
        )?
    } else {
        false
    };

    let should_cancel_for_no_borrow_liquidity = if is_open {
        let market_index = user.orders[order_index].market_index;
        let base_market = spot_market_map.get_ref(&market_index)?;
        let quote_market = spot_market_map.get_quote_spot_market()?;
        let (max_base_asset_amount, max_quote_asset_amount) =
            get_max_fill_amounts(user, order_index, &base_market, &quote_market, false)?;
        max_base_asset_amount == Some(0) || max_quote_asset_amount == Some(0)
    } else {
        false
    };

    if should_cancel_reduce_only || should_cancel_for_no_borrow_liquidity {
        let filler_reward = {
            let mut quote_market = spot_market_map.get_quote_spot_market_mut()?;
            pay_keeper_flat_reward_for_spot(
                user,
                filler.as_deref_mut(),
                &mut quote_market,
                state.spot_fee_structure.flat_filler_fee,
                slot,
            )?
        };

        let explanation = if should_cancel_reduce_only {
            OrderActionExplanation::ReduceOnlyOrderIncreasedPosition
        } else {
            OrderActionExplanation::NoBorrowLiquidity
        };

        cancel_order(
            order_index,
            user,
            &user_key,
            perp_market_map,
            spot_market_map,
            oracle_map,
            now,
            slot,
            explanation,
            Some(&filler_key),
            filler_reward,
            false,
        )?
    }

    spot_market_map
        .get_ref(&order_market_index)?
        .validate_max_token_deposits_and_borrows(false)?;

    user.update_last_active_slot(slot);

    Ok(base_asset_amount)
}

#[allow(clippy::type_complexity)]
fn get_spot_maker_orders_info(
    perp_market_map: &PerpMarketMap,
    spot_market_map: &SpotMarketMap,
    oracle_map: &mut OracleMap,
    makers_and_referrer: &UserMap,
    taker_key: &Pubkey,
    taker_order: &Order,
    filler: &mut Option<&mut User>,
    filler_key: &Pubkey,
    filler_reward: u64,
    oracle_price: i64,
    jit_maker_order_id: Option<u32>,
    now: i64,
    slot: u64,
) -> DriftResult<Vec<(Pubkey, usize, u64)>> {
    let maker_direction = taker_order.direction.opposite();

    let mut maker_orders_info = Vec::with_capacity(16);

    for (maker_key, user_account_loader) in makers_and_referrer.0.iter() {
        if maker_key == taker_key {
            continue;
        }

        let mut maker = load_mut!(user_account_loader)?;

        if maker.is_being_liquidated() || maker.is_bankrupt() {
            continue;
        }

        let market = spot_market_map.get_ref_mut(&taker_order.market_index)?;
        let maker_order_price_and_indexes = find_maker_orders(
            &maker,
            &maker_direction,
            &MarketType::Spot,
            taker_order.market_index,
            Some(oracle_price),
            slot,
            market.order_tick_size,
            false,
            None,
        )?;

        if maker_order_price_and_indexes.is_empty() {
            continue;
        }

        maker.update_last_active_slot(slot);

        let initial_margin_ratio = market.get_margin_ratio(&MarginRequirementType::Initial)?;
        let step_size = market.order_step_size;

        let existing_base_asset_amount = maker
            .get_spot_position(taker_order.market_index)?
            .get_signed_token_amount(&market)?;

        drop(market);

        for (maker_order_index, maker_order_price) in maker_order_price_and_indexes.iter() {
            let maker_order_index = *maker_order_index;
            let maker_order_price = *maker_order_price;

            let maker_order = &maker.orders[maker_order_index];
            if !is_maker_for_taker(maker_order, taker_order, slot)? {
                continue;
            }

            if !are_orders_same_market_but_different_sides(maker_order, taker_order) {
                continue;
            }

            if let Some(jit_maker_order_id) = jit_maker_order_id {
                // if jit maker order id exists, must only use that order
                if maker_order.order_id != jit_maker_order_id {
                    continue;
                }
            }

            let breaches_oracle_price_limits = {
                limit_price_breaches_maker_oracle_price_bands(
                    maker_order_price,
                    maker_order.direction,
                    oracle_price,
                    initial_margin_ratio,
                )?
            };

            let should_expire_order = should_expire_order(&maker, maker_order_index, now)?;

            let should_cancel_reduce_only_order = should_cancel_reduce_only_order(
                &maker.orders[maker_order_index],
                existing_base_asset_amount.cast()?,
                step_size,
            )?;

            if breaches_oracle_price_limits
                || should_expire_order
                || should_cancel_reduce_only_order
            {
                let filler_reward = {
                    pay_keeper_flat_reward_for_spot(
                        &mut maker,
                        filler.as_deref_mut(),
                        spot_market_map.get_quote_spot_market_mut()?.deref_mut(),
                        filler_reward,
                        slot,
                    )?
                };

                let explanation = if breaches_oracle_price_limits {
                    OrderActionExplanation::OraclePriceBreachedLimitPrice
                } else if should_expire_order {
                    OrderActionExplanation::OrderExpired
                } else {
                    OrderActionExplanation::ReduceOnlyOrderIncreasedPosition
                };

                cancel_order(
                    maker_order_index,
                    maker.deref_mut(),
                    maker_key,
                    perp_market_map,
                    spot_market_map,
                    oracle_map,
                    now,
                    slot,
                    explanation,
                    Some(filler_key),
                    filler_reward,
                    false,
                )?;

                continue;
            }

            insert_maker_order_info(
                &mut maker_orders_info,
                (*maker_key, maker_order_index, maker_order_price),
                maker_direction,
            );
        }
    }

    Ok(maker_orders_info)
}

fn fulfill_spot_order(
    user: &mut User,
    user_order_index: usize,
    user_key: &Pubkey,
    user_stats: &mut UserStats,
    makers_and_referrer: &UserMap,
    makers_and_referrer_stats: &UserStatsMap,
    maker_orders_info: &[(Pubkey, usize, u64)],
    filler: &mut Option<&mut User>,
    filler_key: &Pubkey,
    filler_stats: &mut Option<&mut UserStats>,
    spot_market_map: &SpotMarketMap,
    perp_market_map: &PerpMarketMap,
    oracle_map: &mut OracleMap,
    now: i64,
    slot: u64,
    fee_structure: &FeeStructure,
    fulfillment_params: &mut dyn SpotFulfillmentParams,
    oracle_stale_for_margin: bool,
) -> DriftResult<(u64, u64)> {
    let base_market_index = user.orders[user_order_index].market_index;
    let order_direction = user.orders[user_order_index].direction;

    let mut quote_market = spot_market_map.get_quote_spot_market_mut()?;
    let mut base_market = spot_market_map.get_ref_mut(&base_market_index)?;

    if fulfillment_params.is_external() {
        if order_direction == PositionDirection::Long {
            validate!(
                !quote_market.is_operation_paused(SpotOperation::Withdraw),
                ErrorCode::MarketFillOrderPaused,
                "withdraw from quote market paused"
            )?;

            validate!(
                !base_market.is_operation_paused(SpotOperation::Deposit),
                ErrorCode::MarketFillOrderPaused,
                "deposit to base market paused"
            )?;
        } else {
            validate!(
                !quote_market.is_operation_paused(SpotOperation::Deposit),
                ErrorCode::MarketFillOrderPaused,
                "deposit to quote market paused"
            )?;

            validate!(
                !base_market.is_operation_paused(SpotOperation::Withdraw),
                ErrorCode::MarketFillOrderPaused,
                "withdraw from base market paused"
            )?;
        }
    }

    let quote_token_amount_before = user
        .get_quote_spot_position()
        .get_signed_token_amount(&quote_market)?;
    let base_token_amount_before = user
        .force_get_spot_position_mut(base_market_index)?
        .get_signed_token_amount(&base_market)?;

    let mut maker_token_amounts_before: BTreeMap<Pubkey, (i128, i128)> = BTreeMap::new();
    for (maker_key, _, _) in maker_orders_info {
        let maker = makers_and_referrer.get_ref(maker_key)?;
        let maker_quote_token_amount_before = maker
            .get_quote_spot_position()
            .get_signed_token_amount(&quote_market)?;
        let maker_base_token_amount_before = maker
            .get_spot_position(base_market_index)?
            .get_signed_token_amount(&base_market)?;
        maker_token_amounts_before.insert(
            *maker_key,
            (
                maker_base_token_amount_before,
                maker_quote_token_amount_before,
            ),
        );
    }

    // todo come up with fallback price
    let oracle_price = oracle_map.get_price_data(&base_market.oracle_id())?.price;
    let limit_price = user.orders[user_order_index].get_limit_price(
        Some(oracle_price),
        None,
        slot,
        base_market.order_tick_size,
        false,
        None,
    )?;

    let fulfillment_methods = determine_spot_fulfillment_methods(
        &user.orders[user_order_index],
        maker_orders_info,
        limit_price,
        fulfillment_params.is_external(),
    )?;

    let mut base_asset_amount = 0_u64;
    let mut quote_asset_amount = 0_u64;
    let mut maker_fills: BTreeMap<Pubkey, i64> = BTreeMap::new();
    let maker_direction = user.orders[user_order_index].direction.opposite();
    for fulfillment_method in fulfillment_methods.iter() {
        if user.orders[user_order_index].status != OrderStatus::Open {
            break;
        }

        let (base_filled, quote_filled) = match fulfillment_method {
            SpotFulfillmentMethod::Match(maker_key, maker_order_index) => {
                let mut maker = makers_and_referrer.get_ref_mut(maker_key)?;
                let mut maker_stats = if maker.authority == user.authority {
                    None
                } else {
                    Some(makers_and_referrer_stats.get_ref_mut(&maker.authority)?)
                };

                let (base_filled, quote_filled) = fulfill_spot_order_with_match(
                    &mut base_market,
                    &mut quote_market,
                    user,
                    user_stats,
                    user_order_index,
                    user_key,
                    &mut maker,
                    &mut maker_stats.as_deref_mut(),
                    *maker_order_index as usize,
                    maker_key,
                    filler.as_deref_mut(),
                    filler_stats.as_deref_mut(),
                    filler_key,
                    now,
                    slot,
                    oracle_map,
                    fee_structure,
                )?;

                if base_filled != 0 {
                    update_maker_fills_map(
                        &mut maker_fills,
                        maker_key,
                        maker_direction,
                        base_filled,
                    )?;
                }

                (base_filled, quote_filled)
            }
            SpotFulfillmentMethod::ExternalMarket => fulfill_spot_order_with_external_market(
                &mut base_market,
                &mut quote_market,
                user,
                user_stats,
                user_order_index,
                user_key,
                filler.as_deref_mut(),
                filler_stats.as_deref_mut(),
                filler_key,
                now,
                slot,
                oracle_map,
                fee_structure,
                fulfillment_params,
            )?,
        };

        base_asset_amount = base_asset_amount.safe_add(base_filled)?;
        quote_asset_amount = quote_asset_amount.safe_add(quote_filled)?;
    }

    validate!(
        (base_asset_amount > 0) == (quote_asset_amount > 0),
        ErrorCode::DefaultError,
        "invalid fill base = {} quote = {}",
        base_asset_amount,
        quote_asset_amount
    )?;

    let quote_token_amount_after = user
        .get_quote_spot_position()
        .get_signed_token_amount(&quote_market)?;
    let base_token_amount_after = user
        .force_get_spot_position_mut(base_market_index)?
        .get_signed_token_amount(&base_market)?;

    let quote_price = oracle_map.get_price_data(&quote_market.oracle_id())?.price;
    let base_price = oracle_map.get_price_data(&base_market.oracle_id())?.price;

    let strict_quote_price = StrictOraclePrice::new(
        quote_price,
        quote_market
            .historical_oracle_data
            .last_oracle_price_twap_5min,
        true,
    );
    let strict_base_price = StrictOraclePrice::new(
        base_price,
        base_market
            .historical_oracle_data
            .last_oracle_price_twap_5min,
        true,
    );

    let (margin_type, taker_risk_increasing) = if order_direction == PositionDirection::Long {
        // sell quote, buy base
        select_margin_type_for_swap(
            &quote_market,
            &base_market,
            &strict_quote_price,
            &strict_base_price,
            quote_token_amount_before,
            base_token_amount_before,
            quote_token_amount_after,
            base_token_amount_after,
            MarginRequirementType::Fill,
        )?
    } else {
        // sell base, buy quote
        select_margin_type_for_swap(
            &base_market,
            &quote_market,
            &strict_base_price,
            &strict_quote_price,
            base_token_amount_before,
            quote_token_amount_before,
            base_token_amount_after,
            quote_token_amount_after,
            MarginRequirementType::Fill,
        )?
    };

    drop(base_market);
    drop(quote_market);

    let mut context = MarginContext::standard(margin_type)
        .fuel_spot_deltas([
            (
                base_market_index,
                base_token_amount_before.safe_sub(base_token_amount_after)?,
            ),
            (
                QUOTE_SPOT_MARKET_INDEX,
                quote_token_amount_before.safe_sub(quote_token_amount_after)?,
            ),
        ])
        .fuel_numerator(user, now);

    if oracle_stale_for_margin && taker_risk_increasing {
        context = context.margin_ratio_override(MARGIN_PRECISION);
    }

    let taker_margin_calculation =
        calculate_margin_requirement_and_total_collateral_and_liability_info(
            user,
            perp_market_map,
            spot_market_map,
            oracle_map,
            context,
        )?;

    // user hasnt recieved initial fuel or below global start time
    user_stats.update_fuel_bonus(
        user,
        taker_margin_calculation.fuel_deposits,
        taker_margin_calculation.fuel_borrows,
        taker_margin_calculation.fuel_positions,
        now,
    )?;

    if !taker_margin_calculation.meets_margin_requirement() {
        msg!(
            "taker breached maintenance requirements (margin requirement {}) (total_collateral {})",
            taker_margin_calculation.margin_requirement,
            taker_margin_calculation.total_collateral
        );
        return Err(ErrorCode::InsufficientCollateral);
    }

    for (maker_key, _) in maker_fills {
        let mut maker: RefMut<User> = makers_and_referrer.get_ref_mut(&maker_key)?;
        let maker_stats = if maker.authority == user.authority {
            None
        } else {
            Some(makers_and_referrer_stats.get_ref_mut(&maker.authority)?)
        };

        let quote_market = spot_market_map.get_quote_spot_market()?;
        let base_market = spot_market_map.get_ref(&base_market_index)?;

        let (maker_base_token_amount_before, maker_quote_token_amount_before) =
            maker_token_amounts_before.get(&maker_key).safe_unwrap()?;

        let maker_quote_token_amount_after = maker
            .get_quote_spot_position()
            .get_signed_token_amount(&quote_market)?;
        let maker_base_token_amount_after = maker
            .get_spot_position(base_market_index)?
            .get_signed_token_amount(&base_market)?;

        let (margin_type, maker_risk_increasing) = if maker_direction == PositionDirection::Long {
            // sell quote, buy base
            select_margin_type_for_swap(
                &quote_market,
                &base_market,
                &strict_quote_price,
                &strict_base_price,
                *maker_quote_token_amount_before,
                *maker_base_token_amount_before,
                maker_quote_token_amount_after,
                maker_base_token_amount_after,
                MarginRequirementType::Fill,
            )?
        } else {
            // sell base, buy quote
            select_margin_type_for_swap(
                &base_market,
                &quote_market,
                &strict_base_price,
                &strict_quote_price,
                *maker_base_token_amount_before,
                *maker_quote_token_amount_before,
                maker_base_token_amount_after,
                maker_quote_token_amount_after,
                MarginRequirementType::Fill,
            )?
        };

        drop(base_market);
        drop(quote_market);

        let mut context = MarginContext::standard(margin_type)
            .fuel_spot_deltas([
                (
                    base_market_index,
                    maker_base_token_amount_before.safe_sub(maker_base_token_amount_after)?,
                ),
                (
                    QUOTE_SPOT_MARKET_INDEX,
                    maker_quote_token_amount_before.safe_sub(maker_quote_token_amount_after)?,
                ),
            ])
            .fuel_numerator(&maker, now);

        if oracle_stale_for_margin {
            validate!(
                !maker_risk_increasing || !taker_risk_increasing,
                ErrorCode::InvalidOracle,
                "maker or taker must be reducing position if oracle stale for margin"
            )?;

            if maker_risk_increasing {
                context = context.margin_ratio_override(MARGIN_PRECISION);
            }
        }

        let maker_margin_calculation: MarginCalculation =
            calculate_margin_requirement_and_total_collateral_and_liability_info(
                &maker,
                perp_market_map,
                spot_market_map,
                oracle_map,
                context,
            )?;

        if let Some(mut maker_stats) = maker_stats {
            maker_stats.update_fuel_bonus(
                &mut maker,
                maker_margin_calculation.fuel_deposits,
                maker_margin_calculation.fuel_borrows,
                maker_margin_calculation.fuel_positions,
                now,
            )?;
        }

        if !maker_margin_calculation.meets_margin_requirement() {
            msg!(
                    "maker ({}) breached maintenance requirements (margin requirement {}) (total_collateral {})",
                    maker_key,
                    maker_margin_calculation.margin_requirement,
                    maker_margin_calculation.total_collateral
                );
            return Err(ErrorCode::InsufficientCollateral);
        }
    }

    Ok((base_asset_amount, quote_asset_amount))
}

pub fn fulfill_spot_order_with_match(
    base_market: &mut SpotMarket,
    quote_market: &mut SpotMarket,
    taker: &mut User,
    taker_stats: &mut UserStats,
    taker_order_index: usize,
    taker_key: &Pubkey,
    maker: &mut User,
    maker_stats: &mut Option<&mut UserStats>,
    maker_order_index: usize,
    maker_key: &Pubkey,
    filler: Option<&mut User>,
    filler_stats: Option<&mut UserStats>,
    filler_key: &Pubkey,
    now: i64,
    slot: u64,
    oracle_map: &mut OracleMap,
    fee_structure: &FeeStructure,
) -> DriftResult<(u64, u64)> {
    if !are_orders_same_market_but_different_sides(
        &maker.orders[maker_order_index],
        &taker.orders[taker_order_index],
    ) {
        return Ok((0_u64, 0_u64));
    }

    let market_index = taker.orders[taker_order_index].market_index;
    let oracle_price = oracle_map.get_price_data(&base_market.oracle_id())?.price;
    let taker_price = match taker.orders[taker_order_index].get_limit_price(
        Some(oracle_price),
        None,
        slot,
        base_market.order_tick_size,
        false,
        None,
    )? {
        Some(price) => price,
        None => {
            return Ok((0_u64, 0_u64));
        }
    };

    let taker_spot_position_index = taker.get_spot_position_index(market_index)?;
    let taker_token_amount =
        taker.spot_positions[taker_spot_position_index].get_signed_token_amount(base_market)?;
    let taker_base_asset_amount = taker.orders[taker_order_index]
        .get_standardized_base_asset_amount_unfilled(
            Some(taker_token_amount.cast()?),
            base_market.order_step_size,
        )?;
    let taker_order_slot = taker.orders[taker_order_index].slot;
    let taker_direction = taker.orders[taker_order_index].direction;

    let maker_price = maker.orders[maker_order_index].force_get_limit_price(
        Some(oracle_price),
        None,
        slot,
        base_market.order_tick_size,
        false,
        None,
    )?;
    let maker_direction = maker.orders[maker_order_index].direction;
    let maker_spot_position_index = maker.get_spot_position_index(market_index)?;
    let maker_token_amount =
        maker.spot_positions[maker_spot_position_index].get_signed_token_amount(base_market)?;
    let maker_base_asset_amount = maker.orders[maker_order_index]
        .get_standardized_base_asset_amount_unfilled(
            Some(maker_token_amount.cast()?),
            base_market.order_step_size,
        )?;

    let orders_cross = do_orders_cross(maker_direction, maker_price, taker_price);

    if !orders_cross {
        msg!(
            "orders dont cross. maker price {} taker price {}",
            maker_price,
            taker_price
        );
        return Ok((0_u64, 0_u64));
    }

    let (taker_max_base_asset_amount, taker_max_quote_asset_amount) =
        get_max_fill_amounts(taker, taker_order_index, base_market, quote_market, false)?;

    let taker_base_asset_amount =
        if let Some(taker_max_quote_asset_amount) = taker_max_quote_asset_amount {
            let taker_implied_max_base_asset_amount = standardize_base_asset_amount(
                taker_max_quote_asset_amount
                    .cast::<u128>()?
                    .safe_mul(base_market.get_precision().cast()?)?
                    .safe_div(maker_price.cast()?)?
                    .cast::<u64>()?,
                base_market.order_step_size,
            )?;
            taker_base_asset_amount.min(taker_implied_max_base_asset_amount)
        } else if let Some(taker_max_base_asset_amount) = taker_max_base_asset_amount {
            taker_base_asset_amount.min(taker_max_base_asset_amount)
        } else {
            taker_base_asset_amount
        };

    let (maker_max_base_asset_amount, maker_max_quote_asset_amount) =
        get_max_fill_amounts(maker, maker_order_index, base_market, quote_market, false)?;

    let maker_base_asset_amount =
        if let Some(maker_max_quote_asset_amount) = maker_max_quote_asset_amount {
            let maker_implied_max_base_asset_amount = standardize_base_asset_amount(
                maker_max_quote_asset_amount
                    .cast::<u128>()?
                    .safe_mul(base_market.get_precision().cast()?)?
                    .safe_div(maker_price.cast()?)?
                    .cast::<u64>()?,
                base_market.order_step_size,
            )?;
            maker_base_asset_amount.min(maker_implied_max_base_asset_amount)
        } else if let Some(maker_max_base_asset_amount) = maker_max_base_asset_amount {
            maker_base_asset_amount.min(maker_max_base_asset_amount)
        } else {
            maker_base_asset_amount
        };

    let (base_asset_amount, quote_asset_amount) = calculate_fill_for_matched_orders(
        maker_base_asset_amount,
        maker_price,
        taker_base_asset_amount,
        base_market.decimals,
        maker_direction,
    )?;

    if base_asset_amount == 0 {
        return Ok((0_u64, 0_u64));
    }

    let base_precision = base_market.get_precision();
    validate_fill_price(
        quote_asset_amount,
        base_asset_amount,
        base_precision,
        taker_direction,
        taker_price,
        true,
    )?;
    validate_fill_price(
        quote_asset_amount,
        base_asset_amount,
        base_precision,
        maker_direction,
        maker_price,
        false,
    )?;

    let filler_multiplier = if filler.is_some() {
        calculate_filler_multiplier_for_matched_orders(maker_price, maker_direction, oracle_price)?
    } else {
        0
    };

    let FillFees {
        user_fee: taker_fee,
        maker_rebate,
        filler_reward,
        fee_to_market,
        ..
    } = fees::calculate_fee_for_fulfillment_with_match(
        taker_stats,
        maker_stats,
        quote_asset_amount,
        fee_structure,
        taker_order_slot,
        slot,
        filler_multiplier,
        false,
        &None,
        &MarketType::Spot,
        base_market.fee_adjustment,
        false,
        None,
    )?;

    // Update taker state
    update_spot_balances_and_cumulative_deposits(
        base_asset_amount.cast()?,
        &taker.orders[taker_order_index].get_spot_position_update_direction(AssetType::Base),
        base_market,
        &mut taker.spot_positions[taker_spot_position_index],
        false,
        None,
    )?;

    let taker_quote_asset_amount_delta = match &taker.orders[taker_order_index].direction {
        PositionDirection::Long => quote_asset_amount.safe_add(taker_fee)?,
        PositionDirection::Short => quote_asset_amount.safe_sub(taker_fee)?,
    };

    update_spot_balances_and_cumulative_deposits(
        taker_quote_asset_amount_delta.cast()?,
        &taker.orders[taker_order_index].get_spot_position_update_direction(AssetType::Quote),
        quote_market,
        taker.get_quote_spot_position_mut(),
        false,
        Some(quote_asset_amount.cast()?),
    )?;

    taker.update_cumulative_spot_fees(-taker_fee.cast()?)?;

    update_order_after_fill(
        &mut taker.orders[taker_order_index],
        base_asset_amount,
        quote_asset_amount,
    )?;

    let taker_order_direction = taker.orders[taker_order_index].direction;
    let taker_update_open_bids_and_asks =
        taker.orders[taker_order_index].update_open_bids_and_asks();
    decrease_spot_open_bids_and_asks(
        &mut taker.spot_positions[taker_spot_position_index],
        &taker_order_direction,
        base_asset_amount,
        taker_update_open_bids_and_asks,
    )?;

    taker_stats.update_taker_volume_30d(base_market.fuel_boost_taker, quote_asset_amount, now)?;

    taker_stats.increment_total_fees(taker_fee)?;

    // Update maker state
    update_spot_balances_and_cumulative_deposits(
        base_asset_amount.cast()?,
        &maker.orders[maker_order_index].get_spot_position_update_direction(AssetType::Base),
        base_market,
        &mut maker.spot_positions[maker_spot_position_index],
        false,
        None,
    )?;

    let maker_quote_asset_amount_delta = match &maker.orders[maker_order_index].direction {
        PositionDirection::Long => quote_asset_amount.safe_sub(maker_rebate)?,
        PositionDirection::Short => quote_asset_amount.safe_add(maker_rebate)?,
    };

    update_spot_balances_and_cumulative_deposits(
        maker_quote_asset_amount_delta.cast()?,
        &maker.orders[maker_order_index].get_spot_position_update_direction(AssetType::Quote),
        quote_market,
        maker.get_quote_spot_position_mut(),
        false,
        Some(quote_asset_amount.cast()?),
    )?;

    maker.update_cumulative_spot_fees(maker_rebate.cast()?)?;

    update_order_after_fill(
        &mut maker.orders[maker_order_index],
        base_asset_amount,
        quote_asset_amount,
    )?;

    let maker_order_direction = maker.orders[maker_order_index].direction;
    let maker_update_open_bids_and_asks =
        maker.orders[maker_order_index].update_open_bids_and_asks();
    decrease_spot_open_bids_and_asks(
        &mut maker.spot_positions[maker_spot_position_index],
        &maker_order_direction,
        base_asset_amount,
        maker_update_open_bids_and_asks,
    )?;

    if let Some(maker_stats) = maker_stats {
        maker_stats.update_maker_volume_30d(
            base_market.fuel_boost_maker,
            quote_asset_amount,
            now,
        )?;
        maker_stats.increment_total_rebate(maker_rebate)?;
    } else {
        taker_stats.update_maker_volume_30d(
            base_market.fuel_boost_maker,
            quote_asset_amount,
            now,
        )?;
        taker_stats.increment_total_rebate(maker_rebate)?;
    }

    // Update filler state
    if let (Some(filler), Some(filler_stats)) = (filler, filler_stats) {
        if filler_reward > 0 {
            update_spot_balances(
                filler_reward.cast()?,
                &SpotBalanceType::Deposit,
                quote_market,
                filler.get_quote_spot_position_mut(),
                false,
            )?;

            filler.update_cumulative_spot_fees(filler_reward.cast()?)?;
        }

        filler.update_last_active_slot(slot);
        filler_stats.update_filler_volume(quote_asset_amount, now)?;
    }

    // Update base market
    base_market.total_spot_fee = base_market.total_spot_fee.safe_add(fee_to_market.cast()?)?;

    update_spot_balances(
        fee_to_market.cast()?,
        &SpotBalanceType::Deposit,
        quote_market,
        &mut base_market.spot_fee_pool,
        false,
    )?;

    let fill_record_id = get_then_update_id!(base_market, next_fill_record_id);
    let order_action_explanation = if maker.orders[maker_order_index].is_jit_maker() {
        OrderActionExplanation::OrderFilledWithMatchJit
    } else {
        OrderActionExplanation::OrderFilledWithMatch
    };
    let order_action_record = get_order_action_record(
        now,
        OrderAction::Fill,
        order_action_explanation,
        maker.orders[maker_order_index].market_index,
        Some(*filler_key),
        Some(fill_record_id),
        Some(filler_reward),
        Some(base_asset_amount),
        Some(quote_asset_amount.cast()?),
        Some(taker_fee),
        Some(maker_rebate),
        None,
        Some(0),
        Some(0),
        Some(*taker_key),
        Some(taker.orders[taker_order_index]),
        Some(*maker_key),
        Some(maker.orders[maker_order_index]),
        oracle_map.get_price_data(&base_market.oracle_id())?.price,
        0,
        None,
        None,
        None,
        None,
        None,
        None,
        0,
    )?;
    emit_stack::<_, { OrderActionRecord::SIZE }>(order_action_record)?;

    // Clear taker/maker order if completely filled
    if taker.orders[taker_order_index].get_base_asset_amount_unfilled(None)? == 0 {
        taker.decrement_open_orders(taker.orders[taker_order_index].has_auction());
        taker.orders[taker_order_index].status = OrderStatus::Filled;
        taker.spot_positions[taker_spot_position_index].open_orders -= 1;
    }

    if maker.orders[maker_order_index].get_base_asset_amount_unfilled(None)? == 0 {
        maker.decrement_open_orders(maker.orders[maker_order_index].has_auction());
        maker.orders[maker_order_index].status = OrderStatus::Filled;
        maker.spot_positions[maker_spot_position_index].open_orders -= 1;
    }

    Ok((base_asset_amount, quote_asset_amount))
}

pub fn fulfill_spot_order_with_external_market(
    base_market: &mut SpotMarket,
    quote_market: &mut SpotMarket,
    taker: &mut User,
    taker_stats: &mut UserStats,
    taker_order_index: usize,
    taker_key: &Pubkey,
    filler: Option<&mut User>,
    filler_stats: Option<&mut UserStats>,
    filler_key: &Pubkey,
    now: i64,
    slot: u64,
    oracle_map: &mut OracleMap,
    fee_structure: &FeeStructure,
    fulfillment_params: &mut dyn SpotFulfillmentParams,
) -> DriftResult<(u64, u64)> {
    let oracle_price = oracle_map.get_price_data(&base_market.oracle_id())?.price;
    let taker_price = taker.orders[taker_order_index].get_limit_price(
        Some(oracle_price),
        None,
        slot,
        base_market.order_tick_size,
        false,
        None,
    )?;
    let taker_token_amount = taker
        .force_get_spot_position_mut(base_market.market_index)?
        .get_signed_token_amount(base_market)?;
    let taker_base_asset_amount = taker.orders[taker_order_index]
        .get_standardized_base_asset_amount_unfilled(
            Some(taker_token_amount.cast()?),
            base_market.order_step_size,
        )?;
    let order_direction = taker.orders[taker_order_index].direction;
    let taker_order_slot = taker.orders[taker_order_index].slot;

    let (max_base_asset_amount, max_quote_asset_amount) =
        get_max_fill_amounts(taker, taker_order_index, base_market, quote_market, true)?;

    let taker_base_asset_amount =
        taker_base_asset_amount.min(max_base_asset_amount.unwrap_or(u64::MAX));

    let (best_bid, best_ask) = fulfillment_params.get_best_bid_and_ask()?;
    base_market.update_historical_index_price(best_bid, best_ask, now)?;

    let taker_price = if let Some(price) = taker_price {
        price
    } else {
        match order_direction {
            PositionDirection::Long => {
                if let Some(ask) = best_ask {
                    ask.safe_add(ask / 100)?
                } else {
                    msg!("External market has no ask");
                    return Ok((0, 0));
                }
            }
            PositionDirection::Short => {
                if let Some(bid) = best_bid {
                    bid.safe_sub(bid / 100)?
                } else {
                    msg!("External market has no bid");
                    return Ok((0, 0));
                }
            }
        }
    };

    let ExternalSpotFill {
        base_asset_amount_filled,
        base_update_direction,
        quote_asset_amount_filled,
        quote_update_direction,
        fee: external_market_fee,
        settled_referrer_rebate,
        unsettled_referrer_rebate,
    } = fulfillment_params.fulfill_order(
        order_direction,
        taker_price,
        taker_base_asset_amount,
        max_quote_asset_amount.unwrap_or(u64::MAX),
    )?;

    if base_asset_amount_filled == 0 {
        return Ok((0, 0));
    }

    update_spot_balances(
        settled_referrer_rebate as u128,
        &SpotBalanceType::Deposit,
        quote_market,
        &mut base_market.spot_fee_pool,
        false,
    )?;

    validate_fill_price(
        quote_asset_amount_filled,
        base_asset_amount_filled,
        base_market.get_precision(),
        order_direction,
        taker_price,
        true,
    )?;

    let fee_pool_amount = get_token_amount(
        base_market.spot_fee_pool.scaled_balance,
        quote_market,
        &SpotBalanceType::Deposit,
    )?;

    let ExternalFillFees {
        user_fee: taker_fee,
        fee_to_market,
        fee_pool_delta,
        filler_reward,
    } = fees::calculate_fee_for_fulfillment_with_external_market(
        taker_stats,
        quote_asset_amount_filled,
        fee_structure,
        taker_order_slot,
        slot,
        filler.is_some(),
        external_market_fee,
        unsettled_referrer_rebate,
        fee_pool_amount.cast()?,
        base_market.fee_adjustment,
    )?;

    let quote_spot_position_delta = match quote_update_direction {
        SpotBalanceType::Deposit => quote_asset_amount_filled.safe_sub(taker_fee)?,
        SpotBalanceType::Borrow => quote_asset_amount_filled.safe_add(taker_fee)?,
    };

    validate!(
        base_update_direction
            == taker.orders[taker_order_index].get_spot_position_update_direction(AssetType::Base),
        ErrorCode::FailedToFillOnExternalMarket,
        "Fill on external spot market lead to unexpected to update direction"
    )?;

    let base_update_direction =
        taker.orders[taker_order_index].get_spot_position_update_direction(AssetType::Base);
    update_spot_balances_and_cumulative_deposits(
        base_asset_amount_filled.cast()?,
        &base_update_direction,
        base_market,
        taker.force_get_spot_position_mut(base_market.market_index)?,
        base_update_direction == SpotBalanceType::Borrow,
        None,
    )?;

    validate!(
        quote_update_direction
            == taker.orders[taker_order_index].get_spot_position_update_direction(AssetType::Quote),
        ErrorCode::FailedToFillOnExternalMarket,
        "Fill on external market lead to unexpected to update direction"
    )?;

    let quote_update_direction =
        taker.orders[taker_order_index].get_spot_position_update_direction(AssetType::Quote);
    update_spot_balances_and_cumulative_deposits(
        quote_spot_position_delta.cast()?,
        &quote_update_direction,
        quote_market,
        taker.get_quote_spot_position_mut(),
        quote_update_direction == SpotBalanceType::Borrow,
        Some(quote_asset_amount_filled.cast()?),
    )?;

    taker.update_cumulative_spot_fees(-taker_fee.cast()?)?;

    taker_stats.update_taker_volume_30d(
        base_market.fuel_boost_taker,
        quote_asset_amount_filled.cast()?,
        now,
    )?;

    taker_stats.increment_total_fees(taker_fee.cast()?)?;

    update_order_after_fill(
        &mut taker.orders[taker_order_index],
        base_asset_amount_filled,
        quote_asset_amount_filled,
    )?;

    let taker_order_direction = taker.orders[taker_order_index].direction;
    let taker_update_open_bids_and_asks =
        taker.orders[taker_order_index].update_open_bids_and_asks();
    decrease_spot_open_bids_and_asks(
        taker.force_get_spot_position_mut(base_market.market_index)?,
        &taker_order_direction,
        base_asset_amount_filled,
        taker_update_open_bids_and_asks,
    )?;

    if let (Some(filler), Some(filler_stats)) = (filler, filler_stats) {
        if filler_reward > 0 {
            update_spot_balances(
                filler_reward.cast()?,
                &SpotBalanceType::Deposit,
                quote_market,
                filler.get_quote_spot_position_mut(),
                false,
            )?;

            filler.update_cumulative_spot_fees(filler_reward.cast()?)?;
        }

        filler.update_last_active_slot(slot);
        filler_stats.update_filler_volume(quote_asset_amount_filled.cast()?, now)?;
    }

    if fee_pool_delta != 0 {
        update_spot_balances(
            fee_pool_delta.unsigned_abs().cast()?,
            if fee_pool_delta > 0 {
                &SpotBalanceType::Deposit
            } else {
                &SpotBalanceType::Borrow
            },
            quote_market,
            &mut base_market.spot_fee_pool,
            false,
        )?;
    }

    base_market.total_spot_fee = base_market.total_spot_fee.safe_add(fee_to_market.cast()?)?;

    let fill_record_id = get_then_update_id!(base_market, next_fill_record_id);
    let order_action_record = get_order_action_record(
        now,
        OrderAction::Fill,
        fulfillment_params.get_order_action_explanation()?,
        taker.orders[taker_order_index].market_index,
        Some(*filler_key),
        Some(fill_record_id),
        Some(filler_reward),
        Some(base_asset_amount_filled),
        Some(quote_asset_amount_filled.cast()?),
        Some(taker_fee),
        Some(0),
        None,
        Some(0),
        Some(external_market_fee),
        Some(*taker_key),
        Some(taker.orders[taker_order_index]),
        None,
        None,
        oracle_price,
        0,
        None,
        None,
        None,
        None,
        None,
        None,
        0,
    )?;
    emit_stack::<_, { OrderActionRecord::SIZE }>(order_action_record)?;

    if taker.orders[taker_order_index].get_base_asset_amount_unfilled(None)? == 0 {
        taker.decrement_open_orders(taker.orders[taker_order_index].has_auction());
        taker.orders[taker_order_index].status = OrderStatus::Filled;
        taker
            .force_get_spot_position_mut(base_market.market_index)?
            .open_orders -= 1;
    }

    Ok((base_asset_amount_filled, quote_asset_amount_filled))
}

pub fn trigger_spot_order(
    order_id: u32,
    state: &State,
    user: &AccountLoader<User>,
    spot_market_map: &SpotMarketMap,
    perp_market_map: &PerpMarketMap,
    oracle_map: &mut OracleMap,
    filler: &AccountLoader<User>,
    clock: &Clock,
) -> DriftResult {
    let now = clock.unix_timestamp;
    let slot = clock.slot;

    let filler_key = filler.key();
    let user_key = user.key();
    let user = &mut load_mut!(user)?;

    let order_index = user
        .orders
        .iter()
        .position(|order| order.order_id == order_id && order.status == OrderStatus::Open)
        .ok_or_else(print_error!(ErrorCode::OrderDoesNotExist))?;

    let (order_status, market_index, market_type) =
        get_struct_values!(user.orders[order_index], status, market_index, market_type);

    validate!(
        order_status == OrderStatus::Open,
        ErrorCode::OrderNotOpen,
        "Order not open"
    )?;

    validate!(
        user.orders[order_index].must_be_triggered(),
        ErrorCode::OrderNotTriggerable,
        "Order is not triggerable"
    )?;

    validate!(
        !user.orders[order_index].triggered(),
        ErrorCode::OrderNotTriggerable,
        "Order is already triggered"
    )?;

    validate!(
        market_type == MarketType::Spot,
        ErrorCode::InvalidOrderMarketType,
        "Order must be a spot order"
    )?;

    validate_user_not_being_liquidated(
        user,
        perp_market_map,
        spot_market_map,
        oracle_map,
        state.liquidation_margin_buffer_ratio,
    )?;

    validate!(!user.is_bankrupt(), ErrorCode::UserBankrupt)?;

    let spot_market = spot_market_map.get_ref(&market_index)?;
    let (oracle_price_data, oracle_validity) = oracle_map.get_price_data_and_validity(
        MarketType::Spot,
        spot_market.market_index,
        &spot_market.oracle_id(),
        spot_market.historical_oracle_data.last_oracle_price_twap,
        spot_market.get_max_confidence_interval_multiplier()?,
        0,
    )?;
    let strict_oracle_price = StrictOraclePrice {
        current: oracle_price_data.price,
        twap_5min: Some(
            spot_market
                .historical_oracle_data
                .last_oracle_price_twap_5min,
        ),
    };

    validate!(
        is_oracle_valid_for_action(oracle_validity, Some(DriftAction::TriggerOrder))?,
        ErrorCode::InvalidOracle,
        "OracleValidity for spot marketIndex={} invalid for TriggerOrder",
        spot_market.market_index
    )?;

    let oracle_price = oracle_price_data.price;

    let oracle_too_divergent_with_twap_5min = is_oracle_too_divergent_with_twap_5min(
        oracle_price_data.price,
        spot_market
            .historical_oracle_data
            .last_oracle_price_twap_5min,
        state
            .oracle_guard_rails
            .max_oracle_twap_5min_percent_divergence()
            .cast()?,
    )?;

    validate!(
        !oracle_too_divergent_with_twap_5min,
        ErrorCode::OrderBreachesOraclePriceLimits,
        "oracle price vs twap too divergent"
    )?;

    let can_trigger = order_satisfies_trigger_condition(
        &user.orders[order_index],
        oracle_price.unsigned_abs().cast()?,
    )?;
    validate!(can_trigger, ErrorCode::OrderDidNotSatisfyTriggerCondition)?;

    let position_index = user.get_spot_position_index(market_index)?;
    let signed_token_amount =
        user.spot_positions[position_index].get_signed_token_amount(&spot_market)?;

    let worst_case_simulation_before = user.spot_positions[position_index]
        .get_worst_case_fill_simulation(
            &spot_market,
            &strict_oracle_price,
            Some(signed_token_amount),
            MarginRequirementType::Initial,
        )?;

    {
        update_trigger_order_params(
            &mut user.orders[order_index],
            oracle_price_data,
            slot,
            20,
            None,
        )?;

        if user.orders[order_index].has_auction() {
            user.increment_open_auctions();
        }

        let direction = user.orders[order_index].direction;
        let base_asset_amount = user.orders[order_index].base_asset_amount;
        let update_open_bids_and_asks = user.orders[order_index].update_open_bids_and_asks();

        let user_position = user.force_get_spot_position_mut(market_index)?;
        increase_spot_open_bids_and_asks(
            user_position,
            &direction,
            base_asset_amount.cast()?,
            update_open_bids_and_asks,
        )?;
    }

    let is_filler_taker = user_key == filler_key;
    let mut filler = if !is_filler_taker {
        Some(load_mut!(filler)?)
    } else {
        None
    };

    let mut quote_market = spot_market_map.get_quote_spot_market_mut()?;
    let filler_reward = pay_keeper_flat_reward_for_spot(
        user,
        filler.as_deref_mut(),
        &mut quote_market,
        state.spot_fee_structure.flat_filler_fee,
        slot,
    )?;

    let order_action_record = get_order_action_record(
        now,
        OrderAction::Trigger,
        OrderActionExplanation::None,
        market_index,
        Some(filler_key),
        None,
        Some(filler_reward),
        None,
        None,
        Some(filler_reward),
        None,
        None,
        None,
        None,
        Some(user_key),
        Some(user.orders[order_index]),
        None,
        None,
        oracle_price,
        0,
        None,
        None,
        None,
        None,
        Some(oracle_price.unsigned_abs()),
        None,
        0,
    )?;

    emit!(order_action_record);

    let worst_case_simulation_after = user
        .get_spot_position(market_index)?
        .get_worst_case_fill_simulation(
            &spot_market,
            &strict_oracle_price,
            Some(signed_token_amount),
            MarginRequirementType::Initial,
        )?;

    drop(spot_market);
    drop(quote_market);

    let is_risk_increasing =
        worst_case_simulation_before.risk_increasing(worst_case_simulation_after);

    // If order is risk increasing and user is below initial margin, cancel it
    if is_risk_increasing && !user.orders[order_index].reduce_only {
        let meets_initial_margin_requirement =
            meets_initial_margin_requirement(user, perp_market_map, spot_market_map, oracle_map)?;

        if !meets_initial_margin_requirement {
            cancel_order(
                order_index,
                user,
                &user_key,
                perp_market_map,
                spot_market_map,
                oracle_map,
                now,
                slot,
                OrderActionExplanation::InsufficientFreeCollateral,
                Some(&filler_key),
                0,
                false,
            )?;
        }
    }

    user.update_last_active_slot(slot);

    Ok(())
}

pub fn expire_orders(
    user: &mut User,
    user_key: &Pubkey,
    perp_market_map: &PerpMarketMap,
    spot_market_map: &SpotMarketMap,
    oracle_map: &mut OracleMap,
    now: i64,
    slot: u64,
) -> DriftResult {
    for order_index in 0..user.orders.len() {
        if !should_expire_order(user, order_index, now)? {
            continue;
        }

        cancel_order(
            order_index,
            user,
            user_key,
            perp_market_map,
            spot_market_map,
            oracle_map,
            now,
            slot,
            OrderActionExplanation::OrderExpired,
            None,
            0,
            false,
        )?;
    }

    Ok(())
}<|MERGE_RESOLUTION|>--- conflicted
+++ resolved
@@ -1946,12 +1946,8 @@
                         fee_structure,
                         oracle_map,
                         fill_mode.is_liquidation(),
-<<<<<<< HEAD
-                        None,
                         rev_share_escrow,
                         builder_referral_feature_enabled,
-=======
->>>>>>> 29a292b4
                     )?;
 
                 if maker_fill_base_asset_amount != 0 {
@@ -2590,12 +2586,8 @@
     fee_structure: &FeeStructure,
     oracle_map: &mut OracleMap,
     is_liquidation: bool,
-<<<<<<< HEAD
-    amm_lp_allowed_to_jit_make: Option<bool>,
     builder_escrow: &mut Option<&mut RevenueShareEscrowZeroCopyMut>,
     builder_referral_feature_enabled: bool,
-=======
->>>>>>> 29a292b4
 ) -> DriftResult<(u64, u64, u64)> {
     if !are_orders_same_market_but_different_sides(
         &maker.orders[maker_order_index],
@@ -3452,133 +3444,6 @@
     }
 }
 
-<<<<<<< HEAD
-pub fn attempt_burn_user_lp_shares_for_risk_reduction(
-    state: &State,
-    user: &mut User,
-    user_key: Pubkey,
-    margin_calc: MarginCalculation,
-    perp_market_map: &PerpMarketMap,
-    spot_market_map: &SpotMarketMap,
-    oracle_map: &mut OracleMap,
-    clock: &Clock,
-    market_index: u16,
-) -> DriftResult {
-    let now = clock.unix_timestamp;
-    let time_since_last_liquidity_change: i64 = now.safe_sub(user.last_add_perp_lp_shares_ts)?;
-    // avoid spamming update if orders have already been set
-    if time_since_last_liquidity_change >= state.lp_cooldown_time.cast()? {
-        burn_user_lp_shares_for_risk_reduction(
-            state,
-            user,
-            user_key,
-            market_index,
-            margin_calc,
-            perp_market_map,
-            spot_market_map,
-            oracle_map,
-            clock,
-        )?;
-        user.last_add_perp_lp_shares_ts = now;
-    }
-
-    Ok(())
-}
-
-pub fn burn_user_lp_shares_for_risk_reduction(
-    state: &State,
-    user: &mut User,
-    user_key: Pubkey,
-    market_index: u16,
-    margin_calc: MarginCalculation,
-    perp_market_map: &PerpMarketMap,
-    spot_market_map: &SpotMarketMap,
-    oracle_map: &mut OracleMap,
-    clock: &Clock,
-) -> DriftResult {
-    let position_index = get_position_index(&user.perp_positions, market_index)?;
-    let is_lp = user.perp_positions[position_index].is_lp();
-    if !is_lp {
-        return Ok(());
-    }
-
-    let mut market = perp_market_map.get_ref_mut(&market_index)?;
-
-    let quote_oracle_id = spot_market_map
-        .get_ref(&market.quote_spot_market_index)?
-        .oracle_id();
-    let quote_oracle_price = oracle_map.get_price_data(&quote_oracle_id)?.price;
-
-    let oracle_price_data = oracle_map.get_price_data(&market.oracle_id())?;
-
-    let oracle_price = if market.status == MarketStatus::Settlement {
-        market.expiry_price
-    } else {
-        oracle_price_data.price
-    };
-
-    let user_custom_margin_ratio = user.max_margin_ratio;
-    let (lp_shares_to_burn, base_asset_amount_to_close) =
-        calculate_lp_shares_to_burn_for_risk_reduction(
-            &user.perp_positions[position_index],
-            &market,
-            oracle_price,
-            quote_oracle_price,
-            margin_calc.margin_shortage()?,
-            user_custom_margin_ratio,
-            user.is_high_leverage_mode(MarginRequirementType::Initial),
-        )?;
-
-    let (position_delta, pnl) = burn_lp_shares(
-        &mut user.perp_positions[position_index],
-        &mut market,
-        lp_shares_to_burn,
-        oracle_price,
-    )?;
-
-    // emit LP record for shares removed
-    emit_stack::<_, { LPRecord::SIZE }>(LPRecord {
-        ts: clock.unix_timestamp,
-        action: LPAction::RemoveLiquidityDerisk,
-        user: user_key,
-        n_shares: lp_shares_to_burn,
-        market_index,
-        delta_base_asset_amount: position_delta.base_asset_amount,
-        delta_quote_asset_amount: position_delta.quote_asset_amount,
-        pnl,
-    })?;
-
-    let direction_to_close = user.perp_positions[position_index].get_direction_to_close();
-
-    let params = OrderParams::get_close_perp_params(
-        &market,
-        direction_to_close,
-        base_asset_amount_to_close,
-    )?;
-
-    drop(market);
-
-    if user.has_room_for_new_order() {
-        controller::orders::place_perp_order(
-            state,
-            user,
-            user_key,
-            perp_market_map,
-            spot_market_map,
-            oracle_map,
-            &None,
-            clock,
-            params,
-            PlaceOrderOptions::default().explanation(OrderActionExplanation::DeriskLp),
-            &mut None,
-        )?;
-    }
-
-    Ok(())
-}
-
-=======
->>>>>>> 29a292b4
 pub fn pay_keeper_flat_reward_for_perps(
     user: &mut User,
     filler: Option<&mut User>,
