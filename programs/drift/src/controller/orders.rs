use std::cell::RefMut;
use std::collections::BTreeMap;
use std::ops::DerefMut;
use std::u64;

use anchor_lang::prelude::*;
use solana_program::msg;

use crate::controller::funding::settle_funding_payment;
use crate::controller::position;
use crate::controller::position::{
    add_new_position, decrease_open_bids_and_asks, get_position_index, increase_open_bids_and_asks,
    update_lp_market_position, update_position_and_market, update_quote_asset_amount,
    PositionDirection,
};
use crate::controller::spot_balance::{
    transfer_spot_balance_to_revenue_pool, update_spot_balances,
    update_spot_market_cumulative_interest,
};
use crate::controller::spot_position::{
    decrease_spot_open_bids_and_asks, increase_spot_open_bids_and_asks,
    update_spot_balances_and_cumulative_deposits,
};
use crate::error::DriftResult;
use crate::error::ErrorCode;
use crate::instructions::{OrderParams, PlaceOrderOptions};
use crate::load_mut;
use crate::math::amm_jit::calculate_amm_jit_liquidity;
use crate::math::auction::calculate_auction_prices;
use crate::math::casting::Cast;
use crate::math::constants::{
    BASE_PRECISION_U64, FEE_POOL_TO_REVENUE_POOL_THRESHOLD, FIVE_MINUTE, ONE_HOUR, PERP_DECIMALS,
    QUOTE_SPOT_MARKET_INDEX,
};
use crate::math::fees::{ExternalFillFees, FillFees};
use crate::math::fulfillment::{
    determine_perp_fulfillment_methods, determine_spot_fulfillment_methods,
};
use crate::math::liquidation::validate_user_not_being_liquidated;
use crate::math::matching::{
    are_orders_same_market_but_different_sides, calculate_fill_for_matched_orders,
    calculate_filler_multiplier_for_matched_orders, do_orders_cross, is_maker_for_taker,
};
use crate::math::oracle;
use crate::math::oracle::{is_oracle_valid_for_action, DriftAction, OracleValidity};
use crate::math::safe_math::SafeMath;
use crate::math::spot_balance::{get_signed_token_amount, get_token_amount};
use crate::math::stats::calculate_new_twap;
use crate::math::{amm, fees, margin::*, orders::*};
use crate::{controller, PostOnlyParam};
use crate::{get_struct_values, ModifyOrderParams};
use crate::{get_then_update_id, ModifyOrderPolicy};

use crate::math::amm::calculate_amm_available_liquidity;
use crate::math::safe_unwrap::SafeUnwrap;
use crate::math::spot_swap::select_margin_type_for_swap;
use crate::print_error;
use crate::state::events::{emit_stack, get_order_action_record, OrderActionRecord, OrderRecord};
use crate::state::events::{OrderAction, OrderActionExplanation};
use crate::state::fulfillment::{PerpFulfillmentMethod, SpotFulfillmentMethod};
use crate::state::oracle::{OraclePriceData, StrictOraclePrice};
use crate::state::oracle_map::OracleMap;
use crate::state::perp_market::{AMMLiquiditySplit, MarketStatus, PerpMarket};
use crate::state::perp_market_map::PerpMarketMap;
use crate::state::spot_fulfillment_params::{ExternalSpotFill, SpotFulfillmentParams};
use crate::state::spot_market::{SpotBalanceType, SpotMarket};
use crate::state::spot_market_map::SpotMarketMap;
use crate::state::state::FeeStructure;
use crate::state::state::*;
use crate::state::traits::Size;
use crate::state::user::{
    AssetType, Order, OrderStatus, OrderTriggerCondition, OrderType, UserStats,
};
use crate::state::user::{MarketType, User};
use crate::state::user_map::{UserMap, UserStatsMap};
use crate::validate;
use crate::validation;
use crate::validation::order::{validate_order, validate_spot_order};

#[cfg(test)]
mod tests;

#[cfg(test)]
mod amm_jit_tests;
#[cfg(test)]
mod amm_lp_jit_tests;

pub fn place_perp_order(
    state: &State,
    user: &AccountLoader<User>,
    perp_market_map: &PerpMarketMap,
    spot_market_map: &SpotMarketMap,
    oracle_map: &mut OracleMap,
    clock: &Clock,
    params: OrderParams,
    mut options: PlaceOrderOptions,
) -> DriftResult {
    let now = clock.unix_timestamp;
    let slot = clock.slot;
    let user_key = user.key();
    let user = &mut load_mut!(user)?;

    validate_user_not_being_liquidated(
        user,
        perp_market_map,
        spot_market_map,
        oracle_map,
        state.liquidation_margin_buffer_ratio,
    )?;

    validate!(!user.is_bankrupt(), ErrorCode::UserBankrupt)?;

    if options.try_expire_orders {
        expire_orders(
            user,
            &user_key,
            perp_market_map,
            spot_market_map,
            oracle_map,
            now,
            slot,
        )?;
    }

    if user.is_reduce_only() {
        validate!(
            params.reduce_only,
            ErrorCode::UserReduceOnly,
            "order must be reduce only"
        )?;
    }

    let max_ts = match params.max_ts {
        Some(max_ts) => max_ts,
        None => match params.order_type {
            OrderType::Market | OrderType::Oracle => now.safe_add(30)?,
            _ => 0_i64,
        },
    };

    if max_ts != 0 && max_ts < now {
        msg!("max_ts ({}) < now ({}), skipping order", max_ts, now);
        return Ok(());
    }

    let new_order_index = user
        .orders
        .iter()
        .position(|order| order.status.eq(&OrderStatus::Init))
        .ok_or(ErrorCode::MaxNumberOfOrders)?;

    if params.user_order_id > 0 {
        let user_order_id_already_used = user
            .orders
            .iter()
            .position(|order| order.user_order_id == params.user_order_id);

        if user_order_id_already_used.is_some() {
            msg!("user_order_id is already in use {}", params.user_order_id);
            return Err(ErrorCode::UserOrderIdAlreadyInUse);
        }
    }

    let market_index = params.market_index;
    let market = &perp_market_map.get_ref(&market_index)?;
    let force_reduce_only = market.is_reduce_only()?;

    validate!(
        !matches!(market.status, MarketStatus::Initialized),
        ErrorCode::MarketBeingInitialized,
        "Market is being initialized"
    )?;

    validate!(
        market.is_active(now)?,
        ErrorCode::MarketPlaceOrderPaused,
        "Market is in settlement mode",
    )?;

    let position_index = get_position_index(&user.perp_positions, market_index)
        .or_else(|_| add_new_position(&mut user.perp_positions, market_index))?;

    let worst_case_base_asset_amount_before =
        user.perp_positions[position_index].worst_case_base_asset_amount()?;

    // Increment open orders for existing position
    let (existing_position_direction, order_base_asset_amount) = {
        validate!(
            params.base_asset_amount >= market.amm.order_step_size,
            ErrorCode::OrderAmountTooSmall,
            "params.base_asset_amount={} cannot be below market.amm.order_step_size={}",
            params.base_asset_amount,
            market.amm.order_step_size
        )?;

        let base_asset_amount = if params.base_asset_amount == u64::MAX {
            calculate_max_perp_order_size(
                user,
                position_index,
                params.market_index,
                params.direction,
                perp_market_map,
                spot_market_map,
                oracle_map,
            )?
        } else {
            standardize_base_asset_amount(params.base_asset_amount, market.amm.order_step_size)?
        };

        let market_position = &user.perp_positions[position_index];
        let existing_position_direction = if market_position.base_asset_amount >= 0 {
            PositionDirection::Long
        } else {
            PositionDirection::Short
        };
        (existing_position_direction, base_asset_amount)
    };

    let oracle_price_data = oracle_map.get_price_data(&market.amm.oracle)?;
    let (auction_start_price, auction_end_price, auction_duration) = get_auction_params(
        &params,
        oracle_price_data,
        market.amm.order_tick_size,
        state.min_perp_auction_duration,
    )?;

    validate!(
        params.market_type == MarketType::Perp,
        ErrorCode::InvalidOrderMarketType,
        "must be perp order"
    )?;

    let new_order = Order {
        status: OrderStatus::Open,
        order_type: params.order_type,
        market_type: params.market_type,
        slot,
        order_id: get_then_update_id!(user, next_order_id),
        user_order_id: params.user_order_id,
        market_index: params.market_index,
        price: get_price_for_perp_order(
            params.price,
            params.direction,
            params.post_only,
            &market.amm,
        )?,
        existing_position_direction,
        base_asset_amount: order_base_asset_amount,
        base_asset_amount_filled: 0,
        quote_asset_amount_filled: 0,
        direction: params.direction,
        reduce_only: params.reduce_only || force_reduce_only,
        trigger_price: standardize_price(
            params.trigger_price.unwrap_or(0),
            market.amm.order_tick_size,
            params.direction,
        )?,
        trigger_condition: params.trigger_condition,
        post_only: params.post_only != PostOnlyParam::None,
        oracle_price_offset: params.oracle_price_offset.unwrap_or(0),
        immediate_or_cancel: params.immediate_or_cancel,
        auction_start_price,
        auction_end_price,
        auction_duration,
        max_ts,
        padding: [0; 3],
    };

    let valid_oracle_price = Some(oracle_map.get_price_data(&market.amm.oracle)?.price);
    match validate_order(&new_order, market, valid_oracle_price, slot) {
        Ok(()) => {}
        Err(ErrorCode::PlacePostOnlyLimitFailure)
            if params.post_only == PostOnlyParam::TryPostOnly =>
        {
            // just want place to succeeds without error if TryPostOnly
            return Ok(());
        }
        Err(err) => return Err(err),
    };

    user.increment_open_orders(new_order.has_auction());
    user.orders[new_order_index] = new_order;
    user.perp_positions[position_index].open_orders += 1;
    if !new_order.must_be_triggered() {
        increase_open_bids_and_asks(
            &mut user.perp_positions[position_index],
            &params.direction,
            order_base_asset_amount,
        )?;
    }

    let worst_case_base_asset_amount_after =
        user.perp_positions[position_index].worst_case_base_asset_amount()?;

<<<<<<< HEAD
    let risk_increasing = worst_case_base_asset_amount_after.unsigned_abs()
        > worst_case_base_asset_amount_before.unsigned_abs();

=======
    let position_base_asset_amount = user.perp_positions[position_index].base_asset_amount;
    let base_asset_amount_unfilled = user.orders[new_order_index]
        .get_base_asset_amount_unfilled(Some(position_base_asset_amount))?;
    let order_risk_increasing = is_order_risk_increasing(
        &params.direction,
        base_asset_amount_unfilled,
        position_base_asset_amount,
    )?;

    let risk_increasing = worst_case_base_asset_amount_after.unsigned_abs()
        > worst_case_base_asset_amount_before.unsigned_abs()
        || order_risk_increasing;

>>>>>>> 8f835a54
    options.update_risk_increasing(risk_increasing);

    // when orders are placed in bulk, only need to check margin on last place
    if options.enforce_margin_check {
        meets_place_order_margin_requirement(
            user,
            perp_market_map,
            spot_market_map,
            oracle_map,
            options.risk_increasing,
        )?;
    }

    if force_reduce_only && risk_increasing {
        return Err(ErrorCode::InvalidOrderNotRiskReducing);
    }

    let max_oi = market.amm.max_open_interest;
    if max_oi != 0 && risk_increasing {
        let oi_plus_order = match params.direction {
            PositionDirection::Long => market
                .amm
                .base_asset_amount_long
                .safe_add(order_base_asset_amount.cast()?)?
                .unsigned_abs(),
            PositionDirection::Short => market
                .amm
                .base_asset_amount_short
                .safe_sub(order_base_asset_amount.cast()?)?
                .unsigned_abs(),
        };

        validate!(
            oi_plus_order <= max_oi,
            ErrorCode::MaxOpenInterest,
            "Order Base Amount={} could breach Max Open Interest for Perp Market={}",
            order_base_asset_amount,
            params.market_index
        )?;
    }

    let (taker, taker_order, maker, maker_order) =
        get_taker_and_maker_for_order_record(&user_key, &new_order);

    let order_action_record = get_order_action_record(
        now,
        OrderAction::Place,
        OrderActionExplanation::None,
        market_index,
        None,
        None,
        None,
        None,
        None,
        None,
        None,
        None,
        None,
        None,
        taker,
        taker_order,
        maker,
        maker_order,
        oracle_map.get_price_data(&market.amm.oracle)?.price,
    )?;
    emit_stack::<_, { OrderActionRecord::SIZE }>(order_action_record)?;

    let order_record = OrderRecord {
        ts: now,
        user: user_key,
        order: user.orders[new_order_index],
    };
    emit_stack::<_, { OrderRecord::SIZE }>(order_record)?;

    user.update_last_active_slot(slot);

    Ok(())
}

fn get_auction_params(
    params: &OrderParams,
    oracle_price_data: &OraclePriceData,
    tick_size: u64,
    min_auction_duration: u8,
) -> DriftResult<(i64, i64, u8)> {
    if !matches!(
        params.order_type,
        OrderType::Market | OrderType::Oracle | OrderType::Limit
    ) {
        return Ok((0_i64, 0_i64, 0_u8));
    }

    if params.order_type == OrderType::Limit {
        return match (
            params.auction_start_price,
            params.auction_end_price,
            params.auction_duration,
        ) {
            (Some(auction_start_price), Some(auction_end_price), Some(auction_duration)) => {
                let auction_duration = if auction_duration == 0 {
                    auction_duration
                } else {
                    // if auction is non-zero, force it to be at least min_auction_duration
                    auction_duration.max(min_auction_duration)
                };
                Ok((auction_start_price, auction_end_price, auction_duration))
            }
            _ => Ok((0_i64, 0_i64, 0_u8)),
        };
    }

    let auction_duration = params
        .auction_duration
        .unwrap_or(0)
        .max(min_auction_duration);

    let (auction_start_price, auction_end_price) =
        match (params.auction_start_price, params.auction_end_price) {
            (Some(auction_start_price), Some(auction_end_price)) => {
                (auction_start_price, auction_end_price)
            }
            _ if params.order_type == OrderType::Oracle => {
                msg!("Oracle order must specify auction start and end price offsets");
                return Err(ErrorCode::InvalidOrderAuction);
            }
            _ => calculate_auction_prices(oracle_price_data, params.direction, params.price)?,
        };

    Ok((
        standardize_price_i64(auction_start_price, tick_size.cast()?, params.direction)?,
        standardize_price_i64(auction_end_price, tick_size.cast()?, params.direction)?,
        auction_duration,
    ))
}

pub fn cancel_orders(
    user: &mut User,
    user_key: &Pubkey,
    filler_key: Option<&Pubkey>,
    perp_market_map: &PerpMarketMap,
    spot_market_map: &SpotMarketMap,
    oracle_map: &mut OracleMap,
    now: i64,
    slot: u64,
    explanation: OrderActionExplanation,
    market_type: Option<MarketType>,
    market_index: Option<u16>,
    direction: Option<PositionDirection>,
) -> DriftResult<Vec<u32>> {
    let mut canceled_order_ids: Vec<u32> = vec![];
    for order_index in 0..user.orders.len() {
        if user.orders[order_index].status != OrderStatus::Open {
            continue;
        }

        if let (Some(market_type), Some(market_index)) = (market_type, market_index) {
            if user.orders[order_index].market_type != market_type {
                continue;
            }

            if user.orders[order_index].market_index != market_index {
                continue;
            }
        }

        if let Some(direction) = direction {
            if user.orders[order_index].direction != direction {
                continue;
            }
        }

        canceled_order_ids.push(user.orders[order_index].order_id);
        cancel_order(
            order_index,
            user,
            user_key,
            perp_market_map,
            spot_market_map,
            oracle_map,
            now,
            slot,
            explanation,
            filler_key,
            0,
            false,
        )?;
    }

    user.update_last_active_slot(slot);

    Ok(canceled_order_ids)
}

pub fn cancel_order_by_order_id(
    order_id: u32,
    user: &AccountLoader<User>,
    perp_market_map: &PerpMarketMap,
    spot_market_map: &SpotMarketMap,
    oracle_map: &mut OracleMap,
    clock: &Clock,
) -> DriftResult {
    let user_key = user.key();
    let user = &mut load_mut!(user)?;
    let order_index = match user.get_order_index(order_id) {
        Ok(order_index) => order_index,
        Err(_) => {
            msg!("could not find order id {}", order_id);
            return Ok(());
        }
    };

    cancel_order(
        order_index,
        user,
        &user_key,
        perp_market_map,
        spot_market_map,
        oracle_map,
        clock.unix_timestamp,
        clock.slot,
        OrderActionExplanation::None,
        None,
        0,
        false,
    )?;

    user.update_last_active_slot(clock.slot);

    Ok(())
}

pub fn cancel_order_by_user_order_id(
    user_order_id: u8,
    user: &AccountLoader<User>,
    perp_market_map: &PerpMarketMap,
    spot_market_map: &SpotMarketMap,
    oracle_map: &mut OracleMap,
    clock: &Clock,
) -> DriftResult {
    let user_key = user.key();
    let user = &mut load_mut!(user)?;
    let order_index = match user
        .orders
        .iter()
        .position(|order| order.user_order_id == user_order_id)
    {
        Some(order_index) => order_index,
        None => {
            msg!("could not find user order id {}", user_order_id);
            return Ok(());
        }
    };

    cancel_order(
        order_index,
        user,
        &user_key,
        perp_market_map,
        spot_market_map,
        oracle_map,
        clock.unix_timestamp,
        clock.slot,
        OrderActionExplanation::None,
        None,
        0,
        false,
    )?;

    user.update_last_active_slot(clock.slot);

    Ok(())
}

pub fn cancel_order(
    order_index: usize,
    user: &mut User,
    user_key: &Pubkey,
    perp_market_map: &PerpMarketMap,
    spot_market_map: &SpotMarketMap,
    oracle_map: &mut OracleMap,
    now: i64,
    _slot: u64,
    explanation: OrderActionExplanation,
    filler_key: Option<&Pubkey>,
    filler_reward: u64,
    skip_log: bool,
) -> DriftResult {
    let (order_status, order_market_index, order_direction, order_market_type) = get_struct_values!(
        user.orders[order_index],
        status,
        market_index,
        direction,
        market_type
    );

    let is_perp_order = order_market_type == MarketType::Perp;

    validate!(order_status == OrderStatus::Open, ErrorCode::OrderNotOpen)?;

    let oracle = if is_perp_order {
        perp_market_map.get_ref(&order_market_index)?.amm.oracle
    } else {
        spot_market_map.get_ref(&order_market_index)?.oracle
    };

    if !skip_log {
        let (taker, taker_order, maker, maker_order) =
            get_taker_and_maker_for_order_record(user_key, &user.orders[order_index]);

        let order_action_record = get_order_action_record(
            now,
            OrderAction::Cancel,
            explanation,
            order_market_index,
            filler_key.copied(),
            None,
            Some(filler_reward),
            None,
            None,
            None,
            None,
            None,
            None,
            None,
            taker,
            taker_order,
            maker,
            maker_order,
            oracle_map.get_price_data(&oracle)?.price,
        )?;
        emit_stack::<_, { OrderActionRecord::SIZE }>(order_action_record)?;
    }

    user.decrement_open_orders(user.orders[order_index].has_auction());
    if is_perp_order {
        // Decrement open orders for existing position
        let position_index = get_position_index(&user.perp_positions, order_market_index)?;

        // only decrease open/bids ask if it's not a trigger order or if it's been triggered
        if !user.orders[order_index].must_be_triggered() || user.orders[order_index].triggered() {
            let base_asset_amount_unfilled =
                user.orders[order_index].get_base_asset_amount_unfilled(None)?;
            position::decrease_open_bids_and_asks(
                &mut user.perp_positions[position_index],
                &order_direction,
                base_asset_amount_unfilled.cast()?,
            )?;
        }

        user.perp_positions[position_index].open_orders -= 1;
        user.orders[order_index] = Order::default();
    } else {
        let spot_position_index = user.get_spot_position_index(order_market_index)?;

        // only decrease open/bids ask if it's not a trigger order or if it's been triggered
        if !user.orders[order_index].must_be_triggered() || user.orders[order_index].triggered() {
            let base_asset_amount_unfilled =
                user.orders[order_index].get_base_asset_amount_unfilled(None)?;
            decrease_spot_open_bids_and_asks(
                &mut user.spot_positions[spot_position_index],
                &order_direction,
                base_asset_amount_unfilled,
            )?;
        }
        user.spot_positions[spot_position_index].open_orders -= 1;
        user.orders[order_index] = Order::default();
    }

    Ok(())
}

pub enum ModifyOrderId {
    UserOrderId(u8),
    OrderId(u32),
}

pub fn modify_order(
    order_id: ModifyOrderId,
    modify_order_params: ModifyOrderParams,
    user_loader: &AccountLoader<User>,
    state: &State,
    perp_market_map: &PerpMarketMap,
    spot_market_map: &SpotMarketMap,
    oracle_map: &mut OracleMap,
    clock: &Clock,
) -> DriftResult {
    let user_key = user_loader.key();
    let mut user = load_mut!(user_loader)?;

    let order_index = match order_id {
        ModifyOrderId::UserOrderId(user_order_id) => {
            match user.get_order_index_by_user_order_id(user_order_id) {
                Ok(order_index) => order_index,
                Err(e) => {
                    msg!("User order id {} not found", user_order_id);
                    if modify_order_params.policy == Some(ModifyOrderPolicy::MustModify) {
                        return Err(e);
                    } else {
                        return Ok(());
                    }
                }
            }
        }
        ModifyOrderId::OrderId(order_id) => match user.get_order_index(order_id) {
            Ok(order_index) => order_index,
            Err(e) => {
                msg!("Order id {} not found", order_id);
                if modify_order_params.policy == Some(ModifyOrderPolicy::MustModify) {
                    return Err(e);
                } else {
                    return Ok(());
                }
            }
        },
    };

    let existing_order = user.orders[order_index];

    cancel_order(
        order_index,
        &mut user,
        &user_key,
        perp_market_map,
        spot_market_map,
        oracle_map,
        clock.unix_timestamp,
        clock.slot,
        OrderActionExplanation::None,
        None,
        0,
        false,
    )?;

    user.update_last_active_slot(clock.slot);

    drop(user);

    let order_params =
        merge_modify_order_params_with_existing_order(&existing_order, &modify_order_params)?;

    if order_params.market_type == MarketType::Perp {
        place_perp_order(
            state,
            user_loader,
            perp_market_map,
            spot_market_map,
            oracle_map,
            clock,
            order_params,
            PlaceOrderOptions::default(),
        )?;
    } else {
        place_spot_order(
            state,
            user_loader,
            perp_market_map,
            spot_market_map,
            oracle_map,
            clock,
            order_params,
            PlaceOrderOptions::default(),
        )?;
    }

    Ok(())
}

fn merge_modify_order_params_with_existing_order(
    existing_order: &Order,
    modify_order_params: &ModifyOrderParams,
) -> DriftResult<OrderParams> {
    let order_type = existing_order.order_type;
    let market_type = existing_order.market_type;
    let direction = modify_order_params
        .direction
        .unwrap_or(existing_order.direction);
    let user_order_id = existing_order.user_order_id;
    let base_asset_amount = modify_order_params
        .base_asset_amount
        .unwrap_or(existing_order.get_base_asset_amount_unfilled(None)?);
    let price = modify_order_params.price.unwrap_or(existing_order.price);
    let market_index = existing_order.market_index;
    let reduce_only = modify_order_params
        .reduce_only
        .unwrap_or(existing_order.reduce_only);
    let post_only = modify_order_params
        .post_only
        .unwrap_or(if existing_order.post_only {
            PostOnlyParam::MustPostOnly
        } else {
            PostOnlyParam::None
        });
    let immediate_or_cancel = false;
    let max_ts = modify_order_params.max_ts.or(Some(existing_order.max_ts));
    let trigger_price = modify_order_params
        .trigger_price
        .or(Some(existing_order.trigger_price));
    let trigger_condition =
        modify_order_params
            .trigger_condition
            .unwrap_or(match existing_order.trigger_condition {
                OrderTriggerCondition::TriggeredAbove | OrderTriggerCondition::Above => {
                    OrderTriggerCondition::Above
                }
                OrderTriggerCondition::TriggeredBelow | OrderTriggerCondition::Below => {
                    OrderTriggerCondition::Below
                }
            });
    let oracle_price_offset = modify_order_params
        .oracle_price_offset
        .or(Some(existing_order.oracle_price_offset));
    let auction_duration = modify_order_params
        .auction_duration
        .or(Some(existing_order.auction_duration));
    let auction_start_price = modify_order_params
        .auction_start_price
        .or(Some(existing_order.auction_start_price));
    let auction_end_price = modify_order_params
        .auction_end_price
        .or(Some(existing_order.auction_end_price));

    Ok(OrderParams {
        order_type,
        market_type,
        direction,
        user_order_id,
        base_asset_amount,
        price,
        market_index,
        reduce_only,
        post_only,
        immediate_or_cancel,
        max_ts,
        trigger_price,
        trigger_condition,
        oracle_price_offset,
        auction_duration,
        auction_start_price,
        auction_end_price,
    })
}

pub fn fill_perp_order(
    order_id: u32,
    state: &State,
    user: &AccountLoader<User>,
    user_stats: &AccountLoader<UserStats>,
    spot_market_map: &SpotMarketMap,
    perp_market_map: &PerpMarketMap,
    oracle_map: &mut OracleMap,
    filler: &AccountLoader<User>,
    filler_stats: &AccountLoader<UserStats>,
    makers_and_referrer: &UserMap,
    makers_and_referrer_stats: &UserStatsMap,
    jit_maker_order_id: Option<u32>,
    clock: &Clock,
) -> DriftResult<u64> {
    let now = clock.unix_timestamp;
    let slot = clock.slot;

    let filler_key = filler.key();
    let user_key = user.key();
    let user = &mut load_mut!(user)?;
    let user_stats = &mut load_mut!(user_stats)?;

    let order_index = user
        .orders
        .iter()
        .position(|order| order.order_id == order_id)
        .ok_or_else(print_error!(ErrorCode::OrderDoesNotExist))?;

    let (order_status, market_index, order_market_type, order_direction) = get_struct_values!(
        user.orders[order_index],
        status,
        market_index,
        market_type,
        direction
    );

    validate!(
        order_market_type == MarketType::Perp,
        ErrorCode::InvalidOrderMarketType,
        "must be perp order"
    )?;

    // settle lp position so its tradeable
    let mut market = perp_market_map.get_ref_mut(&market_index)?;
    controller::lp::settle_funding_payment_then_lp(user, &user_key, &mut market, now)?;

    validate!(
        matches!(
            market.status,
            MarketStatus::Active
                | MarketStatus::FundingPaused
                | MarketStatus::ReduceOnly
                | MarketStatus::WithdrawPaused
        ),
        ErrorCode::MarketFillOrderPaused,
        "Market unavailable for fills"
    )?;

    drop(market);

    validate!(
        order_status == OrderStatus::Open,
        ErrorCode::OrderNotOpen,
        "Order not open"
    )?;

    validate!(
        !user.orders[order_index].must_be_triggered() || user.orders[order_index].triggered(),
        ErrorCode::OrderMustBeTriggeredFirst,
        "Order must be triggered first"
    )?;

    if user.is_bankrupt() {
        msg!("user is bankrupt");
        return Ok(0);
    }

    match validate_user_not_being_liquidated(
        user,
        perp_market_map,
        spot_market_map,
        oracle_map,
        state.liquidation_margin_buffer_ratio,
    ) {
        Ok(_) => {}
        Err(_) => {
            msg!("user is being liquidated");
            return Ok(0);
        }
    }

    let reserve_price_before: u64;
    let is_oracle_valid: bool;
    let oracle_validity: OracleValidity;
    let oracle_price: i64;
    let oracle_twap_5min: i64;
    let mut amm_is_available = !state.amm_paused()?;
    {
        let market = &mut perp_market_map.get_ref_mut(&market_index)?;
        amm_is_available &= market.status != MarketStatus::AmmPaused;
        validation::perp_market::validate_perp_market(market)?;
        validate!(
            market.is_active(now)?,
            ErrorCode::MarketFillOrderPaused,
            "Market is in settlement mode",
        )?;

        let oracle_price_data = &oracle_map.get_price_data(&market.amm.oracle)?;
        oracle_validity = oracle::oracle_validity(
            market.amm.historical_oracle_data.last_oracle_price_twap,
            oracle_price_data,
            &state.oracle_guard_rails.validity,
        )?;

        is_oracle_valid =
            is_oracle_valid_for_action(oracle_validity, Some(DriftAction::FillOrderAmm))?;

        reserve_price_before = market.amm.reserve_price()?;
        oracle_price = oracle_price_data.price;
        oracle_twap_5min = market
            .amm
            .historical_oracle_data
            .last_oracle_price_twap_5min;
    }

    // allow oracle price to be used to calculate limit price if it's valid or stale for amm
    let valid_oracle_price = if is_oracle_valid || oracle_validity == OracleValidity::StaleForAMM {
        Some(oracle_price)
    } else {
        None
    };

    let is_filler_taker = user_key == filler_key;
    let is_filler_maker = makers_and_referrer.0.contains_key(&filler_key);
    let (mut filler, mut filler_stats) = if !is_filler_maker && !is_filler_taker {
        let filler = load_mut!(filler)?;
        if filler.authority != user.authority {
            (Some(filler), Some(load_mut!(filler_stats)?))
        } else {
            (None, None)
        }
    } else {
        (None, None)
    };

    let maker_orders_info = get_maker_orders_info(
        perp_market_map,
        spot_market_map,
        oracle_map,
        makers_and_referrer,
        &user_key,
        &user.orders[order_index],
        &mut filler.as_deref_mut(),
        &filler_key,
        state.perp_fee_structure.flat_filler_fee,
        oracle_price,
        jit_maker_order_id,
        now,
        slot,
    )?;

    let referrer_info = get_referrer_info(
        user_stats,
        makers_and_referrer,
        makers_and_referrer_stats,
        slot,
    )?;

    let oracle_too_divergent_with_twap_5min = is_oracle_too_divergent_with_twap_5min(
        oracle_price,
        oracle_twap_5min,
        state
            .oracle_guard_rails
            .max_oracle_twap_5min_percent_divergence()
            .cast()?,
    )?;
    if oracle_too_divergent_with_twap_5min {
        // update filler last active so tx doesn't revert
        if let Some(filler) = filler.as_deref_mut() {
            filler.update_last_active_slot(slot);
        }
        return Ok(0);
    }

    validate_perp_fill_possible(state, user, order_index, slot, makers_and_referrer.0.len())?;

    let should_expire_order = should_expire_order_before_fill(user, order_index, now)?;

    let position_index =
        get_position_index(&user.perp_positions, user.orders[order_index].market_index)?;
    let existing_base_asset_amount = user.perp_positions[position_index].base_asset_amount;
    let should_cancel_reduce_only =
        should_cancel_reduce_only_order(&user.orders[order_index], existing_base_asset_amount)?;

    if should_expire_order || should_cancel_reduce_only {
        let filler_reward = {
            let mut market = perp_market_map.get_ref_mut(&market_index)?;
            pay_keeper_flat_reward_for_perps(
                user,
                filler.as_deref_mut(),
                market.deref_mut(),
                state.perp_fee_structure.flat_filler_fee,
                slot,
            )?
        };

        let explanation = if should_expire_order {
            OrderActionExplanation::OrderExpired
        } else {
            OrderActionExplanation::ReduceOnlyOrderIncreasedPosition
        };

        cancel_order(
            order_index,
            user,
            &user_key,
            perp_market_map,
            spot_market_map,
            oracle_map,
            now,
            slot,
            explanation,
            Some(&filler_key),
            filler_reward,
            false,
        )?;

        return Ok(0);
    }

    let (base_asset_amount, quote_asset_amount) = fulfill_perp_order(
        user,
        order_index,
        &user_key,
        user_stats,
        makers_and_referrer,
        makers_and_referrer_stats,
        &maker_orders_info,
        &mut filler.as_deref_mut(),
        &filler_key,
        &mut filler_stats.as_deref_mut(),
        referrer_info,
        spot_market_map,
        perp_market_map,
        oracle_map,
        &state.perp_fee_structure,
        reserve_price_before,
        valid_oracle_price,
        now,
        slot,
        state.min_perp_auction_duration,
        amm_is_available,
    )?;

    if base_asset_amount != 0 {
        let fill_price =
            calculate_fill_price(quote_asset_amount, base_asset_amount, BASE_PRECISION_U64)?;

        validate_fill_price_within_price_bands(
            fill_price,
            order_direction,
            oracle_price,
            oracle_twap_5min,
            perp_market_map.get_ref(&market_index)?.margin_ratio_initial,
            state
                .oracle_guard_rails
                .max_oracle_twap_5min_percent_divergence(),
        )?;
    }

    let base_asset_amount_after = user.perp_positions[position_index].base_asset_amount;
    let should_cancel_reduce_only =
        should_cancel_reduce_only_order(&user.orders[order_index], base_asset_amount_after)?;

    if should_cancel_reduce_only {
        let filler_reward = {
            let mut market = perp_market_map.get_ref_mut(&market_index)?;
            pay_keeper_flat_reward_for_perps(
                user,
                filler.as_deref_mut(),
                market.deref_mut(),
                state.perp_fee_structure.flat_filler_fee,
                slot,
            )?
        };

        let explanation = OrderActionExplanation::ReduceOnlyOrderIncreasedPosition;

        cancel_order(
            order_index,
            user,
            &user_key,
            perp_market_map,
            spot_market_map,
            oracle_map,
            now,
            slot,
            explanation,
            Some(&filler_key),
            filler_reward,
            false,
        )?
    }

    if base_asset_amount == 0 {
        return Ok(0);
    }

    {
        let market = perp_market_map.get_ref(&market_index)?;

        let open_interest = market.get_open_interest();
        let max_open_interest = market.amm.max_open_interest;

        validate!(
            max_open_interest == 0 || max_open_interest > open_interest,
            ErrorCode::MaxOpenInterest,
            "open interest ({}) > max open interest ({})",
            open_interest,
            max_open_interest
        )?;
    }

    // Try to update the funding rate at the end of every trade
    {
        let market = &mut perp_market_map.get_ref_mut(&market_index)?;
        let funding_paused =
            state.funding_paused()? || matches!(market.status, MarketStatus::FundingPaused);

        controller::funding::update_funding_rate(
            market_index,
            market,
            oracle_map,
            now,
            &state.oracle_guard_rails,
            funding_paused,
            Some(reserve_price_before),
        )?;
    }

    user.update_last_active_slot(slot);

    Ok(base_asset_amount)
}

pub fn validate_market_within_price_band(
    market: &PerpMarket,
    state: &State,
    potentially_risk_increasing: bool,
    oracle_reserve_price_spread_pct_before: Option<i64>,
) -> DriftResult<bool> {
    let reserve_price_after = market.amm.reserve_price()?;

    let is_oracle_mark_too_divergent_before = if let Some(oracle_reserve_price_spread_pct_before) =
        oracle_reserve_price_spread_pct_before
    {
        amm::is_oracle_mark_too_divergent(
            oracle_reserve_price_spread_pct_before,
            &state.oracle_guard_rails.price_divergence,
        )?
    } else {
        false
    };

    let oracle_reserve_price_spread_pct_after =
        amm::calculate_oracle_twap_5min_mark_spread_pct(&market.amm, Some(reserve_price_after))?;

    let breach_increases = if let Some(oracle_reserve_price_spread_pct_before) =
        oracle_reserve_price_spread_pct_before
    {
        oracle_reserve_price_spread_pct_after.unsigned_abs()
            >= oracle_reserve_price_spread_pct_before.unsigned_abs()
    } else {
        false
    };

    let is_oracle_mark_too_divergent_after = amm::is_oracle_mark_too_divergent(
        oracle_reserve_price_spread_pct_after,
        &state.oracle_guard_rails.price_divergence,
    )?;

    // if oracle-mark divergence pushed outside limit, block order
    if is_oracle_mark_too_divergent_after && !is_oracle_mark_too_divergent_before {
        msg!("price pushed outside bounds: last_oracle_price_twap_5min={} vs mark_price={},(breach spread {})",
                market.amm.historical_oracle_data.last_oracle_price_twap_5min,
                reserve_price_after,
                oracle_reserve_price_spread_pct_after,
            );
        return Err(ErrorCode::PriceBandsBreached);
    }

    // if oracle-mark divergence outside limit and risk-increasing, block order
    if is_oracle_mark_too_divergent_after && breach_increases && potentially_risk_increasing {
        msg!("risk-increasing outside bounds: last_oracle_price_twap_5min={} vs mark_price={}, (breach spread {})", 
                market.amm.historical_oracle_data.last_oracle_price_twap_5min,
                reserve_price_after,
                oracle_reserve_price_spread_pct_after,
            );

        return Err(ErrorCode::PriceBandsBreached);
    }

    Ok(true)
}

#[allow(clippy::type_complexity)]
fn get_maker_orders_info(
    perp_market_map: &PerpMarketMap,
    spot_market_map: &SpotMarketMap,
    oracle_map: &mut OracleMap,
    makers_and_referrer: &UserMap,
    taker_key: &Pubkey,
    taker_order: &Order,
    filler: &mut Option<&mut User>,
    filler_key: &Pubkey,
    filler_reward: u64,
    oracle_price: i64,
    jit_maker_order_id: Option<u32>,
    now: i64,
    slot: u64,
) -> DriftResult<Vec<(Pubkey, usize, u64)>> {
    let maker_direction = taker_order.direction.opposite();

    let mut maker_orders_info = Vec::with_capacity(16);

    for (maker_key, user_account_loader) in makers_and_referrer.0.iter() {
        if maker_key == taker_key {
            continue;
        }

        let mut maker = load_mut!(user_account_loader)?;

        if maker.is_being_liquidated() || maker.is_bankrupt() {
            continue;
        }

        let mut market = perp_market_map.get_ref_mut(&taker_order.market_index)?;
        let maker_order_price_and_indexes = find_maker_orders(
            &maker,
            &maker_direction,
            &MarketType::Perp,
            taker_order.market_index,
            Some(oracle_price),
            slot,
            market.amm.order_tick_size,
        )?;

        if maker_order_price_and_indexes.is_empty() {
            continue;
        }

        maker.update_last_active_slot(slot);

        settle_funding_payment(&mut maker, maker_key, &mut market, now)?;

        let initial_margin_ratio = market.margin_ratio_initial;
        let maintenance_margin_ratio = market.margin_ratio_maintenance;

        drop(market);

        for (maker_order_index, maker_order_price) in maker_order_price_and_indexes.iter() {
            let maker_order_index = *maker_order_index;
            let maker_order_price = *maker_order_price;

            let maker_order = &maker.orders[maker_order_index];
            if !is_maker_for_taker(maker_order, taker_order, slot)? {
                continue;
            }

            if !are_orders_same_market_but_different_sides(maker_order, taker_order) {
                continue;
            }

            if let Some(jit_maker_order_id) = jit_maker_order_id {
                // if jit maker order id exists, must only use that order
                if maker_order.order_id != jit_maker_order_id {
                    continue;
                }
            }

            let breaches_oracle_price_limits = {
                limit_price_breaches_oracle_price_bands(
                    maker_order_price,
                    maker_order.direction,
                    oracle_price,
                    initial_margin_ratio,
                    maintenance_margin_ratio,
                )?
            };

            let should_expire_order = should_expire_order(&maker, maker_order_index, now)?;

            let existing_base_asset_amount = maker
                .get_perp_position(maker.orders[maker_order_index].market_index)?
                .base_asset_amount;
            let should_cancel_reduce_only_order = should_cancel_reduce_only_order(
                &maker.orders[maker_order_index],
                existing_base_asset_amount,
            )?;

            if breaches_oracle_price_limits
                || should_expire_order
                || should_cancel_reduce_only_order
            {
                let filler_reward = {
                    let mut market = perp_market_map
                        .get_ref_mut(&maker.orders[maker_order_index].market_index)?;
                    pay_keeper_flat_reward_for_perps(
                        &mut maker,
                        filler.as_deref_mut(),
                        market.deref_mut(),
                        filler_reward,
                        slot,
                    )?
                };

                let explanation = if breaches_oracle_price_limits {
                    OrderActionExplanation::OraclePriceBreachedLimitPrice
                } else if should_expire_order {
                    OrderActionExplanation::OrderExpired
                } else {
                    OrderActionExplanation::ReduceOnlyOrderIncreasedPosition
                };

                cancel_order(
                    maker_order_index,
                    maker.deref_mut(),
                    maker_key,
                    perp_market_map,
                    spot_market_map,
                    oracle_map,
                    now,
                    slot,
                    explanation,
                    Some(filler_key),
                    filler_reward,
                    false,
                )?;

                continue;
            }

            insert_maker_order_info(
                &mut maker_orders_info,
                (*maker_key, maker_order_index, maker_order_price),
                maker_direction,
            );
        }
    }

    Ok(maker_orders_info)
}

#[inline(always)]
fn insert_maker_order_info(
    maker_orders_info: &mut Vec<(Pubkey, usize, u64)>,
    maker_order_info: (Pubkey, usize, u64),
    direction: PositionDirection,
) {
    let price = maker_order_info.2;
    let index = match maker_orders_info.binary_search_by(|item| match direction {
        PositionDirection::Short => item.2.cmp(&price),
        PositionDirection::Long => price.cmp(&item.2),
    }) {
        Ok(index) => index,
        Err(index) => index,
    };

    if index < maker_orders_info.capacity() {
        maker_orders_info.insert(index, maker_order_info);
    }
}

fn get_referrer_info(
    user_stats: &UserStats,
    makers_and_referrer: &UserMap,
    makers_and_referrer_stats: &UserStatsMap,
    slot: u64,
) -> DriftResult<Option<(Pubkey, Pubkey)>> {
    if user_stats.referrer.eq(&Pubkey::default()) {
        return Ok(None);
    }

    validate!(
        makers_and_referrer_stats
            .0
            .contains_key(&user_stats.referrer),
        ErrorCode::ReferrerStatsNotFound
    )?;

    let referrer_authority_key = user_stats.referrer;
    let mut referrer_user_key = Pubkey::default();
    for (referrer_key, referrer) in makers_and_referrer.0.iter() {
        let mut referrer = load_mut!(referrer)?;
        if referrer.authority != referrer_authority_key {
            continue;
        }

        validate!(
            referrer.sub_account_id == 0,
            ErrorCode::InvalidReferrer,
            "Referrer must be user id 0"
        )?;

        referrer.update_last_active_slot(slot);

        referrer_user_key = *referrer_key;
    }

    if referrer_user_key == Pubkey::default() {
        return Err(ErrorCode::ReferrerNotFound);
    }

    Ok(Some((referrer_authority_key, referrer_user_key)))
}

fn fulfill_perp_order(
    user: &mut User,
    user_order_index: usize,
    user_key: &Pubkey,
    user_stats: &mut UserStats,
    makers_and_referrer: &UserMap,
    makers_and_referrer_stats: &UserStatsMap,
    maker_orders_info: &[(Pubkey, usize, u64)],
    filler: &mut Option<&mut User>,
    filler_key: &Pubkey,
    filler_stats: &mut Option<&mut UserStats>,
    referrer_info: Option<(Pubkey, Pubkey)>,
    spot_market_map: &SpotMarketMap,
    perp_market_map: &PerpMarketMap,
    oracle_map: &mut OracleMap,
    fee_structure: &FeeStructure,
    reserve_price_before: u64,
    valid_oracle_price: Option<i64>,
    now: i64,
    slot: u64,
    min_auction_duration: u8,
    amm_is_available: bool,
) -> DriftResult<(u64, u64)> {
    let market_index = user.orders[user_order_index].market_index;

    let user_order_position_decreasing =
        determine_if_user_order_is_position_decreasing(user, market_index, user_order_index)?;

    let fulfillment_methods = {
        let market = perp_market_map.get_ref(&market_index)?;
        let oracle_price = oracle_map.get_price_data(&market.amm.oracle)?.price;

        determine_perp_fulfillment_methods(
            &user.orders[user_order_index],
            maker_orders_info,
            &market.amm,
            reserve_price_before,
            Some(oracle_price),
            amm_is_available,
            slot,
            min_auction_duration,
        )?
    };

    if fulfillment_methods.is_empty() {
        return Ok((0, 0));
    }

    let mut base_asset_amount = 0_u64;
    let mut quote_asset_amount = 0_u64;
    let mut makers_filled: BTreeMap<Pubkey, bool> = BTreeMap::new();
    for fulfillment_method in fulfillment_methods.iter() {
        if user.orders[user_order_index].status != OrderStatus::Open {
            break;
        }
        let mut market = perp_market_map.get_ref_mut(&market_index)?;
        let user_order_direction = user.orders[user_order_index].direction;

        let (fill_base_asset_amount, fill_quote_asset_amount) = match fulfillment_method {
            PerpFulfillmentMethod::AMM(maker_price) => {
                let (mut referrer, mut referrer_stats) = get_referrer(
                    &referrer_info,
                    makers_and_referrer,
                    makers_and_referrer_stats,
                    None,
                )?;

                let (fill_base_asset_amount, fill_quote_asset_amount) =
                    fulfill_perp_order_with_amm(
                        user,
                        user_stats,
                        user_order_index,
                        market.deref_mut(),
                        oracle_map,
                        reserve_price_before,
                        now,
                        slot,
                        valid_oracle_price,
                        user_key,
                        filler_key,
                        filler,
                        filler_stats,
                        &mut referrer.as_deref_mut(),
                        &mut referrer_stats.as_deref_mut(),
                        fee_structure,
                        None,
                        *maker_price,
                        AMMLiquiditySplit::Shared,
                    )?;

                (fill_base_asset_amount, fill_quote_asset_amount)
            }
            PerpFulfillmentMethod::Match(maker_key, maker_order_index) => {
                let mut maker = makers_and_referrer.get_ref_mut(maker_key)?;
                let mut maker_stats = if maker.authority == user.authority {
                    None
                } else {
                    Some(makers_and_referrer_stats.get_ref_mut(&maker.authority)?)
                };

                let (mut referrer, mut referrer_stats) = get_referrer(
                    &referrer_info,
                    makers_and_referrer,
                    makers_and_referrer_stats,
                    Some(&maker),
                )?;

                let (fill_base_asset_amount, fill_quote_asset_amount) =
                    fulfill_perp_order_with_match(
                        market.deref_mut(),
                        user,
                        user_stats,
                        user_order_index,
                        user_key,
                        &mut maker,
                        &mut maker_stats.as_deref_mut(),
                        *maker_order_index as usize,
                        maker_key,
                        filler,
                        filler_stats,
                        filler_key,
                        &mut referrer.as_deref_mut(),
                        &mut referrer_stats.as_deref_mut(),
                        reserve_price_before,
                        valid_oracle_price,
                        now,
                        slot,
                        fee_structure,
                        oracle_map,
                    )?;

                if fill_base_asset_amount != 0 {
                    makers_filled.insert(*maker_key, true);
                }

                (fill_base_asset_amount, fill_quote_asset_amount)
            }
        };

        base_asset_amount = base_asset_amount.safe_add(fill_base_asset_amount)?;
        quote_asset_amount = quote_asset_amount.safe_add(fill_quote_asset_amount)?;
        market
            .amm
            .update_volume_24h(fill_quote_asset_amount, user_order_direction, now)?;
    }

    validate!(
        (base_asset_amount > 0) == (quote_asset_amount > 0),
        ErrorCode::DefaultError,
        "invalid fill base = {} quote = {}",
        base_asset_amount,
        quote_asset_amount
    )?;

    let (taker_margin_requirement, taker_total_collateral, _, _) =
        calculate_margin_requirement_and_total_collateral(
            user,
            perp_market_map,
            if user_order_position_decreasing {
                MarginRequirementType::Maintenance
            } else {
                MarginRequirementType::Fill
            },
            spot_market_map,
            oracle_map,
            None,
        )?;
    if taker_total_collateral < taker_margin_requirement.cast()? {
        msg!(
            "taker breached fill requirements (margin requirement {}) (total_collateral {})",
            taker_margin_requirement,
            taker_total_collateral
        );
        return Err(ErrorCode::InsufficientCollateral);
    }

    for (maker_key, _) in makers_filled {
        let maker = makers_and_referrer.get_ref(&maker_key)?;

        let (maker_margin_requirement, maker_total_collateral, _, _) =
            calculate_margin_requirement_and_total_collateral(
                &maker,
                perp_market_map,
                MarginRequirementType::Fill,
                spot_market_map,
                oracle_map,
                None,
            )?;

        if maker_total_collateral < maker_margin_requirement.cast()? {
            msg!(
                "maker ({}) breached fill requirements (margin requirement {}) (total_collateral {})",
                maker_key,
                maker_margin_requirement,
                maker_total_collateral
            );
            return Err(ErrorCode::InsufficientCollateral);
        }
    }

    Ok((base_asset_amount, quote_asset_amount))
}

#[allow(clippy::type_complexity)]
fn get_referrer<'a>(
    referrer_info: &'a Option<(Pubkey, Pubkey)>,
    makers_and_referrer: &'a UserMap,
    makers_and_referrer_stats: &'a UserStatsMap,
    maker: Option<&User>,
) -> DriftResult<(Option<RefMut<'a, User>>, Option<RefMut<'a, UserStats>>)> {
    let (referrer_authority_key, referrer_user_key) = match referrer_info {
        Some(referrer_keys) => referrer_keys,
        None => return Ok((None, None)),
    };

    if let Some(maker) = maker {
        if &maker.authority == referrer_authority_key {
            return Ok((None, None));
        }
    }

    let referrer = makers_and_referrer.get_ref_mut(referrer_user_key)?;
    let referrer_stats = makers_and_referrer_stats.get_ref_mut(referrer_authority_key)?;

    Ok((Some(referrer), Some(referrer_stats)))
}

fn determine_if_user_order_is_position_decreasing(
    user: &User,
    market_index: u16,
    order_index: usize,
) -> DriftResult<bool> {
    let position_index = get_position_index(&user.perp_positions, market_index)?;
    let order_direction = user.orders[order_index].direction;
    let position_base_asset_amount_before = user.perp_positions[position_index].base_asset_amount;
    is_order_position_reducing(
        &order_direction,
        user.orders[order_index]
            .get_base_asset_amount_unfilled(Some(position_base_asset_amount_before))?,
        position_base_asset_amount_before.cast()?,
    )
}

pub fn fulfill_perp_order_with_amm(
    user: &mut User,
    user_stats: &mut UserStats,
    order_index: usize,
    market: &mut PerpMarket,
    oracle_map: &mut OracleMap,
    reserve_price_before: u64,
    now: i64,
    slot: u64,
    valid_oracle_price: Option<i64>,
    user_key: &Pubkey,
    filler_key: &Pubkey,
    filler: &mut Option<&mut User>,
    filler_stats: &mut Option<&mut UserStats>,
    referrer: &mut Option<&mut User>,
    referrer_stats: &mut Option<&mut UserStats>,
    fee_structure: &FeeStructure,
    override_base_asset_amount: Option<u64>,
    override_fill_price: Option<u64>,
    liquidity_split: AMMLiquiditySplit,
) -> DriftResult<(u64, u64)> {
    let position_index = get_position_index(&user.perp_positions, market.market_index)?;

    // Determine the base asset amount the market can fill
    let (base_asset_amount, limit_price, fill_price) = match override_base_asset_amount {
        Some(override_base_asset_amount) => {
            let limit_price = user.orders[order_index].get_limit_price(
                valid_oracle_price,
                None,
                slot,
                market.amm.order_tick_size,
            )?;

            (override_base_asset_amount, limit_price, override_fill_price)
        }
        None => {
            let existing_base_asset_amount = user.perp_positions[position_index].base_asset_amount;
            let (base_asset_amount, limit_price) = calculate_base_asset_amount_for_amm_to_fulfill(
                &user.orders[order_index],
                market,
                valid_oracle_price,
                slot,
                override_fill_price,
                existing_base_asset_amount,
            )?;

            let fill_price = if user.orders[order_index].post_only {
                limit_price
            } else {
                None
            };

            (base_asset_amount, limit_price, fill_price)
        }
    };

    if base_asset_amount < market.amm.min_order_size {
        // if is an actual swap (and not amm jit order) then msg!
        if override_base_asset_amount.is_none() {
            msg!(
                "Amm cant fulfill order. base asset amount {} market.amm.min_order_size {}",
                base_asset_amount,
                market.amm.min_order_size
            );
        }
        return Ok((0, 0));
    }

    let (order_post_only, order_slot, order_direction) =
        get_struct_values!(user.orders[order_index], post_only, slot, direction);

    validation::perp_market::validate_amm_account_for_fill(&market.amm, order_direction)?;

    let market_side_price = match order_direction {
        PositionDirection::Long => market.amm.ask_price(reserve_price_before)?,
        PositionDirection::Short => market.amm.bid_price(reserve_price_before)?,
    };

    let sanitize_clamp_denominator = market.get_sanitize_clamp_denominator()?;
    amm::update_mark_twap_from_estimates(
        &mut market.amm,
        now,
        Some(market_side_price),
        Some(order_direction),
        sanitize_clamp_denominator,
    )?;

    let (quote_asset_amount, quote_asset_amount_surplus, _) =
        controller::position::update_position_with_base_asset_amount(
            base_asset_amount,
            order_direction,
            market,
            user,
            position_index,
            fill_price,
        )?;

    if let Some(limit_price) = limit_price {
        validate_fill_price(
            quote_asset_amount,
            base_asset_amount,
            BASE_PRECISION_U64,
            order_direction,
            limit_price,
            !order_post_only,
        )?;
    }

    let reward_referrer = can_reward_user_with_perp_pnl(referrer, market.market_index);
    let reward_filler = can_reward_user_with_perp_pnl(filler, market.market_index);

    let FillFees {
        user_fee,
        fee_to_market,
        filler_reward,
        referee_discount,
        referrer_reward,
        fee_to_market_for_lp,
        ..
    } = fees::calculate_fee_for_fulfillment_with_amm(
        user_stats,
        quote_asset_amount,
        fee_structure,
        order_slot,
        slot,
        reward_filler,
        reward_referrer,
        referrer_stats,
        quote_asset_amount_surplus,
        order_post_only,
    )?;

    let user_position_delta =
        get_position_delta_for_fill(base_asset_amount, quote_asset_amount, order_direction)?;

    if liquidity_split != AMMLiquiditySplit::ProtocolOwned {
        update_lp_market_position(
            market,
            &user_position_delta,
            fee_to_market_for_lp.cast()?,
            liquidity_split,
        )?;
    }

    if market.amm.user_lp_shares > 0 {
        let (new_terminal_quote_reserve, new_terminal_base_reserve) =
            crate::math::amm::calculate_terminal_reserves(&market.amm)?;
        market.amm.terminal_quote_asset_reserve = new_terminal_quote_reserve;

        let (min_base_asset_reserve, max_base_asset_reserve) =
            crate::math::amm::calculate_bid_ask_bounds(
                market.amm.concentration_coef,
                new_terminal_base_reserve,
            )?;
        market.amm.min_base_asset_reserve = min_base_asset_reserve;
        market.amm.max_base_asset_reserve = max_base_asset_reserve;
    }

    // Increment the protocol's total fee variables
    market.amm.total_fee = market.amm.total_fee.safe_add(fee_to_market.cast()?)?;
    market.amm.total_exchange_fee = market.amm.total_exchange_fee.safe_add(user_fee.cast()?)?;
    market.amm.total_mm_fee = market
        .amm
        .total_mm_fee
        .safe_add(quote_asset_amount_surplus.cast()?)?;
    market.amm.total_fee_minus_distributions = market
        .amm
        .total_fee_minus_distributions
        .safe_add(fee_to_market.cast()?)?;
    market.amm.net_revenue_since_last_funding = market
        .amm
        .net_revenue_since_last_funding
        .safe_add(fee_to_market)?;

    // Increment the user's total fee variables
    user_stats.increment_total_fees(user_fee)?;
    user_stats.increment_total_referee_discount(referee_discount)?;

    if let (Some(referrer), Some(referrer_stats)) = (referrer.as_mut(), referrer_stats.as_mut()) {
        if let Ok(referrer_position) = referrer.force_get_perp_position_mut(market.market_index) {
            if referrer_reward > 0 {
                update_quote_asset_amount(referrer_position, market, referrer_reward.cast()?)?;
                referrer_stats.increment_total_referrer_reward(referrer_reward, now)?;
            }
        }
    }

    let position_index = get_position_index(&user.perp_positions, market.market_index)?;

    controller::position::update_quote_asset_and_break_even_amount(
        &mut user.perp_positions[position_index],
        market,
        -user_fee.cast()?,
    )?;

    if order_post_only {
        user_stats.update_maker_volume_30d(quote_asset_amount, now)?;
    } else {
        user_stats.update_taker_volume_30d(quote_asset_amount, now)?;
    }

    if let Some(filler) = filler.as_mut() {
        if filler_reward > 0 {
            let position_index = get_position_index(&filler.perp_positions, market.market_index)
                .or_else(|_| add_new_position(&mut filler.perp_positions, market.market_index))?;

            controller::position::update_quote_asset_amount(
                &mut filler.perp_positions[position_index],
                market,
                filler_reward.cast()?,
            )?;

            filler_stats
                .as_mut()
                .safe_unwrap()?
                .update_filler_volume(quote_asset_amount, now)?;
        }
        filler.update_last_active_slot(slot);
    }

    update_order_after_fill(
        &mut user.orders[order_index],
        base_asset_amount,
        quote_asset_amount,
    )?;

    decrease_open_bids_and_asks(
        &mut user.perp_positions[position_index],
        &order_direction,
        base_asset_amount,
    )?;

    let (taker, taker_order, maker, maker_order) =
        get_taker_and_maker_for_order_record(user_key, &user.orders[order_index]);

    let fill_record_id = get_then_update_id!(market, next_fill_record_id);
    let order_action_explanation = match (override_base_asset_amount, override_fill_price) {
        (Some(_), Some(_)) => liquidity_split.get_order_action_explanation(),
        _ => OrderActionExplanation::OrderFilledWithAMM,
    };
    let order_action_record = get_order_action_record(
        now,
        OrderAction::Fill,
        order_action_explanation,
        market.market_index,
        Some(*filler_key),
        Some(fill_record_id),
        Some(filler_reward),
        Some(base_asset_amount),
        Some(quote_asset_amount),
        Some(user_fee),
        None,
        Some(referrer_reward),
        Some(quote_asset_amount_surplus),
        None,
        taker,
        taker_order,
        maker,
        maker_order,
        oracle_map.get_price_data(&market.amm.oracle)?.price,
    )?;
    emit_stack::<_, { OrderActionRecord::SIZE }>(order_action_record)?;

    // Cant reset order until after its logged
    if user.orders[order_index].get_base_asset_amount_unfilled(None)? == 0 {
        user.decrement_open_orders(user.orders[order_index].has_auction());
        user.orders[order_index] = Order::default();
        let market_position = &mut user.perp_positions[position_index];
        market_position.open_orders -= 1;
    }

    Ok((base_asset_amount, quote_asset_amount))
}

pub fn fulfill_perp_order_with_match(
    market: &mut PerpMarket,
    taker: &mut User,
    taker_stats: &mut UserStats,
    taker_order_index: usize,
    taker_key: &Pubkey,
    maker: &mut User,
    maker_stats: &mut Option<&mut UserStats>,
    maker_order_index: usize,
    maker_key: &Pubkey,
    filler: &mut Option<&mut User>,
    filler_stats: &mut Option<&mut UserStats>,
    filler_key: &Pubkey,
    referrer: &mut Option<&mut User>,
    referrer_stats: &mut Option<&mut UserStats>,
    reserve_price_before: u64,
    valid_oracle_price: Option<i64>,
    now: i64,
    slot: u64,
    fee_structure: &FeeStructure,
    oracle_map: &mut OracleMap,
) -> DriftResult<(u64, u64)> {
    if !are_orders_same_market_but_different_sides(
        &maker.orders[maker_order_index],
        &taker.orders[taker_order_index],
    ) {
        return Ok((0_u64, 0_u64));
    }

    let (bid_price, ask_price) = market.amm.bid_ask_price(market.amm.reserve_price()?)?;

    let oracle_price = oracle_map.get_price_data(&market.amm.oracle)?.price;
    let taker_direction = taker.orders[taker_order_index].direction;
    let amm_available_liquidity = calculate_amm_available_liquidity(&market.amm, &taker_direction)?;
    let taker_fallback_price = get_fallback_price(
        &taker_direction,
        bid_price,
        ask_price,
        amm_available_liquidity,
        oracle_price,
    )?;
    let taker_price = taker.orders[taker_order_index].force_get_limit_price(
        Some(oracle_price),
        Some(taker_fallback_price),
        slot,
        market.amm.order_tick_size,
    )?;

    let taker_existing_position = taker
        .get_perp_position(market.market_index)?
        .base_asset_amount;
    let taker_base_asset_amount = taker.orders[taker_order_index]
        .get_base_asset_amount_unfilled(Some(taker_existing_position))?;

    let maker_price = maker.orders[maker_order_index].force_get_limit_price(
        Some(oracle_price),
        None,
        slot,
        market.amm.order_tick_size,
    )?;
    let maker_direction = maker.orders[maker_order_index].direction;
    let maker_existing_position = maker
        .get_perp_position(market.market_index)?
        .base_asset_amount;
    let maker_base_asset_amount = maker.orders[maker_order_index]
        .get_base_asset_amount_unfilled(Some(maker_existing_position))?;

    let orders_cross = do_orders_cross(maker_direction, maker_price, taker_price);

    if !orders_cross {
        msg!(
            "orders dont cross. maker price {} taker price {}",
            maker_price,
            taker_price
        );
        return Ok((0_u64, 0_u64));
    }

    let (base_asset_amount, _) = calculate_fill_for_matched_orders(
        maker_base_asset_amount,
        maker_price,
        taker_base_asset_amount,
        PERP_DECIMALS,
        maker_direction,
    )?;

    if base_asset_amount == 0 {
        return Ok((0_u64, 0_u64));
    }

    let sanitize_clamp_denominator = market.get_sanitize_clamp_denominator()?;
    amm::update_mark_twap_from_estimates(
        &mut market.amm,
        now,
        Some(maker_price),
        Some(taker_direction),
        sanitize_clamp_denominator,
    )?;

    let mut total_quote_asset_amount = 0_u64;
    let mut total_base_asset_amount = 0_u64;

    let (jit_base_asset_amount, amm_liquidity_split) = calculate_amm_jit_liquidity(
        market,
        taker_direction,
        maker_price,
        valid_oracle_price,
        base_asset_amount,
        taker_base_asset_amount,
        maker_base_asset_amount,
        taker.orders[taker_order_index].has_limit_price(slot)?,
    )?;

    if jit_base_asset_amount > 0 {
        let (base_asset_amount_filled_by_amm, quote_asset_amount_filled_by_amm) =
            fulfill_perp_order_with_amm(
                taker,
                taker_stats,
                taker_order_index,
                market,
                oracle_map,
                reserve_price_before,
                now,
                slot,
                valid_oracle_price,
                taker_key,
                filler_key,
                filler,
                filler_stats,
                &mut None,
                &mut None,
                fee_structure,
                Some(jit_base_asset_amount),
                Some(maker_price), // match the makers price
                amm_liquidity_split,
            )?;

        total_base_asset_amount = base_asset_amount_filled_by_amm;
        total_quote_asset_amount = quote_asset_amount_filled_by_amm
    }

    let taker_existing_position = taker
        .get_perp_position(market.market_index)?
        .base_asset_amount;

    let taker_base_asset_amount = taker.orders[taker_order_index]
        .get_base_asset_amount_unfilled(Some(taker_existing_position))?;

    let (base_asset_amount_fulfilled, quote_asset_amount) = calculate_fill_for_matched_orders(
        maker_base_asset_amount,
        maker_price,
        taker_base_asset_amount,
        PERP_DECIMALS,
        maker_direction,
    )?;

    validate_fill_price(
        quote_asset_amount,
        base_asset_amount_fulfilled,
        BASE_PRECISION_U64,
        taker_direction,
        taker_price,
        true,
    )?;

    validate_fill_price(
        quote_asset_amount,
        base_asset_amount_fulfilled,
        BASE_PRECISION_U64,
        maker_direction,
        maker_price,
        false,
    )?;

    total_base_asset_amount = total_base_asset_amount.safe_add(base_asset_amount_fulfilled)?;
    total_quote_asset_amount = total_quote_asset_amount.safe_add(quote_asset_amount)?;

    let maker_position_index = get_position_index(
        &maker.perp_positions,
        maker.orders[maker_order_index].market_index,
    )?;

    let maker_position_delta = get_position_delta_for_fill(
        base_asset_amount_fulfilled,
        quote_asset_amount,
        maker.orders[maker_order_index].direction,
    )?;

    update_position_and_market(
        &mut maker.perp_positions[maker_position_index],
        market,
        &maker_position_delta,
    )?;

    // if maker is none, makes maker and taker authority was the same
    if let Some(maker_stats) = maker_stats {
        maker_stats.update_maker_volume_30d(quote_asset_amount, now)?;
    } else {
        taker_stats.update_maker_volume_30d(quote_asset_amount, now)?;
    };

    let taker_position_index = get_position_index(
        &taker.perp_positions,
        taker.orders[taker_order_index].market_index,
    )?;

    let taker_position_delta = get_position_delta_for_fill(
        base_asset_amount_fulfilled,
        quote_asset_amount,
        taker.orders[taker_order_index].direction,
    )?;

    update_position_and_market(
        &mut taker.perp_positions[taker_position_index],
        market,
        &taker_position_delta,
    )?;

    taker_stats.update_taker_volume_30d(quote_asset_amount, now)?;

    let reward_referrer = can_reward_user_with_perp_pnl(referrer, market.market_index);
    let reward_filler = can_reward_user_with_perp_pnl(filler, market.market_index);

    let filler_multiplier = if reward_filler {
        calculate_filler_multiplier_for_matched_orders(maker_price, maker_direction, oracle_price)?
    } else {
        0
    };

    let FillFees {
        user_fee: taker_fee,
        maker_rebate,
        fee_to_market,
        filler_reward,
        referrer_reward,
        referee_discount,
        ..
    } = fees::calculate_fee_for_fulfillment_with_match(
        taker_stats,
        maker_stats,
        quote_asset_amount,
        fee_structure,
        taker.orders[taker_order_index].slot,
        slot,
        filler_multiplier,
        reward_referrer,
        referrer_stats,
        &MarketType::Perp,
    )?;

    // Increment the markets house's total fee variables
    market.amm.total_fee = market.amm.total_fee.safe_add(fee_to_market.cast()?)?;
    market.amm.total_exchange_fee = market
        .amm
        .total_exchange_fee
        .safe_add(fee_to_market.cast()?)?;
    market.amm.total_fee_minus_distributions = market
        .amm
        .total_fee_minus_distributions
        .safe_add(fee_to_market.cast()?)?;
    market.amm.net_revenue_since_last_funding = market
        .amm
        .net_revenue_since_last_funding
        .safe_add(fee_to_market)?;

    controller::position::update_quote_asset_and_break_even_amount(
        &mut taker.perp_positions[taker_position_index],
        market,
        -taker_fee.cast()?,
    )?;

    taker_stats.increment_total_fees(taker_fee)?;
    taker_stats.increment_total_referee_discount(referee_discount)?;

    controller::position::update_quote_asset_and_break_even_amount(
        &mut maker.perp_positions[maker_position_index],
        market,
        maker_rebate.cast()?,
    )?;

    if let Some(maker_stats) = maker_stats {
        maker_stats.increment_total_rebate(maker_rebate)?;
    } else {
        taker_stats.increment_total_rebate(maker_rebate)?;
    }

    if let Some(filler) = filler {
        if filler_reward > 0 {
            let filler_position_index =
                get_position_index(&filler.perp_positions, market.market_index).or_else(|_| {
                    add_new_position(&mut filler.perp_positions, market.market_index)
                })?;

            controller::position::update_quote_asset_amount(
                &mut filler.perp_positions[filler_position_index],
                market,
                filler_reward.cast()?,
            )?;

            filler_stats
                .as_mut()
                .safe_unwrap()?
                .update_filler_volume(quote_asset_amount, now)?;
        }
        filler.update_last_active_slot(slot);
    }

    if let (Some(referrer), Some(referrer_stats)) = (referrer.as_mut(), referrer_stats.as_mut()) {
        if let Ok(referrer_position) = referrer.force_get_perp_position_mut(market.market_index) {
            if referrer_reward > 0 {
                update_quote_asset_amount(referrer_position, market, referrer_reward.cast()?)?;
                referrer_stats.increment_total_referrer_reward(referrer_reward, now)?;
            }
        }
    }

    update_order_after_fill(
        &mut taker.orders[taker_order_index],
        base_asset_amount_fulfilled,
        quote_asset_amount,
    )?;

    decrease_open_bids_and_asks(
        &mut taker.perp_positions[taker_position_index],
        &taker.orders[taker_order_index].direction,
        base_asset_amount_fulfilled,
    )?;

    update_order_after_fill(
        &mut maker.orders[maker_order_index],
        base_asset_amount_fulfilled,
        quote_asset_amount,
    )?;

    decrease_open_bids_and_asks(
        &mut maker.perp_positions[maker_position_index],
        &maker.orders[maker_order_index].direction,
        base_asset_amount_fulfilled,
    )?;

    let fill_record_id = get_then_update_id!(market, next_fill_record_id);
    let order_action_explanation = if maker.orders[maker_order_index].is_jit_maker() {
        OrderActionExplanation::OrderFilledWithMatchJit
    } else {
        OrderActionExplanation::OrderFilledWithMatch
    };
    let order_action_record = get_order_action_record(
        now,
        OrderAction::Fill,
        order_action_explanation,
        market.market_index,
        Some(*filler_key),
        Some(fill_record_id),
        Some(filler_reward),
        Some(base_asset_amount_fulfilled),
        Some(quote_asset_amount),
        Some(taker_fee),
        Some(maker_rebate),
        Some(referrer_reward),
        None,
        None,
        Some(*taker_key),
        Some(taker.orders[taker_order_index]),
        Some(*maker_key),
        Some(maker.orders[maker_order_index]),
        oracle_map.get_price_data(&market.amm.oracle)?.price,
    )?;
    emit_stack::<_, { OrderActionRecord::SIZE }>(order_action_record)?;

    if taker.orders[taker_order_index].get_base_asset_amount_unfilled(None)? == 0 {
        taker.decrement_open_orders(taker.orders[taker_order_index].has_auction());
        taker.orders[taker_order_index] = Order::default();
        let market_position = &mut taker.perp_positions[taker_position_index];
        market_position.open_orders -= 1;
    }

    if maker.orders[maker_order_index].get_base_asset_amount_unfilled(None)? == 0 {
        maker.decrement_open_orders(maker.orders[maker_order_index].has_auction());
        maker.orders[maker_order_index] = Order::default();
        let market_position = &mut maker.perp_positions[maker_position_index];
        market_position.open_orders -= 1;
    }

    Ok((total_base_asset_amount, total_quote_asset_amount))
}

pub fn update_order_after_fill(
    order: &mut Order,
    base_asset_amount: u64,
    quote_asset_amount: u64,
) -> DriftResult {
    order.base_asset_amount_filled = order.base_asset_amount_filled.safe_add(base_asset_amount)?;

    order.quote_asset_amount_filled = order
        .quote_asset_amount_filled
        .safe_add(quote_asset_amount)?;

    if order.get_base_asset_amount_unfilled(None)? == 0 {
        order.status = OrderStatus::Filled;
    }

    Ok(())
}

#[allow(clippy::type_complexity)]
fn get_taker_and_maker_for_order_record(
    user_key: &Pubkey,
    user_order: &Order,
) -> (Option<Pubkey>, Option<Order>, Option<Pubkey>, Option<Order>) {
    if user_order.post_only {
        (None, None, Some(*user_key), Some(*user_order))
    } else {
        (Some(*user_key), Some(*user_order), None, None)
    }
}

pub fn trigger_order(
    order_id: u32,
    state: &State,
    user: &AccountLoader<User>,
    spot_market_map: &SpotMarketMap,
    perp_market_map: &PerpMarketMap,
    oracle_map: &mut OracleMap,
    filler: &AccountLoader<User>,
    clock: &Clock,
) -> DriftResult {
    let now = clock.unix_timestamp;
    let slot = clock.slot;

    let filler_key = filler.key();
    let user_key = user.key();
    let user = &mut load_mut!(user)?;

    let order_index = user
        .orders
        .iter()
        .position(|order| order.order_id == order_id)
        .ok_or_else(print_error!(ErrorCode::OrderDoesNotExist))?;

    let (order_status, market_index, market_type) =
        get_struct_values!(user.orders[order_index], status, market_index, market_type);

    validate!(
        order_status == OrderStatus::Open,
        ErrorCode::OrderNotOpen,
        "Order not open"
    )?;

    validate!(
        user.orders[order_index].must_be_triggered(),
        ErrorCode::OrderNotTriggerable,
        "Order is not triggerable"
    )?;

    validate!(
        !user.orders[order_index].triggered(),
        ErrorCode::OrderNotTriggerable,
        "Order is already triggered"
    )?;

    validate!(
        market_type == MarketType::Perp,
        ErrorCode::InvalidOrderMarketType,
        "Order must be a perp order"
    )?;

    validate_user_not_being_liquidated(
        user,
        perp_market_map,
        spot_market_map,
        oracle_map,
        state.liquidation_margin_buffer_ratio,
    )?;

    validate!(!user.is_bankrupt(), ErrorCode::UserBankrupt)?;

    let mut perp_market = perp_market_map.get_ref_mut(&market_index)?;
    let oracle_price_data = &oracle_map.get_price_data(&perp_market.amm.oracle)?;

    let oracle_validity = oracle::oracle_validity(
        perp_market
            .amm
            .historical_oracle_data
            .last_oracle_price_twap,
        oracle_price_data,
        &state.oracle_guard_rails.validity,
    )?;
    let is_oracle_valid =
        is_oracle_valid_for_action(oracle_validity, Some(DriftAction::TriggerOrder))?;

    validate!(is_oracle_valid, ErrorCode::InvalidOracle)?;

    let oracle_price = oracle_price_data.price;

    let can_trigger = order_satisfies_trigger_condition(
        &user.orders[order_index],
        oracle_price.unsigned_abs().cast()?,
    )?;
    validate!(can_trigger, ErrorCode::OrderDidNotSatisfyTriggerCondition)?;

    let worst_case_base_asset_amount_before = user
        .get_perp_position(market_index)?
        .worst_case_base_asset_amount()?;

    {
        let direction = user.orders[order_index].direction;
        let base_asset_amount = user.orders[order_index].base_asset_amount;

        user.orders[order_index].trigger_condition =
            match user.orders[order_index].trigger_condition {
                OrderTriggerCondition::Above => OrderTriggerCondition::TriggeredAbove,
                OrderTriggerCondition::Below => OrderTriggerCondition::TriggeredBelow,
                _ => {
                    return Err(print_error!(ErrorCode::InvalidTriggerOrderCondition)());
                }
            };

        user.orders[order_index].slot = slot;
        let order_type = user.orders[order_index].order_type;
        if let OrderType::TriggerMarket = order_type {
            user.orders[order_index].auction_duration = state.min_perp_auction_duration;
            let (auction_start_price, auction_end_price) =
                calculate_auction_prices(oracle_price_data, direction, 0)?;
            user.orders[order_index].auction_start_price = auction_start_price;
            user.orders[order_index].auction_end_price = auction_end_price;
        }

        let user_position = user.get_perp_position_mut(market_index)?;
        increase_open_bids_and_asks(user_position, &direction, base_asset_amount)?;
    }

    let is_filler_taker = user_key == filler_key;
    let mut filler = if !is_filler_taker {
        Some(load_mut!(filler)?)
    } else {
        None
    };

    let filler_reward = pay_keeper_flat_reward_for_perps(
        user,
        filler.as_deref_mut(),
        &mut perp_market,
        state.perp_fee_structure.flat_filler_fee,
        slot,
    )?;

    let order_action_record = get_order_action_record(
        now,
        OrderAction::Trigger,
        OrderActionExplanation::None,
        market_index,
        Some(filler_key),
        None,
        Some(filler_reward),
        None,
        None,
        Some(filler_reward),
        None,
        None,
        None,
        None,
        Some(user_key),
        Some(user.orders[order_index]),
        None,
        None,
        oracle_price,
    )?;
    emit!(order_action_record);

    drop(perp_market);

    let worst_case_base_asset_amount_after = user
        .get_perp_position(market_index)?
        .worst_case_base_asset_amount()?;

    let is_risk_increasing = worst_case_base_asset_amount_after.unsigned_abs()
        > worst_case_base_asset_amount_before.unsigned_abs();

    // If order increases risk and user is below initial margin, cancel it
    if is_risk_increasing && !user.orders[order_index].reduce_only {
        let meets_initial_margin_requirement =
            meets_initial_margin_requirement(user, perp_market_map, spot_market_map, oracle_map)?;

        if !meets_initial_margin_requirement {
            cancel_order(
                order_index,
                user,
                &user_key,
                perp_market_map,
                spot_market_map,
                oracle_map,
                now,
                slot,
                OrderActionExplanation::InsufficientFreeCollateral,
                Some(&filler_key),
                0,
                false,
            )?;
        }
    }

    user.update_last_active_slot(slot);

    Ok(())
}

pub fn force_cancel_orders(
    state: &State,
    user: &AccountLoader<User>,
    spot_market_map: &SpotMarketMap,
    perp_market_map: &PerpMarketMap,
    oracle_map: &mut OracleMap,
    filler: &AccountLoader<User>,
    clock: &Clock,
) -> DriftResult {
    let now = clock.unix_timestamp;
    let slot = clock.slot;

    let filler_key = filler.key();
    let user_key = user.key();
    let user = &mut load_mut!(user)?;
    let filler = &mut load_mut!(filler)?;

    validate!(
        !user.is_being_liquidated(),
        ErrorCode::UserIsBeingLiquidated
    )?;

    validate!(!user.is_bankrupt(), ErrorCode::UserBankrupt)?;

    let meets_initial_margin_requirement =
        meets_initial_margin_requirement(user, perp_market_map, spot_market_map, oracle_map)?;

    validate!(
        !meets_initial_margin_requirement,
        ErrorCode::SufficientCollateral
    )?;

    let mut total_fee = 0_u64;

    for order_index in 0..user.orders.len() {
        if user.orders[order_index].status != OrderStatus::Open {
            continue;
        }

        let market_index = user.orders[order_index].market_index;
        let market_type = user.orders[order_index].market_type;

        let fee = match market_type {
            MarketType::Spot => {
                let spot_market = spot_market_map.get_ref(&market_index)?;
                let token_amount = user
                    .get_spot_position(market_index)?
                    .get_signed_token_amount(&spot_market)?
                    .cast::<i64>()?;
                let is_position_reducing = is_order_position_reducing(
                    &user.orders[order_index].direction,
                    user.orders[order_index].get_base_asset_amount_unfilled(Some(token_amount))?,
                    token_amount,
                )?;
                if is_position_reducing {
                    continue;
                }

                state.spot_fee_structure.flat_filler_fee
            }
            MarketType::Perp => {
                let base_asset_amount = user.get_perp_position(market_index)?.base_asset_amount;
                let is_position_reducing = is_order_position_reducing(
                    &user.orders[order_index].direction,
                    user.orders[order_index]
                        .get_base_asset_amount_unfilled(Some(base_asset_amount))?,
                    base_asset_amount,
                )?;
                if is_position_reducing {
                    continue;
                }

                state.perp_fee_structure.flat_filler_fee
            }
        };

        total_fee = total_fee.safe_add(fee)?;

        cancel_order(
            order_index,
            user,
            &user_key,
            perp_market_map,
            spot_market_map,
            oracle_map,
            now,
            slot,
            OrderActionExplanation::InsufficientFreeCollateral,
            Some(&filler_key),
            fee,
            false,
        )?;
    }

    pay_keeper_flat_reward_for_spot(
        user,
        Some(filler),
        spot_market_map.get_quote_spot_market_mut()?.deref_mut(),
        total_fee,
    )?;

    user.update_last_active_slot(slot);

    Ok(())
}

pub fn can_reward_user_with_perp_pnl(user: &mut Option<&mut User>, market_index: u16) -> bool {
    match user.as_mut() {
        Some(user) => user.force_get_perp_position_mut(market_index).is_ok(),
        None => false,
    }
}

pub fn pay_keeper_flat_reward_for_perps(
    user: &mut User,
    filler: Option<&mut User>,
    market: &mut PerpMarket,
    filler_reward: u64,
    slot: u64,
) -> DriftResult<u64> {
    let filler_reward = if let Some(filler) = filler {
        let user_position = user.get_perp_position_mut(market.market_index)?;
        controller::position::update_quote_asset_and_break_even_amount(
            user_position,
            market,
            -filler_reward.cast()?,
        )?;

        filler.update_last_active_slot(slot);
        // Dont throw error if filler doesnt have position available
        let filler_position = match filler.force_get_perp_position_mut(market.market_index) {
            Ok(position) => position,
            Err(_) => return Ok(0),
        };
        controller::position::update_quote_asset_amount(
            filler_position,
            market,
            filler_reward.cast()?,
        )?;

        filler_reward
    } else {
        0
    };

    Ok(filler_reward)
}

pub fn pay_keeper_flat_reward_for_spot(
    user: &mut User,
    filler: Option<&mut User>,
    quote_market: &mut SpotMarket,
    filler_reward: u64,
) -> DriftResult<u64> {
    let filler_reward = if let Some(filler) = filler {
        update_spot_balances(
            filler_reward as u128,
            &SpotBalanceType::Deposit,
            quote_market,
            filler.get_quote_spot_position_mut(),
            false,
        )?;

        filler.update_cumulative_spot_fees(filler_reward.cast()?)?;

        update_spot_balances(
            filler_reward as u128,
            &SpotBalanceType::Borrow,
            quote_market,
            user.get_quote_spot_position_mut(),
            false,
        )?;

        user.update_cumulative_spot_fees(-filler_reward.cast()?)?;

        filler_reward
    } else {
        0
    };

    Ok(filler_reward)
}

pub fn place_spot_order(
    state: &State,
    user: &AccountLoader<User>,
    perp_market_map: &PerpMarketMap,
    spot_market_map: &SpotMarketMap,
    oracle_map: &mut OracleMap,
    clock: &Clock,
    params: OrderParams,
    mut options: PlaceOrderOptions,
) -> DriftResult {
    let now = clock.unix_timestamp;
    let slot = clock.slot;
    let user_key = user.key();
    let user = &mut load_mut!(user)?;

    validate_user_not_being_liquidated(
        user,
        perp_market_map,
        spot_market_map,
        oracle_map,
        state.liquidation_margin_buffer_ratio,
    )?;

    validate!(!user.is_bankrupt(), ErrorCode::UserBankrupt)?;

    if options.try_expire_orders {
        expire_orders(
            user,
            &user_key,
            perp_market_map,
            spot_market_map,
            oracle_map,
            now,
            slot,
        )?;
    }

    if user.is_reduce_only() {
        validate!(
            params.reduce_only,
            ErrorCode::UserReduceOnly,
            "order must be reduce only"
        )?;
    }

    let max_ts = match params.max_ts {
        Some(max_ts) => max_ts,
        None => match params.order_type {
            OrderType::Market | OrderType::Oracle => now.safe_add(30)?,
            _ => 0_i64,
        },
    };

    if max_ts != 0 && max_ts < now {
        msg!("max_ts ({}) < now ({}), skipping order", max_ts, now);
        return Ok(());
    }

    let new_order_index = user
        .orders
        .iter()
        .position(|order| order.status.eq(&OrderStatus::Init))
        .ok_or(ErrorCode::MaxNumberOfOrders)?;

    if params.user_order_id > 0 {
        let user_order_id_already_used = user
            .orders
            .iter()
            .position(|order| order.user_order_id == params.user_order_id);

        if user_order_id_already_used.is_some() {
            msg!("user_order_id is already in use {}", params.user_order_id);
            return Err(ErrorCode::UserOrderIdAlreadyInUse);
        }
    }

    let market_index = params.market_index;
    let spot_market = &spot_market_map.get_ref(&market_index)?;
    let force_reduce_only = spot_market.is_reduce_only();
    let step_size = spot_market.order_step_size;

    validate!(
        !matches!(spot_market.status, MarketStatus::Initialized),
        ErrorCode::MarketBeingInitialized,
        "Market is being initialized"
    )?;

    let spot_position_index = user
        .get_spot_position_index(market_index)
        .or_else(|_| user.add_spot_position(market_index, SpotBalanceType::Deposit))?;

    let balance_type = user.spot_positions[spot_position_index].balance_type;
    let token_amount = user.spot_positions[spot_position_index].get_token_amount(spot_market)?;
    let signed_token_amount = get_signed_token_amount(token_amount, &balance_type)?;

    let oracle_price_data = *oracle_map.get_price_data(&spot_market.oracle)?;
    let strict_oracle_price = StrictOraclePrice::new(
        oracle_price_data.price,
        spot_market
            .historical_oracle_data
            .last_oracle_price_twap_5min,
        true,
    );

    let worst_case_simulation_before = user.spot_positions[spot_position_index]
        .get_worst_case_token_amount(
            spot_market,
            &strict_oracle_price,
            Some(signed_token_amount),
            MarginRequirementType::Initial,
        )?;

    // Increment open orders for existing position
    let (existing_position_direction, order_base_asset_amount) = {
        validate!(
            params.base_asset_amount >= step_size,
            ErrorCode::InvalidOrderSizeTooSmall,
            "params.base_asset_amount={} cannot be below spot_market.order_step_size={}",
            params.base_asset_amount,
            step_size
        )?;

        let base_asset_amount = if params.base_asset_amount == u64::MAX {
            calculate_max_spot_order_size(
                user,
                params.market_index,
                params.direction,
                perp_market_map,
                spot_market_map,
                oracle_map,
            )?
        } else {
            standardize_base_asset_amount(params.base_asset_amount, step_size)?
        };

        validate!(
            is_multiple_of_step_size(base_asset_amount, step_size)?,
            ErrorCode::InvalidOrderNotStepSizeMultiple,
            "Order base asset amount ({}), is not a multiple of step size ({})",
            base_asset_amount,
            step_size
        )?;

        let existing_position_direction = if signed_token_amount >= 0 {
            PositionDirection::Long
        } else {
            PositionDirection::Short
        };
        (
            existing_position_direction,
            base_asset_amount.cast::<u64>()?,
        )
    };

    let (auction_start_price, auction_end_price, auction_duration) = get_auction_params(
        &params,
        &oracle_price_data,
        spot_market.order_tick_size,
        state.default_spot_auction_duration,
    )?;

    validate!(spot_market.orders_enabled, ErrorCode::SpotOrdersDisabled)?;

    validate!(
        params.market_index != QUOTE_SPOT_MARKET_INDEX,
        ErrorCode::InvalidOrderBaseQuoteAsset,
        "can not place order for quote asset"
    )?;

    validate!(
        params.market_type == MarketType::Spot,
        ErrorCode::InvalidOrderMarketType,
        "must be spot order"
    )?;

    let new_order = Order {
        status: OrderStatus::Open,
        order_type: params.order_type,
        market_type: params.market_type,
        slot,
        order_id: get_then_update_id!(user, next_order_id),
        user_order_id: params.user_order_id,
        market_index: params.market_index,
        price: standardize_price(params.price, spot_market.order_tick_size, params.direction)?,
        existing_position_direction,
        base_asset_amount: order_base_asset_amount,
        base_asset_amount_filled: 0,
        quote_asset_amount_filled: 0,
        direction: params.direction,
        reduce_only: params.reduce_only || force_reduce_only,
        trigger_price: standardize_price(
            params.trigger_price.unwrap_or(0),
            spot_market.order_tick_size,
            params.direction,
        )?,
        trigger_condition: params.trigger_condition,
        post_only: params.post_only != PostOnlyParam::None,
        oracle_price_offset: params.oracle_price_offset.unwrap_or(0),
        immediate_or_cancel: params.immediate_or_cancel,
        auction_start_price,
        auction_end_price,
        auction_duration,
        max_ts,
        padding: [0; 3],
    };

    validate_spot_order(
        &new_order,
        spot_market.order_step_size,
        spot_market.min_order_size,
    )?;

    user.increment_open_orders(new_order.has_auction());
    user.orders[new_order_index] = new_order;
    user.spot_positions[spot_position_index].open_orders += 1;
    if !new_order.must_be_triggered() {
        increase_spot_open_bids_and_asks(
            &mut user.spot_positions[spot_position_index],
            &params.direction,
            order_base_asset_amount,
        )?;
    }

<<<<<<< HEAD
    let worst_case_simulation_after = user.spot_positions[spot_position_index]
        .get_worst_case_token_amount(
            spot_market,
            &strict_oracle_price,
            Some(signed_token_amount),
            MarginRequirementType::Initial,
        )?;

    // Order fails if it's risk increasing and it brings the user collateral below the margin requirement
    let risk_increasing = worst_case_simulation_before.risk_increasing(worst_case_simulation_after);
=======
    let (worst_case_token_amount_after, _) = user.spot_positions[spot_position_index]
        .get_worst_case_token_amount(spot_market, &oracle_price_data, None, None)?;

    let order_direction = user.orders[new_order_index].direction;
    let base_asset_amount_unfilled = user.orders[new_order_index]
        .get_base_asset_amount_unfilled(Some(signed_token_amount.cast()?))?;
    let order_risk_increasing = is_order_risk_increasing(
        &order_direction,
        base_asset_amount_unfilled,
        signed_token_amount.cast()?,
    )?;

    // Order fails if it's risk increasing and it brings the user collateral below the margin requirement
    let risk_increasing = worst_case_token_amount_after.unsigned_abs()
        > worst_case_token_amount_before.unsigned_abs()
        || order_risk_increasing;
>>>>>>> 8f835a54

    options.update_risk_increasing(risk_increasing);

    if options.enforce_margin_check {
        meets_place_order_margin_requirement(
            user,
            perp_market_map,
            spot_market_map,
            oracle_map,
            options.risk_increasing,
        )?;
    }

    validate_spot_margin_trading(user, spot_market_map, oracle_map)?;

    if force_reduce_only && risk_increasing {
        return Err(ErrorCode::InvalidOrderNotRiskReducing);
    }

    let (taker, taker_order, maker, maker_order) =
        get_taker_and_maker_for_order_record(&user_key, &new_order);

    let order_action_record = get_order_action_record(
        now,
        OrderAction::Place,
        OrderActionExplanation::None,
        params.market_index,
        None,
        None,
        None,
        None,
        None,
        None,
        None,
        None,
        None,
        None,
        taker,
        taker_order,
        maker,
        maker_order,
        oracle_price_data.price,
    )?;
    emit_stack::<_, { OrderActionRecord::SIZE }>(order_action_record)?;

    let order_record = OrderRecord {
        ts: now,
        user: user_key,
        order: user.orders[new_order_index],
    };
    emit_stack::<_, { OrderRecord::SIZE }>(order_record)?;

    user.update_last_active_slot(slot);

    Ok(())
}

pub fn fill_spot_order(
    order_id: u32,
    state: &State,
    user: &AccountLoader<User>,
    user_stats: &AccountLoader<UserStats>,
    spot_market_map: &SpotMarketMap,
    perp_market_map: &PerpMarketMap,
    oracle_map: &mut OracleMap,
    filler: &AccountLoader<User>,
    filler_stats: &AccountLoader<UserStats>,
    maker: Option<&AccountLoader<User>>,
    maker_stats: Option<&AccountLoader<UserStats>>,
    maker_order_id: Option<u32>,
    clock: &Clock,
    fulfillment_params: &mut dyn SpotFulfillmentParams,
) -> DriftResult<u64> {
    let now = clock.unix_timestamp;
    let slot = clock.slot;

    let filler_key = filler.key();
    let user_key = user.key();
    let user = &mut load_mut!(user)?;
    let user_stats = &mut load_mut!(user_stats)?;

    let order_index = user
        .orders
        .iter()
        .position(|order| order.order_id == order_id)
        .ok_or_else(print_error!(ErrorCode::OrderDoesNotExist))?;

    let (order_status, order_market_index, order_market_type, order_direction) = get_struct_values!(
        user.orders[order_index],
        status,
        market_index,
        market_type,
        direction
    );

    {
        let spot_market = spot_market_map.get_ref(&order_market_index)?;
        validate!(
            spot_market.fills_enabled(),
            ErrorCode::MarketFillOrderPaused,
            "Market unavailable for fills"
        )?;
    }

    validate!(
        order_market_type == MarketType::Spot,
        ErrorCode::InvalidOrderMarketType,
        "must be spot order"
    )?;

    validate!(
        order_status == OrderStatus::Open,
        ErrorCode::OrderNotOpen,
        "Order not open"
    )?;

    validate!(
        !user.orders[order_index].must_be_triggered() || user.orders[order_index].triggered(),
        ErrorCode::OrderMustBeTriggeredFirst,
        "Order must be triggered first"
    )?;

    if user.is_bankrupt() {
        msg!("User is bankrupt");
        return Ok(0);
    }

    match validate_user_not_being_liquidated(
        user,
        perp_market_map,
        spot_market_map,
        oracle_map,
        state.liquidation_margin_buffer_ratio,
    ) {
        Ok(_) => {}
        Err(_) => {
            msg!("User is being liquidated");
            return Ok(0);
        }
    }

    let is_filler_taker = user_key == filler_key;
    let is_filler_maker = maker.map_or(false, |maker| maker.key() == filler_key);
    let (mut filler, mut filler_stats) = if !is_filler_maker && !is_filler_taker {
        let filler = load_mut!(filler)?;
        if filler.authority != user.authority {
            (Some(filler), Some(load_mut!(filler_stats)?))
        } else {
            (None, None)
        }
    } else {
        (None, None)
    };

    let (mut maker, mut maker_stats, maker_key, maker_order_index) = get_spot_maker_order(
        perp_market_map,
        spot_market_map,
        oracle_map,
        maker,
        maker_stats,
        maker_order_id,
        &user_key,
        &user.authority,
        &user.orders[order_index],
        &mut filler.as_deref_mut(),
        &filler_key,
        state.spot_fee_structure.flat_filler_fee,
        now,
        slot,
    )?;

    {
        let mut quote_market = spot_market_map.get_quote_spot_market_mut()?;
        let oracle_price_data = oracle_map.get_price_data(&quote_market.oracle)?;
        update_spot_market_cumulative_interest(&mut quote_market, Some(oracle_price_data), now)?;

        let mut base_market = spot_market_map.get_ref_mut(&order_market_index)?;
        let oracle_price_data = oracle_map.get_price_data(&base_market.oracle)?;
        update_spot_market_cumulative_interest(&mut base_market, Some(oracle_price_data), now)?;

        let oracle_too_divergent_with_twap_5min = is_oracle_too_divergent_with_twap_5min(
            oracle_price_data.price,
            base_market
                .historical_oracle_data
                .last_oracle_price_twap_5min,
            state
                .oracle_guard_rails
                .max_oracle_twap_5min_percent_divergence()
                .cast()?,
        )?;

        if oracle_too_divergent_with_twap_5min {
            // update filler last active so tx doesn't revert
            if let Some(filler) = filler.as_mut() {
                filler.update_last_active_slot(slot);
            }

            return Ok(0);
        }
    }

    let should_expire_order = should_expire_order_before_fill(user, order_index, now)?;

    let should_cancel_reduce_only = if user.orders[order_index].reduce_only {
        let market_index = user.orders[order_index].market_index;
        let position_index = user.get_spot_position_index(market_index)?;
        let spot_market = spot_market_map.get_ref(&market_index)?;
        let signed_token_amount =
            user.spot_positions[position_index].get_signed_token_amount(&spot_market)?;
        should_cancel_reduce_only_order(&user.orders[order_index], signed_token_amount.cast()?)?
    } else {
        false
    };

    if should_expire_order || should_cancel_reduce_only {
        let filler_reward = {
            let mut quote_market = spot_market_map.get_quote_spot_market_mut()?;
            pay_keeper_flat_reward_for_spot(
                user,
                filler.as_deref_mut(),
                &mut quote_market,
                state.spot_fee_structure.flat_filler_fee,
            )?
        };

        let explanation = if should_expire_order {
            OrderActionExplanation::OrderExpired
        } else {
            OrderActionExplanation::ReduceOnlyOrderIncreasedPosition
        };

        cancel_order(
            order_index,
            user,
            &user_key,
            perp_market_map,
            spot_market_map,
            oracle_map,
            now,
            slot,
            explanation,
            Some(&filler_key),
            filler_reward,
            false,
        )?;
        return Ok(0);
    }

    let (base_asset_amount, quote_asset_amount) = fulfill_spot_order(
        user,
        order_index,
        &user_key,
        user_stats,
        &mut maker.as_deref_mut(),
        &mut maker_stats.as_deref_mut(),
        maker_order_index,
        maker_key.as_ref(),
        &mut filler.as_deref_mut(),
        &filler_key,
        &mut filler_stats.as_deref_mut(),
        spot_market_map,
        perp_market_map,
        oracle_map,
        now,
        slot,
        &state.spot_fee_structure,
        fulfillment_params,
    )?;

    if base_asset_amount != 0 {
        let spot_market = spot_market_map.get_ref(&order_market_index)?;
        let fill_price = calculate_fill_price(
            quote_asset_amount,
            base_asset_amount,
            spot_market.get_precision(),
        )?;

        let oracle_price = oracle_map.get_price_data(&spot_market.oracle)?.price;
        let oracle_twap_5min = spot_market
            .historical_oracle_data
            .last_oracle_price_twap_5min;
        validate_fill_price_within_price_bands(
            fill_price,
            order_direction,
            oracle_price,
            oracle_twap_5min,
            spot_market.get_margin_ratio(&MarginRequirementType::Initial)?,
            state
                .oracle_guard_rails
                .max_oracle_twap_5min_percent_divergence(),
        )?;
    }

    let is_open = user.orders[order_index].status == OrderStatus::Open;
    let is_reduce_only = user.orders[order_index].reduce_only;
    let should_cancel_reduce_only = if is_open && is_reduce_only {
        let market_index = user.orders[order_index].market_index;
        let position_index = user.get_spot_position_index(market_index)?;
        let spot_market = spot_market_map.get_ref(&market_index)?;
        let signed_token_amount =
            user.spot_positions[position_index].get_signed_token_amount(&spot_market)?;
        should_cancel_reduce_only_order(&user.orders[order_index], signed_token_amount.cast()?)?
    } else {
        false
    };

    let should_cancel_for_no_borrow_liquidity = if is_open {
        let market_index = user.orders[order_index].market_index;
        let base_market = spot_market_map.get_ref(&market_index)?;
        let quote_market = spot_market_map.get_quote_spot_market()?;
        let (max_base_asset_amount, max_quote_asset_amount) =
            get_max_fill_amounts(user, order_index, &base_market, &quote_market, false)?;
        max_base_asset_amount == Some(0) || max_quote_asset_amount == Some(0)
    } else {
        false
    };

    if should_cancel_reduce_only || should_cancel_for_no_borrow_liquidity {
        let filler_reward = {
            let mut quote_market = spot_market_map.get_quote_spot_market_mut()?;
            pay_keeper_flat_reward_for_spot(
                user,
                filler.as_deref_mut(),
                &mut quote_market,
                state.spot_fee_structure.flat_filler_fee,
            )?
        };

        let explanation = if should_cancel_reduce_only {
            OrderActionExplanation::ReduceOnlyOrderIncreasedPosition
        } else {
            OrderActionExplanation::NoBorrowLiquidity
        };

        cancel_order(
            order_index,
            user,
            &user_key,
            perp_market_map,
            spot_market_map,
            oracle_map,
            now,
            slot,
            explanation,
            Some(&filler_key),
            filler_reward,
            false,
        )?
    }

    spot_market_map
        .get_ref(&order_market_index)?
        .validate_max_token_deposits()?;

    user.update_last_active_slot(slot);

    Ok(base_asset_amount)
}

#[allow(clippy::type_complexity)]
fn get_spot_maker_order<'a>(
    perp_market_map: &PerpMarketMap,
    spot_market_map: &SpotMarketMap,
    oracle_map: &mut OracleMap,
    maker: Option<&'a AccountLoader<User>>,
    maker_stats: Option<&'a AccountLoader<UserStats>>,
    maker_order_id: Option<u32>,
    taker_key: &Pubkey,
    taker_authority: &Pubkey,
    taker_order: &Order,
    filler: &mut Option<&mut User>,
    filler_key: &Pubkey,
    filler_reward: u64,
    now: i64,
    slot: u64,
) -> DriftResult<(
    Option<RefMut<'a, User>>,
    Option<RefMut<'a, UserStats>>,
    Option<Pubkey>,
    Option<usize>,
)> {
    if maker.is_none() || maker_stats.is_none() {
        return Ok((None, None, None, None));
    }

    let maker = maker.safe_unwrap()?;
    if &maker.key() == taker_key {
        return Ok((None, None, None, None));
    }

    let maker_key = maker.key();
    let mut maker = load_mut!(maker)?;

    maker.update_last_active_slot(slot);

    let maker_stats = if &maker.authority == taker_authority {
        None
    } else {
        let maker_stats = load_mut!(maker_stats.safe_unwrap()?)?;

        validate!(
            maker.authority.eq(&maker_stats.authority),
            ErrorCode::InvalidMaker,
            "maker authority != maker stats authority"
        )?;

        Some(maker_stats)
    };

    let maker_order_id = maker_order_id.ok_or(ErrorCode::MakerOrderNotFound)?;
    let maker_order_index = match maker.get_order_index(maker_order_id) {
        Ok(order_index) => order_index,
        Err(_) => {
            msg!("Maker has no order id {}", maker_order_id);
            return Ok((None, None, None, None));
        }
    };

    {
        let maker_order = &maker.orders[maker_order_index];
        if !is_maker_for_taker(maker_order, taker_order, slot)? {
            return Ok((None, None, None, None));
        }

        if maker.is_being_liquidated() || maker.is_bankrupt() {
            return Ok((None, None, None, None));
        }

        validate!(
            !maker_order.must_be_triggered() || maker_order.triggered(),
            ErrorCode::OrderMustBeTriggeredFirst,
            "Maker order not triggered"
        )?;

        validate!(
            maker_order.market_type == MarketType::Spot,
            ErrorCode::InvalidOrderMarketType,
            "Maker order not a spot order"
        )?
    }

    let spot_market = spot_market_map.get_ref(&maker.orders[maker_order_index].market_index)?;
    let breaches_oracle_price_limits = {
        let oracle_price = oracle_map.get_price_data(&spot_market.oracle)?;
        let initial_margin_ratio = spot_market.get_margin_ratio(&MarginRequirementType::Initial)?;
        let maintenance_margin_ratio =
            spot_market.get_margin_ratio(&MarginRequirementType::Maintenance)?;
        order_breaches_oracle_price_bands(
            &maker.orders[maker_order_index],
            oracle_price.price,
            slot,
            spot_market.order_tick_size,
            initial_margin_ratio,
            maintenance_margin_ratio,
        )?
    };

    let should_expire_order = should_expire_order(&maker, maker_order_index, now)?;

    let should_cancel_reduce_only_order = if maker.orders[maker_order_index].reduce_only {
        let spot_position_index =
            maker.get_spot_position_index(maker.orders[maker_order_index].market_index)?;
        let signed_token_amount =
            maker.spot_positions[spot_position_index].get_signed_token_amount(&spot_market)?;
        should_cancel_reduce_only_order(
            &maker.orders[maker_order_index],
            signed_token_amount.cast()?,
        )?
    } else {
        false
    };

    if breaches_oracle_price_limits || should_expire_order || should_cancel_reduce_only_order {
        let filler_reward = {
            let mut quote_market = spot_market_map.get_quote_spot_market_mut()?;
            pay_keeper_flat_reward_for_spot(
                &mut maker,
                filler.as_deref_mut(),
                &mut quote_market,
                filler_reward,
            )?
        };

        let explanation = if breaches_oracle_price_limits {
            OrderActionExplanation::OraclePriceBreachedLimitPrice
        } else if should_expire_order {
            OrderActionExplanation::OrderExpired
        } else {
            OrderActionExplanation::ReduceOnlyOrderIncreasedPosition
        };

        cancel_order(
            maker_order_index,
            maker.deref_mut(),
            &maker_key,
            perp_market_map,
            spot_market_map,
            oracle_map,
            now,
            slot,
            explanation,
            Some(filler_key),
            filler_reward,
            false,
        )?;

        return Ok((None, None, None, None));
    }

    Ok((
        Some(maker),
        maker_stats,
        Some(maker_key),
        Some(maker_order_index),
    ))
}

fn fulfill_spot_order(
    user: &mut User,
    user_order_index: usize,
    user_key: &Pubkey,
    user_stats: &mut UserStats,
    maker: &mut Option<&mut User>,
    maker_stats: &mut Option<&mut UserStats>,
    maker_order_index: Option<usize>,
    maker_key: Option<&Pubkey>,
    filler: &mut Option<&mut User>,
    filler_key: &Pubkey,
    filler_stats: &mut Option<&mut UserStats>,
    spot_market_map: &SpotMarketMap,
    perp_market_map: &PerpMarketMap,
    oracle_map: &mut OracleMap,
    now: i64,
    slot: u64,
    fee_structure: &FeeStructure,
    fulfillment_params: &mut dyn SpotFulfillmentParams,
) -> DriftResult<(u64, u64)> {
    let base_market_index = user.orders[user_order_index].market_index;
    let order_direction = user.orders[user_order_index].direction;

    let fulfillment_methods = determine_spot_fulfillment_methods(
        &user.orders[user_order_index],
        maker.is_some(),
        fulfillment_params.is_external(),
    )?;

    let mut quote_market = spot_market_map.get_quote_spot_market_mut()?;
    let mut base_market = spot_market_map.get_ref_mut(&base_market_index)?;

    let quote_token_amount_before = user
        .get_quote_spot_position()
        .get_signed_token_amount(&quote_market)?;
    let base_token_amount_before = user
        .force_get_spot_position_mut(base_market_index)?
        .get_signed_token_amount(&base_market)?;

    let mut base_asset_amount = 0_u64;
    let mut quote_asset_amount = 0_u64;
    for fulfillment_method in fulfillment_methods.iter() {
        if user.orders[user_order_index].status != OrderStatus::Open {
            break;
        }

        let (base_filled, quote_filled) = match fulfillment_method {
            SpotFulfillmentMethod::Match => fulfill_spot_order_with_match(
                &mut base_market,
                &mut quote_market,
                user,
                user_stats,
                user_order_index,
                user_key,
                maker.as_deref_mut().safe_unwrap()?,
                maker_stats,
                maker_order_index.safe_unwrap()?,
                maker_key.safe_unwrap()?,
                filler.as_deref_mut(),
                filler_stats.as_deref_mut(),
                filler_key,
                now,
                slot,
                oracle_map,
                fee_structure,
            )?,
            SpotFulfillmentMethod::ExternalMarket => fulfill_spot_order_with_external_market(
                &mut base_market,
                &mut quote_market,
                user,
                user_stats,
                user_order_index,
                user_key,
                filler.as_deref_mut(),
                filler_stats.as_deref_mut(),
                filler_key,
                now,
                slot,
                oracle_map,
                fee_structure,
                fulfillment_params,
            )?,
        };

        base_asset_amount = base_asset_amount.safe_add(base_filled)?;
        quote_asset_amount = quote_asset_amount.safe_add(quote_filled)?;
    }

    validate!(
        (base_asset_amount > 0) == (quote_asset_amount > 0),
        ErrorCode::DefaultError,
        "invalid fill base = {} quote = {}",
        base_asset_amount,
        quote_asset_amount
    )?;

    let quote_token_amount_after = user
        .get_quote_spot_position()
        .get_signed_token_amount(&quote_market)?;
    let base_token_amount_after = user
        .force_get_spot_position_mut(base_market_index)?
        .get_signed_token_amount(&base_market)?;

    let quote_price = oracle_map.get_price_data(&quote_market.oracle)?.price;
    let base_price = oracle_map.get_price_data(&base_market.oracle)?.price;

    let strict_quote_price = StrictOraclePrice::new(
        quote_price,
        quote_market
            .historical_oracle_data
            .last_oracle_price_twap_5min,
        true,
    );
    let strict_base_price = StrictOraclePrice::new(
        base_price,
        base_market
            .historical_oracle_data
            .last_oracle_price_twap_5min,
        true,
    );

    let margin_type = if order_direction == PositionDirection::Long {
        // sell quote, buy base
        select_margin_type_for_swap(
            &quote_market,
            &base_market,
            &strict_quote_price,
            &strict_base_price,
            quote_token_amount_before,
            base_token_amount_before,
            quote_token_amount_after,
            base_token_amount_after,
            MarginRequirementType::Fill,
        )?
    } else {
        // sell base, buy quote
        select_margin_type_for_swap(
            &base_market,
            &quote_market,
            &strict_base_price,
            &strict_quote_price,
            base_token_amount_before,
            quote_token_amount_before,
            base_token_amount_after,
            quote_token_amount_after,
            MarginRequirementType::Fill,
        )?
    };

    drop(base_market);
    drop(quote_market);

    let (taker_margin_requirement, taker_total_collateral, _, _) =
        calculate_margin_requirement_and_total_collateral(
            user,
            perp_market_map,
            margin_type,
            spot_market_map,
            oracle_map,
            None,
        )?;

    if taker_total_collateral < taker_margin_requirement.cast()? {
        msg!(
            "taker breached maintenance requirements (margin requirement {}) (total_collateral {})",
            taker_margin_requirement,
            taker_total_collateral
        );
        return Err(ErrorCode::InsufficientCollateral);
    }

    if let Some(maker) = maker {
        let (maker_margin_requirement, maker_total_collateral, _, _) =
            calculate_margin_requirement_and_total_collateral(
                maker,
                perp_market_map,
                MarginRequirementType::Fill,
                spot_market_map,
                oracle_map,
                None,
            )?;

        if maker_total_collateral < maker_margin_requirement.cast()? {
            msg!(
                "maker ({}) breached maintenance requirements (margin requirement {}) (total_collateral {})",
                maker_key.safe_unwrap()?,
                maker_margin_requirement,
                maker_total_collateral
            );
            return Err(ErrorCode::InsufficientCollateral);
        }
    }

    Ok((base_asset_amount, quote_asset_amount))
}

pub fn fulfill_spot_order_with_match(
    base_market: &mut SpotMarket,
    quote_market: &mut SpotMarket,
    taker: &mut User,
    taker_stats: &mut UserStats,
    taker_order_index: usize,
    taker_key: &Pubkey,
    maker: &mut User,
    maker_stats: &mut Option<&mut UserStats>,
    maker_order_index: usize,
    maker_key: &Pubkey,
    filler: Option<&mut User>,
    filler_stats: Option<&mut UserStats>,
    filler_key: &Pubkey,
    now: i64,
    slot: u64,
    oracle_map: &mut OracleMap,
    fee_structure: &FeeStructure,
) -> DriftResult<(u64, u64)> {
    if !are_orders_same_market_but_different_sides(
        &maker.orders[maker_order_index],
        &taker.orders[taker_order_index],
    ) {
        return Ok((0_u64, 0_u64));
    }

    let market_index = taker.orders[taker_order_index].market_index;
    let oracle_price = oracle_map.get_price_data(&base_market.oracle)?.price;
    let taker_price = match taker.orders[taker_order_index].get_limit_price(
        Some(oracle_price),
        None,
        slot,
        base_market.order_tick_size,
    )? {
        Some(price) => price,
        None => {
            return Ok((0_u64, 0_u64));
        }
    };

    let taker_spot_position_index = taker.get_spot_position_index(market_index)?;
    let taker_token_amount =
        taker.spot_positions[taker_spot_position_index].get_signed_token_amount(base_market)?;
    let taker_base_asset_amount = taker.orders[taker_order_index]
        .get_standardized_base_asset_amount_unfilled(
            Some(taker_token_amount.cast()?),
            base_market.order_step_size,
        )?;
    let taker_order_slot = taker.orders[taker_order_index].slot;
    let taker_direction = taker.orders[taker_order_index].direction;

    let maker_price = maker.orders[maker_order_index].force_get_limit_price(
        Some(oracle_price),
        None,
        slot,
        base_market.order_tick_size,
    )?;
    let maker_direction = maker.orders[maker_order_index].direction;
    let maker_spot_position_index = maker.get_spot_position_index(market_index)?;
    let maker_token_amount =
        maker.spot_positions[maker_spot_position_index].get_signed_token_amount(base_market)?;
    let maker_base_asset_amount = maker.orders[maker_order_index]
        .get_standardized_base_asset_amount_unfilled(
            Some(maker_token_amount.cast()?),
            base_market.order_step_size,
        )?;

    let orders_cross = do_orders_cross(maker_direction, maker_price, taker_price);

    if !orders_cross {
        msg!(
            "orders dont cross. maker price {} taker price {}",
            maker_price,
            taker_price
        );
        return Ok((0_u64, 0_u64));
    }

    let (taker_max_base_asset_amount, taker_max_quote_asset_amount) =
        get_max_fill_amounts(taker, taker_order_index, base_market, quote_market, false)?;

    let taker_base_asset_amount =
        if let Some(taker_max_quote_asset_amount) = taker_max_quote_asset_amount {
            let taker_implied_max_base_asset_amount = standardize_base_asset_amount(
                taker_max_quote_asset_amount
                    .cast::<u128>()?
                    .safe_mul(base_market.get_precision().cast()?)?
                    .safe_div(maker_price.cast()?)?
                    .cast::<u64>()?,
                base_market.order_step_size,
            )?;
            taker_base_asset_amount.min(taker_implied_max_base_asset_amount)
        } else if let Some(taker_max_base_asset_amount) = taker_max_base_asset_amount {
            taker_base_asset_amount.min(taker_max_base_asset_amount)
        } else {
            taker_base_asset_amount
        };

    let (maker_max_base_asset_amount, maker_max_quote_asset_amount) =
        get_max_fill_amounts(maker, maker_order_index, base_market, quote_market, false)?;

    let maker_base_asset_amount =
        if let Some(maker_max_quote_asset_amount) = maker_max_quote_asset_amount {
            let maker_implied_max_base_asset_amount = standardize_base_asset_amount(
                maker_max_quote_asset_amount
                    .cast::<u128>()?
                    .safe_mul(base_market.get_precision().cast()?)?
                    .safe_div(maker_price.cast()?)?
                    .cast::<u64>()?,
                base_market.order_step_size,
            )?;
            maker_base_asset_amount.min(maker_implied_max_base_asset_amount)
        } else if let Some(maker_max_base_asset_amount) = maker_max_base_asset_amount {
            maker_base_asset_amount.min(maker_max_base_asset_amount)
        } else {
            maker_base_asset_amount
        };

    let (base_asset_amount, quote_asset_amount) = calculate_fill_for_matched_orders(
        maker_base_asset_amount,
        maker_price,
        taker_base_asset_amount,
        base_market.decimals,
        maker_direction,
    )?;

    if base_asset_amount == 0 {
        return Ok((0_u64, 0_u64));
    }

    let base_precision = base_market.get_precision();
    validate_fill_price(
        quote_asset_amount,
        base_asset_amount,
        base_precision,
        taker_direction,
        taker_price,
        true,
    )?;
    validate_fill_price(
        quote_asset_amount,
        base_asset_amount,
        base_precision,
        maker_direction,
        maker_price,
        false,
    )?;

    let filler_multiplier = if filler.is_some() {
        calculate_filler_multiplier_for_matched_orders(maker_price, maker_direction, oracle_price)?
    } else {
        0
    };

    let FillFees {
        user_fee: taker_fee,
        maker_rebate,
        filler_reward,
        fee_to_market,
        ..
    } = fees::calculate_fee_for_fulfillment_with_match(
        taker_stats,
        maker_stats,
        quote_asset_amount,
        fee_structure,
        taker_order_slot,
        slot,
        filler_multiplier,
        false,
        &None,
        &MarketType::Spot,
    )?;

    // Update taker state
    update_spot_balances_and_cumulative_deposits(
        base_asset_amount.cast()?,
        &taker.orders[taker_order_index].get_spot_position_update_direction(AssetType::Base),
        base_market,
        &mut taker.spot_positions[taker_spot_position_index],
        false,
        None,
    )?;

    let taker_quote_asset_amount_delta = match &taker.orders[taker_order_index].direction {
        PositionDirection::Long => quote_asset_amount.safe_add(taker_fee)?,
        PositionDirection::Short => quote_asset_amount.safe_sub(taker_fee)?,
    };

    update_spot_balances_and_cumulative_deposits(
        taker_quote_asset_amount_delta.cast()?,
        &taker.orders[taker_order_index].get_spot_position_update_direction(AssetType::Quote),
        quote_market,
        taker.get_quote_spot_position_mut(),
        false,
        Some(quote_asset_amount.cast()?),
    )?;

    taker.update_cumulative_spot_fees(-taker_fee.cast()?)?;

    update_order_after_fill(
        &mut taker.orders[taker_order_index],
        base_asset_amount,
        quote_asset_amount,
    )?;

    let taker_order_direction = taker.orders[taker_order_index].direction;
    decrease_spot_open_bids_and_asks(
        &mut taker.spot_positions[taker_spot_position_index],
        &taker_order_direction,
        base_asset_amount,
    )?;

    taker_stats.update_taker_volume_30d(quote_asset_amount, now)?;

    taker_stats.increment_total_fees(taker_fee)?;

    // Update maker state
    update_spot_balances_and_cumulative_deposits(
        base_asset_amount.cast()?,
        &maker.orders[maker_order_index].get_spot_position_update_direction(AssetType::Base),
        base_market,
        &mut maker.spot_positions[maker_spot_position_index],
        false,
        None,
    )?;

    let maker_quote_asset_amount_delta = match &maker.orders[maker_order_index].direction {
        PositionDirection::Long => quote_asset_amount.safe_sub(maker_rebate)?,
        PositionDirection::Short => quote_asset_amount.safe_add(maker_rebate)?,
    };

    update_spot_balances_and_cumulative_deposits(
        maker_quote_asset_amount_delta.cast()?,
        &maker.orders[maker_order_index].get_spot_position_update_direction(AssetType::Quote),
        quote_market,
        maker.get_quote_spot_position_mut(),
        false,
        Some(quote_asset_amount.cast()?),
    )?;

    maker.update_cumulative_spot_fees(maker_rebate.cast()?)?;

    update_order_after_fill(
        &mut maker.orders[maker_order_index],
        base_asset_amount,
        quote_asset_amount,
    )?;

    let maker_order_direction = maker.orders[maker_order_index].direction;
    decrease_spot_open_bids_and_asks(
        &mut maker.spot_positions[maker_spot_position_index],
        &maker_order_direction,
        base_asset_amount,
    )?;

    if let Some(maker_stats) = maker_stats {
        maker_stats.update_maker_volume_30d(quote_asset_amount, now)?;
        maker_stats.increment_total_rebate(maker_rebate)?;
    } else {
        taker_stats.update_maker_volume_30d(quote_asset_amount, now)?;
        taker_stats.increment_total_rebate(maker_rebate)?;
    }

    // Update filler state
    if let (Some(filler), Some(filler_stats)) = (filler, filler_stats) {
        if filler_reward > 0 {
            update_spot_balances(
                filler_reward.cast()?,
                &SpotBalanceType::Deposit,
                quote_market,
                filler.get_quote_spot_position_mut(),
                false,
            )?;

            filler.update_cumulative_spot_fees(filler_reward.cast()?)?;
        }

        filler_stats.update_filler_volume(quote_asset_amount, now)?;
    }

    // Update base market
    base_market.total_spot_fee = base_market.total_spot_fee.safe_add(fee_to_market.cast()?)?;

    update_spot_balances(
        fee_to_market.cast()?,
        &SpotBalanceType::Deposit,
        quote_market,
        &mut base_market.spot_fee_pool,
        false,
    )?;

    let fee_pool_amount = get_token_amount(
        base_market.spot_fee_pool.scaled_balance,
        quote_market,
        &SpotBalanceType::Deposit,
    )?;

    if fee_pool_amount > FEE_POOL_TO_REVENUE_POOL_THRESHOLD * 2 {
        transfer_spot_balance_to_revenue_pool(
            fee_pool_amount - FEE_POOL_TO_REVENUE_POOL_THRESHOLD,
            quote_market,
            &mut base_market.spot_fee_pool,
        )?;
    }

    let fill_record_id = get_then_update_id!(base_market, next_fill_record_id);
    let order_action_explanation = if maker.orders[maker_order_index].is_jit_maker() {
        OrderActionExplanation::OrderFilledWithMatchJit
    } else {
        OrderActionExplanation::OrderFilledWithMatch
    };
    let order_action_record = get_order_action_record(
        now,
        OrderAction::Fill,
        order_action_explanation,
        maker.orders[maker_order_index].market_index,
        Some(*filler_key),
        Some(fill_record_id),
        Some(filler_reward),
        Some(base_asset_amount),
        Some(quote_asset_amount.cast()?),
        Some(taker_fee),
        Some(maker_rebate),
        None,
        Some(0),
        Some(0),
        Some(*taker_key),
        Some(taker.orders[taker_order_index]),
        Some(*maker_key),
        Some(maker.orders[maker_order_index]),
        oracle_map.get_price_data(&base_market.oracle)?.price,
    )?;
    emit_stack::<_, { OrderActionRecord::SIZE }>(order_action_record)?;

    // Clear taker/maker order if completely filled
    if taker.orders[taker_order_index].get_base_asset_amount_unfilled(None)? == 0 {
        taker.decrement_open_orders(taker.orders[taker_order_index].has_auction());
        taker.orders[taker_order_index] = Order::default();
        taker.spot_positions[taker_spot_position_index].open_orders -= 1;
    }

    if maker.orders[maker_order_index].get_base_asset_amount_unfilled(None)? == 0 {
        maker.decrement_open_orders(maker.orders[maker_order_index].has_auction());
        maker.orders[maker_order_index] = Order::default();
        maker.spot_positions[maker_spot_position_index].open_orders -= 1;
    }

    Ok((base_asset_amount, quote_asset_amount))
}

pub fn fulfill_spot_order_with_external_market(
    base_market: &mut SpotMarket,
    quote_market: &mut SpotMarket,
    taker: &mut User,
    taker_stats: &mut UserStats,
    taker_order_index: usize,
    taker_key: &Pubkey,
    filler: Option<&mut User>,
    filler_stats: Option<&mut UserStats>,
    filler_key: &Pubkey,
    now: i64,
    slot: u64,
    oracle_map: &mut OracleMap,
    fee_structure: &FeeStructure,
    fulfillment_params: &mut dyn SpotFulfillmentParams,
) -> DriftResult<(u64, u64)> {
    let oracle_price = oracle_map.get_price_data(&base_market.oracle)?.price;
    let taker_price = taker.orders[taker_order_index].get_limit_price(
        Some(oracle_price),
        None,
        slot,
        base_market.order_tick_size,
    )?;
    let taker_token_amount = taker
        .force_get_spot_position_mut(base_market.market_index)?
        .get_signed_token_amount(base_market)?;
    let taker_base_asset_amount = taker.orders[taker_order_index]
        .get_standardized_base_asset_amount_unfilled(
            Some(taker_token_amount.cast()?),
            base_market.order_step_size,
        )?;
    let order_direction = taker.orders[taker_order_index].direction;
    let taker_order_slot = taker.orders[taker_order_index].slot;

    let (max_base_asset_amount, max_quote_asset_amount) =
        get_max_fill_amounts(taker, taker_order_index, base_market, quote_market, true)?;

    let taker_base_asset_amount =
        taker_base_asset_amount.min(max_base_asset_amount.unwrap_or(u64::MAX));

    let (best_bid, best_ask) = fulfillment_params.get_best_bid_and_ask()?;

    let mut mid_price = 0;
    if let Some(best_bid) = best_bid {
        base_market.historical_index_data.last_index_bid_price = best_bid;
        mid_price += best_bid;
    }

    if let Some(best_ask) = best_ask {
        base_market.historical_index_data.last_index_ask_price = best_ask;
        mid_price = if mid_price == 0 {
            best_ask
        } else {
            mid_price.safe_add(best_ask)?.safe_div(2)?
        };
    }

    base_market.historical_index_data.last_index_price_twap = calculate_new_twap(
        mid_price.cast()?,
        now,
        base_market
            .historical_index_data
            .last_index_price_twap
            .cast()?,
        base_market.historical_index_data.last_index_price_twap_ts,
        ONE_HOUR,
    )?
    .cast()?;

    base_market.historical_index_data.last_index_price_twap_5min = calculate_new_twap(
        mid_price.cast()?,
        now,
        base_market
            .historical_index_data
            .last_index_price_twap_5min
            .cast()?,
        base_market.historical_index_data.last_index_price_twap_ts,
        FIVE_MINUTE as i64,
    )?
    .cast()?;

    let taker_price = if let Some(price) = taker_price {
        price
    } else {
        match order_direction {
            PositionDirection::Long => {
                if let Some(ask) = best_ask {
                    ask.safe_add(ask / 100)?
                } else {
                    msg!("External market has no ask");
                    return Ok((0, 0));
                }
            }
            PositionDirection::Short => {
                if let Some(bid) = best_bid {
                    bid.safe_sub(bid / 100)?
                } else {
                    msg!("External market has no bid");
                    return Ok((0, 0));
                }
            }
        }
    };

    let ExternalSpotFill {
        base_asset_amount_filled,
        base_update_direction,
        quote_asset_amount_filled,
        quote_update_direction,
        fee: external_market_fee,
        settled_referrer_rebate,
        unsettled_referrer_rebate,
    } = fulfillment_params.fulfill_order(
        order_direction,
        taker_price,
        taker_base_asset_amount,
        max_quote_asset_amount.unwrap_or(u64::MAX),
    )?;

    if base_asset_amount_filled == 0 {
        return Ok((0, 0));
    }

    update_spot_balances(
        settled_referrer_rebate as u128,
        &SpotBalanceType::Deposit,
        quote_market,
        &mut base_market.spot_fee_pool,
        false,
    )?;

    validate_fill_price(
        quote_asset_amount_filled,
        base_asset_amount_filled,
        base_market.get_precision(),
        order_direction,
        taker_price,
        true,
    )?;

    let fee_pool_amount = get_token_amount(
        base_market.spot_fee_pool.scaled_balance,
        quote_market,
        &SpotBalanceType::Deposit,
    )?;

    if fee_pool_amount > FEE_POOL_TO_REVENUE_POOL_THRESHOLD * 2 {
        transfer_spot_balance_to_revenue_pool(
            fee_pool_amount - FEE_POOL_TO_REVENUE_POOL_THRESHOLD,
            quote_market,
            &mut base_market.spot_fee_pool,
        )?;
    }

    let ExternalFillFees {
        user_fee: taker_fee,
        fee_to_market,
        fee_pool_delta,
        filler_reward,
    } = fees::calculate_fee_for_fulfillment_with_external_market(
        taker_stats,
        quote_asset_amount_filled,
        fee_structure,
        taker_order_slot,
        slot,
        filler.is_some(),
        external_market_fee,
        unsettled_referrer_rebate,
        fee_pool_amount.cast()?,
    )?;

    let quote_spot_position_delta = match quote_update_direction {
        SpotBalanceType::Deposit => quote_asset_amount_filled.safe_sub(taker_fee)?,
        SpotBalanceType::Borrow => quote_asset_amount_filled.safe_add(taker_fee)?,
    };

    validate!(
        base_update_direction
            == taker.orders[taker_order_index].get_spot_position_update_direction(AssetType::Base),
        ErrorCode::FailedToFillOnExternalMarket,
        "Fill on external spot market lead to unexpected to update direction"
    )?;

    let base_update_direction =
        taker.orders[taker_order_index].get_spot_position_update_direction(AssetType::Base);
    update_spot_balances_and_cumulative_deposits(
        base_asset_amount_filled.cast()?,
        &base_update_direction,
        base_market,
        taker.force_get_spot_position_mut(base_market.market_index)?,
        base_update_direction == SpotBalanceType::Borrow,
        None,
    )?;

    validate!(
        quote_update_direction
            == taker.orders[taker_order_index].get_spot_position_update_direction(AssetType::Quote),
        ErrorCode::FailedToFillOnExternalMarket,
        "Fill on external market lead to unexpected to update direction"
    )?;

    let quote_update_direction =
        taker.orders[taker_order_index].get_spot_position_update_direction(AssetType::Quote);
    update_spot_balances_and_cumulative_deposits(
        quote_spot_position_delta.cast()?,
        &quote_update_direction,
        quote_market,
        taker.get_quote_spot_position_mut(),
        quote_update_direction == SpotBalanceType::Borrow,
        Some(quote_asset_amount_filled.cast()?),
    )?;

    taker.update_cumulative_spot_fees(-taker_fee.cast()?)?;

    taker_stats.update_taker_volume_30d(quote_asset_amount_filled.cast()?, now)?;

    taker_stats.increment_total_fees(taker_fee.cast()?)?;

    update_order_after_fill(
        &mut taker.orders[taker_order_index],
        base_asset_amount_filled,
        quote_asset_amount_filled,
    )?;

    let taker_order_direction = taker.orders[taker_order_index].direction;
    decrease_spot_open_bids_and_asks(
        taker.force_get_spot_position_mut(base_market.market_index)?,
        &taker_order_direction,
        base_asset_amount_filled,
    )?;

    if let (Some(filler), Some(filler_stats)) = (filler, filler_stats) {
        if filler_reward > 0 {
            update_spot_balances(
                filler_reward.cast()?,
                &SpotBalanceType::Deposit,
                quote_market,
                filler.get_quote_spot_position_mut(),
                false,
            )?;

            filler.update_cumulative_spot_fees(filler_reward.cast()?)?;
        }

        filler_stats.update_filler_volume(quote_asset_amount_filled.cast()?, now)?;
    }

    if fee_pool_delta != 0 {
        update_spot_balances(
            fee_pool_delta.unsigned_abs().cast()?,
            if fee_pool_delta > 0 {
                &SpotBalanceType::Deposit
            } else {
                &SpotBalanceType::Borrow
            },
            quote_market,
            &mut base_market.spot_fee_pool,
            false,
        )?;
    }

    base_market.total_spot_fee = base_market.total_spot_fee.safe_add(fee_to_market.cast()?)?;

    let fill_record_id = get_then_update_id!(base_market, next_fill_record_id);
    let order_action_record = get_order_action_record(
        now,
        OrderAction::Fill,
        fulfillment_params.get_order_action_explanation()?,
        taker.orders[taker_order_index].market_index,
        Some(*filler_key),
        Some(fill_record_id),
        Some(filler_reward),
        Some(base_asset_amount_filled),
        Some(quote_asset_amount_filled.cast()?),
        Some(taker_fee),
        Some(0),
        None,
        Some(0),
        Some(external_market_fee),
        Some(*taker_key),
        Some(taker.orders[taker_order_index]),
        None,
        None,
        oracle_price,
    )?;
    emit_stack::<_, { OrderActionRecord::SIZE }>(order_action_record)?;

    if taker.orders[taker_order_index].get_base_asset_amount_unfilled(None)? == 0 {
        taker.decrement_open_orders(taker.orders[taker_order_index].has_auction());
        taker.orders[taker_order_index] = Order::default();
        taker
            .force_get_spot_position_mut(base_market.market_index)?
            .open_orders -= 1;
    }

    Ok((base_asset_amount_filled, quote_asset_amount_filled))
}

pub fn trigger_spot_order(
    order_id: u32,
    state: &State,
    user: &AccountLoader<User>,
    spot_market_map: &SpotMarketMap,
    perp_market_map: &PerpMarketMap,
    oracle_map: &mut OracleMap,
    filler: &AccountLoader<User>,
    clock: &Clock,
) -> DriftResult {
    let now = clock.unix_timestamp;
    let slot = clock.slot;

    let filler_key = filler.key();
    let user_key = user.key();
    let user = &mut load_mut!(user)?;

    let order_index = user
        .orders
        .iter()
        .position(|order| order.order_id == order_id)
        .ok_or_else(print_error!(ErrorCode::OrderDoesNotExist))?;

    let (order_status, market_index, market_type) =
        get_struct_values!(user.orders[order_index], status, market_index, market_type);

    validate!(
        order_status == OrderStatus::Open,
        ErrorCode::OrderNotOpen,
        "Order not open"
    )?;

    validate!(
        user.orders[order_index].must_be_triggered(),
        ErrorCode::OrderNotTriggerable,
        "Order is not triggerable"
    )?;

    validate!(
        !user.orders[order_index].triggered(),
        ErrorCode::OrderNotTriggerable,
        "Order is already triggered"
    )?;

    validate!(
        market_type == MarketType::Spot,
        ErrorCode::InvalidOrderMarketType,
        "Order must be a spot order"
    )?;

    validate_user_not_being_liquidated(
        user,
        perp_market_map,
        spot_market_map,
        oracle_map,
        state.liquidation_margin_buffer_ratio,
    )?;

    validate!(!user.is_bankrupt(), ErrorCode::UserBankrupt)?;

    let spot_market = spot_market_map.get_ref(&market_index)?;
    let (oracle_price_data, oracle_validity) = oracle_map.get_price_data_and_validity(
        &spot_market.oracle,
        spot_market.historical_oracle_data.last_oracle_price_twap,
    )?;
    let strict_oracle_price = StrictOraclePrice {
        current: oracle_price_data.price,
        twap_5min: Some(
            spot_market
                .historical_oracle_data
                .last_oracle_price_twap_5min,
        ),
    };

    validate!(
        is_oracle_valid_for_action(oracle_validity, Some(DriftAction::TriggerOrder))?,
        ErrorCode::InvalidOracle,
        "OracleValidity for spot marketIndex={} invalid for TriggerOrder",
        spot_market.market_index
    )?;

    let oracle_price = oracle_price_data.price;

    let can_trigger = order_satisfies_trigger_condition(
        &user.orders[order_index],
        oracle_price.unsigned_abs().cast()?,
    )?;
    validate!(can_trigger, ErrorCode::OrderDidNotSatisfyTriggerCondition)?;

    let position_index = user.get_spot_position_index(market_index)?;
    let signed_token_amount =
        user.spot_positions[position_index].get_signed_token_amount(&spot_market)?;

    let worst_case_simulation_before = user.spot_positions[position_index]
        .get_worst_case_token_amount(
            &spot_market,
            &strict_oracle_price,
            Some(signed_token_amount),
            MarginRequirementType::Initial,
        )?;

    {
        let direction = user.orders[order_index].direction;
        let base_asset_amount = user.orders[order_index].base_asset_amount;

        user.orders[order_index].trigger_condition =
            match user.orders[order_index].trigger_condition {
                OrderTriggerCondition::Above => OrderTriggerCondition::TriggeredAbove,
                OrderTriggerCondition::Below => OrderTriggerCondition::TriggeredBelow,
                _ => {
                    return Err(print_error!(ErrorCode::InvalidTriggerOrderCondition)());
                }
            };
        user.orders[order_index].slot = slot;
        let order_type = user.orders[order_index].order_type;
        if let OrderType::TriggerMarket = order_type {
            user.orders[order_index].auction_duration = state.default_spot_auction_duration;
            let (auction_start_price, auction_end_price) =
                calculate_auction_prices(oracle_price_data, direction, 0)?;
            user.orders[order_index].auction_start_price = auction_start_price;
            user.orders[order_index].auction_end_price = auction_end_price;
        }

        let user_position = user.force_get_spot_position_mut(market_index)?;
        increase_spot_open_bids_and_asks(user_position, &direction, base_asset_amount.cast()?)?;
    }

    let is_filler_taker = user_key == filler_key;
    let mut filler = if !is_filler_taker {
        Some(load_mut!(filler)?)
    } else {
        None
    };

    let mut quote_market = spot_market_map.get_quote_spot_market_mut()?;
    let filler_reward = pay_keeper_flat_reward_for_spot(
        user,
        filler.as_deref_mut(),
        &mut quote_market,
        state.spot_fee_structure.flat_filler_fee,
    )?;

    let order_action_record = get_order_action_record(
        now,
        OrderAction::Trigger,
        OrderActionExplanation::None,
        market_index,
        Some(filler_key),
        None,
        Some(filler_reward),
        None,
        None,
        Some(filler_reward),
        None,
        None,
        None,
        None,
        Some(user_key),
        Some(user.orders[order_index]),
        None,
        None,
        oracle_price,
    )?;

    emit!(order_action_record);

    let worst_case_simulation_after = user
        .get_spot_position(market_index)?
        .get_worst_case_token_amount(
            &spot_market,
            &strict_oracle_price,
            Some(signed_token_amount),
            MarginRequirementType::Initial,
        )?;

    drop(spot_market);
    drop(quote_market);

    let is_risk_increasing =
        worst_case_simulation_before.risk_increasing(worst_case_simulation_after);

    // If order is risk increasing and user is below initial margin, cancel it
    if is_risk_increasing && !user.orders[order_index].reduce_only {
        let meets_initial_margin_requirement =
            meets_initial_margin_requirement(user, perp_market_map, spot_market_map, oracle_map)?;

        if !meets_initial_margin_requirement {
            cancel_order(
                order_index,
                user,
                &user_key,
                perp_market_map,
                spot_market_map,
                oracle_map,
                now,
                slot,
                OrderActionExplanation::InsufficientFreeCollateral,
                Some(&filler_key),
                0,
                false,
            )?;
        }
    }

    user.update_last_active_slot(slot);

    Ok(())
}

pub fn expire_orders(
    user: &mut User,
    user_key: &Pubkey,
    perp_market_map: &PerpMarketMap,
    spot_market_map: &SpotMarketMap,
    oracle_map: &mut OracleMap,
    now: i64,
    slot: u64,
) -> DriftResult {
    for order_index in 0..user.orders.len() {
        if !should_expire_order(user, order_index, now)? {
            continue;
        }

        cancel_order(
            order_index,
            user,
            user_key,
            perp_market_map,
            spot_market_map,
            oracle_map,
            now,
            slot,
            OrderActionExplanation::OrderExpired,
            None,
            0,
            false,
        )?;
    }

    Ok(())
}<|MERGE_RESOLUTION|>--- conflicted
+++ resolved
@@ -292,25 +292,9 @@
     let worst_case_base_asset_amount_after =
         user.perp_positions[position_index].worst_case_base_asset_amount()?;
 
-<<<<<<< HEAD
     let risk_increasing = worst_case_base_asset_amount_after.unsigned_abs()
         > worst_case_base_asset_amount_before.unsigned_abs();
 
-=======
-    let position_base_asset_amount = user.perp_positions[position_index].base_asset_amount;
-    let base_asset_amount_unfilled = user.orders[new_order_index]
-        .get_base_asset_amount_unfilled(Some(position_base_asset_amount))?;
-    let order_risk_increasing = is_order_risk_increasing(
-        &params.direction,
-        base_asset_amount_unfilled,
-        position_base_asset_amount,
-    )?;
-
-    let risk_increasing = worst_case_base_asset_amount_after.unsigned_abs()
-        > worst_case_base_asset_amount_before.unsigned_abs()
-        || order_risk_increasing;
-
->>>>>>> 8f835a54
     options.update_risk_increasing(risk_increasing);
 
     // when orders are placed in bulk, only need to check margin on last place
@@ -2999,7 +2983,6 @@
         )?;
     }
 
-<<<<<<< HEAD
     let worst_case_simulation_after = user.spot_positions[spot_position_index]
         .get_worst_case_token_amount(
             spot_market,
@@ -3010,24 +2993,6 @@
 
     // Order fails if it's risk increasing and it brings the user collateral below the margin requirement
     let risk_increasing = worst_case_simulation_before.risk_increasing(worst_case_simulation_after);
-=======
-    let (worst_case_token_amount_after, _) = user.spot_positions[spot_position_index]
-        .get_worst_case_token_amount(spot_market, &oracle_price_data, None, None)?;
-
-    let order_direction = user.orders[new_order_index].direction;
-    let base_asset_amount_unfilled = user.orders[new_order_index]
-        .get_base_asset_amount_unfilled(Some(signed_token_amount.cast()?))?;
-    let order_risk_increasing = is_order_risk_increasing(
-        &order_direction,
-        base_asset_amount_unfilled,
-        signed_token_amount.cast()?,
-    )?;
-
-    // Order fails if it's risk increasing and it brings the user collateral below the margin requirement
-    let risk_increasing = worst_case_token_amount_after.unsigned_abs()
-        > worst_case_token_amount_before.unsigned_abs()
-        || order_risk_increasing;
->>>>>>> 8f835a54
 
     options.update_risk_increasing(risk_increasing);
 
