use std::cell::RefMut;
use std::cmp::max;
use std::num::NonZeroU64;
use std::ops::DerefMut;

use anchor_lang::prelude::*;
use serum_dex::instruction::{NewOrderInstructionV3, SelfTradeBehavior};
use serum_dex::matching::Side;
use solana_program::msg;

use crate::controller;
use crate::controller::funding::settle_funding_payment;
use crate::controller::position;
use crate::controller::position::{
    add_new_position, decrease_open_bids_and_asks, get_position_index, increase_open_bids_and_asks,
    update_lp_market_position, update_position_and_market, update_quote_asset_amount,
    PositionDirection,
};
use crate::controller::serum::{invoke_new_order, invoke_settle_funds, SerumFulfillmentParams};
use crate::controller::spot_balance::{
    transfer_spot_balance_to_revenue_pool, update_spot_balances,
};
use crate::controller::spot_position::{
    decrease_spot_open_bids_and_asks, increase_spot_open_bids_and_asks,
    update_spot_balances_and_cumulative_deposits,
};
use crate::error::DriftResult;
use crate::error::ErrorCode;
use crate::get_struct_values;
use crate::get_then_update_id;
use crate::instructions::OrderParams;
use crate::load_mut;
use crate::math::auction::{calculate_auction_prices, is_auction_complete};
use crate::math::casting::Cast;
use crate::math::constants::{
    BASE_PRECISION_U64, FIVE_MINUTE, ONE_HOUR, PERP_DECIMALS, QUOTE_SPOT_MARKET_INDEX,
    SPOT_FEE_POOL_TO_REVENUE_POOL_THRESHOLD,
};
use crate::math::fees::{FillFees, SerumFillFees};
use crate::math::fulfillment::{
    determine_perp_fulfillment_methods, determine_spot_fulfillment_methods,
};
use crate::math::liquidation::validate_user_not_being_liquidated;
use crate::math::matching::{
    are_orders_same_market_but_different_sides, calculate_fill_for_matched_orders,
    calculate_filler_multiplier_for_matched_orders, do_orders_cross, is_maker_for_taker,
};
use crate::math::oracle;
use crate::math::oracle::{is_oracle_valid_for_action, DriftAction};
use crate::math::safe_math::SafeMath;
use crate::math::serum::{
    calculate_serum_limit_price, calculate_serum_max_coin_qty,
    calculate_serum_max_native_pc_quantity,
};
use crate::math::spot_balance::get_token_amount;
use crate::math::stats::calculate_new_twap;
use crate::math::{amm, fees, margin::*, orders::*};

use crate::print_error;
use crate::state::events::{emit_stack, get_order_action_record, OrderActionRecord, OrderRecord};
use crate::state::events::{OrderAction, OrderActionExplanation};
use crate::state::fulfillment::{PerpFulfillmentMethod, SpotFulfillmentMethod};
use crate::state::oracle::OraclePriceData;
use crate::state::oracle_map::OracleMap;
use crate::state::perp_market::{MarketStatus, PerpMarket};
use crate::state::perp_market_map::PerpMarketMap;
use crate::state::serum::{get_best_bid_and_ask, load_open_orders, load_serum_market};
use crate::state::spot_market::{SpotBalanceType, SpotMarket};
use crate::state::spot_market_map::SpotMarketMap;
use crate::state::state::FeeStructure;
use crate::state::state::*;
use crate::state::user::{
    AssetType, Order, OrderStatus, OrderTriggerCondition, OrderType, UserStats,
};
use crate::state::user::{MarketType, User};
use crate::validate;
use crate::validation;
use crate::validation::order::{validate_order, validate_spot_order};

#[cfg(test)]
mod tests;

#[cfg(test)]
mod amm_jit_tests;

pub fn place_perp_order(
    state: &State,
    user: &AccountLoader<User>,
    perp_market_map: &PerpMarketMap,
    spot_market_map: &SpotMarketMap,
    oracle_map: &mut OracleMap,
    clock: &Clock,
    params: OrderParams,
) -> DriftResult {
    let now = clock.unix_timestamp;
    let slot = clock.slot;
    let user_key = user.key();
    let user = &mut load_mut!(user)?;

    validate_user_not_being_liquidated(
        user,
        perp_market_map,
        spot_market_map,
        oracle_map,
        state.liquidation_margin_buffer_ratio,
    )?;

    validate!(!user.is_bankrupt(), ErrorCode::UserBankrupt)?;

    expire_orders(
        user,
        &user_key,
        perp_market_map,
        spot_market_map,
        oracle_map,
        now,
        slot,
    )?;

    let new_order_index = user
        .orders
        .iter()
        .position(|order| order.status.eq(&OrderStatus::Init))
        .ok_or(ErrorCode::MaxNumberOfOrders)?;

    if params.user_order_id > 0 {
        let user_order_id_already_used = user
            .orders
            .iter()
            .position(|order| order.user_order_id == params.user_order_id);

        if user_order_id_already_used.is_some() {
            msg!("user_order_id is already in use {}", params.user_order_id);
            return Err(ErrorCode::UserOrderIdAlreadyInUse);
        }
    }

    let market_index = params.market_index;
    let market = &perp_market_map.get_ref(&market_index)?;
    let force_reduce_only = market.is_reduce_only()?;

    validate!(
        !matches!(market.status, MarketStatus::Initialized),
        ErrorCode::MarketBeingInitialized,
        "Market is being initialized"
    )?;

    validate!(
        market.is_active(now)?,
        ErrorCode::MarketPlaceOrderPaused,
        "Market is in settlement mode",
    )?;

    let position_index = get_position_index(&user.perp_positions, market_index)
        .or_else(|_| add_new_position(&mut user.perp_positions, market_index))?;

    let worst_case_base_asset_amount_before =
        user.perp_positions[position_index].worst_case_base_asset_amount()?;

    // Increment open orders for existing position
    let (existing_position_direction, order_base_asset_amount) = {
        let market_position = &mut user.perp_positions[position_index];
        market_position.open_orders += 1;

        validate!(
            params.base_asset_amount >= market.amm.order_step_size,
            ErrorCode::OrderAmountTooSmall,
            "params.base_asset_amount={} cannot be below market.amm.order_step_size={}",
            params.base_asset_amount,
            market.amm.order_step_size
        )?;

        let standardized_base_asset_amount =
            standardize_base_asset_amount(params.base_asset_amount, market.amm.order_step_size)?;

        let base_asset_amount = if params.reduce_only || force_reduce_only {
            calculate_base_asset_amount_for_reduce_only_order(
                standardized_base_asset_amount,
                params.direction,
                market_position.base_asset_amount,
                market_position.open_bids,
                market_position.open_asks,
            )?
        } else {
            standardized_base_asset_amount
        };

        if !matches!(
            &params.order_type,
            OrderType::TriggerMarket | OrderType::TriggerLimit
        ) {
            increase_open_bids_and_asks(market_position, &params.direction, base_asset_amount)?;
        }

        let existing_position_direction = if market_position.base_asset_amount >= 0 {
            PositionDirection::Long
        } else {
            PositionDirection::Short
        };
        (existing_position_direction, base_asset_amount)
    };

    let oracle_price_data = oracle_map.get_price_data(&market.amm.oracle)?;
    let (auction_start_price, auction_end_price) = if let OrderType::Market = params.order_type {
        let (auction_start_price, auction_end_price) =
            match (params.auction_start_price, params.auction_end_price) {
                (Some(auction_start_price), Some(auction_end_price)) => {
                    (auction_start_price, auction_end_price)
                }
                _ => calculate_auction_prices(oracle_price_data, params.direction, params.price)?,
            };

        (
            standardize_price(
                auction_start_price,
                market.amm.order_tick_size,
                params.direction,
            )?,
            standardize_price(
                auction_end_price,
                market.amm.order_tick_size,
                params.direction,
            )?,
        )
    } else {
        (0_u64, 0_u64)
    };

    validate!(
        params.market_type == MarketType::Perp,
        ErrorCode::InvalidOrderMarketType,
        "must be perp order"
    )?;

    let auction_duration = max(
        params.auction_duration.unwrap_or(0),
        state.min_perp_auction_duration,
    );

    let max_ts = match params.max_ts {
        Some(max_ts) => max_ts,
        None => match params.order_type {
            OrderType::Market => now.safe_add(30)?,
            _ => 0_i64,
        },
    };

    validate!(
        max_ts == 0 || max_ts > now,
        ErrorCode::InvalidOrderMaxTs,
        "max_ts ({}) <= now ({})",
        max_ts,
        now
    )?;

    let new_order = Order {
        status: OrderStatus::Open,
        order_type: params.order_type,
        market_type: params.market_type,
        slot,
        order_id: get_then_update_id!(user, next_order_id),
        user_order_id: params.user_order_id,
        market_index: params.market_index,
        price: standardize_price(params.price, market.amm.order_tick_size, params.direction)?,
        existing_position_direction,
        base_asset_amount: order_base_asset_amount,
        base_asset_amount_filled: 0,
        quote_asset_amount_filled: 0,
        direction: params.direction,
        reduce_only: params.reduce_only || force_reduce_only,
        trigger_price: standardize_price(
            params.trigger_price.unwrap_or(0),
            market.amm.order_tick_size,
            params.direction,
        )?,
        trigger_condition: params.trigger_condition,
        post_only: params.post_only,
        oracle_price_offset: params.oracle_price_offset.unwrap_or(0),
        immediate_or_cancel: params.immediate_or_cancel,
        auction_start_price,
        auction_end_price,
        auction_duration,
        max_ts,
        padding: [0; 3],
    };

    let valid_oracle_price = get_valid_oracle_price(
        oracle_map.get_price_data(&market.amm.oracle)?,
        market,
        &new_order,
        &state.oracle_guard_rails.validity,
    )?;

    validate_order(&new_order, market, valid_oracle_price, slot)?;

    user.orders[new_order_index] = new_order;

    let worst_case_base_asset_amount_after =
        user.perp_positions[position_index].worst_case_base_asset_amount()?;

    // Order fails if it's risk increasing and it brings the user collateral below the margin requirement
    let risk_decreasing = worst_case_base_asset_amount_after.unsigned_abs()
        <= worst_case_base_asset_amount_before.unsigned_abs();

    let meets_initial_margin_requirement = meets_place_order_margin_requirement(
        user,
        perp_market_map,
        spot_market_map,
        oracle_map,
        risk_decreasing,
    )?;

    if !meets_initial_margin_requirement {
        return Err(ErrorCode::InvalidOrderForInitialMarginReq);
    }

    if force_reduce_only && !risk_decreasing {
        return Err(ErrorCode::InvalidOrderNotRiskReducing);
    }

    let (taker, taker_order, maker, maker_order) =
        get_taker_and_maker_for_order_record(&user_key, &new_order);

    let order_action_record = get_order_action_record(
        now,
        OrderAction::Place,
        OrderActionExplanation::None,
        market_index,
        None,
        None,
        None,
        None,
        None,
        None,
        None,
        None,
        None,
        None,
        taker,
        taker_order,
        maker,
        maker_order,
        oracle_map.get_price_data(&market.amm.oracle)?.price,
    )?;
    emit!(order_action_record);

    let order_record = OrderRecord {
        ts: now,
        user: user_key,
        order: user.orders[new_order_index],
    };
    emit!(order_record);

    Ok(())
}

pub fn cancel_orders(
    user: &mut User,
    user_key: &Pubkey,
    filler_key: Option<&Pubkey>,
    perp_market_map: &PerpMarketMap,
    spot_market_map: &SpotMarketMap,
    oracle_map: &mut OracleMap,
    now: i64,
    slot: u64,
    explanation: OrderActionExplanation,
    market_type: Option<MarketType>,
    market_index: Option<u16>,
    direction: Option<PositionDirection>,
) -> DriftResult<Vec<u32>> {
    let mut canceled_order_ids: Vec<u32> = vec![];
    for order_index in 0..user.orders.len() {
        if user.orders[order_index].status != OrderStatus::Open {
            continue;
        }

        if let (Some(market_type), Some(market_index)) = (market_type, market_index) {
            if user.orders[order_index].market_type != market_type {
                continue;
            }

            if user.orders[order_index].market_index != market_index {
                continue;
            }
        }

        if let Some(direction) = direction {
            if user.orders[order_index].direction != direction {
                continue;
            }
        }

        canceled_order_ids.push(user.orders[order_index].order_id);
        cancel_order(
            order_index,
            user,
            user_key,
            perp_market_map,
            spot_market_map,
            oracle_map,
            now,
            slot,
            explanation,
            filler_key,
            0,
            false,
        )?;
    }

    Ok(canceled_order_ids)
}

pub fn cancel_order_by_order_id(
    order_id: u32,
    user: &AccountLoader<User>,
    perp_market_map: &PerpMarketMap,
    spot_market_map: &SpotMarketMap,
    oracle_map: &mut OracleMap,
    clock: &Clock,
) -> DriftResult {
    let user_key = user.key();
    let user = &mut load_mut!(user)?;
    let order_index = match user.get_order_index(order_id) {
        Ok(order_index) => order_index,
        Err(_) => {
            msg!("could not find order id {}", order_id);
            return Ok(());
        }
    };

    cancel_order(
        order_index,
        user,
        &user_key,
        perp_market_map,
        spot_market_map,
        oracle_map,
        clock.unix_timestamp,
        clock.slot,
        OrderActionExplanation::None,
        None,
        0,
        false,
    )
}

pub fn cancel_order_by_user_order_id(
    user_order_id: u8,
    user: &AccountLoader<User>,
    perp_market_map: &PerpMarketMap,
    spot_market_map: &SpotMarketMap,
    oracle_map: &mut OracleMap,
    clock: &Clock,
) -> DriftResult {
    let user_key = user.key();
    let user = &mut load_mut!(user)?;
    let order_index = match user
        .orders
        .iter()
        .position(|order| order.user_order_id == user_order_id)
    {
        Some(order_index) => order_index,
        None => {
            msg!("could not find user order id {}", user_order_id);
            return Ok(());
        }
    };

    cancel_order(
        order_index,
        user,
        &user_key,
        perp_market_map,
        spot_market_map,
        oracle_map,
        clock.unix_timestamp,
        clock.slot,
        OrderActionExplanation::None,
        None,
        0,
        false,
    )
}

pub fn cancel_order(
    order_index: usize,
    user: &mut User,
    user_key: &Pubkey,
    perp_market_map: &PerpMarketMap,
    spot_market_map: &SpotMarketMap,
    oracle_map: &mut OracleMap,
    now: i64,
    _slot: u64,
    explanation: OrderActionExplanation,
    filler_key: Option<&Pubkey>,
    filler_reward: u64,
    skip_log: bool,
) -> DriftResult {
    let (order_status, order_market_index, order_direction, order_market_type) = get_struct_values!(
        user.orders[order_index],
        status,
        market_index,
        direction,
        market_type
    );

    let is_perp_order = order_market_type == MarketType::Perp;

    validate!(order_status == OrderStatus::Open, ErrorCode::OrderNotOpen)?;

    // When save in the record, we want the status to be canceled
    user.orders[order_index].status = OrderStatus::Canceled;

    let oracle = if is_perp_order {
        perp_market_map.get_ref(&order_market_index)?.amm.oracle
    } else {
        spot_market_map.get_ref(&order_market_index)?.oracle
    };

    if !skip_log {
        let (taker, taker_order, maker, maker_order) =
            get_taker_and_maker_for_order_record(user_key, &user.orders[order_index]);

        let order_action_record = get_order_action_record(
            now,
            OrderAction::Cancel,
            explanation,
            order_market_index,
            filler_key.copied(),
            None,
            Some(filler_reward),
            None,
            None,
            None,
            None,
            None,
            None,
            None,
            taker,
            taker_order,
            maker,
            maker_order,
            oracle_map.get_price_data(&oracle)?.price,
        )?;
        emit_stack::<_, 424>(order_action_record);
    }

    if is_perp_order {
        // Decrement open orders for existing position
        let position_index = get_position_index(&user.perp_positions, order_market_index)?;

        // only decrease open/bids ask if it's not a trigger order or if it's been triggered
        if !user.orders[order_index].must_be_triggered() || user.orders[order_index].triggered() {
            let base_asset_amount_unfilled =
                user.orders[order_index].get_base_asset_amount_unfilled()?;
            position::decrease_open_bids_and_asks(
                &mut user.perp_positions[position_index],
                &order_direction,
                base_asset_amount_unfilled.cast()?,
            )?;
        }

        user.perp_positions[position_index].open_orders -= 1;
        user.orders[order_index] = Order::default();
    } else {
        let spot_position_index = user.get_spot_position_index(order_market_index)?;

        // only decrease open/bids ask if it's not a trigger order or if it's been triggered
        if !user.orders[order_index].must_be_triggered() || user.orders[order_index].triggered() {
            let base_asset_amount_unfilled =
                user.orders[order_index].get_base_asset_amount_unfilled()?;
            decrease_spot_open_bids_and_asks(
                &mut user.spot_positions[spot_position_index],
                &order_direction,
                base_asset_amount_unfilled,
            )?;
        }
        user.spot_positions[spot_position_index].open_orders -= 1;
        user.orders[order_index] = Order::default();
    }

    Ok(())
}

pub fn fill_perp_order(
    order_id: u32,
    state: &State,
    user: &AccountLoader<User>,
    user_stats: &AccountLoader<UserStats>,
    spot_market_map: &SpotMarketMap,
    perp_market_map: &PerpMarketMap,
    oracle_map: &mut OracleMap,
    filler: &AccountLoader<User>,
    filler_stats: &AccountLoader<UserStats>,
    maker: Option<&AccountLoader<User>>,
    maker_stats: Option<&AccountLoader<UserStats>>,
    maker_order_id: Option<u32>,
    referrer: Option<&AccountLoader<User>>,
    referrer_stats: Option<&AccountLoader<UserStats>>,
    clock: &Clock,
) -> DriftResult<(u64, bool)> {
    let now = clock.unix_timestamp;
    let slot = clock.slot;

    let filler_key = filler.key();
    let user_key = user.key();
    let user = &mut load_mut!(user)?;
    let user_stats = &mut load_mut!(user_stats)?;

    let order_index = user
        .orders
        .iter()
        .position(|order| order.order_id == order_id)
        .ok_or_else(print_error!(ErrorCode::OrderDoesNotExist))?;

    let (order_status, market_index, order_market_type) =
        get_struct_values!(user.orders[order_index], status, market_index, market_type);

    validate!(
        order_market_type == MarketType::Perp,
        ErrorCode::InvalidOrderMarketType,
        "must be perp order"
    )?;

    // settle lp position so its tradeable
    let mut market = perp_market_map.get_ref_mut(&market_index)?;
    controller::lp::settle_funding_payment_then_lp(user, &user_key, &mut market, now)?;

    validate!(
        matches!(
            market.status,
            MarketStatus::Active
                | MarketStatus::FundingPaused
                | MarketStatus::ReduceOnly
                | MarketStatus::WithdrawPaused
        ),
        ErrorCode::MarketFillOrderPaused,
        "Market unavailable for fills"
    )?;

    drop(market);

    validate!(
        order_status == OrderStatus::Open,
        ErrorCode::OrderNotOpen,
        "Order not open"
    )?;

    validate!(
        !user.orders[order_index].must_be_triggered() || user.orders[order_index].triggered(),
        ErrorCode::OrderMustBeTriggeredFirst,
        "Order must be triggered first"
    )?;

    if user.is_bankrupt() {
        msg!("user is bankrupt");
        return Ok((0, false));
    }

    match validate_user_not_being_liquidated(
        user,
        perp_market_map,
        spot_market_map,
        oracle_map,
        state.liquidation_margin_buffer_ratio,
    ) {
        Ok(_) => {}
        Err(_) => {
            msg!("user is being liquidated");
            return Ok((0, false));
        }
    }

    let reserve_price_before: u64;
    let oracle_reserve_price_spread_pct_before: i64;
    let is_oracle_valid: bool;
    let oracle_price: i64;
    let market_is_reduce_only: bool;
    let mut amm_is_available = state.exchange_status != ExchangeStatus::AmmPaused;

    {
        let market = &mut perp_market_map.get_ref_mut(&market_index)?;
        market_is_reduce_only = market.is_reduce_only()?;
        amm_is_available &= market.status != MarketStatus::AmmPaused;
        validation::perp_market::validate_perp_market(market)?;
        validate!(
            market.is_active(now)?,
            ErrorCode::MarketFillOrderPaused,
            "Market is in settlement mode",
        )?;

        let oracle_price_data = &oracle_map.get_price_data(&market.amm.oracle)?;
        let oracle_validity = oracle::oracle_validity(
            market.amm.historical_oracle_data.last_oracle_price_twap,
            oracle_price_data,
            &state.oracle_guard_rails.validity,
        )?;

        is_oracle_valid =
            is_oracle_valid_for_action(oracle_validity, Some(DriftAction::FillOrderAmm))?;

        reserve_price_before = market.amm.reserve_price()?;
        oracle_reserve_price_spread_pct_before = amm::calculate_oracle_twap_5min_mark_spread_pct(
            &market.amm,
            Some(reserve_price_before),
        )?;
        oracle_price = oracle_price_data.price;
    }

    let valid_oracle_price = if is_oracle_valid {
        Some(oracle_price)
    } else {
        None
    };

    let is_filler_taker = user_key == filler_key;
    let is_filler_maker = maker.map_or(false, |maker| maker.key() == filler_key);
    let (mut filler, mut filler_stats) = if !is_filler_maker && !is_filler_taker {
        let filler = load_mut!(filler)?;
        if filler.authority != user.authority {
            (Some(filler), Some(load_mut!(filler_stats)?))
        } else {
            (None, None)
        }
    } else {
        (None, None)
    };

    let (mut maker, mut maker_stats, maker_key, maker_order_index) = sanitize_maker_order(
        perp_market_map,
        spot_market_map,
        oracle_map,
        maker,
        maker_stats,
        maker_order_id,
        &user_key,
        &user.orders[order_index],
        &mut filler.as_deref_mut(),
        &filler_key,
        state.perp_fee_structure.flat_filler_fee,
        oracle_price,
        now,
        slot,
    )?;

    let (mut referrer, mut referrer_stats) =
        sanitize_referrer(referrer, referrer_stats, user_stats)?;

    let should_expire_order = should_expire_order(user, order_index, now)?;

    let existing_base_asset_amount = user
        .get_perp_position(user.orders[order_index].market_index)?
        .base_asset_amount;
    let should_cancel_reduce_only_order =
        should_cancel_reduce_only_order(&user.orders[order_index], existing_base_asset_amount)?;

    if should_expire_order || should_cancel_reduce_only_order {
        let filler_reward = {
            let mut market = perp_market_map.get_ref_mut(&market_index)?;
            pay_keeper_flat_reward_for_perps(
                user,
                filler.as_deref_mut(),
                market.deref_mut(),
                state.perp_fee_structure.flat_filler_fee,
            )?
        };

        let explanation = if should_expire_order {
            OrderActionExplanation::OrderExpired
        } else {
            OrderActionExplanation::ReduceOnlyOrderIncreasedPosition
        };

        cancel_order(
            order_index,
            user,
            &user_key,
            perp_market_map,
            spot_market_map,
            oracle_map,
            now,
            slot,
            explanation,
            Some(&filler_key),
            filler_reward,
            false,
        )?;
        return Ok((0, true));
    }

    let (base_asset_amount, potentially_risk_increasing, mut updated_user_state) =
        fulfill_perp_order(
            user,
            order_index,
            &user_key,
            user_stats,
            &mut maker.as_deref_mut(),
            &mut maker_stats.as_deref_mut(),
            maker_order_index,
            maker_key.as_ref(),
            &mut filler.as_deref_mut(),
            &filler_key,
            &mut filler_stats.as_deref_mut(),
            &mut referrer.as_deref_mut(),
            &mut referrer_stats.as_deref_mut(),
            spot_market_map,
            perp_market_map,
            oracle_map,
            &state.perp_fee_structure,
            reserve_price_before,
            valid_oracle_price,
            now,
            slot,
            market_is_reduce_only,
            amm_is_available,
        )?;

    if amm_is_available && should_cancel_order_after_fulfill(user, order_index, slot)? {
        updated_user_state = true;

        let filler_reward = {
            let mut market = perp_market_map.get_ref_mut(&market_index)?;
            pay_keeper_flat_reward_for_perps(
                user,
                filler.as_deref_mut(),
                market.deref_mut(),
                state.perp_fee_structure.flat_filler_fee,
            )?
        };

        cancel_order(
            order_index,
            user,
            &user_key,
            perp_market_map,
            spot_market_map,
            oracle_map,
            now,
            slot,
            OrderActionExplanation::MarketOrderFilledToLimitPrice,
            Some(&filler_key),
            filler_reward,
            false,
        )?
    }

    if !updated_user_state {
        return Ok((base_asset_amount, updated_user_state));
    }

    {
        let market = perp_market_map.get_ref(&market_index)?;
        validate_market_within_price_band(
            &market,
            state,
            potentially_risk_increasing,
            Some(oracle_reserve_price_spread_pct_before),
        )?;

        let open_interest = market.get_open_interest();
        let max_open_interest = market.amm.max_open_interest;

        validate!(
            max_open_interest == 0 || max_open_interest > open_interest,
            ErrorCode::MaxOpenInterest,
            "open interest ({}) > max open interest ({})",
            open_interest,
            max_open_interest
        )?;
    }

    // Try to update the funding rate at the end of every trade
    {
        let market = &mut perp_market_map.get_ref_mut(&market_index)?;
        let funding_paused = matches!(state.exchange_status, ExchangeStatus::FundingPaused)
            || matches!(market.status, MarketStatus::FundingPaused);

        controller::funding::update_funding_rate(
            market_index,
            market,
            oracle_map,
            now,
            &state.oracle_guard_rails,
            funding_paused,
            Some(reserve_price_before),
        )?;
    }

    Ok((base_asset_amount, updated_user_state))
}

pub fn validate_market_within_price_band(
    market: &PerpMarket,
    state: &State,
    potentially_risk_increasing: bool,
    oracle_reserve_price_spread_pct_before: Option<i64>,
) -> DriftResult<bool> {
    let reserve_price_after = market.amm.reserve_price()?;

    let is_oracle_mark_too_divergent_before = if let Some(oracle_reserve_price_spread_pct_before) =
        oracle_reserve_price_spread_pct_before
    {
        amm::is_oracle_mark_too_divergent(
            oracle_reserve_price_spread_pct_before,
            &state.oracle_guard_rails.price_divergence,
        )?
    } else {
        false
    };

    let oracle_reserve_price_spread_pct_after =
        amm::calculate_oracle_twap_5min_mark_spread_pct(&market.amm, Some(reserve_price_after))?;

    let breach_increases = if let Some(oracle_reserve_price_spread_pct_before) =
        oracle_reserve_price_spread_pct_before
    {
        oracle_reserve_price_spread_pct_after.unsigned_abs()
            >= oracle_reserve_price_spread_pct_before.unsigned_abs()
    } else {
        false
    };

    let is_oracle_mark_too_divergent_after = amm::is_oracle_mark_too_divergent(
        oracle_reserve_price_spread_pct_after,
        &state.oracle_guard_rails.price_divergence,
    )?;

    // if oracle-mark divergence pushed outside limit, block order
    if is_oracle_mark_too_divergent_after && !is_oracle_mark_too_divergent_before {
        msg!("price pushed outside bounds: last_oracle_price_twap_5min={} vs mark_price={},(breach spread {})",
                market.amm.historical_oracle_data.last_oracle_price_twap_5min,
                reserve_price_after,
                oracle_reserve_price_spread_pct_after,
            );
        return Err(ErrorCode::PriceBandsBreached);
    }

    // if oracle-mark divergence outside limit and risk-increasing, block order
    if is_oracle_mark_too_divergent_after && breach_increases && potentially_risk_increasing {
        msg!("risk-increasing outside bounds: last_oracle_price_twap_5min={} vs mark_price={}, (breach spread {})", 
                market.amm.historical_oracle_data.last_oracle_price_twap_5min,
                reserve_price_after,
                oracle_reserve_price_spread_pct_after,
            );

        return Err(ErrorCode::PriceBandsBreached);
    }

    Ok(true)
}

#[allow(clippy::type_complexity)]
fn sanitize_maker_order<'a>(
    perp_market_map: &PerpMarketMap,
    spot_market_map: &SpotMarketMap,
    oracle_map: &mut OracleMap,
    maker: Option<&'a AccountLoader<User>>,
    maker_stats: Option<&'a AccountLoader<UserStats>>,
    maker_order_id: Option<u32>,
    taker_key: &Pubkey,
    taker_order: &Order,
    filler: &mut Option<&mut User>,
    filler_key: &Pubkey,
    filler_reward: u64,
    oracle_price: i64,
    now: i64,
    slot: u64,
) -> DriftResult<(
    Option<RefMut<'a, User>>,
    Option<RefMut<'a, UserStats>>,
    Option<Pubkey>,
    Option<usize>,
)> {
    if maker.is_none() || maker_stats.is_none() {
        return Ok((None, None, None, None));
    }

    let maker = maker.unwrap();
    let maker_stats = maker_stats.unwrap();
    if &maker.key() == taker_key {
        return Ok((None, None, None, None));
    }

    let maker_key = maker.key();
    let mut maker = load_mut!(maker)?;
    let maker_stats = load_mut!(maker_stats)?;
    let maker_order_id = maker_order_id.ok_or(ErrorCode::MakerOrderNotFound)?;
    let maker_order_index = match maker.get_order_index(maker_order_id) {
        Ok(order_index) => order_index,
        Err(_) => {
            msg!("Maker has no order id {}", maker_order_id);
            return Ok((None, None, None, None));
        }
    };

    {
        let maker_order = &maker.orders[maker_order_index];
        if !is_maker_for_taker(maker_order, taker_order)? {
            return Ok((None, None, None, None));
        }

        if maker.is_being_liquidated() || maker.is_bankrupt() {
            return Ok((None, None, None, None));
        }

        validate!(
            !maker_order.must_be_triggered() || maker_order.triggered(),
            ErrorCode::OrderMustBeTriggeredFirst,
            "Maker order not triggered"
        )?;

        validate!(
            maker_order.market_type == MarketType::Perp,
            ErrorCode::InvalidOrderMarketType,
            "Maker order not a perp order"
        )?
    }

    let breaches_oracle_price_limits = {
        let market = perp_market_map.get_ref(&maker.orders[maker_order_index].market_index)?;

        order_breaches_oracle_price_limits(
            &maker.orders[maker_order_index],
            oracle_price,
            slot,
            market.amm.order_tick_size,
            market.margin_ratio_initial,
            market.margin_ratio_maintenance,
        )?
    };

    let should_expire_order = should_expire_order(&maker, maker_order_index, now)?;

    let existing_base_asset_amount = maker
        .get_perp_position(maker.orders[maker_order_index].market_index)?
        .base_asset_amount;
    let should_cancel_reduce_only_order = should_cancel_reduce_only_order(
        &maker.orders[maker_order_index],
        existing_base_asset_amount,
    )?;

    // Dont fulfill with a maker order if oracle has diverged significantly, it should be expired or it is position increasing reduce only
    if breaches_oracle_price_limits || should_expire_order || should_cancel_reduce_only_order {
        let filler_reward = {
            let mut market =
                perp_market_map.get_ref_mut(&maker.orders[maker_order_index].market_index)?;
            pay_keeper_flat_reward_for_perps(
                &mut maker,
                filler.as_deref_mut(),
                market.deref_mut(),
                filler_reward,
            )?
        };

        let explanation = if breaches_oracle_price_limits {
            OrderActionExplanation::OraclePriceBreachedLimitPrice
        } else if should_expire_order {
            OrderActionExplanation::OrderExpired
        } else {
            OrderActionExplanation::ReduceOnlyOrderIncreasedPosition
        };

        cancel_order(
            maker_order_index,
            maker.deref_mut(),
            &maker_key,
            perp_market_map,
            spot_market_map,
            oracle_map,
            now,
            slot,
            explanation,
            Some(filler_key),
            filler_reward,
            false,
        )?;
        return Ok((None, None, None, None));
    }

    let market_index = maker.orders[maker_order_index].market_index;
    settle_funding_payment(
        &mut maker,
        &maker_key,
        perp_market_map.get_ref_mut(&market_index)?.deref_mut(),
        now,
    )?;

    Ok((
        Some(maker),
        Some(maker_stats),
        Some(maker_key),
        Some(maker_order_index),
    ))
}

#[allow(clippy::type_complexity)]
fn sanitize_referrer<'a>(
    referrer: Option<&'a AccountLoader<User>>,
    referrer_stats: Option<&'a AccountLoader<UserStats>>,
    user_stats: &UserStats,
) -> DriftResult<(Option<RefMut<'a, User>>, Option<RefMut<'a, UserStats>>)> {
    if referrer.is_none() || referrer_stats.is_none() {
        validate!(
            !user_stats.has_referrer(),
            ErrorCode::InvalidReferrer,
            "User has referrer but referrer/referrer stats missing"
        )?;

        return Ok((None, None));
    }

    let referrer = load_mut!(referrer.unwrap())?;
    let referrer_stats = load_mut!(referrer_stats.unwrap())?;
    validate!(
        referrer.sub_account_id == 0,
        ErrorCode::InvalidReferrer,
        "Referrer must be user id 0"
    )?;

    validate!(
        referrer.authority.eq(&referrer_stats.authority),
        ErrorCode::InvalidReferrer,
        "Referrer authority != Referrer stats authority"
    )?;

    validate!(
        referrer.authority.eq(&user_stats.referrer),
        ErrorCode::InvalidReferrer,
        "Referrer authority != user stats authority"
    )?;

    Ok((Some(referrer), Some(referrer_stats)))
}

fn fulfill_perp_order(
    user: &mut User,
    user_order_index: usize,
    user_key: &Pubkey,
    user_stats: &mut UserStats,
    maker: &mut Option<&mut User>,
    maker_stats: &mut Option<&mut UserStats>,
    maker_order_index: Option<usize>,
    maker_key: Option<&Pubkey>,
    filler: &mut Option<&mut User>,
    filler_key: &Pubkey,
    filler_stats: &mut Option<&mut UserStats>,
    referrer: &mut Option<&mut User>,
    referrer_stats: &mut Option<&mut UserStats>,
    spot_market_map: &SpotMarketMap,
    perp_market_map: &PerpMarketMap,
    oracle_map: &mut OracleMap,
    fee_structure: &FeeStructure,
    reserve_price_before: u64,
    valid_oracle_price: Option<i64>,
    now: i64,
    slot: u64,
    market_is_reduce_only: bool,
    amm_is_available: bool,
) -> DriftResult<(u64, bool, bool)> {
    let market_index = user.orders[user_order_index].market_index;

    let position_index = get_position_index(&user.perp_positions, market_index)?;
    let order_direction = user.orders[user_order_index].direction;
    let position_base_asset_amount_before = user.perp_positions[position_index].base_asset_amount;
    let risk_decreasing = is_order_risk_decreasing(
        &order_direction,
        user.orders[user_order_index].get_base_asset_amount_unfilled()?,
        position_base_asset_amount_before.cast()?,
    )?;

    if !risk_decreasing && market_is_reduce_only {
        cancel_risk_increasing_order(
            user,
            user_order_index,
            user_key,
            filler,
            filler_key,
            perp_market_map,
            spot_market_map,
            oracle_map,
            fee_structure,
            now,
            slot,
        )?;

        return Ok((0, false, true));
    }

    let fulfillment_methods = {
        let market = perp_market_map.get_ref(&market_index)?;

        determine_perp_fulfillment_methods(
            &user.orders[user_order_index],
            if let Some(maker) = maker {
                Some(&maker.orders[maker_order_index.unwrap()])
            } else {
                None
            },
            &market.amm,
            reserve_price_before,
            valid_oracle_price,
            amm_is_available,
            slot,
        )?
    };

    if fulfillment_methods.is_empty() {
        return Ok((0, false, false));
    }

    let mut base_asset_amount = 0_u64;
    let mut quote_asset_amount = 0_u64;
    let mut order_records: Vec<OrderActionRecord> = vec![];
    for fulfillment_method in fulfillment_methods.iter() {
        if user.orders[user_order_index].status != OrderStatus::Open {
            break;
        }
        let mut market = perp_market_map.get_ref_mut(&market_index)?;

        let (fill_base_asset_amount, fill_quote_asset_amount) = match fulfillment_method {
            PerpFulfillmentMethod::AMM(maker_price) => fulfill_perp_order_with_amm(
                user,
                user_stats,
                user_order_index,
                market.deref_mut(),
                oracle_map,
                reserve_price_before,
                now,
                slot,
                valid_oracle_price,
                user_key,
                filler_key,
                filler,
                filler_stats,
                referrer,
                referrer_stats,
                fee_structure,
                &mut order_records,
                None,
                *maker_price,
                true,
            )?,
            PerpFulfillmentMethod::Match => fulfill_perp_order_with_match(
                market.deref_mut(),
                user,
                user_stats,
                user_order_index,
                user_key,
                maker.as_deref_mut().unwrap(),
                maker_stats.as_deref_mut().unwrap(),
                maker_order_index.unwrap(),
                maker_key.unwrap(),
                filler,
                filler_stats,
                filler_key,
                referrer,
                referrer_stats,
                reserve_price_before,
                valid_oracle_price,
                now,
                slot,
                fee_structure,
                oracle_map,
                &mut order_records,
            )?,
        };

        base_asset_amount = base_asset_amount.safe_add(fill_base_asset_amount)?;
        quote_asset_amount = quote_asset_amount.safe_add(fill_quote_asset_amount)?;
        market.amm.update_volume_24h(
            fill_quote_asset_amount,
            user.orders[user_order_index].direction,
            now,
        )?;
    }

    for order_record in order_records {
        emit!(order_record)
    }

    let (taker_margin_requirement, taker_total_collateral, _, _) =
        calculate_margin_requirement_and_total_collateral(
            user,
            perp_market_map,
            MarginRequirementType::Maintenance,
            spot_market_map,
            oracle_map,
            None,
        )?;
    if taker_total_collateral < taker_margin_requirement.cast()? {
        msg!(
            "taker breached maintenance requirements (margin requirement {}) (total_collateral {})",
            taker_margin_requirement,
            taker_total_collateral
        );
        return Err(ErrorCode::InsufficientCollateral);
    }

    if let Some(maker) = maker {
        let (maker_margin_requirement, maker_total_collateral, _, _) =
            calculate_margin_requirement_and_total_collateral(
                maker,
                perp_market_map,
                MarginRequirementType::Maintenance,
                spot_market_map,
                oracle_map,
                None,
            )?;

        if maker_total_collateral < maker_margin_requirement.cast()? {
            msg!(
            "maker breached maintenance requirements (margin requirement {}) (total_collateral {})",
            maker_margin_requirement,
            maker_total_collateral
        );
            return Err(ErrorCode::InsufficientCollateral);
        }
    }

    let position_base_asset_amount_after = user.perp_positions[position_index].base_asset_amount;
    let risk_increasing = position_base_asset_amount_before == 0
        || position_base_asset_amount_before.signum() == position_base_asset_amount_after.signum()
        || position_base_asset_amount_before.abs() < position_base_asset_amount_after.abs();

    let updated_user_state = base_asset_amount != 0;

    Ok((base_asset_amount, risk_increasing, updated_user_state))
}

fn cancel_risk_increasing_order(
    user: &mut User,
    user_order_index: usize,
    user_key: &Pubkey,
    filler: &mut Option<&mut User>,
    filler_key: &Pubkey,
    perp_market_map: &PerpMarketMap,
    spot_market_map: &SpotMarketMap,
    oracle_map: &mut OracleMap,
    fee_structure: &FeeStructure,
    now: i64,
    slot: u64,
) -> DriftResult {
    let market_index = user.orders[user_order_index].market_index;
    let filler_reward = {
        let mut market = perp_market_map.get_ref_mut(&market_index)?;
        pay_keeper_flat_reward_for_perps(
            user,
            filler.as_deref_mut(),
            market.deref_mut(),
            fee_structure.flat_filler_fee,
        )?
    };

    cancel_order(
        user_order_index,
        user,
        user_key,
        perp_market_map,
        spot_market_map,
        oracle_map,
        now,
        slot,
        OrderActionExplanation::RiskingIncreasingOrder,
        Some(filler_key),
        filler_reward,
        false,
    )?;

    Ok(())
}

pub fn fulfill_perp_order_with_amm(
    user: &mut User,
    user_stats: &mut UserStats,
    order_index: usize,
    market: &mut PerpMarket,
    oracle_map: &mut OracleMap,
    reserve_price_before: u64,
    now: i64,
    slot: u64,
    valid_oracle_price: Option<i64>,
    user_key: &Pubkey,
    filler_key: &Pubkey,
    filler: &mut Option<&mut User>,
    filler_stats: &mut Option<&mut UserStats>,
    referrer: &mut Option<&mut User>,
    referrer_stats: &mut Option<&mut UserStats>,
    fee_structure: &FeeStructure,
    order_records: &mut Vec<OrderActionRecord>,
    override_base_asset_amount: Option<u64>,
    override_fill_price: Option<u64>,
    split_with_lps: bool,
) -> DriftResult<(u64, u64)> {
    // Determine the base asset amount the market can fill
    let (base_asset_amount, limit_price, fill_price) = match override_base_asset_amount {
        Some(override_base_asset_amount) => {
            let limit_price = user.orders[order_index].get_limit_price(
                valid_oracle_price,
                None,
                slot,
                market.amm.order_tick_size,
            )?;

            (override_base_asset_amount, limit_price, override_fill_price)
        }
        None => {
            let (base_asset_amount, limit_price) = calculate_base_asset_amount_for_amm_to_fulfill(
                &user.orders[order_index],
                market,
                valid_oracle_price,
                slot,
                override_fill_price,
            )?;

            let fill_price = if user.orders[order_index].post_only {
                limit_price
            } else {
                None
            };

            (base_asset_amount, limit_price, fill_price)
        }
    };

    if base_asset_amount == 0 {
        // if is an actual swap (and not amm jit order) then msg!
        if override_base_asset_amount.is_none() {
            msg!("Amm cant fulfill order");
        }
        return Ok((0, 0));
    }

    let position_index = get_position_index(&user.perp_positions, market.market_index)?;

    let (order_post_only, order_slot, order_direction) =
        get_struct_values!(user.orders[order_index], post_only, slot, direction);

    validation::perp_market::validate_amm_account_for_fill(&market.amm, order_direction)?;

    let market_side_price = match order_direction {
        PositionDirection::Long => market.amm.ask_price(reserve_price_before)?,
        PositionDirection::Short => market.amm.bid_price(reserve_price_before)?,
    };

    let sanitize_clamp_denominator = market.get_sanitize_clamp_denominator()?;
    amm::update_mark_twap(
        &mut market.amm,
        now,
        Some(market_side_price),
        Some(order_direction),
        sanitize_clamp_denominator,
    )?;

    let (quote_asset_amount, quote_asset_amount_surplus, _) =
        controller::position::update_position_with_base_asset_amount(
            base_asset_amount,
            order_direction,
            market,
            user,
            position_index,
            fill_price,
        )?;

    if let Some(limit_price) = limit_price {
        validate_fill_price(
            quote_asset_amount,
            base_asset_amount,
            BASE_PRECISION_U64,
            order_direction,
            limit_price,
            !order_post_only,
        )?;
    }

    let reward_referrer = can_reward_user_with_perp_pnl(referrer, market.market_index);
    let reward_filler = can_reward_user_with_perp_pnl(filler, market.market_index);

    let FillFees {
        user_fee,
        fee_to_market,
        filler_reward,
        referee_discount,
        referrer_reward,
        fee_to_market_for_lp,
        ..
    } = fees::calculate_fee_for_fulfillment_with_amm(
        user_stats,
        quote_asset_amount,
        fee_structure,
        order_slot,
        slot,
        reward_filler,
        reward_referrer,
        referrer_stats,
        quote_asset_amount_surplus,
        order_post_only,
    )?;

    let user_position_delta =
        get_position_delta_for_fill(base_asset_amount, quote_asset_amount, order_direction)?;

    if split_with_lps {
        update_lp_market_position(market, &user_position_delta, fee_to_market_for_lp.cast()?)?;
    }

    if market.amm.user_lp_shares > 0 {
        let (new_terminal_quote_reserve, new_terminal_base_reserve) =
            crate::math::amm::calculate_terminal_reserves(&market.amm)?;
        market.amm.terminal_quote_asset_reserve = new_terminal_quote_reserve;

        let (min_base_asset_reserve, max_base_asset_reserve) =
            crate::math::amm::calculate_bid_ask_bounds(
                market.amm.concentration_coef,
                new_terminal_base_reserve,
            )?;
        market.amm.min_base_asset_reserve = min_base_asset_reserve;
        market.amm.max_base_asset_reserve = max_base_asset_reserve;
    }

    // Increment the protocol's total fee variables
    market.amm.total_fee = market.amm.total_fee.safe_add(fee_to_market.cast()?)?;
    market.amm.total_exchange_fee = market.amm.total_exchange_fee.safe_add(user_fee.cast()?)?;
    market.amm.total_mm_fee = market
        .amm
        .total_mm_fee
        .safe_add(quote_asset_amount_surplus.cast()?)?;
    market.amm.total_fee_minus_distributions = market
        .amm
        .total_fee_minus_distributions
        .safe_add(fee_to_market.cast()?)?;
    market.amm.net_revenue_since_last_funding = market
        .amm
        .net_revenue_since_last_funding
        .safe_add(fee_to_market)?;

    // Increment the user's total fee variables
    user_stats.increment_total_fees(user_fee)?;
    user_stats.increment_total_referee_discount(referee_discount)?;

    if let (Some(referrer), Some(referrer_stats)) = (referrer.as_mut(), referrer_stats.as_mut()) {
        if let Ok(referrer_position) = referrer.force_get_perp_position_mut(market.market_index) {
            if referrer_reward > 0 {
                update_quote_asset_amount(referrer_position, market, referrer_reward.cast()?)?;
                referrer_stats.increment_total_referrer_reward(referrer_reward, now)?;
            }
        }
    }

    let position_index = get_position_index(&user.perp_positions, market.market_index)?;

    controller::position::update_quote_asset_and_break_even_amount(
        &mut user.perp_positions[position_index],
        market,
        -user_fee.cast()?,
    )?;

    if order_post_only {
        user_stats.update_maker_volume_30d(quote_asset_amount, now)?;
    } else {
        user_stats.update_taker_volume_30d(quote_asset_amount, now)?;
    }

    if let Some(filler) = filler.as_mut() {
        if filler_reward > 0 {
            let position_index = get_position_index(&filler.perp_positions, market.market_index)
                .or_else(|_| add_new_position(&mut filler.perp_positions, market.market_index))?;

            controller::position::update_quote_asset_amount(
                &mut filler.perp_positions[position_index],
                market,
                filler_reward.cast()?,
            )?;

            filler_stats
                .as_mut()
                .unwrap()
                .update_filler_volume(quote_asset_amount, now)?;
        }
    }

    update_order_after_fill(
        &mut user.orders[order_index],
        base_asset_amount,
        quote_asset_amount,
    )?;

    decrease_open_bids_and_asks(
        &mut user.perp_positions[position_index],
        &order_direction,
        base_asset_amount,
    )?;

    let (taker, taker_order, maker, maker_order) =
        get_taker_and_maker_for_order_record(user_key, &user.orders[order_index]);

    let fill_record_id = get_then_update_id!(market, next_fill_record_id);
    let order_action_explanation =
        if override_base_asset_amount.is_some() && override_fill_price.is_some() {
            OrderActionExplanation::OrderFilledWithAMMJit
        } else {
            OrderActionExplanation::OrderFilledWithAMM
        };
    let order_action_record = get_order_action_record(
        now,
        OrderAction::Fill,
        order_action_explanation,
        market.market_index,
        Some(*filler_key),
        Some(fill_record_id),
        Some(filler_reward),
        Some(base_asset_amount),
        Some(quote_asset_amount),
        Some(user_fee),
        None,
        Some(referrer_reward),
        Some(quote_asset_amount_surplus),
        None,
        taker,
        taker_order,
        maker,
        maker_order,
        oracle_map.get_price_data(&market.amm.oracle)?.price,
    )?;
    order_records.push(order_action_record);

    // Cant reset order until after its logged
    if user.orders[order_index].get_base_asset_amount_unfilled()? == 0 {
        user.orders[order_index] = Order::default();
        let market_position = &mut user.perp_positions[position_index];
        market_position.open_orders -= 1;
    }

    Ok((base_asset_amount, quote_asset_amount))
}

pub fn fulfill_perp_order_with_match(
    market: &mut PerpMarket,
    taker: &mut User,
    taker_stats: &mut UserStats,
    taker_order_index: usize,
    taker_key: &Pubkey,
    maker: &mut User,
    maker_stats: &mut UserStats,
    maker_order_index: usize,
    maker_key: &Pubkey,
    filler: &mut Option<&mut User>,
    filler_stats: &mut Option<&mut UserStats>,
    filler_key: &Pubkey,
    referrer: &mut Option<&mut User>,
    referrer_stats: &mut Option<&mut UserStats>,
    reserve_price_before: u64,
    valid_oracle_price: Option<i64>,
    now: i64,
    slot: u64,
    fee_structure: &FeeStructure,
    oracle_map: &mut OracleMap,
    order_records: &mut Vec<OrderActionRecord>,
) -> DriftResult<(u64, u64)> {
    if !are_orders_same_market_but_different_sides(
        &maker.orders[maker_order_index],
        &taker.orders[taker_order_index],
    ) {
        return Ok((0_u64, 0_u64));
    }

    let (bid_price, ask_price) = market.amm.bid_ask_price(market.amm.reserve_price()?)?;

    let oracle_price = oracle_map.get_price_data(&market.amm.oracle)?.price;
    let taker_direction = taker.orders[taker_order_index].direction;
    let taker_fallback_price = get_fallback_price(&taker_direction, bid_price, ask_price);
    let taker_price = taker.orders[taker_order_index].force_get_limit_price(
        Some(oracle_price),
        Some(taker_fallback_price),
        slot,
        market.amm.order_tick_size,
    )?;
    let taker_base_asset_amount =
        taker.orders[taker_order_index].get_base_asset_amount_unfilled()?;

    let maker_price = maker.orders[maker_order_index].force_get_limit_price(
        Some(oracle_price),
        None,
        slot,
        market.amm.order_tick_size,
    )?;
    let maker_direction = maker.orders[maker_order_index].direction;

    let maker_base_asset_amount =
        maker.orders[maker_order_index].get_base_asset_amount_unfilled()?;

    let orders_cross = do_orders_cross(maker_direction, maker_price, taker_price);

    if !orders_cross {
        return Ok((0_u64, 0_u64));
    }

    let (base_asset_amount, _) = calculate_fill_for_matched_orders(
        maker_base_asset_amount,
        maker_price,
        taker_base_asset_amount,
        PERP_DECIMALS,
        maker_direction,
    )?;

    if base_asset_amount == 0 {
        return Ok((0_u64, 0_u64));
    }

    let sanitize_clamp_denominator = market.get_sanitize_clamp_denominator()?;
    amm::update_mark_twap(
        &mut market.amm,
        now,
        Some(maker_price),
        Some(taker_direction),
        sanitize_clamp_denominator,
    )?;

    let amm_wants_to_make = match taker_direction {
        PositionDirection::Long => market.amm.base_asset_amount_with_amm < 0,
        PositionDirection::Short => market.amm.base_asset_amount_with_amm > 0,
    };

    let mut total_quote_asset_amount = 0_u64;
    let base_asset_amount_left_to_fill = if amm_wants_to_make && market.amm.amm_jit_is_active() {
<<<<<<< HEAD
        let jit_base_asset_amount = if !taker.orders[taker_order_index].has_limit_price(slot)?
            && maker_base_asset_amount < taker_base_asset_amount
        {
            0
        } else {
            crate::math::amm_jit::calculate_jit_base_asset_amount(
                market,
                base_asset_amount,
                taker_price,
                valid_oracle_price,
                taker_direction,
            )?
        };
=======
        let jit_base_asset_amount = crate::math::amm_jit::calculate_jit_base_asset_amount(
            market,
            base_asset_amount,
            maker_price,
            valid_oracle_price,
            taker_direction,
        )?;
>>>>>>> 86345e48

        if jit_base_asset_amount > 0 {
            let (base_asset_amount_filled_by_amm, quote_asset_amount_filled_by_amm) =
                fulfill_perp_order_with_amm(
                    taker,
                    taker_stats,
                    taker_order_index,
                    market,
                    oracle_map,
                    reserve_price_before,
                    now,
                    slot,
                    valid_oracle_price,
                    taker_key,
                    filler_key,
                    filler,
                    filler_stats,
                    &mut None,
                    &mut None,
                    fee_structure,
                    order_records,
                    Some(jit_base_asset_amount),
                    Some(maker_price), // match the makers price
                    false,             // dont split with the lps
                )?;

            total_quote_asset_amount = quote_asset_amount_filled_by_amm;

            base_asset_amount.safe_sub(base_asset_amount_filled_by_amm)?
        } else {
            base_asset_amount
        }
    } else {
        base_asset_amount
    };

    let taker_base_asset_amount =
        taker.orders[taker_order_index].get_base_asset_amount_unfilled()?;

    let (base_asset_amount_fulfilled, quote_asset_amount) = calculate_fill_for_matched_orders(
        base_asset_amount_left_to_fill,
        maker_price,
        taker_base_asset_amount,
        PERP_DECIMALS,
        maker_direction,
    )?;

    validate_fill_price(
        quote_asset_amount,
        base_asset_amount_fulfilled,
        BASE_PRECISION_U64,
        taker_direction,
        taker_price,
        true,
    )?;
    validate_fill_price(
        quote_asset_amount,
        base_asset_amount_fulfilled,
        BASE_PRECISION_U64,
        maker_direction,
        maker_price,
        false,
    )?;

    total_quote_asset_amount = total_quote_asset_amount.safe_add(quote_asset_amount)?;

    let maker_position_index = get_position_index(
        &maker.perp_positions,
        maker.orders[maker_order_index].market_index,
    )?;

    let maker_position_delta = get_position_delta_for_fill(
        base_asset_amount_left_to_fill,
        quote_asset_amount,
        maker.orders[maker_order_index].direction,
    )?;

    update_position_and_market(
        &mut maker.perp_positions[maker_position_index],
        market,
        &maker_position_delta,
    )?;

    maker_stats.update_maker_volume_30d(quote_asset_amount, now)?;

    let taker_position_index = get_position_index(
        &taker.perp_positions,
        taker.orders[taker_order_index].market_index,
    )?;

    let taker_position_delta = get_position_delta_for_fill(
        base_asset_amount_left_to_fill,
        quote_asset_amount,
        taker.orders[taker_order_index].direction,
    )?;

    update_position_and_market(
        &mut taker.perp_positions[taker_position_index],
        market,
        &taker_position_delta,
    )?;

    taker_stats.update_taker_volume_30d(quote_asset_amount, now)?;

    let reward_referrer = can_reward_user_with_perp_pnl(referrer, market.market_index);
    let reward_filler = can_reward_user_with_perp_pnl(filler, market.market_index);

    let filler_multiplier = if reward_filler {
        calculate_filler_multiplier_for_matched_orders(maker_price, maker_direction, oracle_price)?
    } else {
        0
    };

    let FillFees {
        user_fee: taker_fee,
        maker_rebate,
        fee_to_market,
        filler_reward,
        referrer_reward,
        referee_discount,
        ..
    } = fees::calculate_fee_for_fulfillment_with_match(
        taker_stats,
        maker_stats,
        quote_asset_amount,
        fee_structure,
        taker.orders[taker_order_index].slot,
        slot,
        filler_multiplier,
        reward_referrer,
        referrer_stats,
        &MarketType::Perp,
    )?;

    // Increment the markets house's total fee variables
    market.amm.total_fee = market.amm.total_fee.safe_add(fee_to_market.cast()?)?;
    market.amm.total_exchange_fee = market
        .amm
        .total_exchange_fee
        .safe_add(fee_to_market.cast()?)?;
    market.amm.total_fee_minus_distributions = market
        .amm
        .total_fee_minus_distributions
        .safe_add(fee_to_market.cast()?)?;
    market.amm.net_revenue_since_last_funding = market
        .amm
        .net_revenue_since_last_funding
        .safe_add(fee_to_market)?;

    controller::position::update_quote_asset_and_break_even_amount(
        &mut taker.perp_positions[taker_position_index],
        market,
        -taker_fee.cast()?,
    )?;

    taker_stats.increment_total_fees(taker_fee)?;
    taker_stats.increment_total_referee_discount(referee_discount)?;

    controller::position::update_quote_asset_and_break_even_amount(
        &mut maker.perp_positions[maker_position_index],
        market,
        maker_rebate.cast()?,
    )?;

    maker_stats.increment_total_rebate(maker_rebate)?;

    if let Some(filler) = filler {
        if filler_reward > 0 {
            let filler_position_index =
                get_position_index(&filler.perp_positions, market.market_index).or_else(|_| {
                    add_new_position(&mut filler.perp_positions, market.market_index)
                })?;

            controller::position::update_quote_asset_amount(
                &mut filler.perp_positions[filler_position_index],
                market,
                filler_reward.cast()?,
            )?;

            filler_stats
                .as_mut()
                .unwrap()
                .update_filler_volume(quote_asset_amount, now)?;
        }
    }

    if let (Some(referrer), Some(referrer_stats)) = (referrer.as_mut(), referrer_stats.as_mut()) {
        if let Ok(referrer_position) = referrer.force_get_perp_position_mut(market.market_index) {
            if referrer_reward > 0 {
                update_quote_asset_amount(referrer_position, market, referrer_reward.cast()?)?;
                referrer_stats.increment_total_referrer_reward(referrer_reward, now)?;
            }
        }
    }

    update_order_after_fill(
        &mut taker.orders[taker_order_index],
        base_asset_amount_left_to_fill,
        quote_asset_amount,
    )?;

    decrease_open_bids_and_asks(
        &mut taker.perp_positions[taker_position_index],
        &taker.orders[taker_order_index].direction,
        base_asset_amount_left_to_fill,
    )?;

    update_order_after_fill(
        &mut maker.orders[maker_order_index],
        base_asset_amount_left_to_fill,
        quote_asset_amount,
    )?;

    decrease_open_bids_and_asks(
        &mut maker.perp_positions[maker_position_index],
        &maker.orders[maker_order_index].direction,
        base_asset_amount_left_to_fill,
    )?;

    let fill_record_id = get_then_update_id!(market, next_fill_record_id);
    let order_action_explanation = if maker.orders[maker_order_index].is_jit_maker() {
        OrderActionExplanation::OrderFilledWithMatchJit
    } else {
        OrderActionExplanation::OrderFilledWithMatch
    };
    let order_action_record = get_order_action_record(
        now,
        OrderAction::Fill,
        order_action_explanation,
        market.market_index,
        Some(*filler_key),
        Some(fill_record_id),
        Some(filler_reward),
        Some(base_asset_amount_left_to_fill),
        Some(quote_asset_amount),
        Some(taker_fee),
        Some(maker_rebate),
        Some(referrer_reward),
        None,
        None,
        Some(*taker_key),
        Some(taker.orders[taker_order_index]),
        Some(*maker_key),
        Some(maker.orders[maker_order_index]),
        oracle_map.get_price_data(&market.amm.oracle)?.price,
    )?;
    order_records.push(order_action_record);

    if taker.orders[taker_order_index].get_base_asset_amount_unfilled()? == 0 {
        taker.orders[taker_order_index] = Order::default();
        let market_position = &mut taker.perp_positions[taker_position_index];
        market_position.open_orders -= 1;
    }

    if maker.orders[maker_order_index].get_base_asset_amount_unfilled()? == 0 {
        maker.orders[maker_order_index] = Order::default();
        let market_position = &mut maker.perp_positions[maker_position_index];
        market_position.open_orders -= 1;
    }

    Ok((base_asset_amount, total_quote_asset_amount))
}

pub fn update_order_after_fill(
    order: &mut Order,
    base_asset_amount: u64,
    quote_asset_amount: u64,
) -> DriftResult {
    order.base_asset_amount_filled = order.base_asset_amount_filled.safe_add(base_asset_amount)?;

    order.quote_asset_amount_filled = order
        .quote_asset_amount_filled
        .safe_add(quote_asset_amount)?;

    if order.get_base_asset_amount_unfilled()? == 0 {
        order.status = OrderStatus::Filled;
    }

    Ok(())
}

fn get_valid_oracle_price(
    oracle_price_data: &OraclePriceData,
    market: &PerpMarket,
    order: &Order,
    validity_guardrails: &ValidityGuardRails,
) -> DriftResult<Option<i64>> {
    let price = {
        let oracle_validity = oracle::oracle_validity(
            market.amm.historical_oracle_data.last_oracle_price_twap,
            oracle_price_data,
            validity_guardrails,
        )?;

        let is_oracle_valid =
            is_oracle_valid_for_action(oracle_validity, Some(DriftAction::FillOrderAmm))?;

        if is_oracle_valid {
            Some(oracle_price_data.price)
        } else if order.has_oracle_price_offset() {
            msg!("Invalid oracle for order with oracle price offset");
            return Err(print_error!(ErrorCode::InvalidOracle)());
        } else {
            msg!("Oracle is invalid");
            None
        }
    };

    Ok(price)
}

#[allow(clippy::type_complexity)]
fn get_taker_and_maker_for_order_record(
    user_key: &Pubkey,
    user_order: &Order,
) -> (Option<Pubkey>, Option<Order>, Option<Pubkey>, Option<Order>) {
    if user_order.post_only {
        (None, None, Some(*user_key), Some(*user_order))
    } else {
        (Some(*user_key), Some(*user_order), None, None)
    }
}

pub fn trigger_order(
    order_id: u32,
    state: &State,
    user: &AccountLoader<User>,
    spot_market_map: &SpotMarketMap,
    perp_market_map: &PerpMarketMap,
    oracle_map: &mut OracleMap,
    filler: &AccountLoader<User>,
    clock: &Clock,
) -> DriftResult {
    let now = clock.unix_timestamp;
    let slot = clock.slot;

    let filler_key = filler.key();
    let user_key = user.key();
    let user = &mut load_mut!(user)?;

    let order_index = user
        .orders
        .iter()
        .position(|order| order.order_id == order_id)
        .ok_or_else(print_error!(ErrorCode::OrderDoesNotExist))?;

    let (order_status, market_index, market_type) =
        get_struct_values!(user.orders[order_index], status, market_index, market_type);

    validate!(
        order_status == OrderStatus::Open,
        ErrorCode::OrderNotOpen,
        "Order not open"
    )?;

    validate!(
        user.orders[order_index].must_be_triggered(),
        ErrorCode::OrderNotTriggerable,
        "Order is not triggerable"
    )?;

    validate!(
        !user.orders[order_index].triggered(),
        ErrorCode::OrderNotTriggerable,
        "Order is already triggered"
    )?;

    validate!(
        market_type == MarketType::Perp,
        ErrorCode::InvalidOrderMarketType,
        "Order must be a perp order"
    )?;

    validate_user_not_being_liquidated(
        user,
        perp_market_map,
        spot_market_map,
        oracle_map,
        state.liquidation_margin_buffer_ratio,
    )?;

    validate!(!user.is_bankrupt(), ErrorCode::UserBankrupt)?;

    let mut perp_market = perp_market_map.get_ref_mut(&market_index)?;
    let oracle_price_data = &oracle_map.get_price_data(&perp_market.amm.oracle)?;

    let oracle_validity = oracle::oracle_validity(
        perp_market
            .amm
            .historical_oracle_data
            .last_oracle_price_twap,
        oracle_price_data,
        &state.oracle_guard_rails.validity,
    )?;
    let is_oracle_valid =
        is_oracle_valid_for_action(oracle_validity, Some(DriftAction::TriggerOrder))?;

    validate!(is_oracle_valid, ErrorCode::InvalidOracle)?;

    let oracle_price = oracle_price_data.price;

    let order_slot = user.orders[order_index].slot;
    let auction_duration = user.orders[order_index].auction_duration;
    validate!(
        is_auction_complete(order_slot, auction_duration, slot)?,
        ErrorCode::OrderDidNotSatisfyTriggerCondition,
        "Auction duration must elapse before triggering"
    )?;

    let can_trigger = order_satisfies_trigger_condition(
        &user.orders[order_index],
        oracle_price.unsigned_abs().cast()?,
    )?;
    validate!(can_trigger, ErrorCode::OrderDidNotSatisfyTriggerCondition)?;

    {
        let direction = user.orders[order_index].direction;
        let base_asset_amount = user.orders[order_index].base_asset_amount;

        user.orders[order_index].trigger_condition =
            match user.orders[order_index].trigger_condition {
                OrderTriggerCondition::Above => OrderTriggerCondition::TriggeredAbove,
                OrderTriggerCondition::Below => OrderTriggerCondition::TriggeredBelow,
                _ => {
                    return Err(print_error!(ErrorCode::InvalidTriggerOrderCondition)());
                }
            };

        user.orders[order_index].slot = slot;
        let order_type = user.orders[order_index].order_type;
        if let OrderType::TriggerMarket = order_type {
            let (auction_start_price, auction_end_price) =
                calculate_auction_prices(oracle_price_data, direction, 0)?;
            user.orders[order_index].auction_start_price = auction_start_price;
            user.orders[order_index].auction_end_price = auction_end_price;
        }

        let user_position = user.get_perp_position_mut(market_index)?;
        increase_open_bids_and_asks(user_position, &direction, base_asset_amount)?;
    }

    let is_filler_taker = user_key == filler_key;
    let mut filler = if !is_filler_taker {
        Some(load_mut!(filler)?)
    } else {
        None
    };

    let filler_reward = pay_keeper_flat_reward_for_perps(
        user,
        filler.as_deref_mut(),
        &mut perp_market,
        state.perp_fee_structure.flat_filler_fee,
    )?;

    let order_action_record = get_order_action_record(
        now,
        OrderAction::Trigger,
        OrderActionExplanation::None,
        market_index,
        Some(filler_key),
        None,
        Some(filler_reward),
        None,
        None,
        Some(filler_reward),
        None,
        None,
        None,
        None,
        Some(user_key),
        Some(user.orders[order_index]),
        None,
        None,
        oracle_price,
    )?;
    emit!(order_action_record);

    drop(perp_market);

    // If order is risk increasing and user is below initial margin, cancel it
    let order_direction = user.orders[order_index].direction;
    let order_base_asset_amount = user.orders[order_index].base_asset_amount;
    let position_base_asset_amount = user
        .force_get_perp_position_mut(market_index)?
        .base_asset_amount;
    let is_risk_increasing = is_order_risk_increasing(
        &order_direction,
        order_base_asset_amount,
        position_base_asset_amount,
    )?;

    let meets_initial_margin_requirement =
        meets_initial_margin_requirement(user, perp_market_map, spot_market_map, oracle_map)?;

    if is_risk_increasing && !meets_initial_margin_requirement {
        cancel_order(
            order_index,
            user,
            &user_key,
            perp_market_map,
            spot_market_map,
            oracle_map,
            now,
            slot,
            OrderActionExplanation::InsufficientFreeCollateral,
            Some(&filler_key),
            0,
            false,
        )?;
    }

    Ok(())
}

pub fn can_reward_user_with_perp_pnl(user: &mut Option<&mut User>, market_index: u16) -> bool {
    user.is_some()
        && user
            .as_mut()
            .unwrap()
            .force_get_perp_position_mut(market_index)
            .is_ok()
}

pub fn pay_keeper_flat_reward_for_perps(
    user: &mut User,
    filler: Option<&mut User>,
    market: &mut PerpMarket,
    filler_reward: u64,
) -> DriftResult<u64> {
    let filler_reward = if let Some(filler) = filler {
        let user_position = user.get_perp_position_mut(market.market_index)?;
        controller::position::update_quote_asset_and_break_even_amount(
            user_position,
            market,
            -filler_reward.cast()?,
        )?;

        // Dont throw error if filler doesnt have position available
        let filler_position = match filler.force_get_perp_position_mut(market.market_index) {
            Ok(position) => position,
            Err(_) => return Ok(0),
        };
        controller::position::update_quote_asset_amount(
            filler_position,
            market,
            filler_reward.cast()?,
        )?;

        filler_reward
    } else {
        0
    };

    Ok(filler_reward)
}

pub fn pay_keeper_flat_reward_for_spot(
    user: &mut User,
    filler: Option<&mut User>,
    quote_market: &mut SpotMarket,
    filler_reward: u64,
) -> DriftResult<u64> {
    let filler_reward = if let Some(filler) = filler {
        update_spot_balances(
            filler_reward as u128,
            &SpotBalanceType::Deposit,
            quote_market,
            filler.get_quote_spot_position_mut(),
            false,
        )?;

        filler.update_cumulative_spot_fees(filler_reward.cast()?)?;

        update_spot_balances(
            filler_reward as u128,
            &SpotBalanceType::Borrow,
            quote_market,
            user.get_quote_spot_position_mut(),
            false,
        )?;

        user.update_cumulative_spot_fees(-filler_reward.cast()?)?;

        filler_reward
    } else {
        0
    };

    Ok(filler_reward)
}

pub fn place_spot_order(
    state: &State,
    user: &AccountLoader<User>,
    perp_market_map: &PerpMarketMap,
    spot_market_map: &SpotMarketMap,
    oracle_map: &mut OracleMap,
    clock: &Clock,
    params: OrderParams,
) -> DriftResult {
    let now = clock.unix_timestamp;
    let slot = clock.slot;
    let user_key = user.key();
    let user = &mut load_mut!(user)?;

    validate_user_not_being_liquidated(
        user,
        perp_market_map,
        spot_market_map,
        oracle_map,
        state.liquidation_margin_buffer_ratio,
    )?;

    validate!(!user.is_bankrupt(), ErrorCode::UserBankrupt)?;

    expire_orders(
        user,
        &user_key,
        perp_market_map,
        spot_market_map,
        oracle_map,
        now,
        slot,
    )?;

    let new_order_index = user
        .orders
        .iter()
        .position(|order| order.status.eq(&OrderStatus::Init))
        .ok_or(ErrorCode::MaxNumberOfOrders)?;

    if params.user_order_id > 0 {
        let user_order_id_already_used = user
            .orders
            .iter()
            .position(|order| order.user_order_id == params.user_order_id);

        if user_order_id_already_used.is_some() {
            msg!("user_order_id is already in use {}", params.user_order_id);
            return Err(ErrorCode::UserOrderIdAlreadyInUse);
        }
    }

    let market_index = params.market_index;
    let spot_market = &spot_market_map.get_ref(&market_index)?;
    let force_reduce_only = spot_market.is_reduce_only()?;

    validate!(
        !matches!(spot_market.status, MarketStatus::Initialized),
        ErrorCode::MarketBeingInitialized,
        "Market is being initialized"
    )?;

    let spot_position_index = user
        .get_spot_position_index(market_index)
        .or_else(|_| user.add_spot_position(market_index, SpotBalanceType::Deposit))?;

    let oracle_price_data = *oracle_map.get_price_data(&spot_market.oracle)?;
    let (worst_case_token_amount_before, _) = user.spot_positions[spot_position_index]
        .get_worst_case_token_amounts(spot_market, &oracle_price_data, None)?;

    let signed_token_amount = user.spot_positions[spot_position_index]
        .get_signed_token_amount(spot_market)?
        .cast::<i64>()?;

    // Increment open orders for existing position
    let (existing_position_direction, order_base_asset_amount) = {
        let spot_position = &mut user.spot_positions[spot_position_index];
        spot_position.open_orders += 1;

        validate!(
            params.base_asset_amount >= spot_market.order_step_size,
            ErrorCode::InvalidOrderSizeTooSmall,
            "params.base_asset_amount={} cannot be below spot_market.order_step_size={}",
            params.base_asset_amount,
            spot_market.order_step_size
        )?;

        let standardized_base_asset_amount =
            standardize_base_asset_amount(params.base_asset_amount, spot_market.order_step_size)?;

        let base_asset_amount = if params.reduce_only || force_reduce_only {
            calculate_base_asset_amount_for_reduce_only_order(
                standardized_base_asset_amount,
                params.direction,
                signed_token_amount,
                spot_position.open_bids,
                spot_position.open_asks,
            )?
        } else {
            standardized_base_asset_amount
        };

        validate!(
            is_multiple_of_step_size(base_asset_amount, spot_market.order_step_size)?,
            ErrorCode::InvalidOrderNotStepSizeMultiple,
            "Order base asset amount ({}), is not a multiple of step size ({})",
            base_asset_amount,
            spot_market.order_step_size
        )?;

        if !matches!(
            &params.order_type,
            OrderType::TriggerMarket | OrderType::TriggerLimit
        ) {
            increase_spot_open_bids_and_asks(spot_position, &params.direction, base_asset_amount)?;
        }

        let existing_position_direction = if signed_token_amount >= 0 {
            PositionDirection::Long
        } else {
            PositionDirection::Short
        };
        (
            existing_position_direction,
            base_asset_amount.cast::<u64>()?,
        )
    };

    let (auction_start_price, auction_end_price) = if let OrderType::Market = params.order_type {
        let (auction_start_price, auction_end_price) =
            match (params.auction_start_price, params.auction_end_price) {
                (Some(auction_start_price), Some(auction_end_price)) => {
                    (auction_start_price, auction_end_price)
                }
                _ => calculate_auction_prices(&oracle_price_data, params.direction, params.price)?,
            };

        (
            standardize_price(
                auction_start_price,
                spot_market.order_tick_size,
                params.direction,
            )?,
            standardize_price(
                auction_end_price,
                spot_market.order_tick_size,
                params.direction,
            )?,
        )
    } else {
        (0_u64, 0_u64)
    };

    validate!(spot_market.orders_enabled, ErrorCode::SpotOrdersDisabled)?;

    validate!(
        params.market_index != QUOTE_SPOT_MARKET_INDEX,
        ErrorCode::InvalidOrderBaseQuoteAsset,
        "can not place order for quote asset"
    )?;

    validate!(
        params.market_type == MarketType::Spot,
        ErrorCode::InvalidOrderMarketType,
        "must be spot order"
    )?;

    let auction_duration = params
        .auction_duration
        .unwrap_or(state.default_spot_auction_duration);

    let max_ts = match params.max_ts {
        Some(max_ts) => max_ts,
        None => match params.order_type {
            OrderType::Market => now.safe_add(30)?,
            _ => 0_i64,
        },
    };

    validate!(
        max_ts == 0 || max_ts > now,
        ErrorCode::InvalidOrderMaxTs,
        "max_ts ({}) <= now ({})",
        max_ts,
        now
    )?;

    let new_order = Order {
        status: OrderStatus::Open,
        order_type: params.order_type,
        market_type: params.market_type,
        slot,
        order_id: get_then_update_id!(user, next_order_id),
        user_order_id: params.user_order_id,
        market_index: params.market_index,
        price: standardize_price(params.price, spot_market.order_tick_size, params.direction)?,
        existing_position_direction,
        base_asset_amount: order_base_asset_amount,
        base_asset_amount_filled: 0,
        quote_asset_amount_filled: 0,
        direction: params.direction,
        reduce_only: params.reduce_only || force_reduce_only,
        trigger_price: standardize_price(
            params.trigger_price.unwrap_or(0),
            spot_market.order_tick_size,
            params.direction,
        )?,
        trigger_condition: params.trigger_condition,
        post_only: params.post_only,
        oracle_price_offset: params.oracle_price_offset.unwrap_or(0),
        immediate_or_cancel: params.immediate_or_cancel,
        auction_start_price,
        auction_end_price,
        auction_duration,
        max_ts,
        padding: [0; 3],
    };

    let valid_oracle_price = Some(oracle_price_data.price);
    validate_spot_order(
        &new_order,
        valid_oracle_price,
        slot,
        spot_market.order_step_size,
        spot_market.order_tick_size,
        spot_market.get_margin_ratio(&MarginRequirementType::Initial)?,
        spot_market.get_margin_ratio(&MarginRequirementType::Maintenance)?,
        spot_market.min_order_size,
    )?;

    user.orders[new_order_index] = new_order;

    let (worst_case_token_amount_after, _) = user.spot_positions[spot_position_index]
        .get_worst_case_token_amounts(spot_market, &oracle_price_data, None)?;

    // Order fails if it's risk increasing and it brings the user collateral below the margin requirement
    let risk_decreasing = worst_case_token_amount_after.unsigned_abs()
        <= worst_case_token_amount_before.unsigned_abs();

    let meets_initial_margin_requirement = meets_place_order_margin_requirement(
        user,
        perp_market_map,
        spot_market_map,
        oracle_map,
        risk_decreasing,
    )?;

    if !meets_initial_margin_requirement {
        return Err(ErrorCode::InvalidOrderForInitialMarginReq);
    }

    if force_reduce_only && !risk_decreasing {
        return Err(ErrorCode::InvalidOrderNotRiskReducing);
    }

    validate_spot_margin_trading(user, spot_market_map, oracle_map)?;

    let (taker, taker_order, maker, maker_order) =
        get_taker_and_maker_for_order_record(&user_key, &new_order);

    let order_action_record = get_order_action_record(
        now,
        OrderAction::Place,
        OrderActionExplanation::None,
        params.market_index,
        None,
        None,
        None,
        None,
        None,
        None,
        None,
        None,
        None,
        None,
        taker,
        taker_order,
        maker,
        maker_order,
        oracle_price_data.price,
    )?;
    emit!(order_action_record);

    let order_record = OrderRecord {
        ts: now,
        user: user_key,
        order: user.orders[new_order_index],
    };
    emit!(order_record);

    Ok(())
}

pub fn fill_spot_order(
    order_id: u32,
    state: &State,
    user: &AccountLoader<User>,
    user_stats: &AccountLoader<UserStats>,
    spot_market_map: &SpotMarketMap,
    perp_market_map: &PerpMarketMap,
    oracle_map: &mut OracleMap,
    filler: &AccountLoader<User>,
    filler_stats: &AccountLoader<UserStats>,
    maker: Option<&AccountLoader<User>>,
    maker_stats: Option<&AccountLoader<UserStats>>,
    maker_order_id: Option<u32>,
    clock: &Clock,
    serum_fulfillment_params: &mut Option<SerumFulfillmentParams>,
) -> DriftResult<u64> {
    let now = clock.unix_timestamp;
    let slot = clock.slot;

    let filler_key = filler.key();
    let user_key = user.key();
    let user = &mut load_mut!(user)?;
    let user_stats = &mut load_mut!(user_stats)?;

    let order_index = user
        .orders
        .iter()
        .position(|order| order.order_id == order_id)
        .ok_or_else(print_error!(ErrorCode::OrderDoesNotExist))?;

    let (order_status, order_market_index, order_market_type) =
        get_struct_values!(user.orders[order_index], status, market_index, market_type);

    {
        let spot_market = spot_market_map.get_ref(&order_market_index)?;
        validate!(
            matches!(
                spot_market.status,
                MarketStatus::Active
                    | MarketStatus::FundingPaused
                    | MarketStatus::ReduceOnly
                    | MarketStatus::WithdrawPaused
            ),
            ErrorCode::MarketFillOrderPaused,
            "Market unavailable for fills"
        )?;
    }

    validate!(
        order_market_type == MarketType::Spot,
        ErrorCode::InvalidOrderMarketType,
        "must be spot order"
    )?;

    validate!(
        order_status == OrderStatus::Open,
        ErrorCode::OrderNotOpen,
        "Order not open"
    )?;

    validate!(
        !user.orders[order_index].must_be_triggered() || user.orders[order_index].triggered(),
        ErrorCode::OrderMustBeTriggeredFirst,
        "Order must be triggered first"
    )?;

    if user.is_bankrupt() {
        msg!("User is bankrupt");
        return Ok(0);
    }

    match validate_user_not_being_liquidated(
        user,
        perp_market_map,
        spot_market_map,
        oracle_map,
        state.liquidation_margin_buffer_ratio,
    ) {
        Ok(_) => {}
        Err(_) => {
            msg!("User is being liquidated");
            return Ok(0);
        }
    }

    // TODO SPOT do we need before and after oracle guardrail checks?

    let is_filler_taker = user_key == filler_key;
    let is_filler_maker = maker.map_or(false, |maker| maker.key() == filler_key);
    let (mut filler, mut filler_stats) = if !is_filler_maker && !is_filler_taker {
        let filler = load_mut!(filler)?;
        if filler.authority != user.authority {
            (Some(filler), Some(load_mut!(filler_stats)?))
        } else {
            (None, None)
        }
    } else {
        (None, None)
    };

    let (mut maker, mut maker_stats, maker_key, maker_order_index) = sanitize_spot_maker_order(
        perp_market_map,
        spot_market_map,
        oracle_map,
        maker,
        maker_stats,
        maker_order_id,
        &user_key,
        &user.orders[order_index],
        &mut filler.as_deref_mut(),
        &filler_key,
        state.spot_fee_structure.flat_filler_fee,
        now,
        slot,
    )?;

    let should_expire_order = should_expire_order(user, order_index, now)?;

    let should_cancel_reduce_only_order = if user.orders[order_index].reduce_only {
        let market_index = user.orders[order_index].market_index;
        let position_index = user.get_spot_position_index(market_index)?;
        let spot_market = spot_market_map.get_ref(&market_index)?;
        let signed_token_amount =
            user.spot_positions[position_index].get_signed_token_amount(&spot_market)?;
        should_cancel_reduce_only_order(&user.orders[order_index], signed_token_amount.cast()?)?
    } else {
        false
    };

    if should_expire_order || should_cancel_reduce_only_order {
        let filler_reward = {
            let mut quote_market = spot_market_map.get_quote_spot_market_mut()?;
            pay_keeper_flat_reward_for_spot(
                user,
                filler.as_deref_mut(),
                &mut quote_market,
                state.spot_fee_structure.flat_filler_fee,
            )?
        };

        let explanation = if should_expire_order {
            OrderActionExplanation::OrderExpired
        } else {
            OrderActionExplanation::ReduceOnlyOrderIncreasedPosition
        };

        cancel_order(
            order_index,
            user,
            &user_key,
            perp_market_map,
            spot_market_map,
            oracle_map,
            now,
            slot,
            explanation,
            Some(&filler_key),
            filler_reward,
            false,
        )?;
        return Ok(0);
    }

    let (base_asset_amount, _updated_user_state) = fulfill_spot_order(
        user,
        order_index,
        &user_key,
        user_stats,
        &mut maker.as_deref_mut(),
        &mut maker_stats.as_deref_mut(),
        maker_order_index,
        maker_key.as_ref(),
        &mut filler.as_deref_mut(),
        &filler_key,
        &mut filler_stats.as_deref_mut(),
        spot_market_map,
        perp_market_map,
        oracle_map,
        now,
        slot,
        &state.spot_fee_structure,
        serum_fulfillment_params,
    )?;

    if should_cancel_order_after_fulfill(user, order_index, slot)? {
        let filler_reward = {
            let mut quote_market = spot_market_map.get_quote_spot_market_mut()?;
            pay_keeper_flat_reward_for_spot(
                user,
                filler.as_deref_mut(),
                &mut quote_market,
                state.spot_fee_structure.flat_filler_fee,
            )?
        };

        cancel_order(
            order_index,
            user,
            &user_key,
            perp_market_map,
            spot_market_map,
            oracle_map,
            now,
            slot,
            OrderActionExplanation::MarketOrderFilledToLimitPrice,
            Some(&filler_key),
            filler_reward,
            false,
        )?
    }

    // TODO SPOT check if we need to check oracle guardrails

    Ok(base_asset_amount)
}

#[allow(clippy::type_complexity)]
fn sanitize_spot_maker_order<'a>(
    perp_market_map: &PerpMarketMap,
    spot_market_map: &SpotMarketMap,
    oracle_map: &mut OracleMap,
    maker: Option<&'a AccountLoader<User>>,
    maker_stats: Option<&'a AccountLoader<UserStats>>,
    maker_order_id: Option<u32>,
    taker_key: &Pubkey,
    taker_order: &Order,
    filler: &mut Option<&mut User>,
    filler_key: &Pubkey,
    filler_reward: u64,
    now: i64,
    slot: u64,
) -> DriftResult<(
    Option<RefMut<'a, User>>,
    Option<RefMut<'a, UserStats>>,
    Option<Pubkey>,
    Option<usize>,
)> {
    if maker.is_none() || maker_stats.is_none() {
        return Ok((None, None, None, None));
    }

    let maker = maker.unwrap();
    let maker_stats = maker_stats.unwrap();
    if &maker.key() == taker_key {
        return Ok((None, None, None, None));
    }

    let maker_key = maker.key();
    let mut maker = load_mut!(maker)?;
    let maker_stats = load_mut!(maker_stats)?;
    let maker_order_id = maker_order_id.ok_or(ErrorCode::MakerOrderNotFound)?;
    let maker_order_index = match maker.get_order_index(maker_order_id) {
        Ok(order_index) => order_index,
        Err(_) => {
            msg!("Maker has no order id {}", maker_order_id);
            return Ok((None, None, None, None));
        }
    };

    {
        let maker_order = &maker.orders[maker_order_index];
        if !is_maker_for_taker(maker_order, taker_order)? {
            return Ok((None, None, None, None));
        }

        if maker.is_being_liquidated() || maker.is_bankrupt() {
            return Ok((None, None, None, None));
        }

        validate!(
            !maker_order.must_be_triggered() || maker_order.triggered(),
            ErrorCode::OrderMustBeTriggeredFirst,
            "Maker order not triggered"
        )?;

        validate!(
            maker_order.market_type == MarketType::Spot,
            ErrorCode::InvalidOrderMarketType,
            "Maker order not a spot order"
        )?
    }

    let spot_market = spot_market_map.get_ref(&maker.orders[maker_order_index].market_index)?;
    let breaches_oracle_price_limits = {
        let oracle_price = oracle_map.get_price_data(&spot_market.oracle)?;
        let initial_margin_ratio = spot_market.get_margin_ratio(&MarginRequirementType::Initial)?;
        let maintenance_margin_ratio =
            spot_market.get_margin_ratio(&MarginRequirementType::Maintenance)?;
        order_breaches_oracle_price_limits(
            &maker.orders[maker_order_index],
            oracle_price.price,
            slot,
            spot_market.order_tick_size,
            initial_margin_ratio,
            maintenance_margin_ratio,
        )?
    };

    let should_expire_order = should_expire_order(&maker, maker_order_index, now)?;

    let should_cancel_reduce_only_order = if maker.orders[maker_order_index].reduce_only {
        let spot_position_index =
            maker.get_spot_position_index(maker.orders[maker_order_index].market_index)?;
        let signed_token_amount =
            maker.spot_positions[spot_position_index].get_signed_token_amount(&spot_market)?;
        should_cancel_reduce_only_order(
            &maker.orders[maker_order_index],
            signed_token_amount.cast()?,
        )?
    } else {
        false
    };

    if breaches_oracle_price_limits || should_expire_order || should_cancel_reduce_only_order {
        let filler_reward = {
            let mut quote_market = spot_market_map.get_quote_spot_market_mut()?;
            pay_keeper_flat_reward_for_spot(
                &mut maker,
                filler.as_deref_mut(),
                &mut quote_market,
                filler_reward,
            )?
        };

        let explanation = if breaches_oracle_price_limits {
            OrderActionExplanation::OraclePriceBreachedLimitPrice
        } else if should_expire_order {
            OrderActionExplanation::OrderExpired
        } else {
            OrderActionExplanation::ReduceOnlyOrderIncreasedPosition
        };

        cancel_order(
            maker_order_index,
            maker.deref_mut(),
            &maker_key,
            perp_market_map,
            spot_market_map,
            oracle_map,
            now,
            slot,
            explanation,
            Some(filler_key),
            filler_reward,
            false,
        )?;

        return Ok((None, None, None, None));
    }

    Ok((
        Some(maker),
        Some(maker_stats),
        Some(maker_key),
        Some(maker_order_index),
    ))
}

fn fulfill_spot_order(
    user: &mut User,
    user_order_index: usize,
    user_key: &Pubkey,
    user_stats: &mut UserStats,
    maker: &mut Option<&mut User>,
    maker_stats: &mut Option<&mut UserStats>,
    maker_order_index: Option<usize>,
    maker_key: Option<&Pubkey>,
    filler: &mut Option<&mut User>,
    filler_key: &Pubkey,
    filler_stats: &mut Option<&mut UserStats>,
    spot_market_map: &SpotMarketMap,
    perp_market_map: &PerpMarketMap,
    oracle_map: &mut OracleMap,
    now: i64,
    slot: u64,
    fee_structure: &FeeStructure,
    serum_fulfillment_params: &mut Option<SerumFulfillmentParams>,
) -> DriftResult<(u64, bool)> {
    let base_market = user.orders[user_order_index].market_index;

    let fulfillment_methods = determine_spot_fulfillment_methods(
        &user.orders[user_order_index],
        maker.is_some(),
        serum_fulfillment_params.is_some(),
    )?;

    let mut quote_market = spot_market_map.get_quote_spot_market_mut()?;
    let mut base_market = spot_market_map.get_ref_mut(&base_market)?;

    let mut order_records: Vec<OrderActionRecord> = vec![];
    let mut base_asset_amount = 0_u64;
    for fulfillment_method in fulfillment_methods.iter() {
        if user.orders[user_order_index].status != OrderStatus::Open {
            break;
        }

        let _base_asset_amount = match fulfillment_method {
            SpotFulfillmentMethod::Match => fulfill_spot_order_with_match(
                &mut base_market,
                &mut quote_market,
                user,
                user_stats,
                user_order_index,
                user_key,
                maker.as_deref_mut().unwrap(),
                maker_stats.as_deref_mut().unwrap(),
                maker_order_index.unwrap(),
                maker_key.unwrap(),
                filler.as_deref_mut(),
                filler_stats.as_deref_mut(),
                filler_key,
                now,
                slot,
                oracle_map,
                fee_structure,
                &mut order_records,
            )?,
            SpotFulfillmentMethod::SerumV3 => fulfill_spot_order_with_serum(
                &mut base_market,
                &mut quote_market,
                user,
                user_stats,
                user_order_index,
                user_key,
                filler.as_deref_mut(),
                filler_stats.as_deref_mut(),
                filler_key,
                now,
                slot,
                oracle_map,
                fee_structure,
                &mut order_records,
                serum_fulfillment_params,
            )?,
        };

        base_asset_amount = base_asset_amount.safe_add(_base_asset_amount)?;
    }

    drop(base_market);
    drop(quote_market);

    for order_record in order_records {
        emit!(order_record)
    }

    let (taker_margin_requirement, taker_total_collateral, _, _) =
        calculate_margin_requirement_and_total_collateral(
            user,
            perp_market_map,
            MarginRequirementType::Maintenance,
            spot_market_map,
            oracle_map,
            None,
        )?;

    if taker_total_collateral < taker_margin_requirement.cast()? {
        msg!(
            "taker breached maintenance requirements (margin requirement {}) (total_collateral {})",
            taker_margin_requirement,
            taker_total_collateral
        );
        return Err(ErrorCode::InsufficientCollateral);
    }

    if let Some(maker) = maker {
        let (maker_margin_requirement, maker_total_collateral, _, _) =
            calculate_margin_requirement_and_total_collateral(
                maker,
                perp_market_map,
                MarginRequirementType::Maintenance,
                spot_market_map,
                oracle_map,
                None,
            )?;

        if maker_total_collateral < maker_margin_requirement.cast()? {
            msg!(
            "maker breached maintenance requirements (margin requirement {}) (total_collateral {})",
            maker_margin_requirement,
            maker_total_collateral
        );
            return Err(ErrorCode::InsufficientCollateral);
        }
    }

    Ok((base_asset_amount, base_asset_amount != 0))
}

pub fn fulfill_spot_order_with_match(
    base_market: &mut SpotMarket,
    quote_market: &mut SpotMarket,
    taker: &mut User,
    taker_stats: &mut UserStats,
    taker_order_index: usize,
    taker_key: &Pubkey,
    maker: &mut User,
    maker_stats: &mut UserStats,
    maker_order_index: usize,
    maker_key: &Pubkey,
    filler: Option<&mut User>,
    filler_stats: Option<&mut UserStats>,
    filler_key: &Pubkey,
    now: i64,
    slot: u64,
    oracle_map: &mut OracleMap,
    fee_structure: &FeeStructure,
    order_records: &mut Vec<OrderActionRecord>,
) -> DriftResult<u64> {
    if !are_orders_same_market_but_different_sides(
        &maker.orders[maker_order_index],
        &taker.orders[taker_order_index],
    ) {
        return Ok(0_u64);
    }

    let market_index = taker.orders[taker_order_index].market_index;
    let oracle_price = oracle_map.get_price_data(&base_market.oracle)?.price;
    let taker_price = match taker.orders[taker_order_index].get_limit_price(
        Some(oracle_price),
        None,
        slot,
        base_market.order_tick_size,
    )? {
        Some(price) => price,
        None => {
            return Ok(0_u64);
        }
    };

    let taker_base_asset_amount =
        taker.orders[taker_order_index].get_base_asset_amount_unfilled()?;
    let taker_order_slot = taker.orders[taker_order_index].slot;
    let taker_spot_position_index = taker.get_spot_position_index(market_index)?;
    let taker_direction = taker.orders[taker_order_index].direction;

    let maker_price = maker.orders[maker_order_index].force_get_limit_price(
        Some(oracle_price),
        None,
        slot,
        base_market.order_tick_size,
    )?;
    let maker_direction = maker.orders[maker_order_index].direction;
    let maker_base_asset_amount =
        maker.orders[maker_order_index].get_base_asset_amount_unfilled()?;
    let maker_spot_position_index = maker.get_spot_position_index(market_index)?;

    let orders_cross = do_orders_cross(maker_direction, maker_price, taker_price);

    if !orders_cross {
        return Ok(0_u64);
    }

    let (base_asset_amount, quote_asset_amount) = calculate_fill_for_matched_orders(
        maker_base_asset_amount,
        maker_price,
        taker_base_asset_amount,
        base_market.decimals,
        maker_direction,
    )?;

    if base_asset_amount == 0 {
        return Ok(0_u64);
    }

    let base_precision = base_market.get_precision();
    validate_fill_price(
        quote_asset_amount,
        base_asset_amount,
        base_precision,
        taker_direction,
        taker_price,
        true,
    )?;
    validate_fill_price(
        quote_asset_amount,
        base_asset_amount,
        base_precision,
        maker_direction,
        maker_price,
        false,
    )?;

    let filler_multiplier = if filler.is_some() {
        calculate_filler_multiplier_for_matched_orders(maker_price, maker_direction, oracle_price)?
    } else {
        0
    };

    let FillFees {
        user_fee: taker_fee,
        maker_rebate,
        filler_reward,
        fee_to_market,
        ..
    } = fees::calculate_fee_for_fulfillment_with_match(
        taker_stats,
        maker_stats,
        quote_asset_amount,
        fee_structure,
        taker_order_slot,
        slot,
        filler_multiplier,
        false,
        &None,
        &MarketType::Spot,
    )?;

    // Update taker state
    update_spot_balances_and_cumulative_deposits(
        base_asset_amount.cast()?,
        &taker.orders[taker_order_index].get_spot_position_update_direction(AssetType::Base),
        base_market,
        &mut taker.spot_positions[taker_spot_position_index],
        false,
        None,
    )?;

    let taker_quote_asset_amount_delta = match &taker.orders[taker_order_index].direction {
        PositionDirection::Long => quote_asset_amount.safe_add(taker_fee)?,
        PositionDirection::Short => quote_asset_amount.safe_sub(taker_fee)?,
    };

    update_spot_balances_and_cumulative_deposits(
        taker_quote_asset_amount_delta.cast()?,
        &taker.orders[taker_order_index].get_spot_position_update_direction(AssetType::Quote),
        quote_market,
        taker.get_quote_spot_position_mut(),
        false,
        Some(quote_asset_amount.cast()?),
    )?;

    taker.update_cumulative_spot_fees(-taker_fee.cast()?)?;

    update_order_after_fill(
        &mut taker.orders[taker_order_index],
        base_asset_amount,
        quote_asset_amount,
    )?;

    let taker_order_direction = taker.orders[taker_order_index].direction;
    decrease_spot_open_bids_and_asks(
        &mut taker.spot_positions[taker_spot_position_index],
        &taker_order_direction,
        base_asset_amount,
    )?;

    taker_stats.update_taker_volume_30d(quote_asset_amount, now)?;

    taker_stats.increment_total_fees(taker_fee)?;

    // Update maker state
    update_spot_balances_and_cumulative_deposits(
        base_asset_amount.cast()?,
        &maker.orders[maker_order_index].get_spot_position_update_direction(AssetType::Base),
        base_market,
        &mut maker.spot_positions[maker_spot_position_index],
        false,
        None,
    )?;

    let maker_quote_asset_amount_delta = match &maker.orders[maker_order_index].direction {
        PositionDirection::Long => quote_asset_amount.safe_sub(maker_rebate)?,
        PositionDirection::Short => quote_asset_amount.safe_add(maker_rebate)?,
    };

    update_spot_balances_and_cumulative_deposits(
        maker_quote_asset_amount_delta.cast()?,
        &maker.orders[maker_order_index].get_spot_position_update_direction(AssetType::Quote),
        quote_market,
        maker.get_quote_spot_position_mut(),
        false,
        Some(quote_asset_amount.cast()?),
    )?;

    maker.update_cumulative_spot_fees(maker_rebate.cast()?)?;

    update_order_after_fill(
        &mut maker.orders[maker_order_index],
        base_asset_amount,
        quote_asset_amount,
    )?;

    let maker_order_direction = maker.orders[maker_order_index].direction;
    decrease_spot_open_bids_and_asks(
        &mut maker.spot_positions[maker_spot_position_index],
        &maker_order_direction,
        base_asset_amount,
    )?;

    maker_stats.update_maker_volume_30d(quote_asset_amount, now)?;

    maker_stats.increment_total_rebate(maker_rebate)?;

    // Update filler state
    if let (Some(filler), Some(filler_stats)) = (filler, filler_stats) {
        if filler_reward > 0 {
            update_spot_balances(
                filler_reward.cast()?,
                &SpotBalanceType::Deposit,
                quote_market,
                filler.get_quote_spot_position_mut(),
                false,
            )?;

            filler.update_cumulative_spot_fees(filler_reward.cast()?)?;
        }

        filler_stats.update_filler_volume(quote_asset_amount, now)?;
    }

    // Update base market
    base_market.total_spot_fee = base_market.total_spot_fee.safe_add(fee_to_market.cast()?)?;

    update_spot_balances(
        fee_to_market.cast()?,
        &SpotBalanceType::Deposit,
        quote_market,
        &mut base_market.spot_fee_pool,
        false,
    )?;

    let fee_pool_amount = get_token_amount(
        base_market.spot_fee_pool.scaled_balance,
        quote_market,
        &SpotBalanceType::Deposit,
    )?;

    if fee_pool_amount > SPOT_FEE_POOL_TO_REVENUE_POOL_THRESHOLD * 2 {
        transfer_spot_balance_to_revenue_pool(
            fee_pool_amount - SPOT_FEE_POOL_TO_REVENUE_POOL_THRESHOLD,
            quote_market,
            &mut base_market.spot_fee_pool,
        )?;
    }

    let fill_record_id = get_then_update_id!(base_market, next_fill_record_id);
    let order_action_explanation = if maker.orders[maker_order_index].is_jit_maker() {
        OrderActionExplanation::OrderFilledWithMatchJit
    } else {
        OrderActionExplanation::OrderFilledWithMatch
    };
    let order_action_record = get_order_action_record(
        now,
        OrderAction::Fill,
        order_action_explanation,
        maker.orders[maker_order_index].market_index,
        Some(*filler_key),
        Some(fill_record_id),
        Some(filler_reward),
        Some(base_asset_amount),
        Some(quote_asset_amount.cast()?),
        Some(taker_fee),
        Some(maker_rebate),
        None,
        Some(0),
        Some(0),
        Some(*taker_key),
        Some(taker.orders[taker_order_index]),
        Some(*maker_key),
        Some(maker.orders[maker_order_index]),
        oracle_map.get_price_data(&base_market.oracle)?.price,
    )?;
    order_records.push(order_action_record);

    // Clear taker/maker order if completely filled
    if taker.orders[taker_order_index].get_base_asset_amount_unfilled()? == 0 {
        taker.orders[taker_order_index] = Order::default();
        taker.spot_positions[taker_spot_position_index].open_orders -= 1;
    }

    if maker.orders[maker_order_index].get_base_asset_amount_unfilled()? == 0 {
        maker.orders[maker_order_index] = Order::default();
        maker.spot_positions[maker_spot_position_index].open_orders -= 1;
    }

    Ok(base_asset_amount)
}

pub fn fulfill_spot_order_with_serum(
    base_market: &mut SpotMarket,
    quote_market: &mut SpotMarket,
    taker: &mut User,
    taker_stats: &mut UserStats,
    taker_order_index: usize,
    taker_key: &Pubkey,
    filler: Option<&mut User>,
    filler_stats: Option<&mut UserStats>,
    filler_key: &Pubkey,
    now: i64,
    slot: u64,
    oracle_map: &mut OracleMap,
    fee_structure: &FeeStructure,
    order_records: &mut Vec<OrderActionRecord>,
    serum_fulfillment_params: &mut Option<SerumFulfillmentParams>,
) -> DriftResult<u64> {
    let serum_new_order_accounts = match serum_fulfillment_params {
        Some(serum_new_order_accounts) => serum_new_order_accounts,
        None => return Ok(0),
    };

    let oracle_price = oracle_map.get_price_data(&base_market.oracle)?.price;
    let taker_price = taker.orders[taker_order_index].get_limit_price(
        Some(oracle_price),
        None,
        slot,
        base_market.order_tick_size,
    )?;
    let taker_base_asset_amount =
        taker.orders[taker_order_index].get_base_asset_amount_unfilled()?;
    let order_direction = taker.orders[taker_order_index].direction;
    let taker_order_slot = taker.orders[taker_order_index].slot;

    let (best_bid, best_ask) = get_best_bid_and_ask(
        serum_new_order_accounts.serum_market,
        serum_new_order_accounts.serum_bids,
        serum_new_order_accounts.serum_asks,
        serum_new_order_accounts.serum_program_id.key,
        base_market.decimals,
    )?;

    let mut mid_price = 0;
    if let Some(best_bid) = best_bid {
        base_market.historical_index_data.last_index_bid_price = best_bid;
        mid_price += best_bid;
    }

    if let Some(best_ask) = best_ask {
        base_market.historical_index_data.last_index_ask_price = best_ask;
        mid_price = if mid_price == 0 {
            best_ask
        } else {
            mid_price.safe_add(best_ask)?.safe_div(2)?
        };
    }

    base_market.historical_index_data.last_index_price_twap = calculate_new_twap(
        mid_price.cast()?,
        now,
        base_market
            .historical_index_data
            .last_index_price_twap
            .cast()?,
        base_market.historical_index_data.last_index_price_twap_ts,
        ONE_HOUR as i64,
    )?
    .cast()?;

    base_market.historical_index_data.last_index_price_twap_5min = calculate_new_twap(
        mid_price.cast()?,
        now,
        base_market
            .historical_index_data
            .last_index_price_twap_5min
            .cast()?,
        base_market.historical_index_data.last_index_price_twap_ts,
        FIVE_MINUTE as i64,
    )?
    .cast()?;

    let taker_price = if let Some(price) = taker_price {
        price
    } else {
        match order_direction {
            PositionDirection::Long => {
                if let Some(ask) = best_ask {
                    ask.safe_add(ask / 100)?
                } else {
                    msg!("Serum has no ask");
                    return Ok(0);
                }
            }
            PositionDirection::Short => {
                if let Some(bid) = best_bid {
                    bid.safe_sub(bid / 100)?
                } else {
                    msg!("Serum has no bid");
                    return Ok(0);
                }
            }
        }
    };

    let market_state_before = load_serum_market(
        serum_new_order_accounts.serum_market,
        serum_new_order_accounts.serum_program_id.key,
    )?;

    let serum_order_side = match order_direction {
        PositionDirection::Long => Side::Bid,
        PositionDirection::Short => Side::Ask,
    };

    let serum_max_coin_qty =
        calculate_serum_max_coin_qty(taker_base_asset_amount, market_state_before.coin_lot_size)?;

    let serum_limit_price = calculate_serum_limit_price(
        taker_price,
        market_state_before.pc_lot_size,
        base_market.decimals,
        market_state_before.coin_lot_size,
    )?;

    let serum_max_native_pc_qty = calculate_serum_max_native_pc_quantity(
        serum_limit_price,
        serum_max_coin_qty,
        market_state_before.pc_lot_size,
    )?;

    let serum_order = NewOrderInstructionV3 {
        side: serum_order_side,
        limit_price: NonZeroU64::new(serum_limit_price).unwrap(),
        max_coin_qty: NonZeroU64::new(serum_max_coin_qty).unwrap(), // max base to deposit into serum
        max_native_pc_qty_including_fees: NonZeroU64::new(serum_max_native_pc_qty).unwrap(), // max quote to deposit into serum
        self_trade_behavior: SelfTradeBehavior::AbortTransaction,
        order_type: serum_dex::matching::OrderType::ImmediateOrCancel,
        client_order_id: 0,
        limit: 10,
        max_ts: now,
    };

    let market_fees_accrued_before = market_state_before.pc_fees_accrued;
    let base_before = serum_new_order_accounts.base_market_vault.amount;
    let quote_before = serum_new_order_accounts.quote_market_vault.amount;
    let market_rebates_accrued_before = market_state_before.referrer_rebates_accrued;

    drop(market_state_before);

    invoke_new_order(
        serum_new_order_accounts.serum_program_id,
        serum_new_order_accounts.serum_market,
        serum_new_order_accounts.serum_open_orders,
        serum_new_order_accounts.serum_request_queue,
        serum_new_order_accounts.serum_event_queue,
        serum_new_order_accounts.serum_bids,
        serum_new_order_accounts.serum_asks,
        &match order_direction {
            PositionDirection::Long => serum_new_order_accounts
                .quote_market_vault
                .to_account_info(),
            PositionDirection::Short => {
                serum_new_order_accounts.base_market_vault.to_account_info()
            }
        },
        serum_new_order_accounts.drift_signer,
        serum_new_order_accounts.serum_base_vault,
        serum_new_order_accounts.serum_quote_vault,
        serum_new_order_accounts.srm_vault,
        &serum_new_order_accounts.token_program.to_account_info(),
        serum_order,
        serum_new_order_accounts.signer_nonce,
    )?;

    let market_state_after = load_serum_market(
        serum_new_order_accounts.serum_market,
        serum_new_order_accounts.serum_program_id.key,
    )?;

    let market_fees_accrued_after = market_state_after.pc_fees_accrued;
    let market_rebates_accrued_after = market_state_after.referrer_rebates_accrued;

    drop(market_state_after);

    let open_orders_before = load_open_orders(serum_new_order_accounts.serum_open_orders)?;
    let unsettled_referrer_rebate_before = open_orders_before.referrer_rebates_accrued;

    drop(open_orders_before);

    invoke_settle_funds(
        serum_new_order_accounts.serum_program_id,
        serum_new_order_accounts.serum_market,
        serum_new_order_accounts.serum_open_orders,
        serum_new_order_accounts.drift_signer,
        serum_new_order_accounts.serum_base_vault,
        serum_new_order_accounts.serum_quote_vault,
        &serum_new_order_accounts.base_market_vault.to_account_info(),
        &serum_new_order_accounts
            .quote_market_vault
            .to_account_info(),
        serum_new_order_accounts.serum_signer,
        &serum_new_order_accounts.token_program.to_account_info(),
        serum_new_order_accounts.signer_nonce,
    )?;

    serum_new_order_accounts
        .base_market_vault
        .reload()
        .map_err(|_e| {
            msg!("Failed to reload base_market_vault");
            ErrorCode::FailedSerumCPI
        })?;
    serum_new_order_accounts
        .quote_market_vault
        .reload()
        .map_err(|_e| {
            msg!("Failed to reload quote_market_vault");
            ErrorCode::FailedSerumCPI
        })?;

    let base_after = serum_new_order_accounts.base_market_vault.amount;
    let quote_after = serum_new_order_accounts.quote_market_vault.amount;

    let open_orders_after = load_open_orders(serum_new_order_accounts.serum_open_orders)?;
    let unsettled_referrer_rebate_after = open_orders_after.referrer_rebates_accrued;

    drop(open_orders_after);

    let settled_referred_rebate =
        unsettled_referrer_rebate_before.safe_sub(unsettled_referrer_rebate_after)?;

    update_spot_balances(
        settled_referred_rebate as u128,
        &SpotBalanceType::Deposit,
        quote_market,
        &mut base_market.spot_fee_pool,
        false,
    )?;

    let (base_update_direction, base_asset_amount_filled) = if base_after > base_before {
        (SpotBalanceType::Deposit, base_after.safe_sub(base_before)?)
    } else {
        (SpotBalanceType::Borrow, base_before.safe_sub(base_after)?)
    };

    if base_asset_amount_filled == 0 {
        msg!("No base filled on serum");
        return Ok(0);
    }

    let serum_fee = market_fees_accrued_after.safe_sub(market_fees_accrued_before)?;

    let serum_referrer_rebate =
        market_rebates_accrued_after.safe_sub(market_rebates_accrued_before)?;

    let (quote_update_direction, quote_asset_amount_filled) = if quote_after > quote_before {
        let quote_asset_amount_delta = quote_after
            .safe_sub(quote_before)?
            .safe_sub(settled_referred_rebate)?;

        (
            SpotBalanceType::Deposit,
            quote_asset_amount_delta
                .safe_add(serum_fee)?
                .safe_add(serum_referrer_rebate)?,
        )
    } else {
        let quote_asset_amount_delta = quote_before
            .safe_sub(quote_after)?
            .safe_add(settled_referred_rebate)?;

        (
            SpotBalanceType::Borrow,
            quote_asset_amount_delta
                .safe_sub(serum_fee)?
                .safe_sub(serum_referrer_rebate)?,
        )
    };

    validate_fill_price(
        quote_asset_amount_filled,
        base_asset_amount_filled,
        base_market.get_precision(),
        order_direction,
        taker_price,
        true,
    )?;

    let fee_pool_amount = get_token_amount(
        base_market.spot_fee_pool.scaled_balance,
        quote_market,
        &SpotBalanceType::Deposit,
    )?;

    if fee_pool_amount > SPOT_FEE_POOL_TO_REVENUE_POOL_THRESHOLD * 2 {
        transfer_spot_balance_to_revenue_pool(
            fee_pool_amount - SPOT_FEE_POOL_TO_REVENUE_POOL_THRESHOLD,
            quote_market,
            &mut base_market.spot_fee_pool,
        )?;
    }

    let SerumFillFees {
        user_fee: taker_fee,
        fee_to_market,
        fee_pool_delta,
        filler_reward,
    } = fees::calculate_fee_for_fulfillment_with_serum(
        taker_stats,
        quote_asset_amount_filled,
        fee_structure,
        taker_order_slot,
        slot,
        filler.is_some(),
        serum_fee,
        serum_referrer_rebate,
        fee_pool_amount.cast()?,
    )?;

    let quote_spot_position_delta = match quote_update_direction {
        SpotBalanceType::Deposit => quote_asset_amount_filled.safe_sub(taker_fee)?,
        SpotBalanceType::Borrow => quote_asset_amount_filled.safe_add(taker_fee)?,
    };

    validate!(
        base_update_direction
            == taker.orders[taker_order_index].get_spot_position_update_direction(AssetType::Base),
        ErrorCode::FailedToFillOnSerum,
        "Fill on serum lead to unexpected to update direction"
    )?;

    update_spot_balances_and_cumulative_deposits(
        base_asset_amount_filled.cast()?,
        &taker.orders[taker_order_index].get_spot_position_update_direction(AssetType::Base),
        base_market,
        taker.force_get_spot_position_mut(base_market.market_index)?,
        false,
        None,
    )?;

    validate!(
        quote_update_direction
            == taker.orders[taker_order_index].get_spot_position_update_direction(AssetType::Quote),
        ErrorCode::FailedToFillOnSerum,
        "Fill on serum lead to unexpected to update direction"
    )?;

    update_spot_balances_and_cumulative_deposits(
        quote_spot_position_delta.cast()?,
        &taker.orders[taker_order_index].get_spot_position_update_direction(AssetType::Quote),
        quote_market,
        taker.get_quote_spot_position_mut(),
        false,
        Some(quote_asset_amount_filled.cast()?),
    )?;

    taker.update_cumulative_spot_fees(-taker_fee.cast()?)?;

    taker_stats.update_taker_volume_30d(quote_asset_amount_filled.cast()?, now)?;

    taker_stats.increment_total_fees(taker_fee.cast()?)?;

    update_order_after_fill(
        &mut taker.orders[taker_order_index],
        base_asset_amount_filled,
        quote_asset_amount_filled,
    )?;

    let taker_order_direction = taker.orders[taker_order_index].direction;
    decrease_spot_open_bids_and_asks(
        taker.force_get_spot_position_mut(base_market.market_index)?,
        &taker_order_direction,
        base_asset_amount_filled,
    )?;

    if let (Some(filler), Some(filler_stats)) = (filler, filler_stats) {
        if filler_reward > 0 {
            update_spot_balances(
                filler_reward.cast()?,
                &SpotBalanceType::Deposit,
                quote_market,
                filler.get_quote_spot_position_mut(),
                false,
            )?;

            filler.update_cumulative_spot_fees(filler_reward.cast()?)?;
        }

        filler_stats.update_filler_volume(quote_asset_amount_filled.cast()?, now)?;
    }

    if fee_pool_delta != 0 {
        update_spot_balances(
            fee_pool_delta.unsigned_abs().cast()?,
            if fee_to_market > 0 {
                &SpotBalanceType::Deposit
            } else {
                &SpotBalanceType::Borrow
            },
            quote_market,
            &mut base_market.spot_fee_pool,
            false,
        )?;
    }

    base_market.total_spot_fee = base_market.total_spot_fee.safe_add(fee_to_market.cast()?)?;

    let fill_record_id = get_then_update_id!(base_market, next_fill_record_id);
    let order_action_record = get_order_action_record(
        now,
        OrderAction::Fill,
        OrderActionExplanation::OrderFillWithSerum,
        taker.orders[taker_order_index].market_index,
        Some(*filler_key),
        Some(fill_record_id),
        Some(filler_reward),
        Some(base_asset_amount_filled),
        Some(quote_asset_amount_filled.cast()?),
        Some(taker_fee),
        Some(0),
        None,
        Some(0),
        Some(serum_fee),
        Some(*taker_key),
        Some(taker.orders[taker_order_index]),
        None,
        None,
        oracle_price,
    )?;
    order_records.push(order_action_record);

    if taker.orders[taker_order_index].get_base_asset_amount_unfilled()? == 0 {
        taker.orders[taker_order_index] = Order::default();
        taker
            .force_get_spot_position_mut(base_market.market_index)?
            .open_orders -= 1;
    }

    Ok(base_asset_amount_filled)
}

pub fn trigger_spot_order(
    order_id: u32,
    state: &State,
    user: &AccountLoader<User>,
    spot_market_map: &SpotMarketMap,
    perp_market_map: &PerpMarketMap,
    oracle_map: &mut OracleMap,
    filler: &AccountLoader<User>,
    clock: &Clock,
) -> DriftResult {
    let now = clock.unix_timestamp;
    let slot = clock.slot;

    let filler_key = filler.key();
    let user_key = user.key();
    let user = &mut load_mut!(user)?;

    let order_index = user
        .orders
        .iter()
        .position(|order| order.order_id == order_id)
        .ok_or_else(print_error!(ErrorCode::OrderDoesNotExist))?;

    let (order_status, market_index, market_type) =
        get_struct_values!(user.orders[order_index], status, market_index, market_type);

    validate!(
        order_status == OrderStatus::Open,
        ErrorCode::OrderNotOpen,
        "Order not open"
    )?;

    validate!(
        user.orders[order_index].must_be_triggered(),
        ErrorCode::OrderNotTriggerable,
        "Order is not triggerable"
    )?;

    validate!(
        !user.orders[order_index].triggered(),
        ErrorCode::OrderNotTriggerable,
        "Order is already triggered"
    )?;

    validate!(
        market_type == MarketType::Spot,
        ErrorCode::InvalidOrderMarketType,
        "Order must be a spot order"
    )?;

    validate_user_not_being_liquidated(
        user,
        perp_market_map,
        spot_market_map,
        oracle_map,
        state.liquidation_margin_buffer_ratio,
    )?;

    validate!(!user.is_bankrupt(), ErrorCode::UserBankrupt)?;

    let spot_market = spot_market_map.get_ref(&market_index)?;
    let (oracle_price_data, oracle_validity) = oracle_map.get_price_data_and_validity(
        &spot_market.oracle,
        spot_market.historical_oracle_data.last_oracle_price_twap,
    )?;

    validate!(
        is_oracle_valid_for_action(oracle_validity, Some(DriftAction::TriggerOrder))?,
        ErrorCode::InvalidOracle,
        "OracleValidity for spot marketIndex={} invalid for TriggerOrder",
        spot_market.market_index
    )?;

    let oracle_price = oracle_price_data.price;

    let order_slot = user.orders[order_index].slot;
    let auction_duration = user.orders[order_index].auction_duration;
    validate!(
        is_auction_complete(order_slot, auction_duration, slot)?,
        ErrorCode::OrderDidNotSatisfyTriggerCondition,
        "Auction duration must elapse before triggering"
    )?;

    let can_trigger = order_satisfies_trigger_condition(
        &user.orders[order_index],
        oracle_price.unsigned_abs().cast()?,
    )?;
    validate!(can_trigger, ErrorCode::OrderDidNotSatisfyTriggerCondition)?;

    {
        let direction = user.orders[order_index].direction;
        let base_asset_amount = user.orders[order_index].base_asset_amount;

        user.orders[order_index].trigger_condition =
            match user.orders[order_index].trigger_condition {
                OrderTriggerCondition::Above => OrderTriggerCondition::TriggeredAbove,
                OrderTriggerCondition::Below => OrderTriggerCondition::TriggeredBelow,
                _ => {
                    return Err(print_error!(ErrorCode::InvalidTriggerOrderCondition)());
                }
            };
        user.orders[order_index].slot = slot;
        let order_type = user.orders[order_index].order_type;
        if let OrderType::TriggerMarket = order_type {
            let (auction_start_price, auction_end_price) =
                calculate_auction_prices(oracle_price_data, direction, 0)?;
            user.orders[order_index].auction_start_price = auction_start_price;
            user.orders[order_index].auction_end_price = auction_end_price;
        }

        let user_position = user.force_get_spot_position_mut(market_index)?;
        increase_spot_open_bids_and_asks(user_position, &direction, base_asset_amount.cast()?)?;
    }

    let is_filler_taker = user_key == filler_key;
    let mut filler = if !is_filler_taker {
        Some(load_mut!(filler)?)
    } else {
        None
    };

    let mut quote_market = spot_market_map.get_quote_spot_market_mut()?;
    let filler_reward = pay_keeper_flat_reward_for_spot(
        user,
        filler.as_deref_mut(),
        &mut quote_market,
        state.spot_fee_structure.flat_filler_fee,
    )?;

    let order_action_record = get_order_action_record(
        now,
        OrderAction::Trigger,
        OrderActionExplanation::None,
        market_index,
        Some(filler_key),
        None,
        Some(filler_reward),
        None,
        None,
        Some(filler_reward),
        None,
        None,
        None,
        None,
        Some(user_key),
        Some(user.orders[order_index]),
        None,
        None,
        oracle_price,
    )?;

    emit!(order_action_record);

    let position_index = user.get_spot_position_index(market_index)?;
    let token_amount = user.spot_positions[position_index].get_token_amount(&spot_market)?;

    drop(spot_market);
    drop(quote_market);

    // If order is risk increasing and user is below initial margin, cancel it
    let balance_type = user.spot_positions[position_index].balance_type;
    let is_risk_increasing =
        is_spot_order_risk_increasing(&user.orders[order_index], &balance_type, token_amount)?;

    let meets_initial_margin_requirement =
        meets_initial_margin_requirement(user, perp_market_map, spot_market_map, oracle_map)?;

    if is_risk_increasing && !meets_initial_margin_requirement {
        cancel_order(
            order_index,
            user,
            &user_key,
            perp_market_map,
            spot_market_map,
            oracle_map,
            now,
            slot,
            OrderActionExplanation::InsufficientFreeCollateral,
            Some(&filler_key),
            0,
            false,
        )?;
    }

    Ok(())
}

pub fn expire_orders(
    user: &mut User,
    user_key: &Pubkey,
    perp_market_map: &PerpMarketMap,
    spot_market_map: &SpotMarketMap,
    oracle_map: &mut OracleMap,
    now: i64,
    slot: u64,
) -> DriftResult {
    for order_index in 0..user.orders.len() {
        if !should_expire_order(user, order_index, now)? {
            continue;
        }

        cancel_order(
            order_index,
            user,
            user_key,
            perp_market_map,
            spot_market_map,
            oracle_map,
            now,
            slot,
            OrderActionExplanation::OrderExpired,
            None,
            0,
            false,
        )?;
    }

    Ok(())
}<|MERGE_RESOLUTION|>--- conflicted
+++ resolved
@@ -1722,7 +1722,6 @@
 
     let mut total_quote_asset_amount = 0_u64;
     let base_asset_amount_left_to_fill = if amm_wants_to_make && market.amm.amm_jit_is_active() {
-<<<<<<< HEAD
         let jit_base_asset_amount = if !taker.orders[taker_order_index].has_limit_price(slot)?
             && maker_base_asset_amount < taker_base_asset_amount
         {
@@ -1731,20 +1730,11 @@
             crate::math::amm_jit::calculate_jit_base_asset_amount(
                 market,
                 base_asset_amount,
-                taker_price,
+                maker_price,
                 valid_oracle_price,
                 taker_direction,
             )?
         };
-=======
-        let jit_base_asset_amount = crate::math::amm_jit::calculate_jit_base_asset_amount(
-            market,
-            base_asset_amount,
-            maker_price,
-            valid_oracle_price,
-            taker_direction,
-        )?;
->>>>>>> 86345e48
 
         if jit_base_asset_amount > 0 {
             let (base_asset_amount_filled_by_amm, quote_asset_amount_filled_by_amm) =
