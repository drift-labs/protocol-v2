use std::cell::RefMut;
use std::collections::BTreeMap;
use std::ops::DerefMut;
use std::u64;

use anchor_lang::prelude::*;
use solana_program::msg;

use crate::controller::funding::settle_funding_payment;
use crate::controller::position;
use crate::controller::position::{
    add_new_position, decrease_open_bids_and_asks, get_position_index, increase_open_bids_and_asks,
    update_lp_market_position, update_position_and_market, update_quote_asset_amount,
    PositionDirection,
};
use crate::controller::spot_balance::{
    transfer_spot_balance_to_revenue_pool, update_spot_balances,
    update_spot_market_cumulative_interest,
};
use crate::controller::spot_position::{
    decrease_spot_open_bids_and_asks, increase_spot_open_bids_and_asks,
    update_spot_balances_and_cumulative_deposits,
};
use crate::error::DriftResult;
use crate::error::ErrorCode;
use crate::instructions::{OrderParams, PlaceOrderOptions};
use crate::load_mut;
use crate::math::amm_jit::calculate_amm_jit_liquidity;
use crate::math::auction::calculate_auction_prices;
use crate::math::casting::Cast;
use crate::math::constants::{
    BASE_PRECISION_U64, FEE_POOL_TO_REVENUE_POOL_THRESHOLD, FIVE_MINUTE, ONE_HOUR, PERP_DECIMALS,
    QUOTE_SPOT_MARKET_INDEX,
};
use crate::math::fees::{ExternalFillFees, FillFees};
use crate::math::fulfillment::{
    determine_perp_fulfillment_methods, determine_spot_fulfillment_methods,
};
use crate::math::liquidation::validate_user_not_being_liquidated;
use crate::math::matching::{
    are_orders_same_market_but_different_sides, calculate_fill_for_matched_orders,
    calculate_filler_multiplier_for_matched_orders, do_orders_cross, is_maker_for_taker,
};
use crate::math::oracle;
use crate::math::oracle::{is_oracle_valid_for_action, DriftAction, OracleValidity};
use crate::math::safe_math::SafeMath;
use crate::math::spot_balance::{get_signed_token_amount, get_token_amount};
use crate::math::stats::calculate_new_twap;
use crate::math::{amm, fees, margin::*, orders::*};
use crate::{controller, PostOnlyParam};
use crate::{get_struct_values, ModifyOrderParams};
use crate::{get_then_update_id, ModifyOrderPolicy};

use crate::math::amm::calculate_amm_available_liquidity;
use crate::math::safe_unwrap::SafeUnwrap;
use crate::math::spot_swap::select_margin_type_for_swap;
use crate::print_error;
use crate::state::events::{emit_stack, get_order_action_record, OrderActionRecord, OrderRecord};
use crate::state::events::{OrderAction, OrderActionExplanation};
use crate::state::fulfillment::{PerpFulfillmentMethod, SpotFulfillmentMethod};
<<<<<<< HEAD
use crate::state::margin_calculation::{MarginCalculation, MarginContext};
=======
>>>>>>> b29d2e10
use crate::state::oracle::{OraclePriceData, StrictOraclePrice};
use crate::state::oracle_map::OracleMap;
use crate::state::perp_market::{AMMLiquiditySplit, MarketStatus, PerpMarket};
use crate::state::perp_market_map::PerpMarketMap;
use crate::state::spot_fulfillment_params::{ExternalSpotFill, SpotFulfillmentParams};
use crate::state::spot_market::{SpotBalanceType, SpotMarket};
use crate::state::spot_market_map::SpotMarketMap;
use crate::state::state::FeeStructure;
use crate::state::state::*;
use crate::state::traits::Size;
use crate::state::user::{
    AssetType, Order, OrderFillSimulation, OrderStatus, OrderTriggerCondition, OrderType, UserStats,
};
use crate::state::user::{MarketType, User};
use crate::state::user_map::{UserMap, UserStatsMap};
use crate::validate;
use crate::validation;
use crate::validation::order::{validate_order, validate_spot_order};

#[cfg(test)]
mod tests;

#[cfg(test)]
mod amm_jit_tests;
#[cfg(test)]
mod amm_lp_jit_tests;

pub fn place_perp_order(
    state: &State,
    user: &AccountLoader<User>,
    perp_market_map: &PerpMarketMap,
    spot_market_map: &SpotMarketMap,
    oracle_map: &mut OracleMap,
    clock: &Clock,
    params: OrderParams,
    mut options: PlaceOrderOptions,
) -> DriftResult {
    let now = clock.unix_timestamp;
    let slot = clock.slot;
    let user_key = user.key();
    let user = &mut load_mut!(user)?;

    validate_user_not_being_liquidated(
        user,
        perp_market_map,
        spot_market_map,
        oracle_map,
        state.liquidation_margin_buffer_ratio,
    )?;

    validate!(!user.is_bankrupt(), ErrorCode::UserBankrupt)?;

    if options.try_expire_orders {
        expire_orders(
            user,
            &user_key,
            perp_market_map,
            spot_market_map,
            oracle_map,
            now,
            slot,
        )?;
    }

    if user.is_reduce_only() {
        validate!(
            params.reduce_only,
            ErrorCode::UserReduceOnly,
            "order must be reduce only"
        )?;
    }

    let max_ts = match params.max_ts {
        Some(max_ts) => max_ts,
        None => match params.order_type {
            OrderType::Market | OrderType::Oracle => now.safe_add(30)?,
            _ => 0_i64,
        },
    };

    if max_ts != 0 && max_ts < now {
        msg!("max_ts ({}) < now ({}), skipping order", max_ts, now);
        return Ok(());
    }

    let new_order_index = user
        .orders
        .iter()
        .position(|order| order.status.eq(&OrderStatus::Init))
        .ok_or(ErrorCode::MaxNumberOfOrders)?;

    if params.user_order_id > 0 {
        let user_order_id_already_used = user
            .orders
            .iter()
            .position(|order| order.user_order_id == params.user_order_id);

        if user_order_id_already_used.is_some() {
            msg!("user_order_id is already in use {}", params.user_order_id);
            return Err(ErrorCode::UserOrderIdAlreadyInUse);
        }
    }

    let market_index = params.market_index;
    let market = &perp_market_map.get_ref(&market_index)?;
    let force_reduce_only = market.is_reduce_only()?;

    validate!(
        !matches!(market.status, MarketStatus::Initialized),
        ErrorCode::MarketBeingInitialized,
        "Market is being initialized"
    )?;

    validate!(
        market.is_active(now)?,
        ErrorCode::MarketPlaceOrderPaused,
        "Market is in settlement mode",
    )?;

    let position_index = get_position_index(&user.perp_positions, market_index)
        .or_else(|_| add_new_position(&mut user.perp_positions, market_index))?;

    let worst_case_base_asset_amount_before =
        user.perp_positions[position_index].worst_case_base_asset_amount()?;

    // Increment open orders for existing position
    let (existing_position_direction, order_base_asset_amount) = {
        validate!(
            params.base_asset_amount >= market.amm.order_step_size,
            ErrorCode::OrderAmountTooSmall,
            "params.base_asset_amount={} cannot be below market.amm.order_step_size={}",
            params.base_asset_amount,
            market.amm.order_step_size
        )?;

        let base_asset_amount = if params.base_asset_amount == u64::MAX {
            calculate_max_perp_order_size(
                user,
                position_index,
                params.market_index,
                params.direction,
                perp_market_map,
                spot_market_map,
                oracle_map,
            )?
        } else {
            standardize_base_asset_amount(params.base_asset_amount, market.amm.order_step_size)?
        };

        let market_position = &user.perp_positions[position_index];
        let existing_position_direction = if market_position.base_asset_amount >= 0 {
            PositionDirection::Long
        } else {
            PositionDirection::Short
        };
        (existing_position_direction, base_asset_amount)
    };

    let oracle_price_data = oracle_map.get_price_data(&market.amm.oracle)?;
    let (auction_start_price, auction_end_price, auction_duration) = get_auction_params(
        &params,
        oracle_price_data,
        market.amm.order_tick_size,
        state.min_perp_auction_duration,
    )?;

    validate!(
        params.market_type == MarketType::Perp,
        ErrorCode::InvalidOrderMarketType,
        "must be perp order"
    )?;

    let new_order = Order {
        status: OrderStatus::Open,
        order_type: params.order_type,
        market_type: params.market_type,
        slot,
        order_id: get_then_update_id!(user, next_order_id),
        user_order_id: params.user_order_id,
        market_index: params.market_index,
        price: get_price_for_perp_order(
            params.price,
            params.direction,
            params.post_only,
            &market.amm,
        )?,
        existing_position_direction,
        base_asset_amount: order_base_asset_amount,
        base_asset_amount_filled: 0,
        quote_asset_amount_filled: 0,
        direction: params.direction,
        reduce_only: params.reduce_only || force_reduce_only,
        trigger_price: standardize_price(
            params.trigger_price.unwrap_or(0),
            market.amm.order_tick_size,
            params.direction,
        )?,
        trigger_condition: params.trigger_condition,
        post_only: params.post_only != PostOnlyParam::None,
        oracle_price_offset: params.oracle_price_offset.unwrap_or(0),
        immediate_or_cancel: params.immediate_or_cancel,
        auction_start_price,
        auction_end_price,
        auction_duration,
        max_ts,
        padding: [0; 3],
    };

    let valid_oracle_price = Some(oracle_map.get_price_data(&market.amm.oracle)?.price);
    match validate_order(&new_order, market, valid_oracle_price, slot) {
        Ok(()) => {}
        Err(ErrorCode::PlacePostOnlyLimitFailure)
            if params.post_only == PostOnlyParam::TryPostOnly =>
        {
            // just want place to succeeds without error if TryPostOnly
            return Ok(());
        }
        Err(err) => return Err(err),
    };

    user.increment_open_orders(new_order.has_auction());
    user.orders[new_order_index] = new_order;
    user.perp_positions[position_index].open_orders += 1;
    if !new_order.must_be_triggered() {
        increase_open_bids_and_asks(
            &mut user.perp_positions[position_index],
            &params.direction,
            order_base_asset_amount,
        )?;
    }

    let worst_case_base_asset_amount_after =
        user.perp_positions[position_index].worst_case_base_asset_amount()?;

    let risk_increasing = worst_case_base_asset_amount_after.unsigned_abs()
        > worst_case_base_asset_amount_before.unsigned_abs();

    options.update_risk_increasing(risk_increasing);

    // when orders are placed in bulk, only need to check margin on last place
    if options.enforce_margin_check {
        meets_place_order_margin_requirement(
            user,
            perp_market_map,
            spot_market_map,
            oracle_map,
            options.risk_increasing,
        )?;
    }

    if force_reduce_only && risk_increasing {
        return Err(ErrorCode::InvalidOrderNotRiskReducing);
    }

    let max_oi = market.amm.max_open_interest;
    if max_oi != 0 && risk_increasing {
        let oi_plus_order = match params.direction {
            PositionDirection::Long => market
                .amm
                .base_asset_amount_long
                .safe_add(order_base_asset_amount.cast()?)?
                .unsigned_abs(),
            PositionDirection::Short => market
                .amm
                .base_asset_amount_short
                .safe_sub(order_base_asset_amount.cast()?)?
                .unsigned_abs(),
        };

        validate!(
            oi_plus_order <= max_oi,
            ErrorCode::MaxOpenInterest,
            "Order Base Amount={} could breach Max Open Interest for Perp Market={}",
            order_base_asset_amount,
            params.market_index
        )?;
    }

    let (taker, taker_order, maker, maker_order) =
        get_taker_and_maker_for_order_record(&user_key, &new_order);

    let order_action_record = get_order_action_record(
        now,
        OrderAction::Place,
        OrderActionExplanation::None,
        market_index,
        None,
        None,
        None,
        None,
        None,
        None,
        None,
        None,
        None,
        None,
        taker,
        taker_order,
        maker,
        maker_order,
        oracle_map.get_price_data(&market.amm.oracle)?.price,
    )?;
    emit_stack::<_, { OrderActionRecord::SIZE }>(order_action_record)?;

    let order_record = OrderRecord {
        ts: now,
        user: user_key,
        order: user.orders[new_order_index],
    };
    emit_stack::<_, { OrderRecord::SIZE }>(order_record)?;

    user.update_last_active_slot(slot);

    Ok(())
}

fn get_auction_params(
    params: &OrderParams,
    oracle_price_data: &OraclePriceData,
    tick_size: u64,
    min_auction_duration: u8,
) -> DriftResult<(i64, i64, u8)> {
    if !matches!(
        params.order_type,
        OrderType::Market | OrderType::Oracle | OrderType::Limit
    ) {
        return Ok((0_i64, 0_i64, 0_u8));
    }

    if params.order_type == OrderType::Limit {
        return match (
            params.auction_start_price,
            params.auction_end_price,
            params.auction_duration,
        ) {
            (Some(auction_start_price), Some(auction_end_price), Some(auction_duration)) => {
                let auction_duration = if auction_duration == 0 {
                    auction_duration
                } else {
                    // if auction is non-zero, force it to be at least min_auction_duration
                    auction_duration.max(min_auction_duration)
                };
                Ok((auction_start_price, auction_end_price, auction_duration))
            }
            _ => Ok((0_i64, 0_i64, 0_u8)),
        };
    }

    let auction_duration = params
        .auction_duration
        .unwrap_or(0)
        .max(min_auction_duration);

    let (auction_start_price, auction_end_price) =
        match (params.auction_start_price, params.auction_end_price) {
            (Some(auction_start_price), Some(auction_end_price)) => {
                (auction_start_price, auction_end_price)
            }
            _ if params.order_type == OrderType::Oracle => {
                msg!("Oracle order must specify auction start and end price offsets");
                return Err(ErrorCode::InvalidOrderAuction);
            }
            _ => calculate_auction_prices(oracle_price_data, params.direction, params.price)?,
        };

    Ok((
        standardize_price_i64(auction_start_price, tick_size.cast()?, params.direction)?,
        standardize_price_i64(auction_end_price, tick_size.cast()?, params.direction)?,
        auction_duration,
    ))
}

pub fn cancel_orders(
    user: &mut User,
    user_key: &Pubkey,
    filler_key: Option<&Pubkey>,
    perp_market_map: &PerpMarketMap,
    spot_market_map: &SpotMarketMap,
    oracle_map: &mut OracleMap,
    now: i64,
    slot: u64,
    explanation: OrderActionExplanation,
    market_type: Option<MarketType>,
    market_index: Option<u16>,
    direction: Option<PositionDirection>,
) -> DriftResult<Vec<u32>> {
    let mut canceled_order_ids: Vec<u32> = vec![];
    for order_index in 0..user.orders.len() {
        if user.orders[order_index].status != OrderStatus::Open {
            continue;
        }

        if let (Some(market_type), Some(market_index)) = (market_type, market_index) {
            if user.orders[order_index].market_type != market_type {
                continue;
            }

            if user.orders[order_index].market_index != market_index {
                continue;
            }
        }

        if let Some(direction) = direction {
            if user.orders[order_index].direction != direction {
                continue;
            }
        }

        canceled_order_ids.push(user.orders[order_index].order_id);
        cancel_order(
            order_index,
            user,
            user_key,
            perp_market_map,
            spot_market_map,
            oracle_map,
            now,
            slot,
            explanation,
            filler_key,
            0,
            false,
        )?;
    }

    user.update_last_active_slot(slot);

    Ok(canceled_order_ids)
}

pub fn cancel_order_by_order_id(
    order_id: u32,
    user: &AccountLoader<User>,
    perp_market_map: &PerpMarketMap,
    spot_market_map: &SpotMarketMap,
    oracle_map: &mut OracleMap,
    clock: &Clock,
) -> DriftResult {
    let user_key = user.key();
    let user = &mut load_mut!(user)?;
    let order_index = match user.get_order_index(order_id) {
        Ok(order_index) => order_index,
        Err(_) => {
            msg!("could not find order id {}", order_id);
            return Ok(());
        }
    };

    cancel_order(
        order_index,
        user,
        &user_key,
        perp_market_map,
        spot_market_map,
        oracle_map,
        clock.unix_timestamp,
        clock.slot,
        OrderActionExplanation::None,
        None,
        0,
        false,
    )?;

    user.update_last_active_slot(clock.slot);

    Ok(())
}

pub fn cancel_order_by_user_order_id(
    user_order_id: u8,
    user: &AccountLoader<User>,
    perp_market_map: &PerpMarketMap,
    spot_market_map: &SpotMarketMap,
    oracle_map: &mut OracleMap,
    clock: &Clock,
) -> DriftResult {
    let user_key = user.key();
    let user = &mut load_mut!(user)?;
    let order_index = match user
        .orders
        .iter()
        .position(|order| order.user_order_id == user_order_id)
    {
        Some(order_index) => order_index,
        None => {
            msg!("could not find user order id {}", user_order_id);
            return Ok(());
        }
    };

    cancel_order(
        order_index,
        user,
        &user_key,
        perp_market_map,
        spot_market_map,
        oracle_map,
        clock.unix_timestamp,
        clock.slot,
        OrderActionExplanation::None,
        None,
        0,
        false,
    )?;

    user.update_last_active_slot(clock.slot);

    Ok(())
}

pub fn cancel_order(
    order_index: usize,
    user: &mut User,
    user_key: &Pubkey,
    perp_market_map: &PerpMarketMap,
    spot_market_map: &SpotMarketMap,
    oracle_map: &mut OracleMap,
    now: i64,
    _slot: u64,
    explanation: OrderActionExplanation,
    filler_key: Option<&Pubkey>,
    filler_reward: u64,
    skip_log: bool,
) -> DriftResult {
    let (order_status, order_market_index, order_direction, order_market_type) = get_struct_values!(
        user.orders[order_index],
        status,
        market_index,
        direction,
        market_type
    );

    let is_perp_order = order_market_type == MarketType::Perp;

    validate!(order_status == OrderStatus::Open, ErrorCode::OrderNotOpen)?;

    let oracle = if is_perp_order {
        perp_market_map.get_ref(&order_market_index)?.amm.oracle
    } else {
        spot_market_map.get_ref(&order_market_index)?.oracle
    };

    if !skip_log {
        let (taker, taker_order, maker, maker_order) =
            get_taker_and_maker_for_order_record(user_key, &user.orders[order_index]);

        let order_action_record = get_order_action_record(
            now,
            OrderAction::Cancel,
            explanation,
            order_market_index,
            filler_key.copied(),
            None,
            Some(filler_reward),
            None,
            None,
            None,
            None,
            None,
            None,
            None,
            taker,
            taker_order,
            maker,
            maker_order,
            oracle_map.get_price_data(&oracle)?.price,
        )?;
        emit_stack::<_, { OrderActionRecord::SIZE }>(order_action_record)?;
    }

    user.decrement_open_orders(user.orders[order_index].has_auction());
    if is_perp_order {
        // Decrement open orders for existing position
        let position_index = get_position_index(&user.perp_positions, order_market_index)?;

        // only decrease open/bids ask if it's not a trigger order or if it's been triggered
        if !user.orders[order_index].must_be_triggered() || user.orders[order_index].triggered() {
            let base_asset_amount_unfilled =
                user.orders[order_index].get_base_asset_amount_unfilled(None)?;
            position::decrease_open_bids_and_asks(
                &mut user.perp_positions[position_index],
                &order_direction,
                base_asset_amount_unfilled.cast()?,
            )?;
        }

        user.perp_positions[position_index].open_orders -= 1;
        user.orders[order_index] = Order::default();
    } else {
        let spot_position_index = user.get_spot_position_index(order_market_index)?;

        // only decrease open/bids ask if it's not a trigger order or if it's been triggered
        if !user.orders[order_index].must_be_triggered() || user.orders[order_index].triggered() {
            let base_asset_amount_unfilled =
                user.orders[order_index].get_base_asset_amount_unfilled(None)?;
            decrease_spot_open_bids_and_asks(
                &mut user.spot_positions[spot_position_index],
                &order_direction,
                base_asset_amount_unfilled,
            )?;
        }
        user.spot_positions[spot_position_index].open_orders -= 1;
        user.orders[order_index] = Order::default();
    }

    Ok(())
}

pub enum ModifyOrderId {
    UserOrderId(u8),
    OrderId(u32),
}

pub fn modify_order(
    order_id: ModifyOrderId,
    modify_order_params: ModifyOrderParams,
    user_loader: &AccountLoader<User>,
    state: &State,
    perp_market_map: &PerpMarketMap,
    spot_market_map: &SpotMarketMap,
    oracle_map: &mut OracleMap,
    clock: &Clock,
) -> DriftResult {
    let user_key = user_loader.key();
    let mut user = load_mut!(user_loader)?;

    let order_index = match order_id {
        ModifyOrderId::UserOrderId(user_order_id) => {
            match user.get_order_index_by_user_order_id(user_order_id) {
                Ok(order_index) => order_index,
                Err(e) => {
                    msg!("User order id {} not found", user_order_id);
                    if modify_order_params.policy == Some(ModifyOrderPolicy::MustModify) {
                        return Err(e);
                    } else {
                        return Ok(());
                    }
                }
            }
        }
        ModifyOrderId::OrderId(order_id) => match user.get_order_index(order_id) {
            Ok(order_index) => order_index,
            Err(e) => {
                msg!("Order id {} not found", order_id);
                if modify_order_params.policy == Some(ModifyOrderPolicy::MustModify) {
                    return Err(e);
                } else {
                    return Ok(());
                }
            }
        },
    };

    let existing_order = user.orders[order_index];

    cancel_order(
        order_index,
        &mut user,
        &user_key,
        perp_market_map,
        spot_market_map,
        oracle_map,
        clock.unix_timestamp,
        clock.slot,
        OrderActionExplanation::None,
        None,
        0,
        false,
    )?;

    user.update_last_active_slot(clock.slot);

    drop(user);

    let order_params =
        merge_modify_order_params_with_existing_order(&existing_order, &modify_order_params)?;

    if order_params.market_type == MarketType::Perp {
        place_perp_order(
            state,
            user_loader,
            perp_market_map,
            spot_market_map,
            oracle_map,
            clock,
            order_params,
            PlaceOrderOptions::default(),
        )?;
    } else {
        place_spot_order(
            state,
            user_loader,
            perp_market_map,
            spot_market_map,
            oracle_map,
            clock,
            order_params,
            PlaceOrderOptions::default(),
        )?;
    }

    Ok(())
}

fn merge_modify_order_params_with_existing_order(
    existing_order: &Order,
    modify_order_params: &ModifyOrderParams,
) -> DriftResult<OrderParams> {
    let order_type = existing_order.order_type;
    let market_type = existing_order.market_type;
    let direction = modify_order_params
        .direction
        .unwrap_or(existing_order.direction);
    let user_order_id = existing_order.user_order_id;
    let base_asset_amount = modify_order_params
        .base_asset_amount
        .unwrap_or(existing_order.get_base_asset_amount_unfilled(None)?);
    let price = modify_order_params.price.unwrap_or(existing_order.price);
    let market_index = existing_order.market_index;
    let reduce_only = modify_order_params
        .reduce_only
        .unwrap_or(existing_order.reduce_only);
    let post_only = modify_order_params
        .post_only
        .unwrap_or(if existing_order.post_only {
            PostOnlyParam::MustPostOnly
        } else {
            PostOnlyParam::None
        });
    let immediate_or_cancel = false;
    let max_ts = modify_order_params.max_ts.or(Some(existing_order.max_ts));
    let trigger_price = modify_order_params
        .trigger_price
        .or(Some(existing_order.trigger_price));
    let trigger_condition =
        modify_order_params
            .trigger_condition
            .unwrap_or(match existing_order.trigger_condition {
                OrderTriggerCondition::TriggeredAbove | OrderTriggerCondition::Above => {
                    OrderTriggerCondition::Above
                }
                OrderTriggerCondition::TriggeredBelow | OrderTriggerCondition::Below => {
                    OrderTriggerCondition::Below
                }
            });
    let oracle_price_offset = modify_order_params
        .oracle_price_offset
        .or(Some(existing_order.oracle_price_offset));
    let auction_duration = modify_order_params
        .auction_duration
        .or(Some(existing_order.auction_duration));
    let auction_start_price = modify_order_params
        .auction_start_price
        .or(Some(existing_order.auction_start_price));
    let auction_end_price = modify_order_params
        .auction_end_price
        .or(Some(existing_order.auction_end_price));

    Ok(OrderParams {
        order_type,
        market_type,
        direction,
        user_order_id,
        base_asset_amount,
        price,
        market_index,
        reduce_only,
        post_only,
        immediate_or_cancel,
        max_ts,
        trigger_price,
        trigger_condition,
        oracle_price_offset,
        auction_duration,
        auction_start_price,
        auction_end_price,
    })
}

pub fn fill_perp_order(
    order_id: u32,
    state: &State,
    user: &AccountLoader<User>,
    user_stats: &AccountLoader<UserStats>,
    spot_market_map: &SpotMarketMap,
    perp_market_map: &PerpMarketMap,
    oracle_map: &mut OracleMap,
    filler: &AccountLoader<User>,
    filler_stats: &AccountLoader<UserStats>,
    makers_and_referrer: &UserMap,
    makers_and_referrer_stats: &UserStatsMap,
    jit_maker_order_id: Option<u32>,
    clock: &Clock,
) -> DriftResult<u64> {
    let now = clock.unix_timestamp;
    let slot = clock.slot;

    let filler_key = filler.key();
    let user_key = user.key();
    let user = &mut load_mut!(user)?;
    let user_stats = &mut load_mut!(user_stats)?;

    let order_index = user
        .orders
        .iter()
        .position(|order| order.order_id == order_id)
        .ok_or_else(print_error!(ErrorCode::OrderDoesNotExist))?;

    let (order_status, market_index, order_market_type, order_direction) = get_struct_values!(
        user.orders[order_index],
        status,
        market_index,
        market_type,
        direction
    );

    validate!(
        order_market_type == MarketType::Perp,
        ErrorCode::InvalidOrderMarketType,
        "must be perp order"
    )?;

    // settle lp position so its tradeable
    let mut market = perp_market_map.get_ref_mut(&market_index)?;
    controller::lp::settle_funding_payment_then_lp(user, &user_key, &mut market, now)?;

    validate!(
        matches!(
            market.status,
            MarketStatus::Active
                | MarketStatus::FundingPaused
                | MarketStatus::ReduceOnly
                | MarketStatus::WithdrawPaused
        ),
        ErrorCode::MarketFillOrderPaused,
        "Market unavailable for fills"
    )?;

    drop(market);

    validate!(
        order_status == OrderStatus::Open,
        ErrorCode::OrderNotOpen,
        "Order not open"
    )?;

    validate!(
        !user.orders[order_index].must_be_triggered() || user.orders[order_index].triggered(),
        ErrorCode::OrderMustBeTriggeredFirst,
        "Order must be triggered first"
    )?;

    if user.is_bankrupt() {
        msg!("user is bankrupt");
        return Ok(0);
    }

    match validate_user_not_being_liquidated(
        user,
        perp_market_map,
        spot_market_map,
        oracle_map,
        state.liquidation_margin_buffer_ratio,
    ) {
        Ok(_) => {}
        Err(_) => {
            msg!("user is being liquidated");
            return Ok(0);
        }
    }

    let reserve_price_before: u64;
    let is_oracle_valid: bool;
    let oracle_validity: OracleValidity;
    let oracle_price: i64;
    let oracle_twap_5min: i64;
    let mut amm_is_available = !state.amm_paused()?;
    {
        let market = &mut perp_market_map.get_ref_mut(&market_index)?;
        amm_is_available &= market.status != MarketStatus::AmmPaused;
        validation::perp_market::validate_perp_market(market)?;
        validate!(
            market.is_active(now)?,
            ErrorCode::MarketFillOrderPaused,
            "Market is in settlement mode",
        )?;

        let oracle_price_data = &oracle_map.get_price_data(&market.amm.oracle)?;
        oracle_validity = oracle::oracle_validity(
            market.amm.historical_oracle_data.last_oracle_price_twap,
            oracle_price_data,
            &state.oracle_guard_rails.validity,
        )?;

        is_oracle_valid =
            is_oracle_valid_for_action(oracle_validity, Some(DriftAction::FillOrderAmm))?;

        reserve_price_before = market.amm.reserve_price()?;
        oracle_price = oracle_price_data.price;
        oracle_twap_5min = market
            .amm
            .historical_oracle_data
            .last_oracle_price_twap_5min;
    }

    // allow oracle price to be used to calculate limit price if it's valid or stale for amm
    let valid_oracle_price = if is_oracle_valid || oracle_validity == OracleValidity::StaleForAMM {
        Some(oracle_price)
    } else {
        None
    };

    let is_filler_taker = user_key == filler_key;
    let is_filler_maker = makers_and_referrer.0.contains_key(&filler_key);
    let (mut filler, mut filler_stats) = if !is_filler_maker && !is_filler_taker {
        let filler = load_mut!(filler)?;
        if filler.authority != user.authority {
            (Some(filler), Some(load_mut!(filler_stats)?))
        } else {
            (None, None)
        }
    } else {
        (None, None)
    };

    let maker_orders_info = get_maker_orders_info(
        perp_market_map,
        spot_market_map,
        oracle_map,
        makers_and_referrer,
        &user_key,
        &user.orders[order_index],
        &mut filler.as_deref_mut(),
        &filler_key,
        state.perp_fee_structure.flat_filler_fee,
        oracle_price,
        jit_maker_order_id,
        now,
        slot,
    )?;

    let referrer_info = get_referrer_info(
        user_stats,
        makers_and_referrer,
        makers_and_referrer_stats,
        slot,
    )?;

    let oracle_too_divergent_with_twap_5min = is_oracle_too_divergent_with_twap_5min(
        oracle_price,
        oracle_twap_5min,
        state
            .oracle_guard_rails
            .max_oracle_twap_5min_percent_divergence()
            .cast()?,
    )?;
    if oracle_too_divergent_with_twap_5min {
        // update filler last active so tx doesn't revert
        if let Some(filler) = filler.as_deref_mut() {
            filler.update_last_active_slot(slot);
        }
        return Ok(0);
    }

    validate_perp_fill_possible(state, user, order_index, slot, makers_and_referrer.0.len())?;

    let should_expire_order = should_expire_order_before_fill(user, order_index, now)?;

    let position_index =
        get_position_index(&user.perp_positions, user.orders[order_index].market_index)?;
    let existing_base_asset_amount = user.perp_positions[position_index].base_asset_amount;
    let should_cancel_reduce_only =
        should_cancel_reduce_only_order(&user.orders[order_index], existing_base_asset_amount)?;

    if should_expire_order || should_cancel_reduce_only {
        let filler_reward = {
            let mut market = perp_market_map.get_ref_mut(&market_index)?;
            pay_keeper_flat_reward_for_perps(
                user,
                filler.as_deref_mut(),
                market.deref_mut(),
                state.perp_fee_structure.flat_filler_fee,
                slot,
            )?
        };

        let explanation = if should_expire_order {
            OrderActionExplanation::OrderExpired
        } else {
            OrderActionExplanation::ReduceOnlyOrderIncreasedPosition
        };

        cancel_order(
            order_index,
            user,
            &user_key,
            perp_market_map,
            spot_market_map,
            oracle_map,
            now,
            slot,
            explanation,
            Some(&filler_key),
            filler_reward,
            false,
        )?;

        return Ok(0);
    }

    let (base_asset_amount, quote_asset_amount) = fulfill_perp_order(
        user,
        order_index,
        &user_key,
        user_stats,
        makers_and_referrer,
        makers_and_referrer_stats,
        &maker_orders_info,
        &mut filler.as_deref_mut(),
        &filler_key,
        &mut filler_stats.as_deref_mut(),
        referrer_info,
        spot_market_map,
        perp_market_map,
        oracle_map,
        &state.perp_fee_structure,
        reserve_price_before,
        valid_oracle_price,
        now,
        slot,
        state.min_perp_auction_duration,
        amm_is_available,
    )?;

    if base_asset_amount != 0 {
        let fill_price =
            calculate_fill_price(quote_asset_amount, base_asset_amount, BASE_PRECISION_U64)?;

        validate_fill_price_within_price_bands(
            fill_price,
            order_direction,
            oracle_price,
            oracle_twap_5min,
            perp_market_map.get_ref(&market_index)?.margin_ratio_initial,
            state
                .oracle_guard_rails
                .max_oracle_twap_5min_percent_divergence(),
        )?;
    }

    let base_asset_amount_after = user.perp_positions[position_index].base_asset_amount;
    let should_cancel_reduce_only =
        should_cancel_reduce_only_order(&user.orders[order_index], base_asset_amount_after)?;

    if should_cancel_reduce_only {
        let filler_reward = {
            let mut market = perp_market_map.get_ref_mut(&market_index)?;
            pay_keeper_flat_reward_for_perps(
                user,
                filler.as_deref_mut(),
                market.deref_mut(),
                state.perp_fee_structure.flat_filler_fee,
                slot,
            )?
        };

        let explanation = OrderActionExplanation::ReduceOnlyOrderIncreasedPosition;

        cancel_order(
            order_index,
            user,
            &user_key,
            perp_market_map,
            spot_market_map,
            oracle_map,
            now,
            slot,
            explanation,
            Some(&filler_key),
            filler_reward,
            false,
        )?
    }

    if base_asset_amount == 0 {
        return Ok(0);
    }

    {
        let market = perp_market_map.get_ref(&market_index)?;

        let open_interest = market.get_open_interest();
        let max_open_interest = market.amm.max_open_interest;

        validate!(
            max_open_interest == 0 || max_open_interest > open_interest,
            ErrorCode::MaxOpenInterest,
            "open interest ({}) > max open interest ({})",
            open_interest,
            max_open_interest
        )?;
    }

    // Try to update the funding rate at the end of every trade
    {
        let market = &mut perp_market_map.get_ref_mut(&market_index)?;
        let funding_paused =
            state.funding_paused()? || matches!(market.status, MarketStatus::FundingPaused);

        controller::funding::update_funding_rate(
            market_index,
            market,
            oracle_map,
            now,
            &state.oracle_guard_rails,
            funding_paused,
            Some(reserve_price_before),
        )?;
    }

    user.update_last_active_slot(slot);

    Ok(base_asset_amount)
}

pub fn validate_market_within_price_band(
    market: &PerpMarket,
    state: &State,
    potentially_risk_increasing: bool,
    oracle_reserve_price_spread_pct_before: Option<i64>,
) -> DriftResult<bool> {
    let reserve_price_after = market.amm.reserve_price()?;

    let is_oracle_mark_too_divergent_before = if let Some(oracle_reserve_price_spread_pct_before) =
        oracle_reserve_price_spread_pct_before
    {
        amm::is_oracle_mark_too_divergent(
            oracle_reserve_price_spread_pct_before,
            &state.oracle_guard_rails.price_divergence,
        )?
    } else {
        false
    };

    let oracle_reserve_price_spread_pct_after =
        amm::calculate_oracle_twap_5min_mark_spread_pct(&market.amm, Some(reserve_price_after))?;

    let breach_increases = if let Some(oracle_reserve_price_spread_pct_before) =
        oracle_reserve_price_spread_pct_before
    {
        oracle_reserve_price_spread_pct_after.unsigned_abs()
            >= oracle_reserve_price_spread_pct_before.unsigned_abs()
    } else {
        false
    };

    let is_oracle_mark_too_divergent_after = amm::is_oracle_mark_too_divergent(
        oracle_reserve_price_spread_pct_after,
        &state.oracle_guard_rails.price_divergence,
    )?;

    // if oracle-mark divergence pushed outside limit, block order
    if is_oracle_mark_too_divergent_after && !is_oracle_mark_too_divergent_before {
        msg!("price pushed outside bounds: last_oracle_price_twap_5min={} vs mark_price={},(breach spread {})",
                market.amm.historical_oracle_data.last_oracle_price_twap_5min,
                reserve_price_after,
                oracle_reserve_price_spread_pct_after,
            );
        return Err(ErrorCode::PriceBandsBreached);
    }

    // if oracle-mark divergence outside limit and risk-increasing, block order
    if is_oracle_mark_too_divergent_after && breach_increases && potentially_risk_increasing {
        msg!("risk-increasing outside bounds: last_oracle_price_twap_5min={} vs mark_price={}, (breach spread {})", 
                market.amm.historical_oracle_data.last_oracle_price_twap_5min,
                reserve_price_after,
                oracle_reserve_price_spread_pct_after,
            );

        return Err(ErrorCode::PriceBandsBreached);
    }

    Ok(true)
}

#[allow(clippy::type_complexity)]
fn get_maker_orders_info(
    perp_market_map: &PerpMarketMap,
    spot_market_map: &SpotMarketMap,
    oracle_map: &mut OracleMap,
    makers_and_referrer: &UserMap,
    taker_key: &Pubkey,
    taker_order: &Order,
    filler: &mut Option<&mut User>,
    filler_key: &Pubkey,
    filler_reward: u64,
    oracle_price: i64,
    jit_maker_order_id: Option<u32>,
    now: i64,
    slot: u64,
) -> DriftResult<Vec<(Pubkey, usize, u64)>> {
    let maker_direction = taker_order.direction.opposite();

    let mut maker_orders_info = Vec::with_capacity(16);

    for (maker_key, user_account_loader) in makers_and_referrer.0.iter() {
        if maker_key == taker_key {
            continue;
        }

        let mut maker = load_mut!(user_account_loader)?;

        if maker.is_being_liquidated() || maker.is_bankrupt() {
            continue;
        }

        let mut market = perp_market_map.get_ref_mut(&taker_order.market_index)?;
        let maker_order_price_and_indexes = find_maker_orders(
            &maker,
            &maker_direction,
            &MarketType::Perp,
            taker_order.market_index,
            Some(oracle_price),
            slot,
            market.amm.order_tick_size,
        )?;

        if maker_order_price_and_indexes.is_empty() {
            continue;
        }

        maker.update_last_active_slot(slot);

        settle_funding_payment(&mut maker, maker_key, &mut market, now)?;

        let initial_margin_ratio = market.margin_ratio_initial;
        let maintenance_margin_ratio = market.margin_ratio_maintenance;

        drop(market);

        for (maker_order_index, maker_order_price) in maker_order_price_and_indexes.iter() {
            let maker_order_index = *maker_order_index;
            let maker_order_price = *maker_order_price;

            let maker_order = &maker.orders[maker_order_index];
            if !is_maker_for_taker(maker_order, taker_order, slot)? {
                continue;
            }

            if !are_orders_same_market_but_different_sides(maker_order, taker_order) {
                continue;
            }

            if let Some(jit_maker_order_id) = jit_maker_order_id {
                // if jit maker order id exists, must only use that order
                if maker_order.order_id != jit_maker_order_id {
                    continue;
                }
            }

            let breaches_oracle_price_limits = {
                limit_price_breaches_oracle_price_bands(
                    maker_order_price,
                    maker_order.direction,
                    oracle_price,
                    initial_margin_ratio,
                    maintenance_margin_ratio,
                )?
            };

            let should_expire_order = should_expire_order(&maker, maker_order_index, now)?;

            let existing_base_asset_amount = maker
                .get_perp_position(maker.orders[maker_order_index].market_index)?
                .base_asset_amount;
            let should_cancel_reduce_only_order = should_cancel_reduce_only_order(
                &maker.orders[maker_order_index],
                existing_base_asset_amount,
            )?;

            if breaches_oracle_price_limits
                || should_expire_order
                || should_cancel_reduce_only_order
            {
                let filler_reward = {
                    let mut market = perp_market_map
                        .get_ref_mut(&maker.orders[maker_order_index].market_index)?;
                    pay_keeper_flat_reward_for_perps(
                        &mut maker,
                        filler.as_deref_mut(),
                        market.deref_mut(),
                        filler_reward,
                        slot,
                    )?
                };

                let explanation = if breaches_oracle_price_limits {
                    OrderActionExplanation::OraclePriceBreachedLimitPrice
                } else if should_expire_order {
                    OrderActionExplanation::OrderExpired
                } else {
                    OrderActionExplanation::ReduceOnlyOrderIncreasedPosition
                };

                cancel_order(
                    maker_order_index,
                    maker.deref_mut(),
                    maker_key,
                    perp_market_map,
                    spot_market_map,
                    oracle_map,
                    now,
                    slot,
                    explanation,
                    Some(filler_key),
                    filler_reward,
                    false,
                )?;

                continue;
            }

            insert_maker_order_info(
                &mut maker_orders_info,
                (*maker_key, maker_order_index, maker_order_price),
                maker_direction,
            );
        }
    }

    Ok(maker_orders_info)
}

#[inline(always)]
fn insert_maker_order_info(
    maker_orders_info: &mut Vec<(Pubkey, usize, u64)>,
    maker_order_info: (Pubkey, usize, u64),
    direction: PositionDirection,
) {
    let price = maker_order_info.2;
    let index = match maker_orders_info.binary_search_by(|item| match direction {
        PositionDirection::Short => item.2.cmp(&price),
        PositionDirection::Long => price.cmp(&item.2),
    }) {
        Ok(index) => index,
        Err(index) => index,
    };

    if index < maker_orders_info.capacity() {
        maker_orders_info.insert(index, maker_order_info);
    }
}

fn get_referrer_info(
    user_stats: &UserStats,
    makers_and_referrer: &UserMap,
    makers_and_referrer_stats: &UserStatsMap,
    slot: u64,
) -> DriftResult<Option<(Pubkey, Pubkey)>> {
    if user_stats.referrer.eq(&Pubkey::default()) {
        return Ok(None);
    }

    validate!(
        makers_and_referrer_stats
            .0
            .contains_key(&user_stats.referrer),
        ErrorCode::ReferrerStatsNotFound
    )?;

    let referrer_authority_key = user_stats.referrer;
    let mut referrer_user_key = Pubkey::default();
    for (referrer_key, referrer) in makers_and_referrer.0.iter() {
        let mut referrer = load_mut!(referrer)?;
        if referrer.authority != referrer_authority_key {
            continue;
        }

        validate!(
            referrer.sub_account_id == 0,
            ErrorCode::InvalidReferrer,
            "Referrer must be user id 0"
        )?;

        referrer.update_last_active_slot(slot);

        referrer_user_key = *referrer_key;
    }

    if referrer_user_key == Pubkey::default() {
        return Err(ErrorCode::ReferrerNotFound);
    }

    Ok(Some((referrer_authority_key, referrer_user_key)))
}

fn fulfill_perp_order(
    user: &mut User,
    user_order_index: usize,
    user_key: &Pubkey,
    user_stats: &mut UserStats,
    makers_and_referrer: &UserMap,
    makers_and_referrer_stats: &UserStatsMap,
    maker_orders_info: &[(Pubkey, usize, u64)],
    filler: &mut Option<&mut User>,
    filler_key: &Pubkey,
    filler_stats: &mut Option<&mut UserStats>,
    referrer_info: Option<(Pubkey, Pubkey)>,
    spot_market_map: &SpotMarketMap,
    perp_market_map: &PerpMarketMap,
    oracle_map: &mut OracleMap,
    fee_structure: &FeeStructure,
    reserve_price_before: u64,
    valid_oracle_price: Option<i64>,
    now: i64,
    slot: u64,
    min_auction_duration: u8,
    amm_is_available: bool,
) -> DriftResult<(u64, u64)> {
    let market_index = user.orders[user_order_index].market_index;

    let user_order_position_decreasing =
        determine_if_user_order_is_position_decreasing(user, market_index, user_order_index)?;

    let fulfillment_methods = {
        let market = perp_market_map.get_ref(&market_index)?;
        let oracle_price = oracle_map.get_price_data(&market.amm.oracle)?.price;

        determine_perp_fulfillment_methods(
            &user.orders[user_order_index],
            maker_orders_info,
            &market.amm,
            reserve_price_before,
            Some(oracle_price),
            amm_is_available,
            slot,
            min_auction_duration,
        )?
    };

    if fulfillment_methods.is_empty() {
        return Ok((0, 0));
    }

    let mut base_asset_amount = 0_u64;
    let mut quote_asset_amount = 0_u64;
    let mut makers_filled: BTreeMap<Pubkey, bool> = BTreeMap::new();
    for fulfillment_method in fulfillment_methods.iter() {
        if user.orders[user_order_index].status != OrderStatus::Open {
            break;
        }
        let mut market = perp_market_map.get_ref_mut(&market_index)?;
        let user_order_direction = user.orders[user_order_index].direction;

        let (fill_base_asset_amount, fill_quote_asset_amount) = match fulfillment_method {
            PerpFulfillmentMethod::AMM(maker_price) => {
                let (mut referrer, mut referrer_stats) = get_referrer(
                    &referrer_info,
                    makers_and_referrer,
                    makers_and_referrer_stats,
                    None,
                )?;

                let (fill_base_asset_amount, fill_quote_asset_amount) =
                    fulfill_perp_order_with_amm(
                        user,
                        user_stats,
                        user_order_index,
                        market.deref_mut(),
                        oracle_map,
                        reserve_price_before,
                        now,
                        slot,
                        valid_oracle_price,
                        user_key,
                        filler_key,
                        filler,
                        filler_stats,
                        &mut referrer.as_deref_mut(),
                        &mut referrer_stats.as_deref_mut(),
                        fee_structure,
                        None,
                        *maker_price,
                        AMMLiquiditySplit::Shared,
                    )?;

                (fill_base_asset_amount, fill_quote_asset_amount)
            }
            PerpFulfillmentMethod::Match(maker_key, maker_order_index) => {
                let mut maker = makers_and_referrer.get_ref_mut(maker_key)?;
                let mut maker_stats = if maker.authority == user.authority {
                    None
                } else {
                    Some(makers_and_referrer_stats.get_ref_mut(&maker.authority)?)
                };

                let (mut referrer, mut referrer_stats) = get_referrer(
                    &referrer_info,
                    makers_and_referrer,
                    makers_and_referrer_stats,
                    Some(&maker),
                )?;

                let (fill_base_asset_amount, fill_quote_asset_amount) =
                    fulfill_perp_order_with_match(
                        market.deref_mut(),
                        user,
                        user_stats,
                        user_order_index,
                        user_key,
                        &mut maker,
                        &mut maker_stats.as_deref_mut(),
                        *maker_order_index as usize,
                        maker_key,
                        filler,
                        filler_stats,
                        filler_key,
                        &mut referrer.as_deref_mut(),
                        &mut referrer_stats.as_deref_mut(),
                        reserve_price_before,
                        valid_oracle_price,
                        now,
                        slot,
                        fee_structure,
                        oracle_map,
                    )?;

                if fill_base_asset_amount != 0 {
                    makers_filled.insert(*maker_key, true);
                }

                (fill_base_asset_amount, fill_quote_asset_amount)
            }
        };

        base_asset_amount = base_asset_amount.safe_add(fill_base_asset_amount)?;
        quote_asset_amount = quote_asset_amount.safe_add(fill_quote_asset_amount)?;
        market
            .amm
            .update_volume_24h(fill_quote_asset_amount, user_order_direction, now)?;
    }

    validate!(
        (base_asset_amount > 0) == (quote_asset_amount > 0),
        ErrorCode::DefaultError,
        "invalid fill base = {} quote = {}",
        base_asset_amount,
        quote_asset_amount
    )?;

    let MarginCalculation {
        margin_requirement: taker_margin_requirement,
        total_collateral: taker_total_collateral,
        ..
    } = calculate_margin_requirement_and_total_collateral_and_liability_info(
        user,
        perp_market_map,
        spot_market_map,
        oracle_map,
        MarginContext::standard(if user_order_position_decreasing {
            MarginRequirementType::Maintenance
        } else {
            MarginRequirementType::Fill
        }),
    )?;
    if taker_total_collateral < taker_margin_requirement.cast()? {
        msg!(
            "taker breached fill requirements (margin requirement {}) (total_collateral {})",
            taker_margin_requirement,
            taker_total_collateral
        );
        return Err(ErrorCode::InsufficientCollateral);
    }

    for (maker_key, _) in makers_filled {
        let maker = makers_and_referrer.get_ref(&maker_key)?;

<<<<<<< HEAD
        let MarginCalculation {
            margin_requirement: maker_margin_requirement,
            total_collateral: maker_total_collateral,
            ..
        } = calculate_margin_requirement_and_total_collateral_and_liability_info(
            &maker,
            perp_market_map,
            spot_market_map,
            oracle_map,
            MarginContext::standard(MarginRequirementType::Fill),
        )?;
=======
        let (maker_margin_requirement, maker_total_collateral, _, _) =
            calculate_margin_requirement_and_total_collateral(
                &maker,
                perp_market_map,
                MarginRequirementType::Fill,
                spot_market_map,
                oracle_map,
                None,
            )?;
>>>>>>> b29d2e10

        if maker_total_collateral < maker_margin_requirement.cast()? {
            msg!(
                "maker ({}) breached fill requirements (margin requirement {}) (total_collateral {})",
                maker_key,
                maker_margin_requirement,
                maker_total_collateral
            );
            return Err(ErrorCode::InsufficientCollateral);
        }
    }

    Ok((base_asset_amount, quote_asset_amount))
}

#[allow(clippy::type_complexity)]
fn get_referrer<'a>(
    referrer_info: &'a Option<(Pubkey, Pubkey)>,
    makers_and_referrer: &'a UserMap,
    makers_and_referrer_stats: &'a UserStatsMap,
    maker: Option<&User>,
) -> DriftResult<(Option<RefMut<'a, User>>, Option<RefMut<'a, UserStats>>)> {
    let (referrer_authority_key, referrer_user_key) = match referrer_info {
        Some(referrer_keys) => referrer_keys,
        None => return Ok((None, None)),
    };

    if let Some(maker) = maker {
        if &maker.authority == referrer_authority_key {
            return Ok((None, None));
        }
    }

    let referrer = makers_and_referrer.get_ref_mut(referrer_user_key)?;
    let referrer_stats = makers_and_referrer_stats.get_ref_mut(referrer_authority_key)?;

    Ok((Some(referrer), Some(referrer_stats)))
}

fn determine_if_user_order_is_position_decreasing(
    user: &User,
    market_index: u16,
    order_index: usize,
) -> DriftResult<bool> {
    let position_index = get_position_index(&user.perp_positions, market_index)?;
    let order_direction = user.orders[order_index].direction;
    let position_base_asset_amount_before = user.perp_positions[position_index].base_asset_amount;
    is_order_position_reducing(
        &order_direction,
        user.orders[order_index]
            .get_base_asset_amount_unfilled(Some(position_base_asset_amount_before))?,
        position_base_asset_amount_before.cast()?,
    )
}

pub fn fulfill_perp_order_with_amm(
    user: &mut User,
    user_stats: &mut UserStats,
    order_index: usize,
    market: &mut PerpMarket,
    oracle_map: &mut OracleMap,
    reserve_price_before: u64,
    now: i64,
    slot: u64,
    valid_oracle_price: Option<i64>,
    user_key: &Pubkey,
    filler_key: &Pubkey,
    filler: &mut Option<&mut User>,
    filler_stats: &mut Option<&mut UserStats>,
    referrer: &mut Option<&mut User>,
    referrer_stats: &mut Option<&mut UserStats>,
    fee_structure: &FeeStructure,
    override_base_asset_amount: Option<u64>,
    override_fill_price: Option<u64>,
    liquidity_split: AMMLiquiditySplit,
) -> DriftResult<(u64, u64)> {
    let position_index = get_position_index(&user.perp_positions, market.market_index)?;

    // Determine the base asset amount the market can fill
    let (base_asset_amount, limit_price, fill_price) = match override_base_asset_amount {
        Some(override_base_asset_amount) => {
            let limit_price = user.orders[order_index].get_limit_price(
                valid_oracle_price,
                None,
                slot,
                market.amm.order_tick_size,
            )?;

            (override_base_asset_amount, limit_price, override_fill_price)
        }
        None => {
            let existing_base_asset_amount = user.perp_positions[position_index].base_asset_amount;
            let (base_asset_amount, limit_price) = calculate_base_asset_amount_for_amm_to_fulfill(
                &user.orders[order_index],
                market,
                valid_oracle_price,
                slot,
                override_fill_price,
                existing_base_asset_amount,
            )?;

            let fill_price = if user.orders[order_index].post_only {
                limit_price
            } else {
                None
            };

            (base_asset_amount, limit_price, fill_price)
        }
    };

    if base_asset_amount < market.amm.min_order_size {
        // if is an actual swap (and not amm jit order) then msg!
        if override_base_asset_amount.is_none() {
            msg!(
                "Amm cant fulfill order. base asset amount {} market.amm.min_order_size {}",
                base_asset_amount,
                market.amm.min_order_size
            );
        }
        return Ok((0, 0));
    }

    let (order_post_only, order_slot, order_direction) =
        get_struct_values!(user.orders[order_index], post_only, slot, direction);

    validation::perp_market::validate_amm_account_for_fill(&market.amm, order_direction)?;

    let market_side_price = match order_direction {
        PositionDirection::Long => market.amm.ask_price(reserve_price_before)?,
        PositionDirection::Short => market.amm.bid_price(reserve_price_before)?,
    };

    let sanitize_clamp_denominator = market.get_sanitize_clamp_denominator()?;
    amm::update_mark_twap_from_estimates(
        &mut market.amm,
        now,
        Some(market_side_price),
        Some(order_direction),
        sanitize_clamp_denominator,
    )?;

    let (quote_asset_amount, quote_asset_amount_surplus, _) =
        controller::position::update_position_with_base_asset_amount(
            base_asset_amount,
            order_direction,
            market,
            user,
            position_index,
            fill_price,
        )?;

    if let Some(limit_price) = limit_price {
        validate_fill_price(
            quote_asset_amount,
            base_asset_amount,
            BASE_PRECISION_U64,
            order_direction,
            limit_price,
            !order_post_only,
        )?;
    }

    let reward_referrer = can_reward_user_with_perp_pnl(referrer, market.market_index);
    let reward_filler = can_reward_user_with_perp_pnl(filler, market.market_index);

    let FillFees {
        user_fee,
        fee_to_market,
        filler_reward,
        referee_discount,
        referrer_reward,
        fee_to_market_for_lp,
        ..
    } = fees::calculate_fee_for_fulfillment_with_amm(
        user_stats,
        quote_asset_amount,
        fee_structure,
        order_slot,
        slot,
        reward_filler,
        reward_referrer,
        referrer_stats,
        quote_asset_amount_surplus,
        order_post_only,
    )?;

    let user_position_delta =
        get_position_delta_for_fill(base_asset_amount, quote_asset_amount, order_direction)?;

    if liquidity_split != AMMLiquiditySplit::ProtocolOwned {
        update_lp_market_position(
            market,
            &user_position_delta,
            fee_to_market_for_lp.cast()?,
            liquidity_split,
        )?;
    }

    if market.amm.user_lp_shares > 0 {
        let (new_terminal_quote_reserve, new_terminal_base_reserve) =
            crate::math::amm::calculate_terminal_reserves(&market.amm)?;
        market.amm.terminal_quote_asset_reserve = new_terminal_quote_reserve;

        let (min_base_asset_reserve, max_base_asset_reserve) =
            crate::math::amm::calculate_bid_ask_bounds(
                market.amm.concentration_coef,
                new_terminal_base_reserve,
            )?;
        market.amm.min_base_asset_reserve = min_base_asset_reserve;
        market.amm.max_base_asset_reserve = max_base_asset_reserve;
    }

    // Increment the protocol's total fee variables
    market.amm.total_fee = market.amm.total_fee.safe_add(fee_to_market.cast()?)?;
    market.amm.total_exchange_fee = market.amm.total_exchange_fee.safe_add(user_fee.cast()?)?;
    market.amm.total_mm_fee = market
        .amm
        .total_mm_fee
        .safe_add(quote_asset_amount_surplus.cast()?)?;
    market.amm.total_fee_minus_distributions = market
        .amm
        .total_fee_minus_distributions
        .safe_add(fee_to_market.cast()?)?;
    market.amm.net_revenue_since_last_funding = market
        .amm
        .net_revenue_since_last_funding
        .safe_add(fee_to_market)?;

    // Increment the user's total fee variables
    user_stats.increment_total_fees(user_fee)?;
    user_stats.increment_total_referee_discount(referee_discount)?;

    if let (Some(referrer), Some(referrer_stats)) = (referrer.as_mut(), referrer_stats.as_mut()) {
        if let Ok(referrer_position) = referrer.force_get_perp_position_mut(market.market_index) {
            if referrer_reward > 0 {
                update_quote_asset_amount(referrer_position, market, referrer_reward.cast()?)?;
                referrer_stats.increment_total_referrer_reward(referrer_reward, now)?;
            }
        }
    }

    let position_index = get_position_index(&user.perp_positions, market.market_index)?;

    controller::position::update_quote_asset_and_break_even_amount(
        &mut user.perp_positions[position_index],
        market,
        -user_fee.cast()?,
    )?;

    if order_post_only {
        user_stats.update_maker_volume_30d(quote_asset_amount, now)?;
    } else {
        user_stats.update_taker_volume_30d(quote_asset_amount, now)?;
    }

    if let Some(filler) = filler.as_mut() {
        if filler_reward > 0 {
            let position_index = get_position_index(&filler.perp_positions, market.market_index)
                .or_else(|_| add_new_position(&mut filler.perp_positions, market.market_index))?;

            controller::position::update_quote_asset_amount(
                &mut filler.perp_positions[position_index],
                market,
                filler_reward.cast()?,
            )?;

            filler_stats
                .as_mut()
                .safe_unwrap()?
                .update_filler_volume(quote_asset_amount, now)?;
        }
        filler.update_last_active_slot(slot);
    }

    update_order_after_fill(
        &mut user.orders[order_index],
        base_asset_amount,
        quote_asset_amount,
    )?;

    decrease_open_bids_and_asks(
        &mut user.perp_positions[position_index],
        &order_direction,
        base_asset_amount,
    )?;

    let (taker, taker_order, maker, maker_order) =
        get_taker_and_maker_for_order_record(user_key, &user.orders[order_index]);

    let fill_record_id = get_then_update_id!(market, next_fill_record_id);
    let order_action_explanation = match (override_base_asset_amount, override_fill_price) {
        (Some(_), Some(_)) => liquidity_split.get_order_action_explanation(),
        _ => OrderActionExplanation::OrderFilledWithAMM,
    };
    let order_action_record = get_order_action_record(
        now,
        OrderAction::Fill,
        order_action_explanation,
        market.market_index,
        Some(*filler_key),
        Some(fill_record_id),
        Some(filler_reward),
        Some(base_asset_amount),
        Some(quote_asset_amount),
        Some(user_fee),
        None,
        Some(referrer_reward),
        Some(quote_asset_amount_surplus),
        None,
        taker,
        taker_order,
        maker,
        maker_order,
        oracle_map.get_price_data(&market.amm.oracle)?.price,
    )?;
    emit_stack::<_, { OrderActionRecord::SIZE }>(order_action_record)?;

    // Cant reset order until after its logged
    if user.orders[order_index].get_base_asset_amount_unfilled(None)? == 0 {
        user.decrement_open_orders(user.orders[order_index].has_auction());
        user.orders[order_index] = Order::default();
        let market_position = &mut user.perp_positions[position_index];
        market_position.open_orders -= 1;
    }

    Ok((base_asset_amount, quote_asset_amount))
}

pub fn fulfill_perp_order_with_match(
    market: &mut PerpMarket,
    taker: &mut User,
    taker_stats: &mut UserStats,
    taker_order_index: usize,
    taker_key: &Pubkey,
    maker: &mut User,
    maker_stats: &mut Option<&mut UserStats>,
    maker_order_index: usize,
    maker_key: &Pubkey,
    filler: &mut Option<&mut User>,
    filler_stats: &mut Option<&mut UserStats>,
    filler_key: &Pubkey,
    referrer: &mut Option<&mut User>,
    referrer_stats: &mut Option<&mut UserStats>,
    reserve_price_before: u64,
    valid_oracle_price: Option<i64>,
    now: i64,
    slot: u64,
    fee_structure: &FeeStructure,
    oracle_map: &mut OracleMap,
) -> DriftResult<(u64, u64)> {
    if !are_orders_same_market_but_different_sides(
        &maker.orders[maker_order_index],
        &taker.orders[taker_order_index],
    ) {
        return Ok((0_u64, 0_u64));
    }

    let (bid_price, ask_price) = market.amm.bid_ask_price(market.amm.reserve_price()?)?;

    let oracle_price = oracle_map.get_price_data(&market.amm.oracle)?.price;
    let taker_direction = taker.orders[taker_order_index].direction;
    let amm_available_liquidity = calculate_amm_available_liquidity(&market.amm, &taker_direction)?;
    let taker_fallback_price = get_fallback_price(
        &taker_direction,
        bid_price,
        ask_price,
        amm_available_liquidity,
        oracle_price,
    )?;
    let taker_price = taker.orders[taker_order_index].force_get_limit_price(
        Some(oracle_price),
        Some(taker_fallback_price),
        slot,
        market.amm.order_tick_size,
    )?;

    let taker_existing_position = taker
        .get_perp_position(market.market_index)?
        .base_asset_amount;
    let taker_base_asset_amount = taker.orders[taker_order_index]
        .get_base_asset_amount_unfilled(Some(taker_existing_position))?;

    let maker_price = maker.orders[maker_order_index].force_get_limit_price(
        Some(oracle_price),
        None,
        slot,
        market.amm.order_tick_size,
    )?;
    let maker_direction = maker.orders[maker_order_index].direction;
    let maker_existing_position = maker
        .get_perp_position(market.market_index)?
        .base_asset_amount;
    let maker_base_asset_amount = maker.orders[maker_order_index]
        .get_base_asset_amount_unfilled(Some(maker_existing_position))?;

    let orders_cross = do_orders_cross(maker_direction, maker_price, taker_price);

    if !orders_cross {
        msg!(
            "orders dont cross. maker price {} taker price {}",
            maker_price,
            taker_price
        );
        return Ok((0_u64, 0_u64));
    }

    let (base_asset_amount, _) = calculate_fill_for_matched_orders(
        maker_base_asset_amount,
        maker_price,
        taker_base_asset_amount,
        PERP_DECIMALS,
        maker_direction,
    )?;

    if base_asset_amount == 0 {
        return Ok((0_u64, 0_u64));
    }

    let sanitize_clamp_denominator = market.get_sanitize_clamp_denominator()?;
    amm::update_mark_twap_from_estimates(
        &mut market.amm,
        now,
        Some(maker_price),
        Some(taker_direction),
        sanitize_clamp_denominator,
    )?;

    let mut total_quote_asset_amount = 0_u64;
    let mut total_base_asset_amount = 0_u64;

    let (jit_base_asset_amount, amm_liquidity_split) = calculate_amm_jit_liquidity(
        market,
        taker_direction,
        maker_price,
        valid_oracle_price,
        base_asset_amount,
        taker_base_asset_amount,
        maker_base_asset_amount,
        taker.orders[taker_order_index].has_limit_price(slot)?,
    )?;

    if jit_base_asset_amount > 0 {
        let (base_asset_amount_filled_by_amm, quote_asset_amount_filled_by_amm) =
            fulfill_perp_order_with_amm(
                taker,
                taker_stats,
                taker_order_index,
                market,
                oracle_map,
                reserve_price_before,
                now,
                slot,
                valid_oracle_price,
                taker_key,
                filler_key,
                filler,
                filler_stats,
                &mut None,
                &mut None,
                fee_structure,
                Some(jit_base_asset_amount),
                Some(maker_price), // match the makers price
                amm_liquidity_split,
            )?;

        total_base_asset_amount = base_asset_amount_filled_by_amm;
        total_quote_asset_amount = quote_asset_amount_filled_by_amm
    }

    let taker_existing_position = taker
        .get_perp_position(market.market_index)?
        .base_asset_amount;

    let taker_base_asset_amount = taker.orders[taker_order_index]
        .get_base_asset_amount_unfilled(Some(taker_existing_position))?;

    let (base_asset_amount_fulfilled, quote_asset_amount) = calculate_fill_for_matched_orders(
        maker_base_asset_amount,
        maker_price,
        taker_base_asset_amount,
        PERP_DECIMALS,
        maker_direction,
    )?;

    validate_fill_price(
        quote_asset_amount,
        base_asset_amount_fulfilled,
        BASE_PRECISION_U64,
        taker_direction,
        taker_price,
        true,
    )?;

    validate_fill_price(
        quote_asset_amount,
        base_asset_amount_fulfilled,
        BASE_PRECISION_U64,
        maker_direction,
        maker_price,
        false,
    )?;

    total_base_asset_amount = total_base_asset_amount.safe_add(base_asset_amount_fulfilled)?;
    total_quote_asset_amount = total_quote_asset_amount.safe_add(quote_asset_amount)?;

    let maker_position_index = get_position_index(
        &maker.perp_positions,
        maker.orders[maker_order_index].market_index,
    )?;

    let maker_position_delta = get_position_delta_for_fill(
        base_asset_amount_fulfilled,
        quote_asset_amount,
        maker.orders[maker_order_index].direction,
    )?;

    update_position_and_market(
        &mut maker.perp_positions[maker_position_index],
        market,
        &maker_position_delta,
    )?;

    // if maker is none, makes maker and taker authority was the same
    if let Some(maker_stats) = maker_stats {
        maker_stats.update_maker_volume_30d(quote_asset_amount, now)?;
    } else {
        taker_stats.update_maker_volume_30d(quote_asset_amount, now)?;
    };

    let taker_position_index = get_position_index(
        &taker.perp_positions,
        taker.orders[taker_order_index].market_index,
    )?;

    let taker_position_delta = get_position_delta_for_fill(
        base_asset_amount_fulfilled,
        quote_asset_amount,
        taker.orders[taker_order_index].direction,
    )?;

    update_position_and_market(
        &mut taker.perp_positions[taker_position_index],
        market,
        &taker_position_delta,
    )?;

    taker_stats.update_taker_volume_30d(quote_asset_amount, now)?;

    let reward_referrer = can_reward_user_with_perp_pnl(referrer, market.market_index);
    let reward_filler = can_reward_user_with_perp_pnl(filler, market.market_index);

    let filler_multiplier = if reward_filler {
        calculate_filler_multiplier_for_matched_orders(maker_price, maker_direction, oracle_price)?
    } else {
        0
    };

    let FillFees {
        user_fee: taker_fee,
        maker_rebate,
        fee_to_market,
        filler_reward,
        referrer_reward,
        referee_discount,
        ..
    } = fees::calculate_fee_for_fulfillment_with_match(
        taker_stats,
        maker_stats,
        quote_asset_amount,
        fee_structure,
        taker.orders[taker_order_index].slot,
        slot,
        filler_multiplier,
        reward_referrer,
        referrer_stats,
        &MarketType::Perp,
    )?;

    // Increment the markets house's total fee variables
    market.amm.total_fee = market.amm.total_fee.safe_add(fee_to_market.cast()?)?;
    market.amm.total_exchange_fee = market
        .amm
        .total_exchange_fee
        .safe_add(fee_to_market.cast()?)?;
    market.amm.total_fee_minus_distributions = market
        .amm
        .total_fee_minus_distributions
        .safe_add(fee_to_market.cast()?)?;
    market.amm.net_revenue_since_last_funding = market
        .amm
        .net_revenue_since_last_funding
        .safe_add(fee_to_market)?;

    controller::position::update_quote_asset_and_break_even_amount(
        &mut taker.perp_positions[taker_position_index],
        market,
        -taker_fee.cast()?,
    )?;

    taker_stats.increment_total_fees(taker_fee)?;
    taker_stats.increment_total_referee_discount(referee_discount)?;

    controller::position::update_quote_asset_and_break_even_amount(
        &mut maker.perp_positions[maker_position_index],
        market,
        maker_rebate.cast()?,
    )?;

    if let Some(maker_stats) = maker_stats {
        maker_stats.increment_total_rebate(maker_rebate)?;
    } else {
        taker_stats.increment_total_rebate(maker_rebate)?;
    }

    if let Some(filler) = filler {
        if filler_reward > 0 {
            let filler_position_index =
                get_position_index(&filler.perp_positions, market.market_index).or_else(|_| {
                    add_new_position(&mut filler.perp_positions, market.market_index)
                })?;

            controller::position::update_quote_asset_amount(
                &mut filler.perp_positions[filler_position_index],
                market,
                filler_reward.cast()?,
            )?;

            filler_stats
                .as_mut()
                .safe_unwrap()?
                .update_filler_volume(quote_asset_amount, now)?;
        }
        filler.update_last_active_slot(slot);
    }

    if let (Some(referrer), Some(referrer_stats)) = (referrer.as_mut(), referrer_stats.as_mut()) {
        if let Ok(referrer_position) = referrer.force_get_perp_position_mut(market.market_index) {
            if referrer_reward > 0 {
                update_quote_asset_amount(referrer_position, market, referrer_reward.cast()?)?;
                referrer_stats.increment_total_referrer_reward(referrer_reward, now)?;
            }
        }
    }

    update_order_after_fill(
        &mut taker.orders[taker_order_index],
        base_asset_amount_fulfilled,
        quote_asset_amount,
    )?;

    decrease_open_bids_and_asks(
        &mut taker.perp_positions[taker_position_index],
        &taker.orders[taker_order_index].direction,
        base_asset_amount_fulfilled,
    )?;

    update_order_after_fill(
        &mut maker.orders[maker_order_index],
        base_asset_amount_fulfilled,
        quote_asset_amount,
    )?;

    decrease_open_bids_and_asks(
        &mut maker.perp_positions[maker_position_index],
        &maker.orders[maker_order_index].direction,
        base_asset_amount_fulfilled,
    )?;

    let fill_record_id = get_then_update_id!(market, next_fill_record_id);
    let order_action_explanation = if maker.orders[maker_order_index].is_jit_maker() {
        OrderActionExplanation::OrderFilledWithMatchJit
    } else {
        OrderActionExplanation::OrderFilledWithMatch
    };
    let order_action_record = get_order_action_record(
        now,
        OrderAction::Fill,
        order_action_explanation,
        market.market_index,
        Some(*filler_key),
        Some(fill_record_id),
        Some(filler_reward),
        Some(base_asset_amount_fulfilled),
        Some(quote_asset_amount),
        Some(taker_fee),
        Some(maker_rebate),
        Some(referrer_reward),
        None,
        None,
        Some(*taker_key),
        Some(taker.orders[taker_order_index]),
        Some(*maker_key),
        Some(maker.orders[maker_order_index]),
        oracle_map.get_price_data(&market.amm.oracle)?.price,
    )?;
    emit_stack::<_, { OrderActionRecord::SIZE }>(order_action_record)?;

    if taker.orders[taker_order_index].get_base_asset_amount_unfilled(None)? == 0 {
        taker.decrement_open_orders(taker.orders[taker_order_index].has_auction());
        taker.orders[taker_order_index] = Order::default();
        let market_position = &mut taker.perp_positions[taker_position_index];
        market_position.open_orders -= 1;
    }

    if maker.orders[maker_order_index].get_base_asset_amount_unfilled(None)? == 0 {
        maker.decrement_open_orders(maker.orders[maker_order_index].has_auction());
        maker.orders[maker_order_index] = Order::default();
        let market_position = &mut maker.perp_positions[maker_position_index];
        market_position.open_orders -= 1;
    }

    Ok((total_base_asset_amount, total_quote_asset_amount))
}

pub fn update_order_after_fill(
    order: &mut Order,
    base_asset_amount: u64,
    quote_asset_amount: u64,
) -> DriftResult {
    order.base_asset_amount_filled = order.base_asset_amount_filled.safe_add(base_asset_amount)?;

    order.quote_asset_amount_filled = order
        .quote_asset_amount_filled
        .safe_add(quote_asset_amount)?;

    if order.get_base_asset_amount_unfilled(None)? == 0 {
        order.status = OrderStatus::Filled;
    }

    Ok(())
}

#[allow(clippy::type_complexity)]
fn get_taker_and_maker_for_order_record(
    user_key: &Pubkey,
    user_order: &Order,
) -> (Option<Pubkey>, Option<Order>, Option<Pubkey>, Option<Order>) {
    if user_order.post_only {
        (None, None, Some(*user_key), Some(*user_order))
    } else {
        (Some(*user_key), Some(*user_order), None, None)
    }
}

pub fn trigger_order(
    order_id: u32,
    state: &State,
    user: &AccountLoader<User>,
    spot_market_map: &SpotMarketMap,
    perp_market_map: &PerpMarketMap,
    oracle_map: &mut OracleMap,
    filler: &AccountLoader<User>,
    clock: &Clock,
) -> DriftResult {
    let now = clock.unix_timestamp;
    let slot = clock.slot;

    let filler_key = filler.key();
    let user_key = user.key();
    let user = &mut load_mut!(user)?;

    let order_index = user
        .orders
        .iter()
        .position(|order| order.order_id == order_id)
        .ok_or_else(print_error!(ErrorCode::OrderDoesNotExist))?;

    let (order_status, market_index, market_type) =
        get_struct_values!(user.orders[order_index], status, market_index, market_type);

    validate!(
        order_status == OrderStatus::Open,
        ErrorCode::OrderNotOpen,
        "Order not open"
    )?;

    validate!(
        user.orders[order_index].must_be_triggered(),
        ErrorCode::OrderNotTriggerable,
        "Order is not triggerable"
    )?;

    validate!(
        !user.orders[order_index].triggered(),
        ErrorCode::OrderNotTriggerable,
        "Order is already triggered"
    )?;

    validate!(
        market_type == MarketType::Perp,
        ErrorCode::InvalidOrderMarketType,
        "Order must be a perp order"
    )?;

    validate_user_not_being_liquidated(
        user,
        perp_market_map,
        spot_market_map,
        oracle_map,
        state.liquidation_margin_buffer_ratio,
    )?;

    validate!(!user.is_bankrupt(), ErrorCode::UserBankrupt)?;

    let mut perp_market = perp_market_map.get_ref_mut(&market_index)?;
    let oracle_price_data = &oracle_map.get_price_data(&perp_market.amm.oracle)?;

    let oracle_validity = oracle::oracle_validity(
        perp_market
            .amm
            .historical_oracle_data
            .last_oracle_price_twap,
        oracle_price_data,
        &state.oracle_guard_rails.validity,
    )?;
    let is_oracle_valid =
        is_oracle_valid_for_action(oracle_validity, Some(DriftAction::TriggerOrder))?;

    validate!(is_oracle_valid, ErrorCode::InvalidOracle)?;

    let oracle_price = oracle_price_data.price;

    let can_trigger = order_satisfies_trigger_condition(
        &user.orders[order_index],
        oracle_price.unsigned_abs().cast()?,
    )?;
    validate!(can_trigger, ErrorCode::OrderDidNotSatisfyTriggerCondition)?;

    let worst_case_base_asset_amount_before = user
        .get_perp_position(market_index)?
        .worst_case_base_asset_amount()?;

    {
        let direction = user.orders[order_index].direction;
        let base_asset_amount = user.orders[order_index].base_asset_amount;

        user.orders[order_index].trigger_condition =
            match user.orders[order_index].trigger_condition {
                OrderTriggerCondition::Above => OrderTriggerCondition::TriggeredAbove,
                OrderTriggerCondition::Below => OrderTriggerCondition::TriggeredBelow,
                _ => {
                    return Err(print_error!(ErrorCode::InvalidTriggerOrderCondition)());
                }
            };

        user.orders[order_index].slot = slot;
        let order_type = user.orders[order_index].order_type;
        if let OrderType::TriggerMarket = order_type {
            user.orders[order_index].auction_duration = state.min_perp_auction_duration;
            let (auction_start_price, auction_end_price) =
                calculate_auction_prices(oracle_price_data, direction, 0)?;
            user.orders[order_index].auction_start_price = auction_start_price;
            user.orders[order_index].auction_end_price = auction_end_price;
        }

        let user_position = user.get_perp_position_mut(market_index)?;
        increase_open_bids_and_asks(user_position, &direction, base_asset_amount)?;
    }

    let is_filler_taker = user_key == filler_key;
    let mut filler = if !is_filler_taker {
        Some(load_mut!(filler)?)
    } else {
        None
    };

    let filler_reward = pay_keeper_flat_reward_for_perps(
        user,
        filler.as_deref_mut(),
        &mut perp_market,
        state.perp_fee_structure.flat_filler_fee,
        slot,
    )?;

    let order_action_record = get_order_action_record(
        now,
        OrderAction::Trigger,
        OrderActionExplanation::None,
        market_index,
        Some(filler_key),
        None,
        Some(filler_reward),
        None,
        None,
        Some(filler_reward),
        None,
        None,
        None,
        None,
        Some(user_key),
        Some(user.orders[order_index]),
        None,
        None,
        oracle_price,
    )?;
    emit!(order_action_record);

    drop(perp_market);

    let worst_case_base_asset_amount_after = user
        .get_perp_position(market_index)?
        .worst_case_base_asset_amount()?;

    let is_risk_increasing = worst_case_base_asset_amount_after.unsigned_abs()
        > worst_case_base_asset_amount_before.unsigned_abs();

    // If order increases risk and user is below initial margin, cancel it
    if is_risk_increasing && !user.orders[order_index].reduce_only {
        let meets_initial_margin_requirement =
            meets_initial_margin_requirement(user, perp_market_map, spot_market_map, oracle_map)?;

        if !meets_initial_margin_requirement {
            cancel_order(
                order_index,
                user,
                &user_key,
                perp_market_map,
                spot_market_map,
                oracle_map,
                now,
                slot,
                OrderActionExplanation::InsufficientFreeCollateral,
                Some(&filler_key),
                0,
                false,
            )?;
        }
    }

    user.update_last_active_slot(slot);

    Ok(())
}

pub fn force_cancel_orders(
    state: &State,
    user: &AccountLoader<User>,
    spot_market_map: &SpotMarketMap,
    perp_market_map: &PerpMarketMap,
    oracle_map: &mut OracleMap,
    filler: &AccountLoader<User>,
    clock: &Clock,
) -> DriftResult {
    let now = clock.unix_timestamp;
    let slot = clock.slot;

    let filler_key = filler.key();
    let user_key = user.key();
    let user = &mut load_mut!(user)?;
    let filler = &mut load_mut!(filler)?;

    validate!(
        !user.is_being_liquidated(),
        ErrorCode::UserIsBeingLiquidated
    )?;

    validate!(!user.is_bankrupt(), ErrorCode::UserBankrupt)?;

    let meets_initial_margin_requirement =
        meets_initial_margin_requirement(user, perp_market_map, spot_market_map, oracle_map)?;

    validate!(
        !meets_initial_margin_requirement,
        ErrorCode::SufficientCollateral
    )?;

    let mut total_fee = 0_u64;

    for order_index in 0..user.orders.len() {
        if user.orders[order_index].status != OrderStatus::Open {
            continue;
        }

        let market_index = user.orders[order_index].market_index;
        let market_type = user.orders[order_index].market_type;

        let fee = match market_type {
            MarketType::Spot => {
                let spot_market = spot_market_map.get_ref(&market_index)?;
                let token_amount = user
                    .get_spot_position(market_index)?
                    .get_signed_token_amount(&spot_market)?
                    .cast::<i64>()?;
                let is_position_reducing = is_order_position_reducing(
                    &user.orders[order_index].direction,
                    user.orders[order_index].get_base_asset_amount_unfilled(Some(token_amount))?,
                    token_amount,
                )?;
                if is_position_reducing {
                    continue;
                }

                state.spot_fee_structure.flat_filler_fee
            }
            MarketType::Perp => {
                let base_asset_amount = user.get_perp_position(market_index)?.base_asset_amount;
                let is_position_reducing = is_order_position_reducing(
                    &user.orders[order_index].direction,
                    user.orders[order_index]
                        .get_base_asset_amount_unfilled(Some(base_asset_amount))?,
                    base_asset_amount,
                )?;
                if is_position_reducing {
                    continue;
                }

                state.perp_fee_structure.flat_filler_fee
            }
        };

        total_fee = total_fee.safe_add(fee)?;

        cancel_order(
            order_index,
            user,
            &user_key,
            perp_market_map,
            spot_market_map,
            oracle_map,
            now,
            slot,
            OrderActionExplanation::InsufficientFreeCollateral,
            Some(&filler_key),
            fee,
            false,
        )?;
    }

    pay_keeper_flat_reward_for_spot(
        user,
        Some(filler),
        spot_market_map.get_quote_spot_market_mut()?.deref_mut(),
        total_fee,
    )?;

    user.update_last_active_slot(slot);

    Ok(())
}

pub fn can_reward_user_with_perp_pnl(user: &mut Option<&mut User>, market_index: u16) -> bool {
    match user.as_mut() {
        Some(user) => user.force_get_perp_position_mut(market_index).is_ok(),
        None => false,
    }
}

pub fn pay_keeper_flat_reward_for_perps(
    user: &mut User,
    filler: Option<&mut User>,
    market: &mut PerpMarket,
    filler_reward: u64,
    slot: u64,
) -> DriftResult<u64> {
    let filler_reward = if let Some(filler) = filler {
        let user_position = user.get_perp_position_mut(market.market_index)?;
        controller::position::update_quote_asset_and_break_even_amount(
            user_position,
            market,
            -filler_reward.cast()?,
        )?;

        filler.update_last_active_slot(slot);
        // Dont throw error if filler doesnt have position available
        let filler_position = match filler.force_get_perp_position_mut(market.market_index) {
            Ok(position) => position,
            Err(_) => return Ok(0),
        };
        controller::position::update_quote_asset_amount(
            filler_position,
            market,
            filler_reward.cast()?,
        )?;

        filler_reward
    } else {
        0
    };

    Ok(filler_reward)
}

pub fn pay_keeper_flat_reward_for_spot(
    user: &mut User,
    filler: Option<&mut User>,
    quote_market: &mut SpotMarket,
    filler_reward: u64,
) -> DriftResult<u64> {
    let filler_reward = if let Some(filler) = filler {
        update_spot_balances(
            filler_reward as u128,
            &SpotBalanceType::Deposit,
            quote_market,
            filler.get_quote_spot_position_mut(),
            false,
        )?;

        filler.update_cumulative_spot_fees(filler_reward.cast()?)?;

        update_spot_balances(
            filler_reward as u128,
            &SpotBalanceType::Borrow,
            quote_market,
            user.get_quote_spot_position_mut(),
            false,
        )?;

        user.update_cumulative_spot_fees(-filler_reward.cast()?)?;

        filler_reward
    } else {
        0
    };

    Ok(filler_reward)
}

pub fn place_spot_order(
    state: &State,
    user: &AccountLoader<User>,
    perp_market_map: &PerpMarketMap,
    spot_market_map: &SpotMarketMap,
    oracle_map: &mut OracleMap,
    clock: &Clock,
    params: OrderParams,
    mut options: PlaceOrderOptions,
) -> DriftResult {
    let now = clock.unix_timestamp;
    let slot = clock.slot;
    let user_key = user.key();
    let user = &mut load_mut!(user)?;

    validate_user_not_being_liquidated(
        user,
        perp_market_map,
        spot_market_map,
        oracle_map,
        state.liquidation_margin_buffer_ratio,
    )?;

    validate!(!user.is_bankrupt(), ErrorCode::UserBankrupt)?;

    if options.try_expire_orders {
        expire_orders(
            user,
            &user_key,
            perp_market_map,
            spot_market_map,
            oracle_map,
            now,
            slot,
        )?;
    }

    if user.is_reduce_only() {
        validate!(
            params.reduce_only,
            ErrorCode::UserReduceOnly,
            "order must be reduce only"
        )?;
    }

    let max_ts = match params.max_ts {
        Some(max_ts) => max_ts,
        None => match params.order_type {
            OrderType::Market | OrderType::Oracle => now.safe_add(30)?,
            _ => 0_i64,
        },
    };

    if max_ts != 0 && max_ts < now {
        msg!("max_ts ({}) < now ({}), skipping order", max_ts, now);
        return Ok(());
    }

    let new_order_index = user
        .orders
        .iter()
        .position(|order| order.status.eq(&OrderStatus::Init))
        .ok_or(ErrorCode::MaxNumberOfOrders)?;

    if params.user_order_id > 0 {
        let user_order_id_already_used = user
            .orders
            .iter()
            .position(|order| order.user_order_id == params.user_order_id);

        if user_order_id_already_used.is_some() {
            msg!("user_order_id is already in use {}", params.user_order_id);
            return Err(ErrorCode::UserOrderIdAlreadyInUse);
        }
    }

    let market_index = params.market_index;
    let spot_market = &spot_market_map.get_ref(&market_index)?;
    let force_reduce_only = spot_market.is_reduce_only();
    let step_size = spot_market.order_step_size;

    validate!(
        !matches!(spot_market.status, MarketStatus::Initialized),
        ErrorCode::MarketBeingInitialized,
        "Market is being initialized"
    )?;

    let spot_position_index = user
        .get_spot_position_index(market_index)
        .or_else(|_| user.add_spot_position(market_index, SpotBalanceType::Deposit))?;

    let balance_type = user.spot_positions[spot_position_index].balance_type;
    let token_amount = user.spot_positions[spot_position_index].get_token_amount(spot_market)?;
    let signed_token_amount = get_signed_token_amount(token_amount, &balance_type)?;

    let oracle_price_data = *oracle_map.get_price_data(&spot_market.oracle)?;
    let strict_oracle_price = StrictOraclePrice::new(
        oracle_price_data.price,
        spot_market
            .historical_oracle_data
            .last_oracle_price_twap_5min,
        true,
    );

<<<<<<< HEAD
    let OrderFillSimulation {
        free_collateral_contribution: free_collateral_contribution_before,
        ..
    } = user.spot_positions[spot_position_index].get_worst_case_token_amount(
        spot_market,
        &strict_oracle_price,
        Some(signed_token_amount),
        MarginRequirementType::Initial,
    )?;
=======
    let worst_case_simulation_before = user.spot_positions[spot_position_index]
        .get_worst_case_token_amount(
            spot_market,
            &strict_oracle_price,
            Some(signed_token_amount),
            MarginRequirementType::Initial,
        )?;
>>>>>>> b29d2e10

    // Increment open orders for existing position
    let (existing_position_direction, order_base_asset_amount) = {
        validate!(
            params.base_asset_amount >= step_size,
            ErrorCode::InvalidOrderSizeTooSmall,
            "params.base_asset_amount={} cannot be below spot_market.order_step_size={}",
            params.base_asset_amount,
            step_size
        )?;

        let base_asset_amount = if params.base_asset_amount == u64::MAX {
            calculate_max_spot_order_size(
                user,
                params.market_index,
                params.direction,
                perp_market_map,
                spot_market_map,
                oracle_map,
            )?
        } else {
            standardize_base_asset_amount(params.base_asset_amount, step_size)?
        };

        validate!(
            is_multiple_of_step_size(base_asset_amount, step_size)?,
            ErrorCode::InvalidOrderNotStepSizeMultiple,
            "Order base asset amount ({}), is not a multiple of step size ({})",
            base_asset_amount,
            step_size
        )?;

        let existing_position_direction = if signed_token_amount >= 0 {
            PositionDirection::Long
        } else {
            PositionDirection::Short
        };
        (
            existing_position_direction,
            base_asset_amount.cast::<u64>()?,
        )
    };

    let (auction_start_price, auction_end_price, auction_duration) = get_auction_params(
        &params,
        &oracle_price_data,
        spot_market.order_tick_size,
        state.default_spot_auction_duration,
    )?;

    validate!(spot_market.orders_enabled, ErrorCode::SpotOrdersDisabled)?;

    validate!(
        params.market_index != QUOTE_SPOT_MARKET_INDEX,
        ErrorCode::InvalidOrderBaseQuoteAsset,
        "can not place order for quote asset"
    )?;

    validate!(
        params.market_type == MarketType::Spot,
        ErrorCode::InvalidOrderMarketType,
        "must be spot order"
    )?;

    let new_order = Order {
        status: OrderStatus::Open,
        order_type: params.order_type,
        market_type: params.market_type,
        slot,
        order_id: get_then_update_id!(user, next_order_id),
        user_order_id: params.user_order_id,
        market_index: params.market_index,
        price: standardize_price(params.price, spot_market.order_tick_size, params.direction)?,
        existing_position_direction,
        base_asset_amount: order_base_asset_amount,
        base_asset_amount_filled: 0,
        quote_asset_amount_filled: 0,
        direction: params.direction,
        reduce_only: params.reduce_only || force_reduce_only,
        trigger_price: standardize_price(
            params.trigger_price.unwrap_or(0),
            spot_market.order_tick_size,
            params.direction,
        )?,
        trigger_condition: params.trigger_condition,
        post_only: params.post_only != PostOnlyParam::None,
        oracle_price_offset: params.oracle_price_offset.unwrap_or(0),
        immediate_or_cancel: params.immediate_or_cancel,
        auction_start_price,
        auction_end_price,
        auction_duration,
        max_ts,
        padding: [0; 3],
    };

    validate_spot_order(
        &new_order,
        spot_market.order_step_size,
        spot_market.min_order_size,
    )?;

    user.increment_open_orders(new_order.has_auction());
    user.orders[new_order_index] = new_order;
    user.spot_positions[spot_position_index].open_orders += 1;
    if !new_order.must_be_triggered() {
        increase_spot_open_bids_and_asks(
            &mut user.spot_positions[spot_position_index],
            &params.direction,
            order_base_asset_amount,
        )?;
    }

<<<<<<< HEAD
    let OrderFillSimulation {
        free_collateral_contribution: free_collateral_contribution_after,
        ..
    } = user.spot_positions[spot_position_index].get_worst_case_token_amount(
        spot_market,
        &strict_oracle_price,
        Some(signed_token_amount),
        MarginRequirementType::Initial,
    )?;

    // Order fails if it's risk increasing and it brings the user collateral below the margin requirement
    let risk_increasing = free_collateral_contribution_after < free_collateral_contribution_before;
=======
    let worst_case_simulation_after = user.spot_positions[spot_position_index]
        .get_worst_case_token_amount(
            spot_market,
            &strict_oracle_price,
            Some(signed_token_amount),
            MarginRequirementType::Initial,
        )?;

    // Order fails if it's risk increasing and it brings the user collateral below the margin requirement
    let risk_increasing = worst_case_simulation_before.risk_increasing(worst_case_simulation_after);
>>>>>>> b29d2e10

    options.update_risk_increasing(risk_increasing);

    if options.enforce_margin_check {
        meets_place_order_margin_requirement(
            user,
            perp_market_map,
            spot_market_map,
            oracle_map,
            options.risk_increasing,
        )?;
    }

    validate_spot_margin_trading(user, spot_market_map, oracle_map)?;

    if force_reduce_only && risk_increasing {
        return Err(ErrorCode::InvalidOrderNotRiskReducing);
    }

    let (taker, taker_order, maker, maker_order) =
        get_taker_and_maker_for_order_record(&user_key, &new_order);

    let order_action_record = get_order_action_record(
        now,
        OrderAction::Place,
        OrderActionExplanation::None,
        params.market_index,
        None,
        None,
        None,
        None,
        None,
        None,
        None,
        None,
        None,
        None,
        taker,
        taker_order,
        maker,
        maker_order,
        oracle_price_data.price,
    )?;
    emit_stack::<_, { OrderActionRecord::SIZE }>(order_action_record)?;

    let order_record = OrderRecord {
        ts: now,
        user: user_key,
        order: user.orders[new_order_index],
    };
    emit_stack::<_, { OrderRecord::SIZE }>(order_record)?;

    user.update_last_active_slot(slot);

    Ok(())
}

pub fn fill_spot_order(
    order_id: u32,
    state: &State,
    user: &AccountLoader<User>,
    user_stats: &AccountLoader<UserStats>,
    spot_market_map: &SpotMarketMap,
    perp_market_map: &PerpMarketMap,
    oracle_map: &mut OracleMap,
    filler: &AccountLoader<User>,
    filler_stats: &AccountLoader<UserStats>,
    maker: Option<&AccountLoader<User>>,
    maker_stats: Option<&AccountLoader<UserStats>>,
    maker_order_id: Option<u32>,
    clock: &Clock,
    fulfillment_params: &mut dyn SpotFulfillmentParams,
) -> DriftResult<u64> {
    let now = clock.unix_timestamp;
    let slot = clock.slot;

    let filler_key = filler.key();
    let user_key = user.key();
    let user = &mut load_mut!(user)?;
    let user_stats = &mut load_mut!(user_stats)?;

    let order_index = user
        .orders
        .iter()
        .position(|order| order.order_id == order_id)
        .ok_or_else(print_error!(ErrorCode::OrderDoesNotExist))?;

    let (order_status, order_market_index, order_market_type, order_direction) = get_struct_values!(
        user.orders[order_index],
        status,
        market_index,
        market_type,
        direction
    );

    {
        let spot_market = spot_market_map.get_ref(&order_market_index)?;
        validate!(
            spot_market.fills_enabled(),
            ErrorCode::MarketFillOrderPaused,
            "Market unavailable for fills"
        )?;
    }

    validate!(
        order_market_type == MarketType::Spot,
        ErrorCode::InvalidOrderMarketType,
        "must be spot order"
    )?;

    validate!(
        order_status == OrderStatus::Open,
        ErrorCode::OrderNotOpen,
        "Order not open"
    )?;

    validate!(
        !user.orders[order_index].must_be_triggered() || user.orders[order_index].triggered(),
        ErrorCode::OrderMustBeTriggeredFirst,
        "Order must be triggered first"
    )?;

    if user.is_bankrupt() {
        msg!("User is bankrupt");
        return Ok(0);
    }

    match validate_user_not_being_liquidated(
        user,
        perp_market_map,
        spot_market_map,
        oracle_map,
        state.liquidation_margin_buffer_ratio,
    ) {
        Ok(_) => {}
        Err(_) => {
            msg!("User is being liquidated");
            return Ok(0);
        }
    }

    let is_filler_taker = user_key == filler_key;
    let is_filler_maker = maker.map_or(false, |maker| maker.key() == filler_key);
    let (mut filler, mut filler_stats) = if !is_filler_maker && !is_filler_taker {
        let filler = load_mut!(filler)?;
        if filler.authority != user.authority {
            (Some(filler), Some(load_mut!(filler_stats)?))
        } else {
            (None, None)
        }
    } else {
        (None, None)
    };

    let (mut maker, mut maker_stats, maker_key, maker_order_index) = get_spot_maker_order(
        perp_market_map,
        spot_market_map,
        oracle_map,
        maker,
        maker_stats,
        maker_order_id,
        &user_key,
        &user.authority,
        &user.orders[order_index],
        &mut filler.as_deref_mut(),
        &filler_key,
        state.spot_fee_structure.flat_filler_fee,
        now,
        slot,
    )?;

    {
        let mut quote_market = spot_market_map.get_quote_spot_market_mut()?;
        let oracle_price_data = oracle_map.get_price_data(&quote_market.oracle)?;
        update_spot_market_cumulative_interest(&mut quote_market, Some(oracle_price_data), now)?;

        let mut base_market = spot_market_map.get_ref_mut(&order_market_index)?;
        let oracle_price_data = oracle_map.get_price_data(&base_market.oracle)?;
        update_spot_market_cumulative_interest(&mut base_market, Some(oracle_price_data), now)?;

        let oracle_too_divergent_with_twap_5min = is_oracle_too_divergent_with_twap_5min(
            oracle_price_data.price,
            base_market
                .historical_oracle_data
                .last_oracle_price_twap_5min,
            state
                .oracle_guard_rails
                .max_oracle_twap_5min_percent_divergence()
                .cast()?,
        )?;

        if oracle_too_divergent_with_twap_5min {
            // update filler last active so tx doesn't revert
            if let Some(filler) = filler.as_mut() {
                filler.update_last_active_slot(slot);
            }

            return Ok(0);
        }
    }

    let should_expire_order = should_expire_order_before_fill(user, order_index, now)?;

    let should_cancel_reduce_only = if user.orders[order_index].reduce_only {
        let market_index = user.orders[order_index].market_index;
        let position_index = user.get_spot_position_index(market_index)?;
        let spot_market = spot_market_map.get_ref(&market_index)?;
        let signed_token_amount =
            user.spot_positions[position_index].get_signed_token_amount(&spot_market)?;
        should_cancel_reduce_only_order(&user.orders[order_index], signed_token_amount.cast()?)?
    } else {
        false
    };

    if should_expire_order || should_cancel_reduce_only {
        let filler_reward = {
            let mut quote_market = spot_market_map.get_quote_spot_market_mut()?;
            pay_keeper_flat_reward_for_spot(
                user,
                filler.as_deref_mut(),
                &mut quote_market,
                state.spot_fee_structure.flat_filler_fee,
            )?
        };

        let explanation = if should_expire_order {
            OrderActionExplanation::OrderExpired
        } else {
            OrderActionExplanation::ReduceOnlyOrderIncreasedPosition
        };

        cancel_order(
            order_index,
            user,
            &user_key,
            perp_market_map,
            spot_market_map,
            oracle_map,
            now,
            slot,
            explanation,
            Some(&filler_key),
            filler_reward,
            false,
        )?;
        return Ok(0);
    }

    let (base_asset_amount, quote_asset_amount) = fulfill_spot_order(
        user,
        order_index,
        &user_key,
        user_stats,
        &mut maker.as_deref_mut(),
        &mut maker_stats.as_deref_mut(),
        maker_order_index,
        maker_key.as_ref(),
        &mut filler.as_deref_mut(),
        &filler_key,
        &mut filler_stats.as_deref_mut(),
        spot_market_map,
        perp_market_map,
        oracle_map,
        now,
        slot,
        &state.spot_fee_structure,
        fulfillment_params,
    )?;

    if base_asset_amount != 0 {
        let spot_market = spot_market_map.get_ref(&order_market_index)?;
        let fill_price = calculate_fill_price(
            quote_asset_amount,
            base_asset_amount,
            spot_market.get_precision(),
        )?;

        let oracle_price = oracle_map.get_price_data(&spot_market.oracle)?.price;
        let oracle_twap_5min = spot_market
            .historical_oracle_data
            .last_oracle_price_twap_5min;
        validate_fill_price_within_price_bands(
            fill_price,
            order_direction,
            oracle_price,
            oracle_twap_5min,
            spot_market.get_margin_ratio(&MarginRequirementType::Initial)?,
            state
                .oracle_guard_rails
                .max_oracle_twap_5min_percent_divergence(),
        )?;
    }

    let is_open = user.orders[order_index].status == OrderStatus::Open;
    let is_reduce_only = user.orders[order_index].reduce_only;
    let should_cancel_reduce_only = if is_open && is_reduce_only {
        let market_index = user.orders[order_index].market_index;
        let position_index = user.get_spot_position_index(market_index)?;
        let spot_market = spot_market_map.get_ref(&market_index)?;
        let signed_token_amount =
            user.spot_positions[position_index].get_signed_token_amount(&spot_market)?;
        should_cancel_reduce_only_order(&user.orders[order_index], signed_token_amount.cast()?)?
    } else {
        false
    };

    let should_cancel_for_no_borrow_liquidity = if is_open {
        let market_index = user.orders[order_index].market_index;
        let base_market = spot_market_map.get_ref(&market_index)?;
        let quote_market = spot_market_map.get_quote_spot_market()?;
        let (max_base_asset_amount, max_quote_asset_amount) =
            get_max_fill_amounts(user, order_index, &base_market, &quote_market, false)?;
        max_base_asset_amount == Some(0) || max_quote_asset_amount == Some(0)
    } else {
        false
    };

    if should_cancel_reduce_only || should_cancel_for_no_borrow_liquidity {
        let filler_reward = {
            let mut quote_market = spot_market_map.get_quote_spot_market_mut()?;
            pay_keeper_flat_reward_for_spot(
                user,
                filler.as_deref_mut(),
                &mut quote_market,
                state.spot_fee_structure.flat_filler_fee,
            )?
        };

        let explanation = if should_cancel_reduce_only {
            OrderActionExplanation::ReduceOnlyOrderIncreasedPosition
        } else {
            OrderActionExplanation::NoBorrowLiquidity
        };

        cancel_order(
            order_index,
            user,
            &user_key,
            perp_market_map,
            spot_market_map,
            oracle_map,
            now,
            slot,
            explanation,
            Some(&filler_key),
            filler_reward,
            false,
        )?
    }

    spot_market_map
        .get_ref(&order_market_index)?
        .validate_max_token_deposits()?;

    user.update_last_active_slot(slot);

    Ok(base_asset_amount)
}

#[allow(clippy::type_complexity)]
fn get_spot_maker_order<'a>(
    perp_market_map: &PerpMarketMap,
    spot_market_map: &SpotMarketMap,
    oracle_map: &mut OracleMap,
    maker: Option<&'a AccountLoader<User>>,
    maker_stats: Option<&'a AccountLoader<UserStats>>,
    maker_order_id: Option<u32>,
    taker_key: &Pubkey,
    taker_authority: &Pubkey,
    taker_order: &Order,
    filler: &mut Option<&mut User>,
    filler_key: &Pubkey,
    filler_reward: u64,
    now: i64,
    slot: u64,
) -> DriftResult<(
    Option<RefMut<'a, User>>,
    Option<RefMut<'a, UserStats>>,
    Option<Pubkey>,
    Option<usize>,
)> {
    if maker.is_none() || maker_stats.is_none() {
        return Ok((None, None, None, None));
    }

    let maker = maker.safe_unwrap()?;
    if &maker.key() == taker_key {
        return Ok((None, None, None, None));
    }

    let maker_key = maker.key();
    let mut maker = load_mut!(maker)?;

    maker.update_last_active_slot(slot);

    let maker_stats = if &maker.authority == taker_authority {
        None
    } else {
        let maker_stats = load_mut!(maker_stats.safe_unwrap()?)?;

        validate!(
            maker.authority.eq(&maker_stats.authority),
            ErrorCode::InvalidMaker,
            "maker authority != maker stats authority"
        )?;

        Some(maker_stats)
    };

    let maker_order_id = maker_order_id.ok_or(ErrorCode::MakerOrderNotFound)?;
    let maker_order_index = match maker.get_order_index(maker_order_id) {
        Ok(order_index) => order_index,
        Err(_) => {
            msg!("Maker has no order id {}", maker_order_id);
            return Ok((None, None, None, None));
        }
    };

    {
        let maker_order = &maker.orders[maker_order_index];
        if !is_maker_for_taker(maker_order, taker_order, slot)? {
            return Ok((None, None, None, None));
        }

        if maker.is_being_liquidated() || maker.is_bankrupt() {
            return Ok((None, None, None, None));
        }

        validate!(
            !maker_order.must_be_triggered() || maker_order.triggered(),
            ErrorCode::OrderMustBeTriggeredFirst,
            "Maker order not triggered"
        )?;

        validate!(
            maker_order.market_type == MarketType::Spot,
            ErrorCode::InvalidOrderMarketType,
            "Maker order not a spot order"
        )?
    }

    let spot_market = spot_market_map.get_ref(&maker.orders[maker_order_index].market_index)?;
    let breaches_oracle_price_limits = {
        let oracle_price = oracle_map.get_price_data(&spot_market.oracle)?;
        let initial_margin_ratio = spot_market.get_margin_ratio(&MarginRequirementType::Initial)?;
        let maintenance_margin_ratio =
            spot_market.get_margin_ratio(&MarginRequirementType::Maintenance)?;
        order_breaches_oracle_price_bands(
            &maker.orders[maker_order_index],
            oracle_price.price,
            slot,
            spot_market.order_tick_size,
            initial_margin_ratio,
            maintenance_margin_ratio,
        )?
    };

    let should_expire_order = should_expire_order(&maker, maker_order_index, now)?;

    let should_cancel_reduce_only_order = if maker.orders[maker_order_index].reduce_only {
        let spot_position_index =
            maker.get_spot_position_index(maker.orders[maker_order_index].market_index)?;
        let signed_token_amount =
            maker.spot_positions[spot_position_index].get_signed_token_amount(&spot_market)?;
        should_cancel_reduce_only_order(
            &maker.orders[maker_order_index],
            signed_token_amount.cast()?,
        )?
    } else {
        false
    };

    if breaches_oracle_price_limits || should_expire_order || should_cancel_reduce_only_order {
        let filler_reward = {
            let mut quote_market = spot_market_map.get_quote_spot_market_mut()?;
            pay_keeper_flat_reward_for_spot(
                &mut maker,
                filler.as_deref_mut(),
                &mut quote_market,
                filler_reward,
            )?
        };

        let explanation = if breaches_oracle_price_limits {
            OrderActionExplanation::OraclePriceBreachedLimitPrice
        } else if should_expire_order {
            OrderActionExplanation::OrderExpired
        } else {
            OrderActionExplanation::ReduceOnlyOrderIncreasedPosition
        };

        cancel_order(
            maker_order_index,
            maker.deref_mut(),
            &maker_key,
            perp_market_map,
            spot_market_map,
            oracle_map,
            now,
            slot,
            explanation,
            Some(filler_key),
            filler_reward,
            false,
        )?;

        return Ok((None, None, None, None));
    }

    Ok((
        Some(maker),
        maker_stats,
        Some(maker_key),
        Some(maker_order_index),
    ))
}

fn fulfill_spot_order(
    user: &mut User,
    user_order_index: usize,
    user_key: &Pubkey,
    user_stats: &mut UserStats,
    maker: &mut Option<&mut User>,
    maker_stats: &mut Option<&mut UserStats>,
    maker_order_index: Option<usize>,
    maker_key: Option<&Pubkey>,
    filler: &mut Option<&mut User>,
    filler_key: &Pubkey,
    filler_stats: &mut Option<&mut UserStats>,
    spot_market_map: &SpotMarketMap,
    perp_market_map: &PerpMarketMap,
    oracle_map: &mut OracleMap,
    now: i64,
    slot: u64,
    fee_structure: &FeeStructure,
    fulfillment_params: &mut dyn SpotFulfillmentParams,
) -> DriftResult<(u64, u64)> {
    let base_market_index = user.orders[user_order_index].market_index;
    let order_direction = user.orders[user_order_index].direction;

    let fulfillment_methods = determine_spot_fulfillment_methods(
        &user.orders[user_order_index],
        maker.is_some(),
        fulfillment_params.is_external(),
    )?;

    let mut quote_market = spot_market_map.get_quote_spot_market_mut()?;
    let mut base_market = spot_market_map.get_ref_mut(&base_market_index)?;

    let quote_token_amount_before = user
        .get_quote_spot_position()
        .get_signed_token_amount(&quote_market)?;
    let base_token_amount_before = user
        .force_get_spot_position_mut(base_market_index)?
        .get_signed_token_amount(&base_market)?;

    let mut base_asset_amount = 0_u64;
    let mut quote_asset_amount = 0_u64;
    for fulfillment_method in fulfillment_methods.iter() {
        if user.orders[user_order_index].status != OrderStatus::Open {
            break;
        }

        let (base_filled, quote_filled) = match fulfillment_method {
            SpotFulfillmentMethod::Match => fulfill_spot_order_with_match(
                &mut base_market,
                &mut quote_market,
                user,
                user_stats,
                user_order_index,
                user_key,
                maker.as_deref_mut().safe_unwrap()?,
                maker_stats,
                maker_order_index.safe_unwrap()?,
                maker_key.safe_unwrap()?,
                filler.as_deref_mut(),
                filler_stats.as_deref_mut(),
                filler_key,
                now,
                slot,
                oracle_map,
                fee_structure,
            )?,
            SpotFulfillmentMethod::ExternalMarket => fulfill_spot_order_with_external_market(
                &mut base_market,
                &mut quote_market,
                user,
                user_stats,
                user_order_index,
                user_key,
                filler.as_deref_mut(),
                filler_stats.as_deref_mut(),
                filler_key,
                now,
                slot,
                oracle_map,
                fee_structure,
                fulfillment_params,
            )?,
        };

        base_asset_amount = base_asset_amount.safe_add(base_filled)?;
        quote_asset_amount = quote_asset_amount.safe_add(quote_filled)?;
    }

    validate!(
        (base_asset_amount > 0) == (quote_asset_amount > 0),
        ErrorCode::DefaultError,
        "invalid fill base = {} quote = {}",
        base_asset_amount,
        quote_asset_amount
    )?;

    let quote_token_amount_after = user
        .get_quote_spot_position()
        .get_signed_token_amount(&quote_market)?;
    let base_token_amount_after = user
        .force_get_spot_position_mut(base_market_index)?
        .get_signed_token_amount(&base_market)?;

    let quote_price = oracle_map.get_price_data(&quote_market.oracle)?.price;
    let base_price = oracle_map.get_price_data(&base_market.oracle)?.price;

    let strict_quote_price = StrictOraclePrice::new(
        quote_price,
        quote_market
            .historical_oracle_data
            .last_oracle_price_twap_5min,
        true,
    );
    let strict_base_price = StrictOraclePrice::new(
        base_price,
        base_market
            .historical_oracle_data
            .last_oracle_price_twap_5min,
        true,
    );

    let margin_type = if order_direction == PositionDirection::Long {
        // sell quote, buy base
        select_margin_type_for_swap(
            &quote_market,
            &base_market,
            &strict_quote_price,
            &strict_base_price,
            quote_token_amount_before,
            base_token_amount_before,
            quote_token_amount_after,
            base_token_amount_after,
            MarginRequirementType::Fill,
        )?
    } else {
        // sell base, buy quote
        select_margin_type_for_swap(
            &base_market,
            &quote_market,
            &strict_base_price,
            &strict_quote_price,
            base_token_amount_before,
            quote_token_amount_before,
            base_token_amount_after,
            quote_token_amount_after,
            MarginRequirementType::Fill,
        )?
    };

    drop(base_market);
    drop(quote_market);

    let MarginCalculation {
        margin_requirement: taker_margin_requirement,
        total_collateral: taker_total_collateral,
        ..
    } = calculate_margin_requirement_and_total_collateral_and_liability_info(
        user,
        perp_market_map,
        spot_market_map,
        oracle_map,
        MarginContext::standard(margin_type),
    )?;

    if taker_total_collateral < taker_margin_requirement.cast()? {
        msg!(
            "taker breached maintenance requirements (margin requirement {}) (total_collateral {})",
            taker_margin_requirement,
            taker_total_collateral
        );
        return Err(ErrorCode::InsufficientCollateral);
    }

    if let Some(maker) = maker {
        let MarginCalculation {
            margin_requirement: maker_margin_requirement,
            total_collateral: maker_total_collateral,
            ..
        } = calculate_margin_requirement_and_total_collateral_and_liability_info(
            maker,
            perp_market_map,
            spot_market_map,
            oracle_map,
            MarginContext::standard(MarginRequirementType::Fill),
        )?;

        if maker_total_collateral < maker_margin_requirement.cast()? {
            msg!(
                "maker ({}) breached maintenance requirements (margin requirement {}) (total_collateral {})",
                maker_key.safe_unwrap()?,
                maker_margin_requirement,
                maker_total_collateral
            );
            return Err(ErrorCode::InsufficientCollateral);
        }
    }

    Ok((base_asset_amount, quote_asset_amount))
}

pub fn fulfill_spot_order_with_match(
    base_market: &mut SpotMarket,
    quote_market: &mut SpotMarket,
    taker: &mut User,
    taker_stats: &mut UserStats,
    taker_order_index: usize,
    taker_key: &Pubkey,
    maker: &mut User,
    maker_stats: &mut Option<&mut UserStats>,
    maker_order_index: usize,
    maker_key: &Pubkey,
    filler: Option<&mut User>,
    filler_stats: Option<&mut UserStats>,
    filler_key: &Pubkey,
    now: i64,
    slot: u64,
    oracle_map: &mut OracleMap,
    fee_structure: &FeeStructure,
) -> DriftResult<(u64, u64)> {
    if !are_orders_same_market_but_different_sides(
        &maker.orders[maker_order_index],
        &taker.orders[taker_order_index],
    ) {
        return Ok((0_u64, 0_u64));
    }

    let market_index = taker.orders[taker_order_index].market_index;
    let oracle_price = oracle_map.get_price_data(&base_market.oracle)?.price;
    let taker_price = match taker.orders[taker_order_index].get_limit_price(
        Some(oracle_price),
        None,
        slot,
        base_market.order_tick_size,
    )? {
        Some(price) => price,
        None => {
            return Ok((0_u64, 0_u64));
        }
    };

    let taker_spot_position_index = taker.get_spot_position_index(market_index)?;
    let taker_token_amount =
        taker.spot_positions[taker_spot_position_index].get_signed_token_amount(base_market)?;
    let taker_base_asset_amount = taker.orders[taker_order_index]
        .get_standardized_base_asset_amount_unfilled(
            Some(taker_token_amount.cast()?),
            base_market.order_step_size,
        )?;
    let taker_order_slot = taker.orders[taker_order_index].slot;
    let taker_direction = taker.orders[taker_order_index].direction;

    let maker_price = maker.orders[maker_order_index].force_get_limit_price(
        Some(oracle_price),
        None,
        slot,
        base_market.order_tick_size,
    )?;
    let maker_direction = maker.orders[maker_order_index].direction;
    let maker_spot_position_index = maker.get_spot_position_index(market_index)?;
    let maker_token_amount =
        maker.spot_positions[maker_spot_position_index].get_signed_token_amount(base_market)?;
    let maker_base_asset_amount = maker.orders[maker_order_index]
        .get_standardized_base_asset_amount_unfilled(
            Some(maker_token_amount.cast()?),
            base_market.order_step_size,
        )?;

    let orders_cross = do_orders_cross(maker_direction, maker_price, taker_price);

    if !orders_cross {
        msg!(
            "orders dont cross. maker price {} taker price {}",
            maker_price,
            taker_price
        );
        return Ok((0_u64, 0_u64));
    }

    let (taker_max_base_asset_amount, taker_max_quote_asset_amount) =
        get_max_fill_amounts(taker, taker_order_index, base_market, quote_market, false)?;

    let taker_base_asset_amount =
        if let Some(taker_max_quote_asset_amount) = taker_max_quote_asset_amount {
            let taker_implied_max_base_asset_amount = standardize_base_asset_amount(
                taker_max_quote_asset_amount
                    .cast::<u128>()?
                    .safe_mul(base_market.get_precision().cast()?)?
                    .safe_div(maker_price.cast()?)?
                    .cast::<u64>()?,
                base_market.order_step_size,
            )?;
            taker_base_asset_amount.min(taker_implied_max_base_asset_amount)
        } else if let Some(taker_max_base_asset_amount) = taker_max_base_asset_amount {
            taker_base_asset_amount.min(taker_max_base_asset_amount)
        } else {
            taker_base_asset_amount
        };

    let (maker_max_base_asset_amount, maker_max_quote_asset_amount) =
        get_max_fill_amounts(maker, maker_order_index, base_market, quote_market, false)?;

    let maker_base_asset_amount =
        if let Some(maker_max_quote_asset_amount) = maker_max_quote_asset_amount {
            let maker_implied_max_base_asset_amount = standardize_base_asset_amount(
                maker_max_quote_asset_amount
                    .cast::<u128>()?
                    .safe_mul(base_market.get_precision().cast()?)?
                    .safe_div(maker_price.cast()?)?
                    .cast::<u64>()?,
                base_market.order_step_size,
            )?;
            maker_base_asset_amount.min(maker_implied_max_base_asset_amount)
        } else if let Some(maker_max_base_asset_amount) = maker_max_base_asset_amount {
            maker_base_asset_amount.min(maker_max_base_asset_amount)
        } else {
            maker_base_asset_amount
        };

    let (base_asset_amount, quote_asset_amount) = calculate_fill_for_matched_orders(
        maker_base_asset_amount,
        maker_price,
        taker_base_asset_amount,
        base_market.decimals,
        maker_direction,
    )?;

    if base_asset_amount == 0 {
        return Ok((0_u64, 0_u64));
    }

    let base_precision = base_market.get_precision();
    validate_fill_price(
        quote_asset_amount,
        base_asset_amount,
        base_precision,
        taker_direction,
        taker_price,
        true,
    )?;
    validate_fill_price(
        quote_asset_amount,
        base_asset_amount,
        base_precision,
        maker_direction,
        maker_price,
        false,
    )?;

    let filler_multiplier = if filler.is_some() {
        calculate_filler_multiplier_for_matched_orders(maker_price, maker_direction, oracle_price)?
    } else {
        0
    };

    let FillFees {
        user_fee: taker_fee,
        maker_rebate,
        filler_reward,
        fee_to_market,
        ..
    } = fees::calculate_fee_for_fulfillment_with_match(
        taker_stats,
        maker_stats,
        quote_asset_amount,
        fee_structure,
        taker_order_slot,
        slot,
        filler_multiplier,
        false,
        &None,
        &MarketType::Spot,
    )?;

    // Update taker state
    update_spot_balances_and_cumulative_deposits(
        base_asset_amount.cast()?,
        &taker.orders[taker_order_index].get_spot_position_update_direction(AssetType::Base),
        base_market,
        &mut taker.spot_positions[taker_spot_position_index],
        false,
        None,
    )?;

    let taker_quote_asset_amount_delta = match &taker.orders[taker_order_index].direction {
        PositionDirection::Long => quote_asset_amount.safe_add(taker_fee)?,
        PositionDirection::Short => quote_asset_amount.safe_sub(taker_fee)?,
    };

    update_spot_balances_and_cumulative_deposits(
        taker_quote_asset_amount_delta.cast()?,
        &taker.orders[taker_order_index].get_spot_position_update_direction(AssetType::Quote),
        quote_market,
        taker.get_quote_spot_position_mut(),
        false,
        Some(quote_asset_amount.cast()?),
    )?;

    taker.update_cumulative_spot_fees(-taker_fee.cast()?)?;

    update_order_after_fill(
        &mut taker.orders[taker_order_index],
        base_asset_amount,
        quote_asset_amount,
    )?;

    let taker_order_direction = taker.orders[taker_order_index].direction;
    decrease_spot_open_bids_and_asks(
        &mut taker.spot_positions[taker_spot_position_index],
        &taker_order_direction,
        base_asset_amount,
    )?;

    taker_stats.update_taker_volume_30d(quote_asset_amount, now)?;

    taker_stats.increment_total_fees(taker_fee)?;

    // Update maker state
    update_spot_balances_and_cumulative_deposits(
        base_asset_amount.cast()?,
        &maker.orders[maker_order_index].get_spot_position_update_direction(AssetType::Base),
        base_market,
        &mut maker.spot_positions[maker_spot_position_index],
        false,
        None,
    )?;

    let maker_quote_asset_amount_delta = match &maker.orders[maker_order_index].direction {
        PositionDirection::Long => quote_asset_amount.safe_sub(maker_rebate)?,
        PositionDirection::Short => quote_asset_amount.safe_add(maker_rebate)?,
    };

    update_spot_balances_and_cumulative_deposits(
        maker_quote_asset_amount_delta.cast()?,
        &maker.orders[maker_order_index].get_spot_position_update_direction(AssetType::Quote),
        quote_market,
        maker.get_quote_spot_position_mut(),
        false,
        Some(quote_asset_amount.cast()?),
    )?;

    maker.update_cumulative_spot_fees(maker_rebate.cast()?)?;

    update_order_after_fill(
        &mut maker.orders[maker_order_index],
        base_asset_amount,
        quote_asset_amount,
    )?;

    let maker_order_direction = maker.orders[maker_order_index].direction;
    decrease_spot_open_bids_and_asks(
        &mut maker.spot_positions[maker_spot_position_index],
        &maker_order_direction,
        base_asset_amount,
    )?;

    if let Some(maker_stats) = maker_stats {
        maker_stats.update_maker_volume_30d(quote_asset_amount, now)?;
        maker_stats.increment_total_rebate(maker_rebate)?;
    } else {
        taker_stats.update_maker_volume_30d(quote_asset_amount, now)?;
        taker_stats.increment_total_rebate(maker_rebate)?;
    }

    // Update filler state
    if let (Some(filler), Some(filler_stats)) = (filler, filler_stats) {
        if filler_reward > 0 {
            update_spot_balances(
                filler_reward.cast()?,
                &SpotBalanceType::Deposit,
                quote_market,
                filler.get_quote_spot_position_mut(),
                false,
            )?;

            filler.update_cumulative_spot_fees(filler_reward.cast()?)?;
        }

        filler_stats.update_filler_volume(quote_asset_amount, now)?;
    }

    // Update base market
    base_market.total_spot_fee = base_market.total_spot_fee.safe_add(fee_to_market.cast()?)?;

    update_spot_balances(
        fee_to_market.cast()?,
        &SpotBalanceType::Deposit,
        quote_market,
        &mut base_market.spot_fee_pool,
        false,
    )?;

    let fee_pool_amount = get_token_amount(
        base_market.spot_fee_pool.scaled_balance,
        quote_market,
        &SpotBalanceType::Deposit,
    )?;

    if fee_pool_amount > FEE_POOL_TO_REVENUE_POOL_THRESHOLD * 2 {
        transfer_spot_balance_to_revenue_pool(
            fee_pool_amount - FEE_POOL_TO_REVENUE_POOL_THRESHOLD,
            quote_market,
            &mut base_market.spot_fee_pool,
        )?;
    }

    let fill_record_id = get_then_update_id!(base_market, next_fill_record_id);
    let order_action_explanation = if maker.orders[maker_order_index].is_jit_maker() {
        OrderActionExplanation::OrderFilledWithMatchJit
    } else {
        OrderActionExplanation::OrderFilledWithMatch
    };
    let order_action_record = get_order_action_record(
        now,
        OrderAction::Fill,
        order_action_explanation,
        maker.orders[maker_order_index].market_index,
        Some(*filler_key),
        Some(fill_record_id),
        Some(filler_reward),
        Some(base_asset_amount),
        Some(quote_asset_amount.cast()?),
        Some(taker_fee),
        Some(maker_rebate),
        None,
        Some(0),
        Some(0),
        Some(*taker_key),
        Some(taker.orders[taker_order_index]),
        Some(*maker_key),
        Some(maker.orders[maker_order_index]),
        oracle_map.get_price_data(&base_market.oracle)?.price,
    )?;
    emit_stack::<_, { OrderActionRecord::SIZE }>(order_action_record)?;

    // Clear taker/maker order if completely filled
    if taker.orders[taker_order_index].get_base_asset_amount_unfilled(None)? == 0 {
        taker.decrement_open_orders(taker.orders[taker_order_index].has_auction());
        taker.orders[taker_order_index] = Order::default();
        taker.spot_positions[taker_spot_position_index].open_orders -= 1;
    }

    if maker.orders[maker_order_index].get_base_asset_amount_unfilled(None)? == 0 {
        maker.decrement_open_orders(maker.orders[maker_order_index].has_auction());
        maker.orders[maker_order_index] = Order::default();
        maker.spot_positions[maker_spot_position_index].open_orders -= 1;
    }

    Ok((base_asset_amount, quote_asset_amount))
}

pub fn fulfill_spot_order_with_external_market(
    base_market: &mut SpotMarket,
    quote_market: &mut SpotMarket,
    taker: &mut User,
    taker_stats: &mut UserStats,
    taker_order_index: usize,
    taker_key: &Pubkey,
    filler: Option<&mut User>,
    filler_stats: Option<&mut UserStats>,
    filler_key: &Pubkey,
    now: i64,
    slot: u64,
    oracle_map: &mut OracleMap,
    fee_structure: &FeeStructure,
    fulfillment_params: &mut dyn SpotFulfillmentParams,
) -> DriftResult<(u64, u64)> {
    let oracle_price = oracle_map.get_price_data(&base_market.oracle)?.price;
    let taker_price = taker.orders[taker_order_index].get_limit_price(
        Some(oracle_price),
        None,
        slot,
        base_market.order_tick_size,
    )?;
    let taker_token_amount = taker
        .force_get_spot_position_mut(base_market.market_index)?
        .get_signed_token_amount(base_market)?;
    let taker_base_asset_amount = taker.orders[taker_order_index]
        .get_standardized_base_asset_amount_unfilled(
            Some(taker_token_amount.cast()?),
            base_market.order_step_size,
        )?;
    let order_direction = taker.orders[taker_order_index].direction;
    let taker_order_slot = taker.orders[taker_order_index].slot;

    let (max_base_asset_amount, max_quote_asset_amount) =
        get_max_fill_amounts(taker, taker_order_index, base_market, quote_market, true)?;

    let taker_base_asset_amount =
        taker_base_asset_amount.min(max_base_asset_amount.unwrap_or(u64::MAX));

    let (best_bid, best_ask) = fulfillment_params.get_best_bid_and_ask()?;

    let mut mid_price = 0;
    if let Some(best_bid) = best_bid {
        base_market.historical_index_data.last_index_bid_price = best_bid;
        mid_price += best_bid;
    }

    if let Some(best_ask) = best_ask {
        base_market.historical_index_data.last_index_ask_price = best_ask;
        mid_price = if mid_price == 0 {
            best_ask
        } else {
            mid_price.safe_add(best_ask)?.safe_div(2)?
        };
    }

    base_market.historical_index_data.last_index_price_twap = calculate_new_twap(
        mid_price.cast()?,
        now,
        base_market
            .historical_index_data
            .last_index_price_twap
            .cast()?,
        base_market.historical_index_data.last_index_price_twap_ts,
        ONE_HOUR,
    )?
    .cast()?;

    base_market.historical_index_data.last_index_price_twap_5min = calculate_new_twap(
        mid_price.cast()?,
        now,
        base_market
            .historical_index_data
            .last_index_price_twap_5min
            .cast()?,
        base_market.historical_index_data.last_index_price_twap_ts,
        FIVE_MINUTE as i64,
    )?
    .cast()?;

    let taker_price = if let Some(price) = taker_price {
        price
    } else {
        match order_direction {
            PositionDirection::Long => {
                if let Some(ask) = best_ask {
                    ask.safe_add(ask / 100)?
                } else {
                    msg!("External market has no ask");
                    return Ok((0, 0));
                }
            }
            PositionDirection::Short => {
                if let Some(bid) = best_bid {
                    bid.safe_sub(bid / 100)?
                } else {
                    msg!("External market has no bid");
                    return Ok((0, 0));
                }
            }
        }
    };

    let ExternalSpotFill {
        base_asset_amount_filled,
        base_update_direction,
        quote_asset_amount_filled,
        quote_update_direction,
        fee: external_market_fee,
        settled_referrer_rebate,
        unsettled_referrer_rebate,
    } = fulfillment_params.fulfill_order(
        order_direction,
        taker_price,
        taker_base_asset_amount,
        max_quote_asset_amount.unwrap_or(u64::MAX),
    )?;

    if base_asset_amount_filled == 0 {
        return Ok((0, 0));
    }

    update_spot_balances(
        settled_referrer_rebate as u128,
        &SpotBalanceType::Deposit,
        quote_market,
        &mut base_market.spot_fee_pool,
        false,
    )?;

    validate_fill_price(
        quote_asset_amount_filled,
        base_asset_amount_filled,
        base_market.get_precision(),
        order_direction,
        taker_price,
        true,
    )?;

    let fee_pool_amount = get_token_amount(
        base_market.spot_fee_pool.scaled_balance,
        quote_market,
        &SpotBalanceType::Deposit,
    )?;

    if fee_pool_amount > FEE_POOL_TO_REVENUE_POOL_THRESHOLD * 2 {
        transfer_spot_balance_to_revenue_pool(
            fee_pool_amount - FEE_POOL_TO_REVENUE_POOL_THRESHOLD,
            quote_market,
            &mut base_market.spot_fee_pool,
        )?;
    }

    let ExternalFillFees {
        user_fee: taker_fee,
        fee_to_market,
        fee_pool_delta,
        filler_reward,
    } = fees::calculate_fee_for_fulfillment_with_external_market(
        taker_stats,
        quote_asset_amount_filled,
        fee_structure,
        taker_order_slot,
        slot,
        filler.is_some(),
        external_market_fee,
        unsettled_referrer_rebate,
        fee_pool_amount.cast()?,
    )?;

    let quote_spot_position_delta = match quote_update_direction {
        SpotBalanceType::Deposit => quote_asset_amount_filled.safe_sub(taker_fee)?,
        SpotBalanceType::Borrow => quote_asset_amount_filled.safe_add(taker_fee)?,
    };

    validate!(
        base_update_direction
            == taker.orders[taker_order_index].get_spot_position_update_direction(AssetType::Base),
        ErrorCode::FailedToFillOnExternalMarket,
        "Fill on external spot market lead to unexpected to update direction"
    )?;

    let base_update_direction =
        taker.orders[taker_order_index].get_spot_position_update_direction(AssetType::Base);
    update_spot_balances_and_cumulative_deposits(
        base_asset_amount_filled.cast()?,
        &base_update_direction,
        base_market,
        taker.force_get_spot_position_mut(base_market.market_index)?,
        base_update_direction == SpotBalanceType::Borrow,
        None,
    )?;

    validate!(
        quote_update_direction
            == taker.orders[taker_order_index].get_spot_position_update_direction(AssetType::Quote),
        ErrorCode::FailedToFillOnExternalMarket,
        "Fill on external market lead to unexpected to update direction"
    )?;

    let quote_update_direction =
        taker.orders[taker_order_index].get_spot_position_update_direction(AssetType::Quote);
    update_spot_balances_and_cumulative_deposits(
        quote_spot_position_delta.cast()?,
        &quote_update_direction,
        quote_market,
        taker.get_quote_spot_position_mut(),
        quote_update_direction == SpotBalanceType::Borrow,
        Some(quote_asset_amount_filled.cast()?),
    )?;

    taker.update_cumulative_spot_fees(-taker_fee.cast()?)?;

    taker_stats.update_taker_volume_30d(quote_asset_amount_filled.cast()?, now)?;

    taker_stats.increment_total_fees(taker_fee.cast()?)?;

    update_order_after_fill(
        &mut taker.orders[taker_order_index],
        base_asset_amount_filled,
        quote_asset_amount_filled,
    )?;

    let taker_order_direction = taker.orders[taker_order_index].direction;
    decrease_spot_open_bids_and_asks(
        taker.force_get_spot_position_mut(base_market.market_index)?,
        &taker_order_direction,
        base_asset_amount_filled,
    )?;

    if let (Some(filler), Some(filler_stats)) = (filler, filler_stats) {
        if filler_reward > 0 {
            update_spot_balances(
                filler_reward.cast()?,
                &SpotBalanceType::Deposit,
                quote_market,
                filler.get_quote_spot_position_mut(),
                false,
            )?;

            filler.update_cumulative_spot_fees(filler_reward.cast()?)?;
        }

        filler_stats.update_filler_volume(quote_asset_amount_filled.cast()?, now)?;
    }

    if fee_pool_delta != 0 {
        update_spot_balances(
            fee_pool_delta.unsigned_abs().cast()?,
            if fee_pool_delta > 0 {
                &SpotBalanceType::Deposit
            } else {
                &SpotBalanceType::Borrow
            },
            quote_market,
            &mut base_market.spot_fee_pool,
            false,
        )?;
    }

    base_market.total_spot_fee = base_market.total_spot_fee.safe_add(fee_to_market.cast()?)?;

    let fill_record_id = get_then_update_id!(base_market, next_fill_record_id);
    let order_action_record = get_order_action_record(
        now,
        OrderAction::Fill,
        fulfillment_params.get_order_action_explanation()?,
        taker.orders[taker_order_index].market_index,
        Some(*filler_key),
        Some(fill_record_id),
        Some(filler_reward),
        Some(base_asset_amount_filled),
        Some(quote_asset_amount_filled.cast()?),
        Some(taker_fee),
        Some(0),
        None,
        Some(0),
        Some(external_market_fee),
        Some(*taker_key),
        Some(taker.orders[taker_order_index]),
        None,
        None,
        oracle_price,
    )?;
    emit_stack::<_, { OrderActionRecord::SIZE }>(order_action_record)?;

    if taker.orders[taker_order_index].get_base_asset_amount_unfilled(None)? == 0 {
        taker.decrement_open_orders(taker.orders[taker_order_index].has_auction());
        taker.orders[taker_order_index] = Order::default();
        taker
            .force_get_spot_position_mut(base_market.market_index)?
            .open_orders -= 1;
    }

    Ok((base_asset_amount_filled, quote_asset_amount_filled))
}

pub fn trigger_spot_order(
    order_id: u32,
    state: &State,
    user: &AccountLoader<User>,
    spot_market_map: &SpotMarketMap,
    perp_market_map: &PerpMarketMap,
    oracle_map: &mut OracleMap,
    filler: &AccountLoader<User>,
    clock: &Clock,
) -> DriftResult {
    let now = clock.unix_timestamp;
    let slot = clock.slot;

    let filler_key = filler.key();
    let user_key = user.key();
    let user = &mut load_mut!(user)?;

    let order_index = user
        .orders
        .iter()
        .position(|order| order.order_id == order_id)
        .ok_or_else(print_error!(ErrorCode::OrderDoesNotExist))?;

    let (order_status, market_index, market_type) =
        get_struct_values!(user.orders[order_index], status, market_index, market_type);

    validate!(
        order_status == OrderStatus::Open,
        ErrorCode::OrderNotOpen,
        "Order not open"
    )?;

    validate!(
        user.orders[order_index].must_be_triggered(),
        ErrorCode::OrderNotTriggerable,
        "Order is not triggerable"
    )?;

    validate!(
        !user.orders[order_index].triggered(),
        ErrorCode::OrderNotTriggerable,
        "Order is already triggered"
    )?;

    validate!(
        market_type == MarketType::Spot,
        ErrorCode::InvalidOrderMarketType,
        "Order must be a spot order"
    )?;

    validate_user_not_being_liquidated(
        user,
        perp_market_map,
        spot_market_map,
        oracle_map,
        state.liquidation_margin_buffer_ratio,
    )?;

    validate!(!user.is_bankrupt(), ErrorCode::UserBankrupt)?;

    let spot_market = spot_market_map.get_ref(&market_index)?;
    let (oracle_price_data, oracle_validity) = oracle_map.get_price_data_and_validity(
        &spot_market.oracle,
        spot_market.historical_oracle_data.last_oracle_price_twap,
    )?;
    let strict_oracle_price = StrictOraclePrice {
        current: oracle_price_data.price,
        twap_5min: Some(
            spot_market
                .historical_oracle_data
                .last_oracle_price_twap_5min,
        ),
    };

    validate!(
        is_oracle_valid_for_action(oracle_validity, Some(DriftAction::TriggerOrder))?,
        ErrorCode::InvalidOracle,
        "OracleValidity for spot marketIndex={} invalid for TriggerOrder",
        spot_market.market_index
    )?;

    let oracle_price = oracle_price_data.price;

    let can_trigger = order_satisfies_trigger_condition(
        &user.orders[order_index],
        oracle_price.unsigned_abs().cast()?,
    )?;
    validate!(can_trigger, ErrorCode::OrderDidNotSatisfyTriggerCondition)?;

    let position_index = user.get_spot_position_index(market_index)?;
    let signed_token_amount =
        user.spot_positions[position_index].get_signed_token_amount(&spot_market)?;

<<<<<<< HEAD
    let OrderFillSimulation {
        free_collateral_contribution: free_collateral_contribution_before,
        ..
    } = user.spot_positions[position_index].get_worst_case_token_amount(
        &spot_market,
        &strict_oracle_price,
        Some(signed_token_amount),
        MarginRequirementType::Initial,
    )?;
=======
    let worst_case_simulation_before = user.spot_positions[position_index]
        .get_worst_case_token_amount(
            &spot_market,
            &strict_oracle_price,
            Some(signed_token_amount),
            MarginRequirementType::Initial,
        )?;
>>>>>>> b29d2e10

    {
        let direction = user.orders[order_index].direction;
        let base_asset_amount = user.orders[order_index].base_asset_amount;

        user.orders[order_index].trigger_condition =
            match user.orders[order_index].trigger_condition {
                OrderTriggerCondition::Above => OrderTriggerCondition::TriggeredAbove,
                OrderTriggerCondition::Below => OrderTriggerCondition::TriggeredBelow,
                _ => {
                    return Err(print_error!(ErrorCode::InvalidTriggerOrderCondition)());
                }
            };
        user.orders[order_index].slot = slot;
        let order_type = user.orders[order_index].order_type;
        if let OrderType::TriggerMarket = order_type {
            user.orders[order_index].auction_duration = state.default_spot_auction_duration;
            let (auction_start_price, auction_end_price) =
                calculate_auction_prices(oracle_price_data, direction, 0)?;
            user.orders[order_index].auction_start_price = auction_start_price;
            user.orders[order_index].auction_end_price = auction_end_price;
        }

        let user_position = user.force_get_spot_position_mut(market_index)?;
        increase_spot_open_bids_and_asks(user_position, &direction, base_asset_amount.cast()?)?;
    }

    let is_filler_taker = user_key == filler_key;
    let mut filler = if !is_filler_taker {
        Some(load_mut!(filler)?)
    } else {
        None
    };

    let mut quote_market = spot_market_map.get_quote_spot_market_mut()?;
    let filler_reward = pay_keeper_flat_reward_for_spot(
        user,
        filler.as_deref_mut(),
        &mut quote_market,
        state.spot_fee_structure.flat_filler_fee,
    )?;

    let order_action_record = get_order_action_record(
        now,
        OrderAction::Trigger,
        OrderActionExplanation::None,
        market_index,
        Some(filler_key),
        None,
        Some(filler_reward),
        None,
        None,
        Some(filler_reward),
        None,
        None,
        None,
        None,
        Some(user_key),
        Some(user.orders[order_index]),
        None,
        None,
        oracle_price,
    )?;

    emit!(order_action_record);

<<<<<<< HEAD
    let OrderFillSimulation {
        free_collateral_contribution: free_collateral_contribution_after,
        ..
    } = user
=======
    let worst_case_simulation_after = user
>>>>>>> b29d2e10
        .get_spot_position(market_index)?
        .get_worst_case_token_amount(
            &spot_market,
            &strict_oracle_price,
            Some(signed_token_amount),
            MarginRequirementType::Initial,
        )?;

    drop(spot_market);
    drop(quote_market);

    let is_risk_increasing =
<<<<<<< HEAD
        free_collateral_contribution_after < free_collateral_contribution_before;
=======
        worst_case_simulation_before.risk_increasing(worst_case_simulation_after);
>>>>>>> b29d2e10

    // If order is risk increasing and user is below initial margin, cancel it
    if is_risk_increasing && !user.orders[order_index].reduce_only {
        let meets_initial_margin_requirement =
            meets_initial_margin_requirement(user, perp_market_map, spot_market_map, oracle_map)?;

        if !meets_initial_margin_requirement {
            cancel_order(
                order_index,
                user,
                &user_key,
                perp_market_map,
                spot_market_map,
                oracle_map,
                now,
                slot,
                OrderActionExplanation::InsufficientFreeCollateral,
                Some(&filler_key),
                0,
                false,
            )?;
        }
    }

    user.update_last_active_slot(slot);

    Ok(())
}

pub fn expire_orders(
    user: &mut User,
    user_key: &Pubkey,
    perp_market_map: &PerpMarketMap,
    spot_market_map: &SpotMarketMap,
    oracle_map: &mut OracleMap,
    now: i64,
    slot: u64,
) -> DriftResult {
    for order_index in 0..user.orders.len() {
        if !should_expire_order(user, order_index, now)? {
            continue;
        }

        cancel_order(
            order_index,
            user,
            user_key,
            perp_market_map,
            spot_market_map,
            oracle_map,
            now,
            slot,
            OrderActionExplanation::OrderExpired,
            None,
            0,
            false,
        )?;
    }

    Ok(())
}<|MERGE_RESOLUTION|>--- conflicted
+++ resolved
@@ -58,10 +58,7 @@
 use crate::state::events::{emit_stack, get_order_action_record, OrderActionRecord, OrderRecord};
 use crate::state::events::{OrderAction, OrderActionExplanation};
 use crate::state::fulfillment::{PerpFulfillmentMethod, SpotFulfillmentMethod};
-<<<<<<< HEAD
 use crate::state::margin_calculation::{MarginCalculation, MarginContext};
-=======
->>>>>>> b29d2e10
 use crate::state::oracle::{OraclePriceData, StrictOraclePrice};
 use crate::state::oracle_map::OracleMap;
 use crate::state::perp_market::{AMMLiquiditySplit, MarketStatus, PerpMarket};
@@ -73,7 +70,7 @@
 use crate::state::state::*;
 use crate::state::traits::Size;
 use crate::state::user::{
-    AssetType, Order, OrderFillSimulation, OrderStatus, OrderTriggerCondition, OrderType, UserStats,
+    AssetType, Order, OrderStatus, OrderTriggerCondition, OrderType, UserStats,
 };
 use crate::state::user::{MarketType, User};
 use crate::state::user_map::{UserMap, UserStatsMap};
@@ -1639,7 +1636,6 @@
     for (maker_key, _) in makers_filled {
         let maker = makers_and_referrer.get_ref(&maker_key)?;
 
-<<<<<<< HEAD
         let MarginCalculation {
             margin_requirement: maker_margin_requirement,
             total_collateral: maker_total_collateral,
@@ -1651,17 +1647,6 @@
             oracle_map,
             MarginContext::standard(MarginRequirementType::Fill),
         )?;
-=======
-        let (maker_margin_requirement, maker_total_collateral, _, _) =
-            calculate_margin_requirement_and_total_collateral(
-                &maker,
-                perp_market_map,
-                MarginRequirementType::Fill,
-                spot_market_map,
-                oracle_map,
-                None,
-            )?;
->>>>>>> b29d2e10
 
         if maker_total_collateral < maker_margin_requirement.cast()? {
             msg!(
@@ -2884,17 +2869,6 @@
         true,
     );
 
-<<<<<<< HEAD
-    let OrderFillSimulation {
-        free_collateral_contribution: free_collateral_contribution_before,
-        ..
-    } = user.spot_positions[spot_position_index].get_worst_case_token_amount(
-        spot_market,
-        &strict_oracle_price,
-        Some(signed_token_amount),
-        MarginRequirementType::Initial,
-    )?;
-=======
     let worst_case_simulation_before = user.spot_positions[spot_position_index]
         .get_worst_case_token_amount(
             spot_market,
@@ -2902,7 +2876,6 @@
             Some(signed_token_amount),
             MarginRequirementType::Initial,
         )?;
->>>>>>> b29d2e10
 
     // Increment open orders for existing position
     let (existing_position_direction, order_base_asset_amount) = {
@@ -3015,20 +2988,6 @@
         )?;
     }
 
-<<<<<<< HEAD
-    let OrderFillSimulation {
-        free_collateral_contribution: free_collateral_contribution_after,
-        ..
-    } = user.spot_positions[spot_position_index].get_worst_case_token_amount(
-        spot_market,
-        &strict_oracle_price,
-        Some(signed_token_amount),
-        MarginRequirementType::Initial,
-    )?;
-
-    // Order fails if it's risk increasing and it brings the user collateral below the margin requirement
-    let risk_increasing = free_collateral_contribution_after < free_collateral_contribution_before;
-=======
     let worst_case_simulation_after = user.spot_positions[spot_position_index]
         .get_worst_case_token_amount(
             spot_market,
@@ -3039,7 +2998,6 @@
 
     // Order fails if it's risk increasing and it brings the user collateral below the margin requirement
     let risk_increasing = worst_case_simulation_before.risk_increasing(worst_case_simulation_after);
->>>>>>> b29d2e10
 
     options.update_risk_increasing(risk_increasing);
 
@@ -4498,17 +4456,6 @@
     let signed_token_amount =
         user.spot_positions[position_index].get_signed_token_amount(&spot_market)?;
 
-<<<<<<< HEAD
-    let OrderFillSimulation {
-        free_collateral_contribution: free_collateral_contribution_before,
-        ..
-    } = user.spot_positions[position_index].get_worst_case_token_amount(
-        &spot_market,
-        &strict_oracle_price,
-        Some(signed_token_amount),
-        MarginRequirementType::Initial,
-    )?;
-=======
     let worst_case_simulation_before = user.spot_positions[position_index]
         .get_worst_case_token_amount(
             &spot_market,
@@ -4516,7 +4463,6 @@
             Some(signed_token_amount),
             MarginRequirementType::Initial,
         )?;
->>>>>>> b29d2e10
 
     {
         let direction = user.orders[order_index].direction;
@@ -4583,14 +4529,7 @@
 
     emit!(order_action_record);
 
-<<<<<<< HEAD
-    let OrderFillSimulation {
-        free_collateral_contribution: free_collateral_contribution_after,
-        ..
-    } = user
-=======
     let worst_case_simulation_after = user
->>>>>>> b29d2e10
         .get_spot_position(market_index)?
         .get_worst_case_token_amount(
             &spot_market,
@@ -4603,11 +4542,7 @@
     drop(quote_market);
 
     let is_risk_increasing =
-<<<<<<< HEAD
-        free_collateral_contribution_after < free_collateral_contribution_before;
-=======
         worst_case_simulation_before.risk_increasing(worst_case_simulation_after);
->>>>>>> b29d2e10
 
     // If order is risk increasing and user is below initial margin, cancel it
     if is_risk_increasing && !user.orders[order_index].reduce_only {
