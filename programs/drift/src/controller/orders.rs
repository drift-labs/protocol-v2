--- conflicted
+++ resolved
@@ -713,16 +713,11 @@
         )?;
 
         let oracle_price_data = &oracle_map.get_price_data(&market.amm.oracle)?;
-<<<<<<< HEAD
-        let oracle_validity = oracle::oracle_validity(
+        oracle_validity = oracle::oracle_validity(
             market
                 .amm
                 .historical_oracle_data
                 .last_oracle_price_twap_5min,
-=======
-        oracle_validity = oracle::oracle_validity(
-            market.amm.historical_oracle_data.last_oracle_price_twap,
->>>>>>> 770e84be
             oracle_price_data,
             &state.oracle_guard_rails.validity,
         )?;
@@ -1852,7 +1847,7 @@
     }
 
     let sanitize_clamp_denominator = market.get_sanitize_clamp_denominator()?;
-    let oracle_price_data = oracle_map.get_price_data(&market.amm.oracle)?;
+    // let oracle_price_data = oracle_map.get_price_data(&market.amm.oracle)?;
     amm::update_mark_twap(
         &mut market.amm,
         now,
