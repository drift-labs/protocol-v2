--- conflicted
+++ resolved
@@ -8375,7 +8375,6 @@
     }
 }
 
-<<<<<<< HEAD
 pub mod liquidate_spot_with_swap {
     use crate::math::spot_balance::get_token_amount;
     use crate::state::oracle::{HistoricalOracleData, OracleSource};
@@ -8541,7 +8540,72 @@
         let res = liquidate_spot_with_swap_begin(
             0,
             1,
-=======
+            &mut user,
+            &user_key,
+            &mut user_stats,
+            &mut liquidator,
+            &liquidator_key,
+            &mut liquidator_stats,
+            &market_map,
+            &spot_market_map,
+            &mut oracle_map,
+            now,
+            slot,
+            &state,
+            asset_transfer,
+        );
+
+        assert_eq!(res, Ok(()));
+
+        liquidate_spot_with_swap_end(
+            0,
+            1,
+            &mut user,
+            &user_key,
+            &mut user_stats,
+            &mut liquidator,
+            &liquidator_key,
+            &mut liquidator_stats,
+            &market_map,
+            &spot_market_map,
+            &mut oracle_map,
+            now,
+            slot,
+            &state,
+            asset_transfer as u128,
+            liability_transfer as u128,
+        )
+        .unwrap();
+
+        assert_eq!(user.is_being_liquidated(), false);
+
+        let quote_spot_market = spot_market_map.get_ref(&0).unwrap();
+        let sol_spot_market = spot_market_map.get_ref(&1).unwrap();
+
+        assert_eq!(
+            user.spot_positions[0]
+                .get_signed_token_amount(&quote_spot_market)
+                .unwrap(),
+            40661800
+        );
+        assert_eq!(
+            user.spot_positions[1]
+                .get_signed_token_amount(&sol_spot_market)
+                .unwrap(),
+            -363051
+        );
+
+        let market_revenue = get_token_amount(
+            sol_spot_market.revenue_pool.scaled_balance,
+            &sol_spot_market,
+            &SpotBalanceType::Deposit,
+        )
+        .unwrap();
+
+        assert_eq!(market_revenue, liability_transfer / 100);
+    }
+}
+
 mod liquidate_dust_prediction_market {
 
     use crate::controller::liquidation::liquidate_perp;
@@ -8688,29 +8752,12 @@
             37,
             1000000000000000000,
             None,
->>>>>>> 41f87437
             &mut user,
             &user_key,
             &mut user_stats,
             &mut liquidator,
             &liquidator_key,
             &mut liquidator_stats,
-<<<<<<< HEAD
-            &market_map,
-            &spot_market_map,
-            &mut oracle_map,
-            now,
-            slot,
-            &state,
-            asset_transfer,
-        );
-
-        assert_eq!(res, Ok(()));
-
-        liquidate_spot_with_swap_end(
-            0,
-            1,
-=======
             &perp_market_map,
             &spot_market_map,
             &mut oracle_map,
@@ -8873,52 +8920,12 @@
             3,
             1,
             None,
->>>>>>> 41f87437
             &mut user,
             &user_key,
             &mut user_stats,
             &mut liquidator,
             &liquidator_key,
             &mut liquidator_stats,
-<<<<<<< HEAD
-            &market_map,
-            &spot_market_map,
-            &mut oracle_map,
-            now,
-            slot,
-            &state,
-            asset_transfer as u128,
-            liability_transfer as u128,
-        )
-        .unwrap();
-
-        assert_eq!(user.is_being_liquidated(), false);
-
-        let quote_spot_market = spot_market_map.get_ref(&0).unwrap();
-        let sol_spot_market = spot_market_map.get_ref(&1).unwrap();
-
-        assert_eq!(
-            user.spot_positions[0]
-                .get_signed_token_amount(&quote_spot_market)
-                .unwrap(),
-            40661800
-        );
-        assert_eq!(
-            user.spot_positions[1]
-                .get_signed_token_amount(&sol_spot_market)
-                .unwrap(),
-            -363051
-        );
-
-        let market_revenue = get_token_amount(
-            sol_spot_market.revenue_pool.scaled_balance,
-            &sol_spot_market,
-            &SpotBalanceType::Deposit,
-        )
-        .unwrap();
-
-        assert_eq!(market_revenue, liability_transfer / 100);
-=======
             &perp_market_map,
             &spot_market_map,
             &mut oracle_map,
@@ -8928,6 +8935,5 @@
         );
 
         assert_eq!(result, Ok(()));
->>>>>>> 41f87437
     }
 }