--- conflicted
+++ resolved
@@ -88,11 +88,11 @@
     declare_id!("L2TExMFKdjpN9kozasaurPirfHy9P8sbXoAN1qA3S95");
 }
 
-<<<<<<< HEAD
 pub mod usdc_mint {
     use solana_program::declare_id;
     declare_id!("BJE5MMbqXjVwjAF7oxwPYXnTXDyspzZyt4vwenNw5ruG");
-=======
+}
+
 pub mod mm_oracle_crank_wallet {
     use solana_program::declare_id;
     #[cfg(not(feature = "anchor-test"))]
@@ -107,5 +107,4 @@
     declare_id!("w1DrTeayRMutAiwzfJfK9zLcpkF7RzwPy1BLCgQA1aF");
     #[cfg(feature = "anchor-test")]
     declare_id!("1ucYHAGrBbi1PaecC4Ptq5ocZLWGLBmbGWysoDGNB1N");
->>>>>>> 010c4cd5
 }