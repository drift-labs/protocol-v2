use anchor_lang::prelude::Pubkey;
use solana_program::pubkey;

pub mod pyth_program {
    use solana_program::declare_id;
    #[cfg(feature = "mainnet-beta")]
    declare_id!("FsJ3A3u2vn5cTVofAjvy6y5kwABJAqYWpe4975bi2epH");
    #[cfg(not(feature = "mainnet-beta"))]
    declare_id!("gSbePebfvPy7tRqimPoVecS2UsBvYv46ynrzWocc92s");
}

pub mod wormhole_program {
    use solana_program::declare_id;
    declare_id!("HDwcJBJXjL9FpJ7UBsYBtaDjsBUhuLCUYoz3zr8SWWaQ");
}

pub mod drift_oracle_receiver_program {
    use solana_program::declare_id;
    declare_id!("G6EoTTTgpkNBtVXo96EQp2m6uwwVh2Kt6YidjkmQqoha");
}

pub mod pyth_lazer_program {
    use solana_program::declare_id;
    declare_id!("pytd2yyk641x7ak7mkaasSJVXh6YYZnC7wTmtgAyxPt");
}

pub mod switchboard_program {
    use solana_program::declare_id;
    declare_id!("SW1TCH7qEPTdLsDHRgPuMQjbQxKdH2aBStViMFnt64f");
}

pub mod switchboard_on_demand {
    use solana_program::declare_id;
    #[cfg(feature = "mainnet-beta")]
    declare_id!("SBondMDrcV3K4kxZR1HNVT7osZxAHVHgYXL5Ze1oMUv");
    #[cfg(not(feature = "mainnet-beta"))]
    declare_id!("Aio4gaXjXzJNVLtzwtNVmSqGKpANtXhybbkhtAC94ji2");
}

pub mod serum_program {
    use solana_program::declare_id;
    #[cfg(feature = "mainnet-beta")]
    declare_id!("srmqPvymJeFKQ4zGQed1GFppgkRHL9kaELCbyksJtPX");
    #[cfg(not(feature = "mainnet-beta"))]
    declare_id!("DESVgJVGajEgKGXhb6XmqDHGz3VjdgP7rEVESBgxmroY");
}

pub mod srm_mint {
    use solana_program::declare_id;
    declare_id!("SRMuApVNdxXokk5GT7XD5cUUgXMBCoAz2LHeuAoKWRt");
}

pub mod msrm_mint {
    use solana_program::declare_id;
    declare_id!("MSRMcoVyrFxnSgo5uXwone5SKcGhT1KEJMFEkMEWf9L");
}

pub mod jupiter_mainnet_6 {
    use solana_program::declare_id;
    declare_id!("JUP6LkbZbjS1jKKwapdHNy74zcZ3tLUZoi5QNyVTaV4");
}
pub mod jupiter_mainnet_4 {
    use solana_program::declare_id;
    declare_id!("JUP4Fb2cqiRUcaTHdrPC8h2gNsA2ETXiPDD33WcGuJB");
}
pub mod jupiter_mainnet_3 {
    use solana_program::declare_id;
    declare_id!("JUP3c2Uh3WA4Ng34tw6kPd2G4C5BB21Xo36Je1s32Ph");
}

pub mod marinade_mainnet {
    use solana_program::declare_id;
    declare_id!("MarBmsSgKXdrN1egZf5sqe1TMai9K1rChYNDJgjq7aD");
}

pub mod admin_hot_wallet {
    use solana_program::declare_id;
    #[cfg(not(feature = "anchor-test"))]
    declare_id!("5hMjmxexWu954pX9gB9jkHxMqdjpxArQS2XdvkaevRax");
    #[cfg(feature = "anchor-test")]
    declare_id!("1ucYHAGrBbi1PaecC4Ptq5ocZLWGLBmbGWysoDGNB1N");
}

pub mod if_rebalance_wallet {
    use solana_program::declare_id;
    declare_id!("BuynBZjr5yiZCFpXngFQ31BAwechmFE1Ab6vNP3f5PTt");
}

pub mod lighthouse {
    use solana_program::declare_id;
    declare_id!("L2TExMFKdjpN9kozasaurPirfHy9P8sbXoAN1qA3S95");
}

pub mod mm_oracle_crank_wallet {
    use solana_program::declare_id;
    #[cfg(not(feature = "anchor-test"))]
    #[cfg(feature = "mainnet-beta")]
    declare_id!("uZ1N4C9dc71Euu4GLYt5UURpFtg1WWSwo3F4Rn46Fr3");
    #[cfg(not(feature = "anchor-test"))]
    #[cfg(not(feature = "mainnet-beta"))]
    declare_id!("8X35rQUK2u9hfn8rMPwwr6ZSEUhbmfDPEapp589XyoM1");
    #[cfg(feature = "anchor-test")]
    declare_id!("1ucYHAGrBbi1PaecC4Ptq5ocZLWGLBmbGWysoDGNB1N");
}

pub mod amm_spread_adjust_wallet {
    use solana_program::declare_id;
    #[cfg(not(feature = "anchor-test"))]
    declare_id!("w1DrTeayRMutAiwzfJfK9zLcpkF7RzwPy1BLCgQA1aF");
    #[cfg(feature = "anchor-test")]
    declare_id!("1ucYHAGrBbi1PaecC4Ptq5ocZLWGLBmbGWysoDGNB1N");
}

<<<<<<< HEAD
pub const WHITELISTED_EXTERNAL_DEPOSITORS: [Pubkey; 1] = [
    pubkey!("zApVWDs3nSychNnUXSS2czhY78Ycopa15zELrK2gAdM"),
=======
pub mod lp_pool_swap_wallet {
    use solana_program::declare_id;
    declare_id!("25qbsE2oWri76c9a86ubn17NKKdo6Am4HXD2Jm8vT8K4");
}

pub mod dflow_mainnet_aggregator_4 {
    use solana_program::declare_id;
    declare_id!("DF1ow4tspfHX9JwWJsAb9epbkA8hmpSEAtxXy1V27QBH");
}

pub mod titan_mainnet_argos_v1 {
    use solana_program::declare_id;
    declare_id!("T1TANpTeScyeqVzzgNViGDNrkQ6qHz9KrSBS4aNXvGT");
}

pub mod lp_pool_hot_wallet {
    use solana_program::declare_id;
    declare_id!("GP9qHLX8rx4BgRULGPV1poWQPdGuzbxGbvTB12DfmwFk");
}

pub const WHITELISTED_SWAP_PROGRAMS: &[solana_program::pubkey::Pubkey] = &[
    serum_program::id(),
    jupiter_mainnet_3::id(),
    jupiter_mainnet_4::id(),
    jupiter_mainnet_6::id(),
    dflow_mainnet_aggregator_4::id(),
    titan_mainnet_argos_v1::id(),
>>>>>>> 3b1f84b9
];<|MERGE_RESOLUTION|>--- conflicted
+++ resolved
@@ -111,10 +111,6 @@
     declare_id!("1ucYHAGrBbi1PaecC4Ptq5ocZLWGLBmbGWysoDGNB1N");
 }
 
-<<<<<<< HEAD
-pub const WHITELISTED_EXTERNAL_DEPOSITORS: [Pubkey; 1] = [
-    pubkey!("zApVWDs3nSychNnUXSS2czhY78Ycopa15zELrK2gAdM"),
-=======
 pub mod lp_pool_swap_wallet {
     use solana_program::declare_id;
     declare_id!("25qbsE2oWri76c9a86ubn17NKKdo6Am4HXD2Jm8vT8K4");
@@ -142,5 +138,37 @@
     jupiter_mainnet_6::id(),
     dflow_mainnet_aggregator_4::id(),
     titan_mainnet_argos_v1::id(),
->>>>>>> 3b1f84b9
+];
+
+pub mod lp_pool_swap_wallet {
+    use solana_program::declare_id;
+    declare_id!("25qbsE2oWri76c9a86ubn17NKKdo6Am4HXD2Jm8vT8K4");
+}
+
+pub mod dflow_mainnet_aggregator_4 {
+    use solana_program::declare_id;
+    declare_id!("DF1ow4tspfHX9JwWJsAb9epbkA8hmpSEAtxXy1V27QBH");
+}
+
+pub mod titan_mainnet_argos_v1 {
+    use solana_program::declare_id;
+    declare_id!("T1TANpTeScyeqVzzgNViGDNrkQ6qHz9KrSBS4aNXvGT");
+}
+
+pub mod lp_pool_hot_wallet {
+    use solana_program::declare_id;
+    declare_id!("GP9qHLX8rx4BgRULGPV1poWQPdGuzbxGbvTB12DfmwFk");
+}
+
+pub const WHITELISTED_SWAP_PROGRAMS: &[solana_program::pubkey::Pubkey] = &[
+    serum_program::id(),
+    jupiter_mainnet_3::id(),
+    jupiter_mainnet_4::id(),
+    jupiter_mainnet_6::id(),
+    dflow_mainnet_aggregator_4::id(),
+    titan_mainnet_argos_v1::id(),
+];
+
+pub const WHITELISTED_EXTERNAL_DEPOSITORS: [Pubkey; 1] = [
+    pubkey!("zApVWDs3nSychNnUXSS2czhY78Ycopa15zELrK2gAdM"),
 ];