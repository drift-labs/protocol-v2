--- conflicted
+++ resolved
@@ -718,12 +718,9 @@
             last_oracle_valid: false,
             target_base_asset_amount_per_lp: 0,
             padding1: 0,
-<<<<<<< HEAD
+            total_fee_earned_per_lp: 0,
             net_unsettled_funding_pnl: 0,
-=======
-            total_fee_earned_per_lp: 0,
->>>>>>> c1778da0
-            padding: [0; 32],
+            padding: [0; 24],
         },
     };
 
