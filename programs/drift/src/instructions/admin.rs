--- conflicted
+++ resolved
@@ -4855,7 +4855,48 @@
     Ok(())
 }
 
-<<<<<<< HEAD
+pub fn handle_initialize_if_rebalance_config(
+    ctx: Context<InitializeIfRebalanceConfig>,
+    params: IfRebalanceConfigParams,
+) -> Result<()> {
+    let clock = Clock::get()?;
+    let now = clock.unix_timestamp;
+
+    let pubkey = ctx.accounts.if_rebalance_config.to_account_info().key;
+    let mut config = ctx.accounts.if_rebalance_config.load_init()?;
+
+    config.pubkey = *pubkey;
+    config.total_in_amount = params.total_in_amount;
+    config.current_in_amount = 0;
+    config.epoch_max_in_amount = params.epoch_max_in_amount;
+    config.epoch_duration = params.epoch_duration;
+    config.out_market_index = params.out_market_index;
+    config.in_market_index = params.in_market_index;
+    config.max_slippage_bps = params.max_slippage_bps;
+    config.swap_mode = params.swap_mode;
+    config.status = 0;
+
+    config.validate()?;
+
+    Ok(())
+}
+
+pub fn handle_update_if_rebalance_config(
+    ctx: Context<UpdateIfRebalanceConfig>,
+    params: IfRebalanceConfigParams,
+) -> Result<()> {
+    let mut config = load_mut!(ctx.accounts.if_rebalance_config)?;
+
+    config.total_in_amount = params.total_in_amount;
+    config.epoch_max_in_amount = params.epoch_max_in_amount;
+    config.epoch_duration = params.epoch_duration;
+    config.max_slippage_bps = params.max_slippage_bps;
+
+    config.validate()?;
+
+    Ok(())
+}
+
 pub fn handle_initialize_constituent<'info>(
     ctx: Context<'_, '_, '_, 'info, InitializeConstituent<'info>>,
     spot_market_index: u16,
@@ -4875,69 +4916,6 @@
 ) -> Result<()> {
     let mut constituent = ctx.accounts.constituent.load_init()?;
     let mut lp_pool = ctx.accounts.lp_pool.load_mut()?;
-=======
-pub fn handle_initialize_if_rebalance_config(
-    ctx: Context<InitializeIfRebalanceConfig>,
-    params: IfRebalanceConfigParams,
-) -> Result<()> {
-    let clock = Clock::get()?;
-    let now = clock.unix_timestamp;
-
-    let pubkey = ctx.accounts.if_rebalance_config.to_account_info().key;
-    let mut config = ctx.accounts.if_rebalance_config.load_init()?;
-
-    config.pubkey = *pubkey;
-    config.total_in_amount = params.total_in_amount;
-    config.current_in_amount = 0;
-    config.epoch_max_in_amount = params.epoch_max_in_amount;
-    config.epoch_duration = params.epoch_duration;
-    config.out_market_index = params.out_market_index;
-    config.in_market_index = params.in_market_index;
-    config.max_slippage_bps = params.max_slippage_bps;
-    config.swap_mode = params.swap_mode;
-    config.status = 0;
-
-    config.validate()?;
-
-    Ok(())
-}
-
-pub fn handle_update_if_rebalance_config(
-    ctx: Context<UpdateIfRebalanceConfig>,
-    params: IfRebalanceConfigParams,
-) -> Result<()> {
-    let mut config = load_mut!(ctx.accounts.if_rebalance_config)?;
-
-    config.total_in_amount = params.total_in_amount;
-    config.epoch_max_in_amount = params.epoch_max_in_amount;
-    config.epoch_duration = params.epoch_duration;
-    config.max_slippage_bps = params.max_slippage_bps;
-
-    config.validate()?;
-
-    Ok(())
-}
-
-#[derive(Accounts)]
-pub struct Initialize<'info> {
-    #[account(mut)]
-    pub admin: Signer<'info>,
-    #[account(
-        init,
-        seeds = [b"drift_state".as_ref()],
-        space = State::SIZE,
-        bump,
-        payer = admin
-    )]
-    pub state: Box<Account<'info, State>>,
-    pub quote_asset_mint: Box<InterfaceAccount<'info, Mint>>,
-    /// CHECK: checked in `initialize`
-    pub drift_signer: AccountInfo<'info>,
-    pub rent: Sysvar<'info, Rent>,
-    pub system_program: Program<'info, System>,
-    pub token_program: Interface<'info, TokenInterface>,
-}
->>>>>>> 3937df83
 
     let constituent_target_base = &mut ctx.accounts.constituent_target_base;
     let current_len = constituent_target_base.targets.len();
@@ -5879,22 +5857,6 @@
 }
 
 #[derive(Accounts)]
-<<<<<<< HEAD
-pub struct AdminUpdatePerpMarketContractTier<'info> {
-    pub admin: Signer<'info>,
-    #[account(
-        has_one = admin
-    )]
-    pub state: Box<Account<'info, State>>,
-    #[account(mut)]
-    pub perp_market: AccountLoader<'info, PerpMarket>,
-    #[account(
-        mut,
-        seeds = [AMM_POSITIONS_CACHE.as_ref()],
-        bump = amm_cache.bump,
-    )]
-    pub amm_cache: Box<Account<'info, AmmCache>>,
-=======
 pub struct HotAdminUpdatePerpMarket<'info> {
     #[account(
         constraint = admin.key() == admin_hot_wallet::id() || admin.key() == state.admin
@@ -5903,7 +5865,23 @@
     pub state: Box<Account<'info, State>>,
     #[account(mut)]
     pub perp_market: AccountLoader<'info, PerpMarket>,
->>>>>>> 3937df83
+}
+
+#[derive(Accounts)]
+pub struct AdminUpdatePerpMarketContractTier<'info> {
+    pub admin: Signer<'info>,
+    #[account(
+        has_one = admin
+    )]
+    pub state: Box<Account<'info, State>>,
+    #[account(mut)]
+    pub perp_market: AccountLoader<'info, PerpMarket>,
+    #[account(
+        mut,
+        seeds = [AMM_POSITIONS_CACHE.as_ref()],
+        bump = amm_cache.bump,
+    )]
+    pub amm_cache: Box<Account<'info, AmmCache>>,
 }
 
 #[derive(Accounts)]
@@ -6407,20 +6385,47 @@
 }
 
 #[derive(Accounts)]
-<<<<<<< HEAD
+#[instruction(params: IfRebalanceConfigParams)]
+pub struct InitializeIfRebalanceConfig<'info> {
+    #[account(mut)]
+    pub admin: Signer<'info>,
+    #[account(
+        init,
+        seeds = [b"if_rebalance_config".as_ref(), params.in_market_index.to_le_bytes().as_ref(), params.out_market_index.to_le_bytes().as_ref()],
+        space = IfRebalanceConfig::SIZE,
+        bump,
+        payer = admin
+    )]
+    pub if_rebalance_config: AccountLoader<'info, IfRebalanceConfig>,
+    #[account(
+        has_one = admin
+    )]
+    pub state: Box<Account<'info, State>>,
+    pub rent: Sysvar<'info, Rent>,
+    pub system_program: Program<'info, System>,
+}
+
+#[derive(Accounts)]
+pub struct UpdateIfRebalanceConfig<'info> {
+    #[account(mut)]
+    pub admin: Signer<'info>,
+    #[account(mut)]
+    pub if_rebalance_config: AccountLoader<'info, IfRebalanceConfig>,
+    #[account(
+        has_one = admin
+    )]
+    pub state: Box<Account<'info, State>>,
+}
+
+#[derive(Accounts)]
 #[instruction(
     name: [u8; 32],
 )]
 pub struct InitializeLpPool<'info> {
-=======
-#[instruction(params: IfRebalanceConfigParams)]
-pub struct InitializeIfRebalanceConfig<'info> {
->>>>>>> 3937df83
     #[account(mut)]
     pub admin: Signer<'info>,
     #[account(
         init,
-<<<<<<< HEAD
         seeds = [b"lp_pool", name.as_ref()],
         space = LPPool::SIZE,
         bump,
@@ -6467,32 +6472,20 @@
     )]
     pub constituent_correlations: Box<Account<'info, ConstituentCorrelations>>,
 
-=======
-        seeds = [b"if_rebalance_config".as_ref(), params.in_market_index.to_le_bytes().as_ref(), params.out_market_index.to_le_bytes().as_ref()],
-        space = IfRebalanceConfig::SIZE,
-        bump,
-        payer = admin
-    )]
-    pub if_rebalance_config: AccountLoader<'info, IfRebalanceConfig>,
->>>>>>> 3937df83
     #[account(
         has_one = admin
     )]
     pub state: Box<Account<'info, State>>,
-<<<<<<< HEAD
     /// CHECK: program signer
     pub drift_signer: AccountInfo<'info>,
 
     pub token_program: Program<'info, Token>,
 
-=======
->>>>>>> 3937df83
     pub rent: Sysvar<'info, Rent>,
     pub system_program: Program<'info, System>,
 }
 
 #[derive(Accounts)]
-<<<<<<< HEAD
 #[instruction(
     spot_market_index: u16,
 )]
@@ -6744,15 +6737,4 @@
     pub token_program: Interface<'info, TokenInterface>,
     /// CHECK: program signer
     pub drift_signer: AccountInfo<'info>,
-=======
-pub struct UpdateIfRebalanceConfig<'info> {
-    #[account(mut)]
-    pub admin: Signer<'info>,
-    #[account(mut)]
-    pub if_rebalance_config: AccountLoader<'info, IfRebalanceConfig>,
-    #[account(
-        has_one = admin
-    )]
-    pub state: Box<Account<'info, State>>,
->>>>>>> 3937df83
 }