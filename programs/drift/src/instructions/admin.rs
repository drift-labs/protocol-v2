--- conflicted
+++ resolved
@@ -4917,49 +4917,6 @@
     Ok(())
 }
 
-<<<<<<< HEAD
-pub fn handle_update_feature_bit_flags_builder_codes(
-    ctx: Context<HotAdminUpdateState>,
-    enable: bool,
-) -> Result<()> {
-    let state = &mut ctx.accounts.state;
-    if enable {
-        validate!(
-            ctx.accounts.admin.key().eq(&state.admin),
-            ErrorCode::DefaultError,
-            "Only state admin can enable feature bit flags"
-        )?;
-
-        msg!("Setting 3rd bit to 1, enabling builder codes");
-        state.feature_bit_flags = state.feature_bit_flags | (FeatureBitFlags::BuilderCodes as u8);
-    } else {
-        msg!("Setting 3rd bit to 0, disabling builder codes");
-        state.feature_bit_flags = state.feature_bit_flags & !(FeatureBitFlags::BuilderCodes as u8);
-    }
-    Ok(())
-}
-
-pub fn handle_update_feature_bit_flags_builder_referral(
-    ctx: Context<HotAdminUpdateState>,
-    enable: bool,
-) -> Result<()> {
-    let state = &mut ctx.accounts.state;
-    if enable {
-        validate!(
-            ctx.accounts.admin.key().eq(&state.admin),
-            ErrorCode::DefaultError,
-            "Only state admin can enable feature bit flags"
-        )?;
-
-        msg!("Setting 4th bit to 1, enabling builder referral");
-        state.feature_bit_flags =
-            state.feature_bit_flags | (FeatureBitFlags::BuilderReferral as u8);
-    } else {
-        msg!("Setting 4th bit to 0, disabling builder referral");
-        state.feature_bit_flags =
-            state.feature_bit_flags & !(FeatureBitFlags::BuilderReferral as u8);
-    }
-=======
 pub fn handle_update_delegate_user_gov_token_insurance_stake(
     ctx: Context<UpdateDelegateUserGovTokenInsuranceStake>,
 ) -> Result<()> {
@@ -4990,7 +4947,50 @@
         )?;
     }
 
->>>>>>> 31c69e07
+    Ok(())
+}
+
+pub fn handle_update_feature_bit_flags_builder_codes(
+    ctx: Context<HotAdminUpdateState>,
+    enable: bool,
+) -> Result<()> {
+    let state = &mut ctx.accounts.state;
+    if enable {
+        validate!(
+            ctx.accounts.admin.key().eq(&state.admin),
+            ErrorCode::DefaultError,
+            "Only state admin can enable feature bit flags"
+        )?;
+
+        msg!("Setting 3rd bit to 1, enabling builder codes");
+        state.feature_bit_flags = state.feature_bit_flags | (FeatureBitFlags::BuilderCodes as u8);
+    } else {
+        msg!("Setting 3rd bit to 0, disabling builder codes");
+        state.feature_bit_flags = state.feature_bit_flags & !(FeatureBitFlags::BuilderCodes as u8);
+    }
+    Ok(())
+}
+
+pub fn handle_update_feature_bit_flags_builder_referral(
+    ctx: Context<HotAdminUpdateState>,
+    enable: bool,
+) -> Result<()> {
+    let state = &mut ctx.accounts.state;
+    if enable {
+        validate!(
+            ctx.accounts.admin.key().eq(&state.admin),
+            ErrorCode::DefaultError,
+            "Only state admin can enable feature bit flags"
+        )?;
+
+        msg!("Setting 4th bit to 1, enabling builder referral");
+        state.feature_bit_flags =
+            state.feature_bit_flags | (FeatureBitFlags::BuilderReferral as u8);
+    } else {
+        msg!("Setting 4th bit to 0, disabling builder referral");
+        state.feature_bit_flags =
+            state.feature_bit_flags & !(FeatureBitFlags::BuilderReferral as u8);
+    }
     Ok(())
 }
 
