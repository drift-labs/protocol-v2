use crate::{msg, FeatureBitFlags};
use anchor_lang::prelude::*;
use anchor_spl::token_2022::Token2022;
use anchor_spl::token_interface::{Mint, TokenAccount, TokenInterface};
use phoenix::quantities::WrapperU64;
use pyth_solana_receiver_sdk::cpi::accounts::InitPriceUpdate;
use pyth_solana_receiver_sdk::program::PythSolanaReceiver;
use serum_dex::state::ToAlignedBytes;
use std::convert::{identity, TryInto};
use std::mem::size_of;

use crate::controller::token::{close_vault, initialize_immutable_owner, initialize_token_account};
use crate::error::ErrorCode;
use crate::ids::{admin_hot_wallet, amm_spread_adjust_wallet, mm_oracle_crank_wallet};
use crate::instructions::constraints::*;
use crate::instructions::optional_accounts::{load_maps, AccountMaps};
use crate::math::casting::Cast;
use crate::math::constants::{
    AMM_TIMES_PEG_TO_QUOTE_PRECISION_RATIO, DEFAULT_LIQUIDATION_MARGIN_BUFFER_RATIO,
    FEE_POOL_TO_REVENUE_POOL_THRESHOLD, GOV_SPOT_MARKET_INDEX, IF_FACTOR_PRECISION,
    INSURANCE_A_MAX, INSURANCE_B_MAX, INSURANCE_C_MAX, INSURANCE_SPECULATIVE_MAX,
    LIQUIDATION_FEE_PRECISION, MAX_CONCENTRATION_COEFFICIENT, MAX_SQRT_K,
    MAX_UPDATE_K_PRICE_CHANGE, PERCENTAGE_PRECISION, PERCENTAGE_PRECISION_I64,
    QUOTE_SPOT_MARKET_INDEX, SPOT_CUMULATIVE_INTEREST_PRECISION, SPOT_IMF_PRECISION,
    SPOT_WEIGHT_PRECISION, THIRTEEN_DAY, TWENTY_FOUR_HOUR,
};
use crate::math::cp_curve::get_update_k_result;
use crate::math::helpers::get_proportion_u128;
use crate::math::orders::is_multiple_of_step_size;
use crate::math::repeg::get_total_fee_lower_bound;
use crate::math::safe_math::SafeMath;
use crate::math::spot_balance::get_token_amount;
use crate::math::spot_withdraw::validate_spot_market_vault_amount;
use crate::math::{amm, bn};
use crate::optional_accounts::get_token_mint;
use crate::state::amm_cache::{AmmCache, CacheInfo, AMM_POSITIONS_CACHE};
use crate::state::events::{
    CurveRecord, DepositDirection, DepositExplanation, DepositRecord, SpotMarketVaultDepositRecord,
};
use crate::state::fulfillment_params::openbook_v2::{
    OpenbookV2Context, OpenbookV2FulfillmentConfig,
};
use crate::state::fulfillment_params::phoenix::PhoenixMarketContext;
use crate::state::fulfillment_params::phoenix::PhoenixV1FulfillmentConfig;
use crate::state::fulfillment_params::serum::SerumContext;
use crate::state::fulfillment_params::serum::SerumV3FulfillmentConfig;
use crate::state::high_leverage_mode_config::HighLeverageModeConfig;
use crate::state::if_rebalance_config::{IfRebalanceConfig, IfRebalanceConfigParams};
use crate::state::insurance_fund_stake::InsuranceFundStake;
use crate::state::insurance_fund_stake::ProtocolIfSharesTransferConfig;
use crate::state::oracle::get_sb_on_demand_price;
use crate::state::oracle::{
    get_oracle_price, get_prelaunch_price, get_pyth_price, get_switchboard_price,
    HistoricalIndexData, HistoricalOracleData, OraclePriceData, OracleSource, PrelaunchOracle,
    PrelaunchOracleParams,
};
use crate::state::oracle_map::OracleMap;
use crate::state::paused_operations::{InsuranceFundOperation, PerpOperation, SpotOperation};
use crate::state::perp_market::{
    ContractTier, ContractType, InsuranceClaim, MarketStatus, PerpMarket, PoolBalance, AMM,
};
use crate::state::perp_market_map::{get_writable_perp_market_set, MarketSet};
use crate::state::protected_maker_mode_config::ProtectedMakerModeConfig;
use crate::state::pyth_lazer_oracle::{PythLazerOracle, PYTH_LAZER_ORACLE_SEED};
use crate::state::spot_market::{
    AssetTier, InsuranceFund, SpotBalanceType, SpotFulfillmentConfigStatus, SpotMarket,
    TokenProgramFlag,
};
use crate::state::spot_market_map::get_writable_spot_market_set;
use crate::state::state::{
    ExchangeStatus, FeeStructure, LpPoolFeatureBitFlags, OracleGuardRails, State,
};
use crate::state::traits::Size;
use crate::state::user::{User, UserStats};
use crate::validate;
use crate::validation::fee_structure::validate_fee_structure;
use crate::validation::margin::{validate_margin, validate_margin_weights};
use crate::validation::perp_market::validate_perp_market;
use crate::validation::spot_market::validate_borrow_rate;
use crate::{controller, QUOTE_PRECISION_I64};
use crate::{get_then_update_id, EPOCH_DURATION};
use crate::{load, FEE_ADJUSTMENT_MAX};
use crate::{load_mut, PTYH_PRICE_FEED_SEED_PREFIX};
use crate::{math, safe_decrement, safe_increment};
use crate::{math_error, SPOT_BALANCE_PRECISION};

use anchor_spl::token_2022::spl_token_2022::extension::transfer_hook::TransferHook;
use anchor_spl::token_2022::spl_token_2022::extension::{
    BaseStateWithExtensions, StateWithExtensions,
};
use anchor_spl::token_2022::spl_token_2022::state::Mint as MintInner;

pub fn handle_initialize(ctx: Context<Initialize>) -> Result<()> {
    let (drift_signer, drift_signer_nonce) =
        Pubkey::find_program_address(&[b"drift_signer".as_ref()], ctx.program_id);

    **ctx.accounts.state = State {
        admin: *ctx.accounts.admin.key,
        exchange_status: ExchangeStatus::active(),
        whitelist_mint: Pubkey::default(),
        discount_mint: Pubkey::default(),
        oracle_guard_rails: OracleGuardRails::default(),
        number_of_authorities: 0,
        number_of_sub_accounts: 0,
        number_of_markets: 0,
        number_of_spot_markets: 0,
        min_perp_auction_duration: 10,
        default_market_order_time_in_force: 60,
        default_spot_auction_duration: 10,
        liquidation_margin_buffer_ratio: DEFAULT_LIQUIDATION_MARGIN_BUFFER_RATIO,
        settlement_duration: 0, // extra duration after market expiry to allow settlement
        signer: drift_signer,
        signer_nonce: drift_signer_nonce,
        srm_vault: Pubkey::default(),
        perp_fee_structure: FeeStructure::perps_default(),
        spot_fee_structure: FeeStructure::spot_default(),
        lp_cooldown_time: 0,
        liquidation_duration: 0,
        initial_pct_to_liquidate: 0,
        max_number_of_sub_accounts: 0,
        max_initialize_user_fee: 0,
        feature_bit_flags: 0,
        lp_pool_feature_bit_flags: 0,
        padding: [0; 8],
    };

    Ok(())
}

pub fn handle_initialize_spot_market(
    ctx: Context<InitializeSpotMarket>,
    optimal_utilization: u32,
    optimal_borrow_rate: u32,
    max_borrow_rate: u32,
    oracle_source: OracleSource,
    initial_asset_weight: u32,
    maintenance_asset_weight: u32,
    initial_liability_weight: u32,
    maintenance_liability_weight: u32,
    imf_factor: u32,
    liquidator_fee: u32,
    if_liquidation_fee: u32,
    active_status: bool,
    asset_tier: AssetTier,
    scale_initial_asset_weight_start: u64,
    withdraw_guard_threshold: u64,
    order_tick_size: u64,
    order_step_size: u64,
    if_total_factor: u32,
    name: [u8; 32],
) -> Result<()> {
    let state = &mut ctx.accounts.state;
    let spot_market_pubkey = ctx.accounts.spot_market.key();

    let is_token_2022 = *ctx.accounts.spot_market_mint.to_account_info().owner == Token2022::id();
    if is_token_2022 {
        initialize_immutable_owner(&ctx.accounts.token_program, &ctx.accounts.spot_market_vault)?;

        initialize_immutable_owner(
            &ctx.accounts.token_program,
            &ctx.accounts.insurance_fund_vault,
        )?;
    }

    initialize_token_account(
        &ctx.accounts.token_program,
        &ctx.accounts.spot_market_vault,
        &ctx.accounts.drift_signer,
        &ctx.accounts.spot_market_mint,
    )?;

    initialize_token_account(
        &ctx.accounts.token_program,
        &ctx.accounts.insurance_fund_vault,
        &ctx.accounts.drift_signer,
        &ctx.accounts.spot_market_mint,
    )?;

    validate_borrow_rate(optimal_utilization, optimal_borrow_rate, max_borrow_rate, 0)?;

    let spot_market_index = get_then_update_id!(state, number_of_spot_markets);

    msg!("initializing spot market {}", spot_market_index);

    if oracle_source == OracleSource::QuoteAsset {
        // catches inconsistent parameters
        validate!(
            ctx.accounts.oracle.key == &Pubkey::default(),
            ErrorCode::InvalidSpotMarketInitialization,
            "For OracleSource::QuoteAsset, oracle must be default public key"
        )?;
    } else {
        OracleMap::validate_oracle_account_info(&ctx.accounts.oracle)?;
    }

    let oracle_price_data = get_oracle_price(
        &oracle_source,
        &ctx.accounts.oracle,
        Clock::get()?.unix_timestamp.cast()?,
    );

    let (historical_oracle_data_default, historical_index_data_default) =
        if spot_market_index == QUOTE_SPOT_MARKET_INDEX {
            validate!(
                ctx.accounts.oracle.key == &Pubkey::default(),
                ErrorCode::InvalidSpotMarketInitialization,
                "For quote asset spot market, oracle must be default public key"
            )?;

            validate!(
                oracle_source == OracleSource::QuoteAsset,
                ErrorCode::InvalidSpotMarketInitialization,
                "For quote asset spot market, oracle source must be QuoteAsset"
            )?;

            validate!(
                ctx.accounts.spot_market_mint.decimals == 6,
                ErrorCode::InvalidSpotMarketInitialization,
                "For quote asset spot market, mint decimals must be 6"
            )?;

            (
                HistoricalOracleData::default_quote_oracle(),
                HistoricalIndexData::default_quote_oracle(),
            )
        } else {
            validate!(
                ctx.accounts.spot_market_mint.decimals >= 5,
                ErrorCode::InvalidSpotMarketInitialization,
                "Mint decimals must be greater than or equal to 5"
            )?;

            validate!(
                oracle_price_data.is_ok(),
                ErrorCode::InvalidSpotMarketInitialization,
                "Unable to read oracle price for {}",
                ctx.accounts.oracle.key,
            )?;

            (
                HistoricalOracleData::default_with_current_oracle(oracle_price_data?),
                HistoricalIndexData::default_with_current_oracle(oracle_price_data?)?,
            )
        };

    validate_margin_weights(
        spot_market_index,
        initial_asset_weight,
        maintenance_asset_weight,
        initial_liability_weight,
        maintenance_liability_weight,
        imf_factor,
    )?;

    let spot_market = &mut ctx.accounts.spot_market.load_init()?;
    let clock = Clock::get()?;
    let now = clock
        .unix_timestamp
        .cast()
        .or(Err(ErrorCode::UnableToCastUnixTime))?;

    let decimals = ctx.accounts.spot_market_mint.decimals.cast::<u32>()?;

    let mut token_program = 0_u8;
    if ctx.accounts.token_program.key() == Token2022::id() {
        token_program |= TokenProgramFlag::Token2022 as u8;
    }

    let mint_account_info = ctx.accounts.spot_market_mint.to_account_info();
    let mint_data = mint_account_info.try_borrow_data()?;
    let mint_with_extension = StateWithExtensions::<MintInner>::unpack(&mint_data)?;
    if let Ok(transfer_hook) = mint_with_extension.get_extension::<TransferHook>() {
        let transfer_hook_program_id: Option<Pubkey> = transfer_hook.program_id.into();
        if transfer_hook_program_id.is_some() {
            token_program |= TokenProgramFlag::TransferHook as u8;
        }
    }

    if active_status {
        validate!(
            ctx.accounts.admin.key() == state.admin,
            ErrorCode::DefaultError,
            "admin must be state admin"
        )?;
    }

    **spot_market = SpotMarket {
        market_index: spot_market_index,
        pubkey: spot_market_pubkey,
        status: if active_status {
            MarketStatus::Active
        } else {
            MarketStatus::Initialized
        },
        name,
        asset_tier,
        expiry_ts: 0,
        oracle: ctx.accounts.oracle.key(),
        oracle_source,
        historical_oracle_data: historical_oracle_data_default,
        historical_index_data: historical_index_data_default,
        mint: ctx.accounts.spot_market_mint.key(),
        vault: ctx.accounts.spot_market_vault.key(),
        revenue_pool: PoolBalance {
            scaled_balance: 0,
            market_index: spot_market_index,
            ..PoolBalance::default()
        }, // in base asset
        decimals,
        optimal_utilization,
        optimal_borrow_rate,
        max_borrow_rate,
        deposit_balance: 0,
        borrow_balance: 0,
        max_token_deposits: 0,
        deposit_token_twap: 0,
        borrow_token_twap: 0,
        utilization_twap: 0,
        cumulative_deposit_interest: SPOT_CUMULATIVE_INTEREST_PRECISION,
        cumulative_borrow_interest: SPOT_CUMULATIVE_INTEREST_PRECISION,
        total_social_loss: 0,
        total_quote_social_loss: 0,
        last_interest_ts: now,
        last_twap_ts: now,
        initial_asset_weight,
        maintenance_asset_weight,
        initial_liability_weight,
        maintenance_liability_weight,
        imf_factor,
        liquidator_fee,
        if_liquidation_fee, // 1%
        withdraw_guard_threshold,
        order_step_size,
        order_tick_size,
        min_order_size: order_step_size,
        max_position_size: 0,
        next_fill_record_id: 1,
        next_deposit_record_id: 1,
        spot_fee_pool: PoolBalance::default(), // in quote asset
        total_spot_fee: 0,
        orders_enabled: spot_market_index != 0,
        paused_operations: 0,
        if_paused_operations: 0,
        fee_adjustment: 0,
        max_token_borrows_fraction: 0,
        flash_loan_amount: 0,
        flash_loan_initial_token_amount: 0,
        total_swap_fee: 0,
        scale_initial_asset_weight_start,
        min_borrow_rate: 0,
        fuel_boost_deposits: 0,
        fuel_boost_borrows: 0,
        fuel_boost_taker: 1,
        fuel_boost_maker: 1,
        fuel_boost_insurance: 0,
        token_program_flag: token_program,
        pool_id: 0,
        padding: [0; 40],
        insurance_fund: InsuranceFund {
            vault: ctx.accounts.insurance_fund_vault.key(),
            unstaking_period: THIRTEEN_DAY,
            total_factor: if_total_factor,
            user_factor: if_total_factor / 2,
            revenue_settle_period: 3600,
            ..InsuranceFund::default()
        },
    };

    Ok(())
}

#[access_control(
    spot_market_valid(&ctx.accounts.spot_market)
)]
pub fn handle_update_spot_market_pool_id(
    ctx: Context<AdminUpdateSpotMarket>,
    pool_id: u8,
) -> Result<()> {
    let mut spot_market = load_mut!(ctx.accounts.spot_market)?;
    msg!(
        "updating spot market {} pool id to {}",
        spot_market.market_index,
        pool_id
    );

    validate!(
        spot_market.status == MarketStatus::Initialized,
        ErrorCode::DefaultError,
        "Market must be just initialized to update pool"
    )?;

    spot_market.pool_id = pool_id;

    Ok(())
}

pub fn handle_initialize_serum_fulfillment_config(
    ctx: Context<InitializeSerumFulfillmentConfig>,
    market_index: u16,
) -> Result<()> {
    validate!(
        market_index != QUOTE_SPOT_MARKET_INDEX,
        ErrorCode::InvalidSpotMarketAccount,
        "Cant add serum market to quote asset"
    )?;

    let base_spot_market = load!(&ctx.accounts.base_spot_market)?;
    let quote_spot_market = load!(&ctx.accounts.quote_spot_market)?;

    let serum_program_id = crate::ids::serum_program::id();
    validate!(
        ctx.accounts.serum_program.key() == serum_program_id,
        ErrorCode::InvalidSerumProgram
    )?;

    let serum_market_key = ctx.accounts.serum_market.key();

    let serum_context = SerumContext {
        serum_program: &ctx.accounts.serum_program,
        serum_market: &ctx.accounts.serum_market,
        serum_open_orders: &ctx.accounts.serum_open_orders,
    };

    let market_state = serum_context.load_serum_market()?;

    validate!(
        identity(market_state.coin_mint) == base_spot_market.mint.to_aligned_bytes(),
        ErrorCode::InvalidSerumMarket,
        "Invalid base mint"
    )?;

    validate!(
        identity(market_state.pc_mint) == quote_spot_market.mint.to_aligned_bytes(),
        ErrorCode::InvalidSerumMarket,
        "Invalid quote mint"
    )?;

    let market_step_size = market_state.coin_lot_size;
    let valid_step_size = base_spot_market.order_step_size >= market_step_size
        && base_spot_market
            .order_step_size
            .rem_euclid(market_step_size)
            == 0;

    validate!(
        valid_step_size,
        ErrorCode::InvalidSerumMarket,
        "base market step size ({}) not a multiple of serum step size ({})",
        base_spot_market.order_step_size,
        market_step_size
    )?;

    let market_tick_size = market_state.pc_lot_size;
    let valid_tick_size = base_spot_market.order_tick_size >= market_tick_size
        && base_spot_market
            .order_tick_size
            .rem_euclid(market_tick_size)
            == 0;

    validate!(
        valid_tick_size,
        ErrorCode::InvalidSerumMarket,
        "base market tick size ({}) not a multiple of serum tick size ({})",
        base_spot_market.order_tick_size,
        market_tick_size
    )?;

    drop(market_state);

    let open_orders_seeds: &[&[u8]] = &[b"serum_open_orders", serum_market_key.as_ref()];
    controller::pda::seed_and_create_pda(
        ctx.program_id,
        &ctx.accounts.admin.to_account_info(),
        &Rent::get()?,
        size_of::<serum_dex::state::OpenOrders>() + 12,
        &serum_program_id,
        &ctx.accounts.system_program.to_account_info(),
        &ctx.accounts.serum_open_orders,
        open_orders_seeds,
    )?;

    let open_orders = serum_context.load_open_orders()?;
    validate!(
        open_orders.account_flags == 0,
        ErrorCode::InvalidSerumOpenOrders,
        "Serum open orders already initialized"
    )?;
    drop(open_orders);

    serum_context.invoke_init_open_orders(
        &ctx.accounts.drift_signer,
        &ctx.accounts.rent,
        ctx.accounts.state.signer_nonce,
    )?;

    let serum_fulfillment_config_key = ctx.accounts.serum_fulfillment_config.key();
    let mut serum_fulfillment_config = ctx.accounts.serum_fulfillment_config.load_init()?;
    *serum_fulfillment_config = serum_context
        .to_serum_v3_fulfillment_config(&serum_fulfillment_config_key, market_index)?;

    Ok(())
}

pub fn handle_update_serum_fulfillment_config_status(
    ctx: Context<UpdateSerumFulfillmentConfig>,
    status: SpotFulfillmentConfigStatus,
) -> Result<()> {
    let mut config = load_mut!(ctx.accounts.serum_fulfillment_config)?;
    msg!("config.status {:?} -> {:?}", config.status, status);
    config.status = status;
    Ok(())
}

pub fn handle_update_serum_vault(ctx: Context<UpdateSerumVault>) -> Result<()> {
    let vault = &ctx.accounts.srm_vault;
    validate!(
        vault.mint == crate::ids::srm_mint::id() || vault.mint == crate::ids::msrm_mint::id(),
        ErrorCode::InvalidSrmVault,
        "vault did not hav srm or msrm mint"
    )?;

    validate!(
        vault.owner == ctx.accounts.state.signer,
        ErrorCode::InvalidVaultOwner,
        "vault owner was not program signer"
    )?;

    let state = &mut ctx.accounts.state;

    msg!("state.srm_vault {:?} -> {:?}", state.srm_vault, vault.key());
    state.srm_vault = vault.key();

    Ok(())
}

pub fn handle_initialize_openbook_v2_fulfillment_config(
    ctx: Context<InitializeOpenbookV2FulfillmentConfig>,
    market_index: u16,
) -> Result<()> {
    validate!(
        market_index != QUOTE_SPOT_MARKET_INDEX,
        ErrorCode::InvalidSpotMarketAccount,
        "Cannot add openbook v2 market to quote asset"
    )?;

    let base_spot_market = load!(&ctx.accounts.base_spot_market)?;
    let quote_spot_market = load!(&ctx.accounts.quote_spot_market)?;

    let openbook_v2_program_id = openbook_v2_light::id();

    validate!(
        ctx.accounts.openbook_v2_program.key() == openbook_v2_program_id,
        ErrorCode::InvalidOpenbookV2Program
    )?;

    let openbook_v2_market_context = OpenbookV2Context {
        openbook_v2_program: &ctx.accounts.openbook_v2_program,
        openbook_v2_market: &ctx.accounts.openbook_v2_market,
    };
    let market = openbook_v2_market_context.load_openbook_v2_market()?;
    validate!(
        market.base_mint == base_spot_market.mint,
        ErrorCode::InvalidOpenbookV2Market,
        "Invalid base mint"
    )?;

    validate!(
        market.quote_mint == quote_spot_market.mint,
        ErrorCode::InvalidOpenbookV2Market,
        "Invalid quote mint"
    )?;

    validate!(
        market.taker_fee == 0,
        ErrorCode::InvalidOpenbookV2Market,
        "Fee must be 0"
    )?;

    let market_step_size = market.base_lot_size as u64;
    let valid_step_size = base_spot_market.order_step_size >= market_step_size
        && base_spot_market
            .order_step_size
            .rem_euclid(market_step_size)
            == 0;

    validate!(
        valid_step_size,
        ErrorCode::InvalidOpenbookV2Market,
        "base market step size ({}) not a multiple of Openbook V2 base lot size ({})",
        base_spot_market.order_step_size,
        market_step_size
    )?;

    let openbook_v2_fulfillment_config_key = ctx.accounts.openbook_v2_fulfillment_config.key();
    let mut openbook_v2_fulfillment_config =
        ctx.accounts.openbook_v2_fulfillment_config.load_init()?;
    *openbook_v2_fulfillment_config = openbook_v2_market_context
        .to_openbook_v2_fulfillment_config(&openbook_v2_fulfillment_config_key, market_index)?;
    Ok(())
}

pub fn handle_update_openbook_v2_fulfillment_config_status(
    ctx: Context<UpdateOpenbookV2FulfillmentConfig>,
    status: SpotFulfillmentConfigStatus,
) -> Result<()> {
    let mut config = load_mut!(ctx.accounts.openbook_v2_fulfillment_config)?;
    msg!("config.status {:?} -> {:?}", config.status, status);
    config.status = status;
    Ok(())
}

pub fn handle_initialize_phoenix_fulfillment_config(
    ctx: Context<InitializePhoenixFulfillmentConfig>,
    market_index: u16,
) -> Result<()> {
    validate!(
        market_index != QUOTE_SPOT_MARKET_INDEX,
        ErrorCode::InvalidSpotMarketAccount,
        "Cannot add phoenix market to quote asset"
    )?;

    let base_spot_market = load!(&ctx.accounts.base_spot_market)?;
    let quote_spot_market = load!(&ctx.accounts.quote_spot_market)?;

    let phoenix_program_id = phoenix::id();

    validate!(
        ctx.accounts.phoenix_program.key() == phoenix_program_id,
        ErrorCode::InvalidPhoenixProgram
    )?;

    let phoenix_market_context = PhoenixMarketContext::new(&ctx.accounts.phoenix_market)?;

    validate!(
        phoenix_market_context.header.base_params.mint_key == base_spot_market.mint,
        ErrorCode::InvalidPhoenixMarket,
        "Invalid base mint"
    )?;

    validate!(
        phoenix_market_context.header.quote_params.mint_key == quote_spot_market.mint,
        ErrorCode::InvalidPhoenixMarket,
        "Invalid quote mint"
    )?;

    let market_step_size = phoenix_market_context.header.get_base_lot_size().as_u64();
    let valid_step_size = base_spot_market.order_step_size >= market_step_size
        && base_spot_market
            .order_step_size
            .rem_euclid(market_step_size)
            == 0;

    validate!(
        valid_step_size,
        ErrorCode::InvalidPhoenixMarket,
        "base market step size ({}) not a multiple of Phoenix base lot size ({})",
        base_spot_market.order_step_size,
        market_step_size
    )?;

    let phoenix_fulfillment_config_key = ctx.accounts.phoenix_fulfillment_config.key();
    let mut phoenix_fulfillment_config = ctx.accounts.phoenix_fulfillment_config.load_init()?;
    *phoenix_fulfillment_config = phoenix_market_context
        .to_phoenix_v1_fulfillment_config(&phoenix_fulfillment_config_key, market_index);

    Ok(())
}

pub fn handle_update_phoenix_fulfillment_config_status(
    ctx: Context<UpdatePhoenixFulfillmentConfig>,
    status: SpotFulfillmentConfigStatus,
) -> Result<()> {
    let mut config = load_mut!(ctx.accounts.phoenix_fulfillment_config)?;
    msg!("config.status {:?} -> {:?}", config.status, status);
    config.status = status;
    Ok(())
}

pub fn handle_initialize_perp_market(
    ctx: Context<InitializePerpMarket>,
    market_index: u16,
    amm_base_asset_reserve: u128,
    amm_quote_asset_reserve: u128,
    amm_periodicity: i64,
    amm_peg_multiplier: u128,
    oracle_source: OracleSource,
    contract_tier: ContractTier,
    margin_ratio_initial: u32,
    margin_ratio_maintenance: u32,
    liquidator_fee: u32,
    if_liquidation_fee: u32,
    imf_factor: u32,
    active_status: bool,
    base_spread: u32,
    max_spread: u32,
    max_open_interest: u128,
    max_revenue_withdraw_per_period: u64,
    quote_max_insurance: u64,
    order_step_size: u64,
    order_tick_size: u64,
    min_order_size: u64,
    concentration_coef_scale: u128,
    curve_update_intensity: u8,
    amm_jit_intensity: u8,
    name: [u8; 32],
) -> Result<()> {
    msg!("perp market {}", market_index);
    let perp_market_pubkey = ctx.accounts.perp_market.to_account_info().key;
    let perp_market = &mut ctx.accounts.perp_market.load_init()?;
    let clock = Clock::get()?;
    let now = clock.unix_timestamp;
    let clock_slot = clock.slot;

    if amm_base_asset_reserve != amm_quote_asset_reserve {
        return Err(ErrorCode::InvalidInitialPeg.into());
    }

    validate!(
        (0..=200).contains(&curve_update_intensity),
        ErrorCode::DefaultError,
        "invalid curve_update_intensity",
    )?;

    validate!(
        (0..=200).contains(&amm_jit_intensity),
        ErrorCode::DefaultError,
        "invalid amm_jit_intensity",
    )?;

    let init_reserve_price = amm::calculate_price(
        amm_quote_asset_reserve,
        amm_base_asset_reserve,
        amm_peg_multiplier,
    )?;

    assert_eq!(amm_peg_multiplier, init_reserve_price.cast::<u128>()?);

    let concentration_coef = MAX_CONCENTRATION_COEFFICIENT;

    // Verify there's no overflow
    let _k =
        bn::U192::from(amm_base_asset_reserve).safe_mul(bn::U192::from(amm_quote_asset_reserve))?;

    let (min_base_asset_reserve, max_base_asset_reserve) =
        amm::calculate_bid_ask_bounds(concentration_coef, amm_base_asset_reserve)?;

    OracleMap::validate_oracle_account_info(&ctx.accounts.oracle)?;

    // Verify oracle is readable
    let (oracle_price, oracle_delay, last_oracle_price_twap) = match oracle_source {
        OracleSource::Pyth => {
            let OraclePriceData {
                price: oracle_price,
                delay: oracle_delay,
                ..
            } = get_pyth_price(&ctx.accounts.oracle, clock_slot, &OracleSource::Pyth)?;
            let last_oracle_price_twap = perp_market
                .amm
                .get_pyth_twap(&ctx.accounts.oracle, &OracleSource::Pyth)?;
            (oracle_price, oracle_delay, last_oracle_price_twap)
        }
        OracleSource::Pyth1K => {
            let OraclePriceData {
                price: oracle_price,
                delay: oracle_delay,
                ..
            } = get_pyth_price(&ctx.accounts.oracle, clock_slot, &OracleSource::Pyth1K)?;
            let last_oracle_price_twap = perp_market
                .amm
                .get_pyth_twap(&ctx.accounts.oracle, &OracleSource::Pyth1K)?;
            (oracle_price, oracle_delay, last_oracle_price_twap)
        }
        OracleSource::Pyth1M => {
            let OraclePriceData {
                price: oracle_price,
                delay: oracle_delay,
                ..
            } = get_pyth_price(&ctx.accounts.oracle, clock_slot, &OracleSource::Pyth1M)?;
            let last_oracle_price_twap = perp_market
                .amm
                .get_pyth_twap(&ctx.accounts.oracle, &OracleSource::Pyth1M)?;
            (oracle_price, oracle_delay, last_oracle_price_twap)
        }
        OracleSource::PythStableCoin => {
            let OraclePriceData {
                price: oracle_price,
                delay: oracle_delay,
                ..
            } = get_pyth_price(
                &ctx.accounts.oracle,
                clock_slot,
                &OracleSource::PythStableCoin,
            )?;
            (oracle_price, oracle_delay, QUOTE_PRECISION_I64)
        }
        OracleSource::Switchboard => {
            let OraclePriceData {
                price: oracle_price,
                delay: oracle_delay,
                ..
            } = get_switchboard_price(&ctx.accounts.oracle, clock_slot)?;

            (oracle_price, oracle_delay, oracle_price)
        }
        OracleSource::QuoteAsset => {
            msg!("Quote asset oracle cant be used for perp market");
            return Err(ErrorCode::InvalidOracle.into());
        }
        OracleSource::Prelaunch => {
            let OraclePriceData {
                price: oracle_price,
                delay: oracle_delay,
                ..
            } = get_prelaunch_price(&ctx.accounts.oracle, clock_slot)?;
            (oracle_price, oracle_delay, oracle_price)
        }
        OracleSource::PythPull => {
            let OraclePriceData {
                price: oracle_price,
                delay: oracle_delay,
                ..
            } = get_pyth_price(&ctx.accounts.oracle, clock_slot, &OracleSource::PythPull)?;
            let last_oracle_price_twap = perp_market
                .amm
                .get_pyth_twap(&ctx.accounts.oracle, &OracleSource::PythPull)?;
            (oracle_price, oracle_delay, last_oracle_price_twap)
        }
        OracleSource::Pyth1KPull => {
            let OraclePriceData {
                price: oracle_price,
                delay: oracle_delay,
                ..
            } = get_pyth_price(&ctx.accounts.oracle, clock_slot, &OracleSource::Pyth1KPull)?;
            let last_oracle_price_twap = perp_market
                .amm
                .get_pyth_twap(&ctx.accounts.oracle, &OracleSource::Pyth1KPull)?;
            (oracle_price, oracle_delay, last_oracle_price_twap)
        }
        OracleSource::Pyth1MPull => {
            let OraclePriceData {
                price: oracle_price,
                delay: oracle_delay,
                ..
            } = get_pyth_price(&ctx.accounts.oracle, clock_slot, &OracleSource::Pyth1MPull)?;
            let last_oracle_price_twap = perp_market
                .amm
                .get_pyth_twap(&ctx.accounts.oracle, &OracleSource::Pyth1MPull)?;
            (oracle_price, oracle_delay, last_oracle_price_twap)
        }
        OracleSource::PythStableCoinPull => {
            let OraclePriceData {
                price: oracle_price,
                delay: oracle_delay,
                ..
            } = get_pyth_price(
                &ctx.accounts.oracle,
                clock_slot,
                &OracleSource::PythStableCoinPull,
            )?;
            (oracle_price, oracle_delay, QUOTE_PRECISION_I64)
        }
        OracleSource::SwitchboardOnDemand => {
            let OraclePriceData {
                price: oracle_price,
                delay: oracle_delay,
                ..
            } = get_sb_on_demand_price(&ctx.accounts.oracle, clock_slot)?;

            (oracle_price, oracle_delay, oracle_price)
        }
        OracleSource::PythLazer => {
            let OraclePriceData {
                price: oracle_price,
                delay: oracle_delay,
                ..
            } = get_pyth_price(&ctx.accounts.oracle, clock_slot, &OracleSource::PythLazer)?;
            let last_oracle_price_twap = perp_market
                .amm
                .get_pyth_twap(&ctx.accounts.oracle, &OracleSource::PythLazer)?;
            (oracle_price, oracle_delay, last_oracle_price_twap)
        }
        OracleSource::PythLazer1K => {
            let OraclePriceData {
                price: oracle_price,
                delay: oracle_delay,
                ..
            } = get_pyth_price(&ctx.accounts.oracle, clock_slot, &OracleSource::PythLazer1K)?;
            let last_oracle_price_twap = perp_market
                .amm
                .get_pyth_twap(&ctx.accounts.oracle, &OracleSource::PythLazer1K)?;
            (oracle_price, oracle_delay, last_oracle_price_twap)
        }
        OracleSource::PythLazer1M => {
            let OraclePriceData {
                price: oracle_price,
                delay: oracle_delay,
                ..
            } = get_pyth_price(&ctx.accounts.oracle, clock_slot, &OracleSource::PythLazer1M)?;
            let last_oracle_price_twap = perp_market
                .amm
                .get_pyth_twap(&ctx.accounts.oracle, &OracleSource::PythLazer1M)?;
            (oracle_price, oracle_delay, last_oracle_price_twap)
        }
        OracleSource::PythLazerStableCoin => {
            let OraclePriceData {
                price: oracle_price,
                delay: oracle_delay,
                ..
            } = get_pyth_price(
                &ctx.accounts.oracle,
                clock_slot,
                &OracleSource::PythLazerStableCoin,
            )?;
            (oracle_price, oracle_delay, QUOTE_PRECISION_I64)
        }
    };

    validate_margin(
        margin_ratio_initial,
        margin_ratio_maintenance,
        0,
        0,
        liquidator_fee,
        max_spread,
    )?;

    let state = &mut ctx.accounts.state;
    validate!(
        market_index == state.number_of_markets,
        ErrorCode::MarketIndexAlreadyInitialized,
        "market_index={} != state.number_of_markets={}",
        market_index,
        state.number_of_markets
    )?;

    if active_status {
        validate!(
            ctx.accounts.admin.key() == state.admin,
            ErrorCode::DefaultError,
            "admin must be state admin"
        )?;
    }

    **perp_market = PerpMarket {
        contract_type: ContractType::Perpetual,
        contract_tier,
        status: if active_status {
            MarketStatus::Active
        } else {
            MarketStatus::Initialized
        },
        name,
        expiry_price: 0,
        expiry_ts: 0,
        pubkey: *perp_market_pubkey,
        market_index,
        number_of_users_with_base: 0,
        number_of_users: 0,
        margin_ratio_initial, // unit is 20% (+2 decimal places)
        margin_ratio_maintenance,
        imf_factor,
        next_fill_record_id: 1,
        next_funding_rate_record_id: 1,
        next_curve_record_id: 1,
        pnl_pool: PoolBalance::default(),
        insurance_claim: InsuranceClaim {
            max_revenue_withdraw_per_period,
            quote_max_insurance,
            ..InsuranceClaim::default()
        },
        unrealized_pnl_initial_asset_weight: 0, // 100%
        unrealized_pnl_maintenance_asset_weight: SPOT_WEIGHT_PRECISION.cast()?, // 100%
        unrealized_pnl_imf_factor: 0,
        unrealized_pnl_max_imbalance: 0,
        liquidator_fee,
        if_liquidation_fee,
        paused_operations: 0,
        quote_spot_market_index: QUOTE_SPOT_MARKET_INDEX,
        fee_adjustment: 0,
        fuel_boost_position: 0,
        fuel_boost_taker: 1,
        fuel_boost_maker: 1,
        pool_id: 0,
        high_leverage_margin_ratio_initial: 0,
        high_leverage_margin_ratio_maintenance: 0,
        protected_maker_limit_price_divisor: 0,
        protected_maker_dynamic_divisor: 0,
        lp_fee_transfer_scalar: 1,
        lp_status: 0,
        lp_exchange_fee_excluscion_scalar: 0,
        lp_paused_operations: 0,
        last_fill_price: 0,
        padding: [0; 24],
        amm: AMM {
            oracle: *ctx.accounts.oracle.key,
            oracle_source,
            base_asset_reserve: amm_base_asset_reserve,
            quote_asset_reserve: amm_quote_asset_reserve,
            terminal_quote_asset_reserve: amm_quote_asset_reserve,
            ask_base_asset_reserve: amm_base_asset_reserve,
            ask_quote_asset_reserve: amm_quote_asset_reserve,
            bid_base_asset_reserve: amm_base_asset_reserve,
            bid_quote_asset_reserve: amm_quote_asset_reserve,
            cumulative_funding_rate_long: 0,
            cumulative_funding_rate_short: 0,
            total_social_loss: 0,
            last_funding_rate: 0,
            last_funding_rate_long: 0,
            last_funding_rate_short: 0,
            last_24h_avg_funding_rate: 0,
            last_funding_rate_ts: now,
            funding_period: amm_periodicity,
            last_mark_price_twap: init_reserve_price,
            last_mark_price_twap_5min: init_reserve_price,
            last_mark_price_twap_ts: now,
            sqrt_k: amm_base_asset_reserve,
            concentration_coef,
            min_base_asset_reserve,
            max_base_asset_reserve,
            peg_multiplier: amm_peg_multiplier,
            total_fee: 0,
            total_fee_withdrawn: 0,
            total_fee_minus_distributions: 0,
            total_mm_fee: 0,
            total_exchange_fee: 0,
            total_liquidation_fee: 0,
            net_revenue_since_last_funding: 0,
            historical_oracle_data: HistoricalOracleData {
                last_oracle_price: oracle_price,
                last_oracle_delay: oracle_delay,
                last_oracle_price_twap,
                last_oracle_price_twap_5min: oracle_price,
                last_oracle_price_twap_ts: now,
                ..HistoricalOracleData::default()
            },
            last_oracle_normalised_price: oracle_price,
            last_oracle_conf_pct: 0,
            last_oracle_reserve_price_spread_pct: 0, // todo
            order_step_size,
            order_tick_size,
            min_order_size,
            mm_oracle_price: 0,
            max_slippage_ratio: 50,         // ~2%
            max_fill_reserve_fraction: 100, // moves price ~2%
            base_spread,
            long_spread: 0,
            short_spread: 0,
            max_spread,
            last_bid_price_twap: init_reserve_price,
            last_ask_price_twap: init_reserve_price,
            base_asset_amount_with_amm: 0,
            base_asset_amount_long: 0,
            base_asset_amount_short: 0,
            quote_asset_amount: 0,
            quote_entry_amount_long: 0,
            quote_entry_amount_short: 0,
            quote_break_even_amount_long: 0,
            quote_break_even_amount_short: 0,
            max_open_interest,
            mark_std: 0,
            oracle_std: 0,
            volume_24h: 0,
            long_intensity_volume: 0,
            mm_oracle_slot: 0,
            short_intensity_volume: 0,
            last_trade_ts: now,
            curve_update_intensity,
            fee_pool: PoolBalance::default(),
            base_asset_amount_per_lp: 0,
            quote_asset_amount_per_lp: 0,
            last_update_slot: clock_slot,

            // lp stuff
            base_asset_amount_with_unsettled_lp: 0,
            user_lp_shares: 0,
            amm_jit_intensity,

            last_oracle_valid: false,
            target_base_asset_amount_per_lp: 0,
            per_lp_base: 0,
            oracle_slot_delay_override: 0,
            taker_speed_bump_override: 0,
            amm_spread_adjustment: 0,
            mm_oracle_sequence_id: 0,
            net_unsettled_funding_pnl: 0,
            quote_asset_amount_with_unsettled_lp: 0,
            reference_price_offset: 0,
            amm_inventory_spread_adjustment: 0,
            padding: [0; 3],
            last_funding_oracle_twap: 0,
        },
    };

    safe_increment!(state.number_of_markets, 1);

    let amm_cache = &mut ctx.accounts.amm_cache;
    let current_len = amm_cache.cache.len();
    amm_cache
        .cache
        .resize_with(current_len + 1, CacheInfo::default);
    let current_market_info = amm_cache.cache.get_mut(current_len).unwrap();
    current_market_info.slot = clock_slot;
    current_market_info.oracle = perp_market.amm.oracle;
    current_market_info.oracle_source = u8::from(perp_market.amm.oracle_source);
    amm_cache.validate(state)?;

    controller::amm::update_concentration_coef(perp_market, concentration_coef_scale)?;
    crate::dlog!(oracle_price);

    let (amm_bid_size, amm_ask_size) = amm::calculate_market_open_bids_asks(&perp_market.amm)?;
    crate::dlog!(amm_bid_size, amm_ask_size);

    let mrk = perp_market.amm.reserve_price()?;
    let (amm_bid_price, amm_ask_price) = perp_market.amm.bid_ask_price(mrk)?;
    crate::dlog!(amm_bid_price, amm_ask_price);

    crate::validation::perp_market::validate_perp_market(perp_market)?;

    Ok(())
}

pub fn handle_initialize_amm_cache(ctx: Context<InitializeAmmCache>) -> Result<()> {
    let amm_cache = &mut ctx.accounts.amm_cache;
    let state = &ctx.accounts.state;
    amm_cache
        .cache
        .resize_with(state.number_of_markets as usize, CacheInfo::default);
    amm_cache.bump = ctx.bumps.amm_cache;

    Ok(())
}

#[access_control(
    perp_market_valid(&ctx.accounts.perp_market)
)]
pub fn handle_initialize_prediction_market(ctx: Context<AdminUpdatePerpMarket>) -> Result<()> {
    let perp_market = &mut load_mut!(ctx.accounts.perp_market)?;
    msg!("updating perp market {} expiry", perp_market.market_index);

    validate!(
        perp_market.status == MarketStatus::Initialized,
        ErrorCode::DefaultError,
        "Market must be just initialized to make prediction market"
    )?;

    perp_market.contract_type = ContractType::Prediction;

    let paused_operations = perp_market.paused_operations | PerpOperation::UpdateFunding as u8;

    perp_market.paused_operations = paused_operations;

    Ok(())
}

pub fn handle_delete_initialized_perp_market(
    ctx: Context<DeleteInitializedPerpMarket>,
    market_index: u16,
) -> Result<()> {
    let perp_market = &mut ctx.accounts.perp_market.load()?;
    msg!("perp market {}", perp_market.market_index);
    let state = &mut ctx.accounts.state;

    // to preserve all protocol invariants, can only remove the last market if it hasn't been "activated"

    validate!(
        state.number_of_markets - 1 == market_index,
        ErrorCode::InvalidMarketAccountforDeletion,
        "state.number_of_markets={} != market_index={}",
        state.number_of_markets,
        market_index
    )?;
    validate!(
        perp_market.status == MarketStatus::Initialized,
        ErrorCode::InvalidMarketAccountforDeletion,
        "perp_market.status != Initialized",
    )?;
    validate!(
        perp_market.number_of_users == 0,
        ErrorCode::InvalidMarketAccountforDeletion,
        "perp_market.number_of_users={} != 0",
        perp_market.number_of_users,
    )?;
    validate!(
        perp_market.market_index == market_index,
        ErrorCode::InvalidMarketAccountforDeletion,
        "market_index={} != perp_market.market_index={}",
        market_index,
        perp_market.market_index
    )?;

    safe_decrement!(state.number_of_markets, 1);

    Ok(())
}

pub fn handle_delete_initialized_spot_market(
    ctx: Context<DeleteInitializedSpotMarket>,
    market_index: u16,
) -> Result<()> {
    let spot_market = ctx.accounts.spot_market.load()?;
    msg!("spot market {}", spot_market.market_index);
    let state = &mut ctx.accounts.state;

    // to preserve all protocol invariants, can only remove the last market if it hasn't been "activated"

    validate!(
        state.number_of_spot_markets - 1 == market_index,
        ErrorCode::InvalidMarketAccountforDeletion,
        "state.number_of_spot_markets={} != market_index={}",
        state.number_of_markets,
        market_index
    )?;
    validate!(
        spot_market.status == MarketStatus::Initialized,
        ErrorCode::InvalidMarketAccountforDeletion,
        "spot_market.status != Initialized",
    )?;
    validate!(
        spot_market.deposit_balance == 0,
        ErrorCode::InvalidMarketAccountforDeletion,
        "spot_market.number_of_users={} != 0",
        spot_market.deposit_balance,
    )?;
    validate!(
        spot_market.borrow_balance == 0,
        ErrorCode::InvalidMarketAccountforDeletion,
        "spot_market.borrow_balance={} != 0",
        spot_market.borrow_balance,
    )?;
    validate!(
        spot_market.market_index == market_index,
        ErrorCode::InvalidMarketAccountforDeletion,
        "market_index={} != spot_market.market_index={}",
        market_index,
        spot_market.market_index
    )?;

    safe_decrement!(state.number_of_spot_markets, 1);

    drop(spot_market);

    validate!(
        ctx.accounts.spot_market_vault.amount == 0,
        ErrorCode::InvalidMarketAccountforDeletion,
        "ctx.accounts.spot_market_vault.amount={}",
        ctx.accounts.spot_market_vault.amount
    )?;

    close_vault(
        &ctx.accounts.token_program,
        &ctx.accounts.spot_market_vault,
        &ctx.accounts.admin.to_account_info(),
        &ctx.accounts.drift_signer,
        state.signer_nonce,
    )?;

    validate!(
        ctx.accounts.insurance_fund_vault.amount == 0,
        ErrorCode::InvalidMarketAccountforDeletion,
        "ctx.accounts.insurance_fund_vault.amount={}",
        ctx.accounts.insurance_fund_vault.amount
    )?;

    close_vault(
        &ctx.accounts.token_program,
        &ctx.accounts.insurance_fund_vault,
        &ctx.accounts.admin.to_account_info(),
        &ctx.accounts.drift_signer,
        state.signer_nonce,
    )?;

    Ok(())
}

#[access_control(
    spot_market_valid(&ctx.accounts.spot_market)
)]
pub fn handle_update_spot_market_oracle(
    ctx: Context<AdminUpdateSpotMarketOracle>,
    oracle: Pubkey,
    oracle_source: OracleSource,
    skip_invariant_check: bool,
) -> Result<()> {
    let spot_market = &mut load_mut!(ctx.accounts.spot_market)?;
    msg!("updating spot market {} oracle", spot_market.market_index);
    let clock = Clock::get()?;

    OracleMap::validate_oracle_account_info(&ctx.accounts.oracle)?;

    validate!(
        ctx.accounts.oracle.key == &oracle,
        ErrorCode::DefaultError,
        "oracle account info ({:?}) and ix data ({:?}) must match",
        ctx.accounts.oracle.key,
        oracle
    )?;

    validate!(
        ctx.accounts.old_oracle.key == &spot_market.oracle,
        ErrorCode::DefaultError,
        "old oracle account info ({:?}) and spot market oracle ({:?}) must match",
        ctx.accounts.old_oracle.key,
        spot_market.oracle
    )?;

    // Verify oracle is readable
    let OraclePriceData {
        price: new_oracle_price,
        ..
    } = get_oracle_price(&oracle_source, &ctx.accounts.oracle, clock.slot)?;

    msg!(
        "spot_market.oracle {:?} -> {:?}",
        spot_market.oracle,
        oracle
    );

    msg!(
        "spot_market.oracle_source {:?} -> {:?}",
        spot_market.oracle_source,
        oracle_source
    );

    let OraclePriceData {
        price: old_oracle_price,
        ..
    } = get_oracle_price(
        &spot_market.oracle_source,
        &ctx.accounts.old_oracle,
        clock.slot,
    )?;

    msg!(
        "Oracle Price: {:?} -> {:?}",
        old_oracle_price,
        new_oracle_price
    );

    if !skip_invariant_check {
        validate!(
            new_oracle_price > 0,
            ErrorCode::DefaultError,
            "invalid oracle price, must be greater than 0"
        )?;

        let oracle_change_divergence = new_oracle_price
            .safe_sub(old_oracle_price)?
            .safe_mul(PERCENTAGE_PRECISION_I64)?
            .safe_div(old_oracle_price)?;

        validate!(
            oracle_change_divergence.abs() < (PERCENTAGE_PRECISION_I64 / 10),
            ErrorCode::DefaultError,
            "invalid new oracle price, more than 10% divergence"
        )?;
    }

    spot_market.oracle = oracle;
    spot_market.oracle_source = oracle_source;
    Ok(())
}

#[access_control(
    spot_market_valid(&ctx.accounts.spot_market)
)]
pub fn handle_update_spot_market_expiry(
    ctx: Context<AdminUpdateSpotMarket>,
    expiry_ts: i64,
) -> Result<()> {
    let spot_market = &mut load_mut!(ctx.accounts.spot_market)?;
    msg!("updating spot market {} expiry", spot_market.market_index);
    let now = Clock::get()?.unix_timestamp;

    validate!(
        now < expiry_ts,
        ErrorCode::DefaultError,
        "Market expiry ts must later than current clock timestamp"
    )?;

    msg!(
        "spot_market.status {:?} -> {:?}",
        spot_market.status,
        MarketStatus::ReduceOnly
    );
    msg!(
        "spot_market.expiry_ts {} -> {}",
        spot_market.expiry_ts,
        expiry_ts
    );

    // automatically enter reduce only
    spot_market.status = MarketStatus::ReduceOnly;
    spot_market.expiry_ts = expiry_ts;

    Ok(())
}

pub fn handle_init_user_fuel(
    ctx: Context<InitUserFuel>,
    fuel_bonus_deposits: Option<i32>,
    fuel_bonus_borrows: Option<u32>,
    fuel_bonus_taker: Option<u32>,
    fuel_bonus_maker: Option<u32>,
    fuel_bonus_insurance: Option<u32>,
) -> Result<()> {
    let clock: Clock = Clock::get()?;
    let now_u32 = clock.unix_timestamp as u32;

    let user = &mut load_mut!(ctx.accounts.user)?;
    let user_stats = &mut load_mut!(ctx.accounts.user_stats)?;

    if let Some(fuel_bonus_deposits) = fuel_bonus_deposits {
        let new_fuel_bonus_deposits = if fuel_bonus_deposits >= 0 {
            user_stats
                .fuel_deposits
                .saturating_add(fuel_bonus_deposits.cast()?)
        } else {
            user_stats
                .fuel_deposits
                .saturating_sub(fuel_bonus_deposits.unsigned_abs())
        };

        msg!(
            "user_stats.fuel_deposits {:?} -> {:?}",
            user_stats.fuel_deposits,
            new_fuel_bonus_deposits
        );
        user_stats.fuel_deposits = new_fuel_bonus_deposits;
    }
    if let Some(fuel_bonus_borrows) = fuel_bonus_borrows {
        msg!(
            "user_stats.fuel_borrows {:?} -> {:?}",
            user_stats.fuel_borrows,
            user_stats.fuel_borrows.saturating_add(fuel_bonus_borrows)
        );
        user_stats.fuel_borrows = user_stats.fuel_borrows.saturating_add(fuel_bonus_borrows);
    }

    if let Some(fuel_bonus_taker) = fuel_bonus_taker {
        msg!(
            "user_stats.fuel_taker {:?} -> {:?}",
            user_stats.fuel_taker,
            user_stats.fuel_taker.saturating_add(fuel_bonus_taker)
        );
        user_stats.fuel_taker = user_stats.fuel_taker.saturating_add(fuel_bonus_taker);
    }
    if let Some(fuel_bonus_maker) = fuel_bonus_maker {
        msg!(
            "user_stats.fuel_maker {:?} -> {:?}",
            user_stats.fuel_maker,
            user_stats.fuel_maker.saturating_add(fuel_bonus_maker)
        );
        user_stats.fuel_maker = user_stats.fuel_maker.saturating_add(fuel_bonus_maker);
    }

    if let Some(fuel_bonus_insurance) = fuel_bonus_insurance {
        msg!(
            "user_stats.fuel_insurance {:?} -> {:?}",
            user_stats.fuel_insurance,
            user_stats
                .fuel_insurance
                .saturating_add(fuel_bonus_insurance)
        );
        user_stats.fuel_insurance = user_stats
            .fuel_insurance
            .saturating_add(fuel_bonus_insurance);
    }

    user.last_fuel_bonus_update_ts = now_u32;
    user_stats.last_fuel_if_bonus_update_ts = now_u32;

    Ok(())
}

#[access_control(
    perp_market_valid(&ctx.accounts.perp_market)
)]
pub fn handle_update_perp_market_expiry(
    ctx: Context<AdminUpdatePerpMarket>,
    expiry_ts: i64,
) -> Result<()> {
    let clock: Clock = Clock::get()?;
    let perp_market = &mut load_mut!(ctx.accounts.perp_market)?;
    msg!("updating perp market {} expiry", perp_market.market_index);

    validate!(
        clock.unix_timestamp < expiry_ts,
        ErrorCode::DefaultError,
        "Market expiry ts must later than current clock timestamp"
    )?;

    msg!(
        "perp_market.status {:?} -> {:?}",
        perp_market.status,
        MarketStatus::ReduceOnly
    );
    msg!(
        "perp_market.expiry_ts {} -> {}",
        perp_market.expiry_ts,
        expiry_ts
    );

    // automatically enter reduce only
    perp_market.status = MarketStatus::ReduceOnly;
    perp_market.expiry_ts = expiry_ts;

    Ok(())
}

#[access_control(
    perp_market_valid(&ctx.accounts.perp_market)
)]
pub fn handle_move_amm_price(
    ctx: Context<AdminUpdatePerpMarket>,
    base_asset_reserve: u128,
    quote_asset_reserve: u128,
    sqrt_k: u128,
) -> Result<()> {
    let perp_market = &mut load_mut!(ctx.accounts.perp_market)?;

    msg!(
        "moving amm price for perp market {}",
        perp_market.market_index
    );

    let base_asset_reserve_before = perp_market.amm.base_asset_reserve;
    let quote_asset_reserve_before = perp_market.amm.quote_asset_reserve;
    let sqrt_k_before = perp_market.amm.sqrt_k;
    let max_base_asset_reserve_before = perp_market.amm.max_base_asset_reserve;
    let min_base_asset_reserve_before = perp_market.amm.min_base_asset_reserve;

    controller::amm::move_price(perp_market, base_asset_reserve, quote_asset_reserve, sqrt_k)?;
    validate_perp_market(perp_market)?;

    let base_asset_reserve_after = perp_market.amm.base_asset_reserve;
    let quote_asset_reserve_after = perp_market.amm.quote_asset_reserve;
    let sqrt_k_after = perp_market.amm.sqrt_k;
    let max_base_asset_reserve_after = perp_market.amm.max_base_asset_reserve;
    let min_base_asset_reserve_after = perp_market.amm.min_base_asset_reserve;

    msg!(
        "base_asset_reserve {} -> {}",
        base_asset_reserve_before,
        base_asset_reserve_after
    );

    msg!(
        "quote_asset_reserve {} -> {}",
        quote_asset_reserve_before,
        quote_asset_reserve_after
    );

    msg!("sqrt_k {} -> {}", sqrt_k_before, sqrt_k_after);

    msg!(
        "max_base_asset_reserve {} -> {}",
        max_base_asset_reserve_before,
        max_base_asset_reserve_after
    );

    msg!(
        "min_base_asset_reserve {} -> {}",
        min_base_asset_reserve_before,
        min_base_asset_reserve_after
    );

    Ok(())
}

#[access_control(
    perp_market_valid(&ctx.accounts.perp_market)
)]
pub fn handle_recenter_perp_market_amm(
    ctx: Context<AdminUpdatePerpMarket>,
    peg_multiplier: u128,
    sqrt_k: u128,
) -> Result<()> {
    let perp_market = &mut load_mut!(ctx.accounts.perp_market)?;

    msg!(
        "recentering amm for perp market {}",
        perp_market.market_index
    );

    let base_asset_reserve_before = perp_market.amm.base_asset_reserve;
    let quote_asset_reserve_before = perp_market.amm.quote_asset_reserve;
    let sqrt_k_before = perp_market.amm.sqrt_k;
    let peg_multiplier_before = perp_market.amm.peg_multiplier;
    let max_base_asset_reserve_before = perp_market.amm.max_base_asset_reserve;
    let min_base_asset_reserve_before = perp_market.amm.min_base_asset_reserve;

    controller::amm::recenter_perp_market_amm(perp_market, peg_multiplier, sqrt_k)?;
    validate_perp_market(perp_market)?;

    let base_asset_reserve_after = perp_market.amm.base_asset_reserve;
    let quote_asset_reserve_after = perp_market.amm.quote_asset_reserve;
    let sqrt_k_after = perp_market.amm.sqrt_k;
    let peg_multiplier_after = perp_market.amm.peg_multiplier;
    let max_base_asset_reserve_after = perp_market.amm.max_base_asset_reserve;
    let min_base_asset_reserve_after = perp_market.amm.min_base_asset_reserve;

    msg!(
        "base_asset_reserve {} -> {}",
        base_asset_reserve_before,
        base_asset_reserve_after
    );

    msg!(
        "quote_asset_reserve {} -> {}",
        quote_asset_reserve_before,
        quote_asset_reserve_after
    );

    msg!("sqrt_k {} -> {}", sqrt_k_before, sqrt_k_after);

    msg!(
        "peg_multiplier {} -> {}",
        peg_multiplier_before,
        peg_multiplier_after
    );

    msg!(
        "max_base_asset_reserve {} -> {}",
        max_base_asset_reserve_before,
        max_base_asset_reserve_after
    );

    msg!(
        "min_base_asset_reserve {} -> {}",
        min_base_asset_reserve_before,
        min_base_asset_reserve_after
    );

    Ok(())
}

#[access_control(
    perp_market_valid(&ctx.accounts.perp_market)
)]
pub fn handle_recenter_perp_market_amm_crank(
    ctx: Context<AdminUpdatePerpMarketAmmSummaryStats>,
    depth: Option<u128>,
) -> Result<()> {
    let perp_market = &mut load_mut!(ctx.accounts.perp_market)?;

    let clock = Clock::get()?;
    let price_oracle = &ctx.accounts.oracle;

    let OraclePriceData {
        price: oracle_price,
        ..
    } = get_oracle_price(&perp_market.amm.oracle_source, price_oracle, clock.slot)?;

    msg!(
        "recentering amm crank for perp market {}",
        perp_market.market_index
    );

    let base_asset_reserve_before = perp_market.amm.base_asset_reserve;
    let quote_asset_reserve_before = perp_market.amm.quote_asset_reserve;
    let sqrt_k_before = perp_market.amm.sqrt_k;
    let peg_multiplier_before = perp_market.amm.peg_multiplier;
    let max_base_asset_reserve_before = perp_market.amm.max_base_asset_reserve;
    let min_base_asset_reserve_before = perp_market.amm.min_base_asset_reserve;

    let mut sqrt_k = sqrt_k_before;
    let peg_multiplier: u128 = oracle_price.cast()?;
    let (max_bids_before, max_asks_before) =
        amm::calculate_market_open_bids_asks(&perp_market.amm)?;

    if let Some(depth) = depth {
        let base_depth = max_bids_before
            .safe_add(max_asks_before.abs())?
            .safe_div(2)?
            .unsigned_abs();
        let quote_depth = base_depth
            .safe_mul(peg_multiplier)?
            .safe_div(AMM_TIMES_PEG_TO_QUOTE_PRECISION_RATIO)?;
        sqrt_k = get_proportion_u128(sqrt_k, depth, quote_depth)?;
    }

    controller::amm::recenter_perp_market_amm(perp_market, peg_multiplier, sqrt_k)?;
    validate_perp_market(perp_market)?;

    let base_asset_reserve_after = perp_market.amm.base_asset_reserve;
    let quote_asset_reserve_after = perp_market.amm.quote_asset_reserve;
    let sqrt_k_after = perp_market.amm.sqrt_k;
    let peg_multiplier_after = perp_market.amm.peg_multiplier;
    let max_base_asset_reserve_after = perp_market.amm.max_base_asset_reserve;
    let min_base_asset_reserve_after = perp_market.amm.min_base_asset_reserve;

    msg!(
        "base_asset_reserve {} -> {}",
        base_asset_reserve_before,
        base_asset_reserve_after
    );

    msg!(
        "quote_asset_reserve {} -> {}",
        quote_asset_reserve_before,
        quote_asset_reserve_after
    );

    msg!("sqrt_k {} -> {}", sqrt_k_before, sqrt_k_after);

    msg!(
        "peg_multiplier {} -> {}",
        peg_multiplier_before,
        peg_multiplier_after
    );

    msg!(
        "max_base_asset_reserve {} -> {}",
        max_base_asset_reserve_before,
        max_base_asset_reserve_after
    );

    msg!(
        "min_base_asset_reserve {} -> {}",
        min_base_asset_reserve_before,
        min_base_asset_reserve_after
    );

    let (max_bids_after, max_asks_after) = amm::calculate_market_open_bids_asks(&perp_market.amm)?;

    msg!("max_bids {} -> {}", max_bids_before, max_bids_after);

    msg!("max_asks {} -> {}", max_asks_before, max_asks_after);
    Ok(())
}

#[derive(Debug, Clone, Copy, AnchorSerialize, AnchorDeserialize, PartialEq, Eq)]
pub struct UpdatePerpMarketSummaryStatsParams {
    // new aggregate unsettled user stats
    pub quote_asset_amount_with_unsettled_lp: Option<i64>,
    pub net_unsettled_funding_pnl: Option<i64>,
    pub update_amm_summary_stats: Option<bool>,
    pub exclude_total_liq_fee: Option<bool>,
}

#[access_control(
    perp_market_valid(&ctx.accounts.perp_market)
    valid_oracle_for_perp_market(&ctx.accounts.oracle, &ctx.accounts.perp_market)
)]
pub fn handle_update_perp_market_amm_summary_stats(
    ctx: Context<AdminUpdatePerpMarketAmmSummaryStats>,
    params: UpdatePerpMarketSummaryStatsParams,
) -> Result<()> {
    let perp_market = &mut load_mut!(ctx.accounts.perp_market)?;
    let spot_market = &mut load!(ctx.accounts.spot_market)?;

    msg!(
        "updating amm summary stats for perp market {}",
        perp_market.market_index
    );

    msg!(
        "updating amm summary stats for spot market {}",
        spot_market.market_index
    );

    let clock = Clock::get()?;
    let price_oracle = &ctx.accounts.oracle;

    let OraclePriceData {
        price: oracle_price,
        ..
    } = get_oracle_price(&perp_market.amm.oracle_source, price_oracle, clock.slot)?;

    if let Some(quote_asset_amount_with_unsettled_lp) = params.quote_asset_amount_with_unsettled_lp
    {
        msg!(
            "quote_asset_amount_with_unsettled_lp {} -> {}",
            perp_market.amm.quote_asset_amount_with_unsettled_lp,
            quote_asset_amount_with_unsettled_lp
        );
        perp_market.amm.quote_asset_amount_with_unsettled_lp = quote_asset_amount_with_unsettled_lp;
    }

    if let Some(net_unsettled_funding_pnl) = params.net_unsettled_funding_pnl {
        msg!(
            "net_unsettled_funding_pnl {} -> {}",
            perp_market.amm.net_unsettled_funding_pnl,
            net_unsettled_funding_pnl
        );
        perp_market.amm.net_unsettled_funding_pnl = net_unsettled_funding_pnl;
    }

    if params.update_amm_summary_stats == Some(true) {
        let new_total_fee_minus_distributions =
            controller::amm::calculate_perp_market_amm_summary_stats(
                perp_market,
                spot_market,
                oracle_price,
                params.exclude_total_liq_fee.unwrap_or(false),
            )?;

        msg!(
            "updating amm summary stats for market index = {}",
            perp_market.market_index,
        );

        msg!(
            "total_fee_minus_distributions: {:?} -> {:?}",
            perp_market.amm.total_fee_minus_distributions,
            new_total_fee_minus_distributions,
        );

        let fee_difference = new_total_fee_minus_distributions
            .safe_sub(perp_market.amm.total_fee_minus_distributions)?;

        msg!(
            "perp_market.amm.total_fee: {} -> {}",
            perp_market.amm.total_fee,
            perp_market.amm.total_fee.saturating_add(fee_difference)
        );

        msg!(
            "perp_market.amm.total_mm_fee: {} -> {}",
            perp_market.amm.total_mm_fee,
            perp_market.amm.total_mm_fee.saturating_add(fee_difference)
        );

        perp_market.amm.total_fee = perp_market.amm.total_fee.saturating_add(fee_difference);
        perp_market.amm.total_mm_fee = perp_market.amm.total_mm_fee.saturating_add(fee_difference);
        perp_market.amm.total_fee_minus_distributions = new_total_fee_minus_distributions;
    }
    validate_perp_market(perp_market)?;

    Ok(())
}

#[access_control(
    perp_market_valid(&ctx.accounts.perp_market)
)]
pub fn handle_settle_expired_market_pools_to_revenue_pool(
    ctx: Context<SettleExpiredMarketPoolsToRevenuePool>,
) -> Result<()> {
    let perp_market = &mut load_mut!(ctx.accounts.perp_market)?;
    let spot_market: &mut std::cell::RefMut<'_, SpotMarket> =
        &mut load_mut!(ctx.accounts.spot_market)?;
    let state = &ctx.accounts.state;

    msg!(
        "settling expired market pools to revenue pool for perp market {}",
        perp_market.market_index
    );

    msg!(
        "settling expired market pools to revenue pool for spot market {}",
        spot_market.market_index
    );

    let clock = Clock::get()?;
    let now = clock.unix_timestamp;

    controller::spot_balance::update_spot_market_cumulative_interest(spot_market, None, now)?;

    validate!(
        spot_market.market_index == QUOTE_SPOT_MARKET_INDEX,
        ErrorCode::DefaultError,
        "spot_market must be perp market's quote asset"
    )?;

    validate!(
        perp_market.status == MarketStatus::Settlement,
        ErrorCode::DefaultError,
        "Market must in Settlement"
    )?;

    validate!(
        perp_market.amm.base_asset_amount_long == 0
            && perp_market.amm.base_asset_amount_short == 0
            && perp_market.number_of_users_with_base == 0,
        ErrorCode::DefaultError,
        "outstanding base_asset_amounts must be balanced {} {} {}",
        perp_market.amm.base_asset_amount_long,
        perp_market.amm.base_asset_amount_short,
        perp_market.number_of_users_with_base
    )?;

    validate!(
        math::amm::calculate_net_user_cost_basis(&perp_market.amm)? == 0,
        ErrorCode::DefaultError,
        "outstanding quote_asset_amounts must be balanced"
    )?;

    // block when settlement_duration is default/unconfigured
    validate!(
        state.settlement_duration != 0,
        ErrorCode::DefaultError,
        "invalid state.settlement_duration (is 0)"
    )?;

    let escrow_period_before_transfer = if state.settlement_duration > 1 {
        // minimum of TWENTY_FOUR_HOUR to examine settlement process
        TWENTY_FOUR_HOUR
            .safe_add(state.settlement_duration.cast()?)?
            .safe_sub(1)?
    } else {
        // for testing / expediting if settlement_duration not default but 1
        state.settlement_duration.cast::<i64>()?
    };

    validate!(
        now > perp_market
            .expiry_ts
            .safe_add(escrow_period_before_transfer)?,
        ErrorCode::DefaultError,
        "must be escrow_period_before_transfer={} after market.expiry_ts",
        escrow_period_before_transfer
    )?;

    let fee_pool_token_amount = get_token_amount(
        perp_market.amm.fee_pool.scaled_balance,
        spot_market,
        &SpotBalanceType::Deposit,
    )?;
    let pnl_pool_token_amount = get_token_amount(
        perp_market.pnl_pool.scaled_balance,
        spot_market,
        &SpotBalanceType::Deposit,
    )?;

    controller::spot_balance::update_spot_balances(
        fee_pool_token_amount,
        &SpotBalanceType::Borrow,
        spot_market,
        &mut perp_market.amm.fee_pool,
        false,
    )?;

    controller::spot_balance::update_spot_balances(
        pnl_pool_token_amount,
        &SpotBalanceType::Borrow,
        spot_market,
        &mut perp_market.pnl_pool,
        false,
    )?;

    controller::spot_balance::update_revenue_pool_balances(
        pnl_pool_token_amount.safe_add(fee_pool_token_amount)?,
        &SpotBalanceType::Deposit,
        spot_market,
    )?;

    math::spot_withdraw::validate_spot_balances(spot_market)?;

    perp_market.status = MarketStatus::Delisted;

    Ok(())
}

#[access_control(
    perp_market_valid(&ctx.accounts.perp_market)
)]
pub fn handle_deposit_into_perp_market_fee_pool<'c: 'info, 'info>(
    ctx: Context<'_, '_, 'c, 'info, DepositIntoMarketFeePool<'info>>,
    amount: u64,
) -> Result<()> {
    let perp_market = &mut load_mut!(ctx.accounts.perp_market)?;

    let remaining_accounts_iter = &mut ctx.remaining_accounts.iter().peekable();

    let mint = get_token_mint(remaining_accounts_iter)?;

    msg!(
        "depositing {} into perp market {} fee pool",
        amount,
        perp_market.market_index
    );

    msg!(
        "perp_market.amm.total_fee_minus_distributions: {:?} -> {:?}",
        perp_market.amm.total_fee_minus_distributions,
        perp_market
            .amm
            .total_fee_minus_distributions
            .safe_add(amount.cast()?)?,
    );

    perp_market.amm.total_fee_minus_distributions = perp_market
        .amm
        .total_fee_minus_distributions
        .safe_add(amount.cast()?)?;

    let quote_spot_market = &mut load_mut!(ctx.accounts.quote_spot_market)?;

    controller::spot_balance::update_spot_market_cumulative_interest(
        &mut *quote_spot_market,
        None,
        Clock::get()?.unix_timestamp,
    )?;

    controller::spot_balance::update_spot_balances(
        amount.cast::<u128>()?,
        &SpotBalanceType::Deposit,
        quote_spot_market,
        &mut perp_market.amm.fee_pool,
        false,
    )?;

    controller::token::receive(
        &ctx.accounts.token_program,
        &ctx.accounts.source_vault,
        &ctx.accounts.spot_market_vault,
        &ctx.accounts.admin.to_account_info(),
        amount,
        &mint,
        if quote_spot_market.has_transfer_hook() {
            Some(remaining_accounts_iter)
        } else {
            None
        },
    )?;

    Ok(())
}

#[access_control(
    perp_market_valid(&ctx.accounts.perp_market)
)]
pub fn handle_update_perp_market_pnl_pool<'c: 'info, 'info>(
    ctx: Context<'_, '_, 'c, 'info, UpdatePerpMarketPnlPool<'info>>,
    amount: u64,
) -> Result<()> {
    let perp_market = &mut load_mut!(ctx.accounts.perp_market)?;

    let spot_market = &mut load_mut!(ctx.accounts.spot_market)?;

    controller::spot_balance::update_spot_balances(
        amount.cast::<u128>()?,
        &SpotBalanceType::Deposit,
        spot_market,
        &mut perp_market.pnl_pool,
        false,
    )?;

    validate_spot_market_vault_amount(spot_market, ctx.accounts.spot_market_vault.amount)?;

    msg!(
        "updating perp market {} pnl pool with amount {}",
        perp_market.market_index,
        amount
    );

    Ok(())
}

#[access_control(
    deposit_not_paused(&ctx.accounts.state)
    spot_market_valid(&ctx.accounts.spot_market)
)]
pub fn handle_deposit_into_spot_market_vault<'c: 'info, 'info>(
    ctx: Context<'_, '_, 'c, 'info, DepositIntoSpotMarketVault<'info>>,
    amount: u64,
) -> Result<()> {
    let spot_market = &mut load_mut!(ctx.accounts.spot_market)?;

    validate!(
        !spot_market.is_operation_paused(SpotOperation::Deposit),
        ErrorCode::DefaultError,
        "spot market deposits paused"
    )?;

    let remaining_accounts_iter = &mut ctx.remaining_accounts.iter().peekable();

    let mint = get_token_mint(remaining_accounts_iter)?;

    msg!(
        "depositing {} into spot market {} vault",
        amount,
        spot_market.market_index
    );

    let deposit_token_amount_before = spot_market.get_deposits()?;

    let deposit_token_amount_after = deposit_token_amount_before.safe_add(amount.cast()?)?;

    validate!(
        deposit_token_amount_after > deposit_token_amount_before,
        ErrorCode::DefaultError,
        "new_deposit_token_amount ({}) <= deposit_token_amount ({})",
        deposit_token_amount_after,
        deposit_token_amount_before
    )?;

    let token_precision = spot_market.get_precision();

    let cumulative_deposit_interest_before = spot_market.cumulative_deposit_interest;

    let cumulative_deposit_interest_after = deposit_token_amount_after
        .safe_mul(SPOT_CUMULATIVE_INTEREST_PRECISION)?
        .safe_div(spot_market.deposit_balance)?
        .safe_mul(SPOT_BALANCE_PRECISION)?
        .safe_div(token_precision.cast()?)?;

    validate!(
        cumulative_deposit_interest_after > cumulative_deposit_interest_before,
        ErrorCode::DefaultError,
        "cumulative_deposit_interest_after ({}) <= cumulative_deposit_interest_before ({})",
        cumulative_deposit_interest_after,
        cumulative_deposit_interest_before
    )?;

    spot_market.cumulative_deposit_interest = cumulative_deposit_interest_after;

    controller::token::receive(
        &ctx.accounts.token_program,
        &ctx.accounts.source_vault,
        &ctx.accounts.spot_market_vault,
        &ctx.accounts.admin.to_account_info(),
        amount,
        &mint,
        if spot_market.has_transfer_hook() {
            Some(remaining_accounts_iter)
        } else {
            None
        },
    )?;

    ctx.accounts.spot_market_vault.reload()?;
    validate_spot_market_vault_amount(spot_market, ctx.accounts.spot_market_vault.amount)?;

    spot_market.validate_max_token_deposits_and_borrows(false)?;

    emit!(SpotMarketVaultDepositRecord {
        ts: Clock::get()?.unix_timestamp,
        market_index: spot_market.market_index,
        deposit_balance: spot_market.deposit_balance,
        cumulative_deposit_interest_before,
        cumulative_deposit_interest_after,
        deposit_token_amount_before: deposit_token_amount_before.cast()?,
        amount
    });

    Ok(())
}

#[access_control(
    perp_market_valid(&ctx.accounts.perp_market)
    valid_oracle_for_perp_market(&ctx.accounts.oracle, &ctx.accounts.perp_market)
)]
pub fn handle_repeg_amm_curve(ctx: Context<RepegCurve>, new_peg_candidate: u128) -> Result<()> {
    let clock = Clock::get()?;
    let now = clock.unix_timestamp;
    let clock_slot = clock.slot;

    let perp_market = &mut load_mut!(ctx.accounts.perp_market)?;
    msg!(
        "repegging amm curve for perp market {}",
        perp_market.market_index
    );

    let price_oracle = &ctx.accounts.oracle;
    let OraclePriceData {
        price: oracle_price,
        ..
    } = get_oracle_price(&perp_market.amm.oracle_source, price_oracle, clock.slot)?;

    let peg_multiplier_before = perp_market.amm.peg_multiplier;
    let base_asset_reserve_before = perp_market.amm.base_asset_reserve;
    let quote_asset_reserve_before = perp_market.amm.quote_asset_reserve;
    let sqrt_k_before = perp_market.amm.sqrt_k;

    let oracle_validity_rails = &ctx.accounts.state.oracle_guard_rails;

    let adjustment_cost = controller::repeg::repeg(
        perp_market,
        price_oracle,
        new_peg_candidate,
        clock_slot,
        oracle_validity_rails,
    )?;

    let peg_multiplier_after = perp_market.amm.peg_multiplier;
    let base_asset_reserve_after = perp_market.amm.base_asset_reserve;
    let quote_asset_reserve_after = perp_market.amm.quote_asset_reserve;
    let sqrt_k_after = perp_market.amm.sqrt_k;

    msg!(
        "perp_market.amm.peg_multiplier {} -> {}",
        peg_multiplier_before,
        peg_multiplier_after
    );

    msg!(
        "perp_market.amm.base_asset_reserve {} -> {}",
        base_asset_reserve_before,
        base_asset_reserve_after
    );

    msg!(
        "perp_market.amm.quote_asset_reserve {} -> {}",
        quote_asset_reserve_before,
        quote_asset_reserve_after
    );

    msg!(
        "perp_market.amm.sqrt_k {} -> {}",
        sqrt_k_before,
        sqrt_k_after
    );

    emit!(CurveRecord {
        ts: now,
        record_id: get_then_update_id!(perp_market, next_curve_record_id),
        market_index: perp_market.market_index,
        peg_multiplier_before,
        base_asset_reserve_before,
        quote_asset_reserve_before,
        sqrt_k_before,
        peg_multiplier_after,
        base_asset_reserve_after,
        quote_asset_reserve_after,
        sqrt_k_after,
        base_asset_amount_long: perp_market.amm.base_asset_amount_long.unsigned_abs(),
        base_asset_amount_short: perp_market.amm.base_asset_amount_short.unsigned_abs(),
        base_asset_amount_with_amm: perp_market.amm.base_asset_amount_with_amm,
        number_of_users: perp_market.number_of_users,
        total_fee: perp_market.amm.total_fee,
        total_fee_minus_distributions: perp_market.amm.total_fee_minus_distributions,
        adjustment_cost,
        oracle_price,
        fill_record: 0,
    });

    Ok(())
}

#[access_control(
    perp_market_valid(&ctx.accounts.perp_market)
    valid_oracle_for_perp_market(&ctx.accounts.oracle, &ctx.accounts.perp_market)
)]
pub fn handle_update_amm_oracle_twap(ctx: Context<RepegCurve>) -> Result<()> {
    // allow update to amm's oracle twap iff price gap is reduced and thus more tame funding
    // otherwise if oracle error or funding flip: set oracle twap to mark twap (0 gap)

    let clock = Clock::get()?;
    let now = clock.unix_timestamp;

    let perp_market = &mut load_mut!(ctx.accounts.perp_market)?;
    msg!(
        "updating amm oracle twap for perp market {}",
        perp_market.market_index
    );
    let price_oracle = &ctx.accounts.oracle;
    let oracle_twap = perp_market.amm.get_oracle_twap(price_oracle, clock.slot)?;

    if let Some(oracle_twap) = oracle_twap {
        let oracle_mark_gap_before = perp_market
            .amm
            .last_mark_price_twap
            .cast::<i64>()?
            .safe_sub(
                perp_market
                    .amm
                    .historical_oracle_data
                    .last_oracle_price_twap,
            )?;

        let oracle_mark_gap_after = perp_market
            .amm
            .last_mark_price_twap
            .cast::<i64>()?
            .safe_sub(oracle_twap)?;

        if (oracle_mark_gap_after > 0 && oracle_mark_gap_before < 0)
            || (oracle_mark_gap_after < 0 && oracle_mark_gap_before > 0)
        {
            msg!(
                "perp_market.amm.historical_oracle_data.last_oracle_price_twap {} -> {}",
                perp_market
                    .amm
                    .historical_oracle_data
                    .last_oracle_price_twap,
                perp_market.amm.last_mark_price_twap.cast::<i64>()?
            );
            msg!(
                "perp_market.amm.historical_oracle_data.last_oracle_price_twap_ts {} -> {}",
                perp_market
                    .amm
                    .historical_oracle_data
                    .last_oracle_price_twap_ts,
                now
            );
            perp_market
                .amm
                .historical_oracle_data
                .last_oracle_price_twap = perp_market.amm.last_mark_price_twap.cast::<i64>()?;
            perp_market
                .amm
                .historical_oracle_data
                .last_oracle_price_twap_ts = now;
        } else if oracle_mark_gap_after.unsigned_abs() <= oracle_mark_gap_before.unsigned_abs() {
            msg!(
                "perp_market.amm.historical_oracle_data.last_oracle_price_twap {} -> {}",
                perp_market
                    .amm
                    .historical_oracle_data
                    .last_oracle_price_twap,
                oracle_twap
            );
            msg!(
                "perp_market.amm.historical_oracle_data.last_oracle_price_twap_ts {} -> {}",
                perp_market
                    .amm
                    .historical_oracle_data
                    .last_oracle_price_twap_ts,
                now
            );
            perp_market
                .amm
                .historical_oracle_data
                .last_oracle_price_twap = oracle_twap;
            perp_market
                .amm
                .historical_oracle_data
                .last_oracle_price_twap_ts = now;
        } else {
            return Err(ErrorCode::PriceBandsBreached.into());
        }
    } else {
        return Err(ErrorCode::InvalidOracle.into());
    }

    Ok(())
}

#[access_control(
    perp_market_valid(&ctx.accounts.perp_market)
    valid_oracle_for_perp_market(&ctx.accounts.oracle, &ctx.accounts.perp_market)
)]
pub fn handle_update_k(ctx: Context<AdminUpdateK>, sqrt_k: u128) -> Result<()> {
    let clock = Clock::get()?;
    let now = clock.unix_timestamp;

    let perp_market = &mut load_mut!(ctx.accounts.perp_market)?;

    msg!("updating k for perp market {}", perp_market.market_index);
    let base_asset_amount_long = perp_market.amm.base_asset_amount_long.unsigned_abs();
    let base_asset_amount_short = perp_market.amm.base_asset_amount_short.unsigned_abs();
    let base_asset_amount_with_amm = perp_market.amm.base_asset_amount_with_amm;
    let number_of_users = perp_market.number_of_users_with_base;

    let price_before = math::amm::calculate_price(
        perp_market.amm.quote_asset_reserve,
        perp_market.amm.base_asset_reserve,
        perp_market.amm.peg_multiplier,
    )?;

    let peg_multiplier_before = perp_market.amm.peg_multiplier;
    let base_asset_reserve_before = perp_market.amm.base_asset_reserve;
    let quote_asset_reserve_before = perp_market.amm.quote_asset_reserve;
    let sqrt_k_before = perp_market.amm.sqrt_k;

    let k_increasing = sqrt_k > perp_market.amm.sqrt_k;

    let new_sqrt_k_u192 = bn::U192::from(sqrt_k);

    let update_k_result = get_update_k_result(perp_market, new_sqrt_k_u192, true)?;

    let adjustment_cost: i128 = math::cp_curve::adjust_k_cost(perp_market, &update_k_result)?;

    math::cp_curve::update_k(perp_market, &update_k_result)?;

    if k_increasing {
        validate!(
            adjustment_cost >= 0,
            ErrorCode::InvalidUpdateK,
            "adjustment_cost negative when k increased",
        )?;
    } else {
        validate!(
            adjustment_cost <= 0,
            ErrorCode::InvalidUpdateK,
            "adjustment_cost positive when k decreased",
        )?;
    }

    if adjustment_cost > 0 {
        let max_cost = perp_market
            .amm
            .total_fee_minus_distributions
            .safe_sub(get_total_fee_lower_bound(perp_market)?.cast()?)?
            .safe_sub(perp_market.amm.total_fee_withdrawn.cast()?)?;

        validate!(
            adjustment_cost <= max_cost,
            ErrorCode::InvalidUpdateK,
            "adjustment_cost={} > max_cost={} for k change",
            adjustment_cost,
            max_cost
        )?;
    }

    validate!(
        !k_increasing || perp_market.amm.sqrt_k < MAX_SQRT_K,
        ErrorCode::InvalidUpdateK,
        "cannot increase sqrt_k={} past MAX_SQRT_K",
        perp_market.amm.sqrt_k
    )?;

    perp_market.amm.total_fee_minus_distributions = perp_market
        .amm
        .total_fee_minus_distributions
        .safe_sub(adjustment_cost)?;

    perp_market.amm.net_revenue_since_last_funding = perp_market
        .amm
        .net_revenue_since_last_funding
        .safe_sub(adjustment_cost as i64)?;

    let amm = &perp_market.amm;

    let price_after = math::amm::calculate_price(
        amm.quote_asset_reserve,
        amm.base_asset_reserve,
        amm.peg_multiplier,
    )?;

    let price_change_too_large = price_before
        .cast::<i128>()?
        .safe_sub(price_after.cast::<i128>()?)?
        .unsigned_abs()
        .gt(&MAX_UPDATE_K_PRICE_CHANGE);

    if price_change_too_large {
        msg!(
            "{:?} -> {:?} (> {:?})",
            price_before,
            price_after,
            MAX_UPDATE_K_PRICE_CHANGE
        );
        return Err(ErrorCode::InvalidUpdateK.into());
    }

    let k_sqrt_check = bn::U192::from(amm.base_asset_reserve)
        .safe_mul(bn::U192::from(amm.quote_asset_reserve))?
        .integer_sqrt()
        .try_to_u128()?;

    let k_err = k_sqrt_check
        .cast::<i128>()?
        .safe_sub(amm.sqrt_k.cast::<i128>()?)?;

    if k_err.unsigned_abs() > 100 {
        msg!("k_err={:?}, {:?} != {:?}", k_err, k_sqrt_check, amm.sqrt_k);
        return Err(ErrorCode::InvalidUpdateK.into());
    }

    let peg_multiplier_after = amm.peg_multiplier;
    let base_asset_reserve_after = amm.base_asset_reserve;
    let quote_asset_reserve_after = amm.quote_asset_reserve;
    let sqrt_k_after = amm.sqrt_k;

    msg!(
        "perp_market.amm.peg_multiplier {} -> {}",
        peg_multiplier_before,
        peg_multiplier_after
    );

    msg!(
        "perp_market.amm.base_asset_reserve {} -> {}",
        base_asset_reserve_before,
        base_asset_reserve_after
    );

    msg!(
        "perp_market.amm.quote_asset_reserve {} -> {}",
        quote_asset_reserve_before,
        quote_asset_reserve_after
    );

    msg!(
        "perp_market.amm.sqrt_k {} -> {}",
        sqrt_k_before,
        sqrt_k_after
    );

    let total_fee = amm.total_fee;
    let total_fee_minus_distributions = amm.total_fee_minus_distributions;

    let OraclePriceData {
        price: oracle_price,
        ..
    } = get_oracle_price(
        &perp_market.amm.oracle_source,
        &ctx.accounts.oracle,
        clock.slot,
    )?;

    emit!(CurveRecord {
        ts: now,
        record_id: get_then_update_id!(perp_market, next_curve_record_id),
        market_index: perp_market.market_index,
        peg_multiplier_before,
        base_asset_reserve_before,
        quote_asset_reserve_before,
        sqrt_k_before,
        peg_multiplier_after,
        base_asset_reserve_after,
        quote_asset_reserve_after,
        sqrt_k_after,
        base_asset_amount_long,
        base_asset_amount_short,
        base_asset_amount_with_amm,
        number_of_users,
        adjustment_cost,
        total_fee,
        total_fee_minus_distributions,
        oracle_price,
        fill_record: 0,
    });

    Ok(())
}

#[access_control(
    perp_market_valid(&ctx.accounts.perp_market)
    valid_oracle_for_perp_market(&ctx.accounts.oracle, &ctx.accounts.perp_market)
)]
pub fn handle_reset_amm_oracle_twap(ctx: Context<RepegCurve>) -> Result<()> {
    // admin failsafe to reset amm oracle_twap to the mark_twap

    let perp_market = &mut load_mut!(ctx.accounts.perp_market)?;

    msg!(
        "resetting amm oracle twap for perp market {}",
        perp_market.market_index
    );
    msg!(
        "perp_market.amm.historical_oracle_data.last_oracle_price_twap: {:?} -> {:?}",
        perp_market
            .amm
            .historical_oracle_data
            .last_oracle_price_twap,
        perp_market.amm.last_mark_price_twap.cast::<i64>()?
    );

    msg!(
        "perp_market.amm.historical_oracle_data.last_oracle_price_twap_ts: {:?} -> {:?}",
        perp_market
            .amm
            .historical_oracle_data
            .last_oracle_price_twap_ts,
        perp_market.amm.last_mark_price_twap_ts
    );

    perp_market
        .amm
        .historical_oracle_data
        .last_oracle_price_twap = perp_market.amm.last_mark_price_twap.cast::<i64>()?;
    perp_market
        .amm
        .historical_oracle_data
        .last_oracle_price_twap_ts = perp_market.amm.last_mark_price_twap_ts;

    Ok(())
}

#[access_control(
    perp_market_valid(&ctx.accounts.perp_market)
)]
pub fn handle_update_perp_market_margin_ratio(
    ctx: Context<AdminUpdatePerpMarket>,
    margin_ratio_initial: u32,
    margin_ratio_maintenance: u32,
) -> Result<()> {
    let perp_market = &mut load_mut!(ctx.accounts.perp_market)?;

    msg!(
        "updating perp market {} margin ratio",
        perp_market.market_index
    );

    validate_margin(
        margin_ratio_initial,
        margin_ratio_maintenance,
        perp_market.high_leverage_margin_ratio_initial.cast()?,
        perp_market.high_leverage_margin_ratio_maintenance.cast()?,
        perp_market.liquidator_fee,
        perp_market.amm.max_spread,
    )?;

    msg!(
        "perp_market.margin_ratio_initial: {:?} -> {:?}",
        perp_market.margin_ratio_initial,
        margin_ratio_initial
    );

    msg!(
        "perp_market.margin_ratio_maintenance: {:?} -> {:?}",
        perp_market.margin_ratio_maintenance,
        margin_ratio_maintenance
    );

    perp_market.margin_ratio_initial = margin_ratio_initial;
    perp_market.margin_ratio_maintenance = margin_ratio_maintenance;
    Ok(())
}

#[access_control(
    perp_market_valid(&ctx.accounts.perp_market)
)]
pub fn handle_update_perp_market_high_leverage_margin_ratio(
    ctx: Context<AdminUpdatePerpMarket>,
    margin_ratio_initial: u16,
    margin_ratio_maintenance: u16,
) -> Result<()> {
    let perp_market = &mut load_mut!(ctx.accounts.perp_market)?;

    msg!(
        "updating perp market {} margin ratio",
        perp_market.market_index
    );

    validate_margin(
        perp_market.margin_ratio_initial,
        perp_market.margin_ratio_maintenance,
        margin_ratio_initial.cast()?,
        margin_ratio_maintenance.cast()?,
        perp_market.liquidator_fee,
        perp_market.amm.max_spread,
    )?;

    msg!(
        "perp_market.high_leverage_margin_ratio_initial: {:?} -> {:?}",
        perp_market.high_leverage_margin_ratio_initial,
        margin_ratio_initial
    );

    msg!(
        "perp_market.high_leverage_margin_ratio_maintenance: {:?} -> {:?}",
        perp_market.high_leverage_margin_ratio_maintenance,
        margin_ratio_maintenance
    );

    perp_market.high_leverage_margin_ratio_initial = margin_ratio_initial;
    perp_market.high_leverage_margin_ratio_maintenance = margin_ratio_maintenance;

    Ok(())
}

#[access_control(
    perp_market_valid(&ctx.accounts.perp_market)
)]
pub fn handle_update_perp_market_funding_period(
    ctx: Context<AdminUpdatePerpMarket>,
    funding_period: i64,
) -> Result<()> {
    let perp_market = &mut load_mut!(ctx.accounts.perp_market)?;

    msg!(
        "updating funding period for perp market {}",
        perp_market.market_index
    );

    validate!(funding_period >= 0, ErrorCode::DefaultError)?;

    msg!(
        "perp_market.amm.funding_period: {:?} -> {:?}",
        perp_market.amm.funding_period,
        funding_period
    );

    perp_market.amm.funding_period = funding_period;
    Ok(())
}

#[access_control(
    perp_market_valid(&ctx.accounts.perp_market)
)]
pub fn handle_update_perp_market_max_imbalances(
    ctx: Context<AdminUpdatePerpMarket>,
    unrealized_max_imbalance: u64,
    max_revenue_withdraw_per_period: u64,
    quote_max_insurance: u64,
) -> Result<()> {
    let perp_market = &mut load_mut!(ctx.accounts.perp_market)?;

    msg!(
        "updating perp market {} max imbalances",
        perp_market.market_index
    );

    let max_insurance_for_tier = match perp_market.contract_tier {
        ContractTier::A => INSURANCE_A_MAX,
        ContractTier::B => INSURANCE_B_MAX,
        ContractTier::C => INSURANCE_C_MAX,
        ContractTier::Speculative => INSURANCE_SPECULATIVE_MAX,
        ContractTier::HighlySpeculative => INSURANCE_SPECULATIVE_MAX,
        ContractTier::Isolated => INSURANCE_SPECULATIVE_MAX,
    };

    validate!(
        max_revenue_withdraw_per_period
            <= max_insurance_for_tier.max(FEE_POOL_TO_REVENUE_POOL_THRESHOLD.cast()?)
            && unrealized_max_imbalance <= max_insurance_for_tier + 1
            && quote_max_insurance <= max_insurance_for_tier,
        ErrorCode::DefaultError,
        "all maxs must be less than max_insurance for ContractTier ={}",
        max_insurance_for_tier
    )?;

    validate!(
        perp_market.insurance_claim.quote_settled_insurance <= quote_max_insurance,
        ErrorCode::DefaultError,
        "quote_max_insurance must be above market.insurance_claim.quote_settled_insurance={}",
        perp_market.insurance_claim.quote_settled_insurance
    )?;

    msg!(
        "market.max_revenue_withdraw_per_period: {:?} -> {:?}",
        perp_market.insurance_claim.max_revenue_withdraw_per_period,
        max_revenue_withdraw_per_period
    );

    msg!(
        "market.unrealized_max_imbalance: {:?} -> {:?}",
        perp_market.unrealized_pnl_max_imbalance,
        unrealized_max_imbalance
    );

    msg!(
        "market.quote_max_insurance: {:?} -> {:?}",
        perp_market.insurance_claim.quote_max_insurance,
        quote_max_insurance
    );

    perp_market.insurance_claim.max_revenue_withdraw_per_period = max_revenue_withdraw_per_period;
    perp_market.unrealized_pnl_max_imbalance = unrealized_max_imbalance;
    perp_market.insurance_claim.quote_max_insurance = quote_max_insurance;

    // ensure altered max_revenue_withdraw_per_period doesn't break invariant check
    crate::validation::perp_market::validate_perp_market(perp_market)?;

    Ok(())
}

#[access_control(
    perp_market_valid(&ctx.accounts.perp_market)
)]
pub fn handle_update_perp_market_name(
    ctx: Context<AdminUpdatePerpMarket>,
    name: [u8; 32],
) -> Result<()> {
    let mut perp_market = load_mut!(ctx.accounts.perp_market)?;
    msg!("perp_market.name: {:?} -> {:?}", perp_market.name, name);
    perp_market.name = name;
    Ok(())
}

#[access_control(
    spot_market_valid(&ctx.accounts.spot_market)
)]
pub fn handle_update_spot_market_name(
    ctx: Context<AdminUpdateSpotMarket>,
    name: [u8; 32],
) -> Result<()> {
    let mut spot_market = load_mut!(ctx.accounts.spot_market)?;
    msg!("spot_market.name: {:?} -> {:?}", spot_market.name, name);
    spot_market.name = name;
    Ok(())
}

#[access_control(
    perp_market_valid(&ctx.accounts.perp_market)
)]
pub fn handle_update_perp_liquidation_fee(
    ctx: Context<AdminUpdatePerpMarket>,
    liquidator_fee: u32,
    if_liquidation_fee: u32,
) -> Result<()> {
    let perp_market = &mut load_mut!(ctx.accounts.perp_market)?;

    msg!(
        "updating perp market {} liquidation fee",
        perp_market.market_index
    );

    validate!(
        liquidator_fee.safe_add(if_liquidation_fee)? < LIQUIDATION_FEE_PRECISION,
        ErrorCode::DefaultError,
        "Total liquidation fee must be less than 100%"
    )?;

    validate!(
        if_liquidation_fee < LIQUIDATION_FEE_PRECISION,
        ErrorCode::DefaultError,
        "If liquidation fee must be less than 100%"
    )?;

    validate_margin(
        perp_market.margin_ratio_initial,
        perp_market.margin_ratio_maintenance,
        perp_market.high_leverage_margin_ratio_initial.cast()?,
        perp_market.high_leverage_margin_ratio_maintenance.cast()?,
        liquidator_fee,
        perp_market.amm.max_spread,
    )?;

    msg!(
        "perp_market.liquidator_fee: {:?} -> {:?}",
        perp_market.liquidator_fee,
        liquidator_fee
    );

    msg!(
        "perp_market.if_liquidation_fee: {:?} -> {:?}",
        perp_market.if_liquidation_fee,
        if_liquidation_fee
    );

    perp_market.liquidator_fee = liquidator_fee;
    perp_market.if_liquidation_fee = if_liquidation_fee;
    Ok(())
}

#[access_control(
    spot_market_valid(&ctx.accounts.spot_market)
)]
pub fn handle_update_insurance_fund_unstaking_period(
    ctx: Context<AdminUpdateSpotMarket>,
    insurance_fund_unstaking_period: i64,
) -> Result<()> {
    let spot_market = &mut load_mut!(ctx.accounts.spot_market)?;

    msg!("updating spot market {} IF unstaking period");
    msg!(
        "spot_market.insurance_fund.unstaking_period: {:?} -> {:?}",
        spot_market.insurance_fund.unstaking_period,
        insurance_fund_unstaking_period
    );

    spot_market.insurance_fund.unstaking_period = insurance_fund_unstaking_period;
    Ok(())
}

#[access_control(
    spot_market_valid(&ctx.accounts.spot_market)
)]
pub fn handle_update_spot_market_liquidation_fee(
    ctx: Context<AdminUpdateSpotMarket>,
    liquidator_fee: u32,
    if_liquidation_fee: u32,
) -> Result<()> {
    let spot_market = &mut load_mut!(ctx.accounts.spot_market)?;
    msg!(
        "updating spot market {} liquidation fee",
        spot_market.market_index
    );

    validate!(
        liquidator_fee.safe_add(if_liquidation_fee)? < LIQUIDATION_FEE_PRECISION,
        ErrorCode::DefaultError,
        "Total liquidation fee must be less than 100%"
    )?;

    validate!(
        if_liquidation_fee <= LIQUIDATION_FEE_PRECISION / 10,
        ErrorCode::DefaultError,
        "if_liquidation_fee must be <= 10%"
    )?;

    msg!(
        "spot_market.liquidator_fee: {:?} -> {:?}",
        spot_market.liquidator_fee,
        liquidator_fee
    );

    msg!(
        "spot_market.if_liquidation_fee: {:?} -> {:?}",
        spot_market.if_liquidation_fee,
        if_liquidation_fee
    );

    spot_market.liquidator_fee = liquidator_fee;
    spot_market.if_liquidation_fee = if_liquidation_fee;
    Ok(())
}

#[access_control(
    spot_market_valid(&ctx.accounts.spot_market)
)]
pub fn handle_update_withdraw_guard_threshold(
    ctx: Context<AdminUpdateSpotMarket>,
    withdraw_guard_threshold: u64,
) -> Result<()> {
    let spot_market = &mut load_mut!(ctx.accounts.spot_market)?;
    msg!(
        "updating spot market withdraw guard threshold {}",
        spot_market.market_index
    );

    msg!(
        "spot_market.withdraw_guard_threshold: {:?} -> {:?}",
        spot_market.withdraw_guard_threshold,
        withdraw_guard_threshold
    );
    spot_market.withdraw_guard_threshold = withdraw_guard_threshold;
    Ok(())
}

#[access_control(
    spot_market_valid(&ctx.accounts.spot_market)
)]
pub fn handle_update_spot_market_if_factor(
    ctx: Context<AdminUpdateSpotMarket>,
    spot_market_index: u16,
    user_if_factor: u32,
    total_if_factor: u32,
) -> Result<()> {
    let spot_market = &mut load_mut!(ctx.accounts.spot_market)?;

    msg!("spot market {}", spot_market.market_index);

    validate!(
        spot_market.market_index == spot_market_index,
        ErrorCode::DefaultError,
        "spot_market_index dne spot_market.index"
    )?;

    validate!(
        user_if_factor <= total_if_factor,
        ErrorCode::DefaultError,
        "user_if_factor must be <= total_if_factor"
    )?;

    validate!(
        total_if_factor <= IF_FACTOR_PRECISION.cast()?,
        ErrorCode::DefaultError,
        "total_if_factor must be <= 100%"
    )?;

    msg!(
        "spot_market.user_if_factor: {:?} -> {:?}",
        spot_market.insurance_fund.user_factor,
        user_if_factor
    );
    msg!(
        "spot_market.total_if_factor: {:?} -> {:?}",
        spot_market.insurance_fund.total_factor,
        total_if_factor
    );

    spot_market.insurance_fund.user_factor = user_if_factor;
    spot_market.insurance_fund.total_factor = total_if_factor;

    Ok(())
}

#[access_control(
    spot_market_valid(&ctx.accounts.spot_market)
)]
pub fn handle_update_spot_market_revenue_settle_period(
    ctx: Context<AdminUpdateSpotMarket>,
    revenue_settle_period: i64,
) -> Result<()> {
    let spot_market = &mut load_mut!(ctx.accounts.spot_market)?;
    msg!("spot market {}", spot_market.market_index);

    validate!(revenue_settle_period > 0, ErrorCode::DefaultError)?;
    msg!(
        "spot_market.revenue_settle_period: {:?} -> {:?}",
        spot_market.insurance_fund.revenue_settle_period,
        revenue_settle_period
    );
    spot_market.insurance_fund.revenue_settle_period = revenue_settle_period;
    Ok(())
}

#[access_control(
    spot_market_valid(&ctx.accounts.spot_market)
)]
pub fn handle_update_spot_market_status(
    ctx: Context<AdminUpdateSpotMarket>,
    status: MarketStatus,
) -> Result<()> {
    status.validate_not_deprecated()?;
    let spot_market = &mut load_mut!(ctx.accounts.spot_market)?;
    msg!("spot market {}", spot_market.market_index);

    msg!(
        "spot_market.status: {:?} -> {:?}",
        spot_market.status,
        status
    );

    spot_market.status = status;
    Ok(())
}

#[access_control(
spot_market_valid(&ctx.accounts.spot_market)
)]
pub fn handle_update_spot_market_paused_operations(
    ctx: Context<AdminUpdateSpotMarket>,
    paused_operations: u8,
) -> Result<()> {
    let spot_market = &mut load_mut!(ctx.accounts.spot_market)?;
    msg!("spot market {}", spot_market.market_index);

    spot_market.paused_operations = paused_operations;

    SpotOperation::log_all_operations_paused(spot_market.paused_operations);

    Ok(())
}

#[access_control(
    spot_market_valid(&ctx.accounts.spot_market)
)]
pub fn handle_update_spot_market_asset_tier(
    ctx: Context<AdminUpdateSpotMarket>,
    asset_tier: AssetTier,
) -> Result<()> {
    let spot_market = &mut load_mut!(ctx.accounts.spot_market)?;
    msg!("spot market {}", spot_market.market_index);

    if spot_market.initial_asset_weight > 0 {
        validate!(
            matches!(asset_tier, AssetTier::Collateral | AssetTier::Protected),
            ErrorCode::DefaultError,
            "initial_asset_weight > 0 so AssetTier must be collateral or protected"
        )?;
    }

    msg!(
        "spot_market.asset_tier: {:?} -> {:?}",
        spot_market.asset_tier,
        asset_tier
    );

    spot_market.asset_tier = asset_tier;
    Ok(())
}

#[access_control(
    spot_market_valid(&ctx.accounts.spot_market)
)]
pub fn handle_update_spot_market_margin_weights(
    ctx: Context<AdminUpdateSpotMarket>,
    initial_asset_weight: u32,
    maintenance_asset_weight: u32,
    initial_liability_weight: u32,
    maintenance_liability_weight: u32,
    imf_factor: u32,
) -> Result<()> {
    let spot_market = &mut load_mut!(ctx.accounts.spot_market)?;
    msg!("spot market {}", spot_market.market_index);

    validate_margin_weights(
        spot_market.market_index,
        initial_asset_weight,
        maintenance_asset_weight,
        initial_liability_weight,
        maintenance_liability_weight,
        imf_factor,
    )?;

    msg!(
        "spot_market.initial_asset_weight: {:?} -> {:?}",
        spot_market.initial_asset_weight,
        initial_asset_weight
    );

    msg!(
        "spot_market.maintenance_asset_weight: {:?} -> {:?}",
        spot_market.maintenance_asset_weight,
        maintenance_asset_weight
    );

    msg!(
        "spot_market.initial_liability_weight: {:?} -> {:?}",
        spot_market.initial_liability_weight,
        initial_liability_weight
    );

    msg!(
        "spot_market.maintenance_liability_weight: {:?} -> {:?}",
        spot_market.maintenance_liability_weight,
        maintenance_liability_weight
    );

    msg!(
        "spot_market.imf_factor: {:?} -> {:?}",
        spot_market.imf_factor,
        imf_factor
    );

    spot_market.initial_asset_weight = initial_asset_weight;
    spot_market.maintenance_asset_weight = maintenance_asset_weight;
    spot_market.initial_liability_weight = initial_liability_weight;
    spot_market.maintenance_liability_weight = maintenance_liability_weight;
    spot_market.imf_factor = imf_factor;

    Ok(())
}

#[access_control(
    spot_market_valid(&ctx.accounts.spot_market)
)]
pub fn handle_update_spot_market_borrow_rate(
    ctx: Context<AdminUpdateSpotMarket>,
    optimal_utilization: u32,
    optimal_borrow_rate: u32,
    max_borrow_rate: u32,
    min_borrow_rate: Option<u8>,
) -> Result<()> {
    let spot_market = &mut load_mut!(ctx.accounts.spot_market)?;
    msg!("spot market {}", spot_market.market_index);

    validate_borrow_rate(
        optimal_utilization,
        optimal_borrow_rate,
        max_borrow_rate,
        min_borrow_rate
            .unwrap_or(spot_market.min_borrow_rate)
            .cast::<u32>()?
            * ((PERCENTAGE_PRECISION / 200) as u32),
    )?;

    msg!(
        "spot_market.optimal_utilization: {:?} -> {:?}",
        spot_market.optimal_utilization,
        optimal_utilization
    );

    msg!(
        "spot_market.optimal_borrow_rate: {:?} -> {:?}",
        spot_market.optimal_borrow_rate,
        optimal_borrow_rate
    );

    msg!(
        "spot_market.max_borrow_rate: {:?} -> {:?}",
        spot_market.max_borrow_rate,
        max_borrow_rate
    );

    spot_market.optimal_utilization = optimal_utilization;
    spot_market.optimal_borrow_rate = optimal_borrow_rate;
    spot_market.max_borrow_rate = max_borrow_rate;

    if let Some(min_borrow_rate) = min_borrow_rate {
        msg!(
            "spot_market.min_borrow_rate: {:?} -> {:?}",
            spot_market.min_borrow_rate,
            min_borrow_rate
        );
        spot_market.min_borrow_rate = min_borrow_rate
    }

    Ok(())
}

#[access_control(
    spot_market_valid(&ctx.accounts.spot_market)
)]
pub fn handle_update_spot_market_max_token_deposits(
    ctx: Context<AdminUpdateSpotMarket>,
    max_token_deposits: u64,
) -> Result<()> {
    let spot_market = &mut load_mut!(ctx.accounts.spot_market)?;
    msg!("spot market {}", spot_market.market_index);

    msg!(
        "spot_market.max_token_deposits: {:?} -> {:?}",
        spot_market.max_token_deposits,
        max_token_deposits
    );

    spot_market.max_token_deposits = max_token_deposits;
    Ok(())
}

#[access_control(
    spot_market_valid(&ctx.accounts.spot_market)
)]
pub fn handle_update_spot_market_max_token_borrows(
    ctx: Context<AdminUpdateSpotMarket>,
    max_token_borrows_fraction: u16,
) -> Result<()> {
    let spot_market = &mut load_mut!(ctx.accounts.spot_market)?;
    msg!("spot market {}", spot_market.market_index);

    msg!(
        "spot_market.max_token_borrows_fraction: {:?} -> {:?}",
        spot_market.max_token_borrows_fraction,
        max_token_borrows_fraction
    );

    let current_spot_tokens_borrows: u64 = spot_market.get_borrows()?.cast()?;
    let new_max_token_borrows = spot_market
        .max_token_deposits
        .safe_mul(max_token_borrows_fraction.cast()?)?
        .safe_div(10000)?;

    validate!(
        current_spot_tokens_borrows <= new_max_token_borrows,
        ErrorCode::InvalidSpotMarketInitialization,
        "spot borrows {} > max_token_borrows {}",
        current_spot_tokens_borrows,
        max_token_borrows_fraction
    )?;

    spot_market.max_token_borrows_fraction = max_token_borrows_fraction;
    Ok(())
}

#[access_control(
spot_market_valid(&ctx.accounts.spot_market)
)]
pub fn handle_update_spot_market_scale_initial_asset_weight_start(
    ctx: Context<AdminUpdateSpotMarket>,
    scale_initial_asset_weight_start: u64,
) -> Result<()> {
    let spot_market = &mut load_mut!(ctx.accounts.spot_market)?;
    msg!("spot market {}", spot_market.market_index);

    msg!(
        "spot_market.scale_initial_asset_weight_start: {:?} -> {:?}",
        spot_market.scale_initial_asset_weight_start,
        scale_initial_asset_weight_start
    );

    spot_market.scale_initial_asset_weight_start = scale_initial_asset_weight_start;
    Ok(())
}

#[access_control(
    spot_market_valid(&ctx.accounts.spot_market)
)]
pub fn handle_update_spot_market_orders_enabled(
    ctx: Context<AdminUpdateSpotMarket>,
    orders_enabled: bool,
) -> Result<()> {
    let spot_market = &mut load_mut!(ctx.accounts.spot_market)?;
    msg!("spot market {}", spot_market.market_index);

    msg!(
        "spot_market.orders_enabled: {:?} -> {:?}",
        spot_market.orders_enabled,
        orders_enabled
    );

    spot_market.orders_enabled = orders_enabled;
    Ok(())
}

#[access_control(
    spot_market_valid(&ctx.accounts.spot_market)
)]
pub fn handle_update_spot_market_if_paused_operations(
    ctx: Context<AdminUpdateSpotMarket>,
    paused_operations: u8,
) -> Result<()> {
    let spot_market = &mut load_mut!(ctx.accounts.spot_market)?;
    spot_market.if_paused_operations = paused_operations;
    msg!("spot market {}", spot_market.market_index);
    InsuranceFundOperation::log_all_operations_paused(paused_operations);
    Ok(())
}

#[access_control(
    perp_market_valid(&ctx.accounts.perp_market)
)]
pub fn handle_update_perp_market_status(
    ctx: Context<AdminUpdatePerpMarket>,
    status: MarketStatus,
) -> Result<()> {
    validate!(
        !matches!(status, MarketStatus::Delisted | MarketStatus::Settlement),
        ErrorCode::DefaultError,
        "must set settlement/delist through another instruction",
    )?;

    status.validate_not_deprecated()?;

    let perp_market = &mut load_mut!(ctx.accounts.perp_market)?;

    msg!("perp market {}", perp_market.market_index);

    msg!(
        "perp_market.status: {:?} -> {:?}",
        perp_market.status,
        status
    );

    perp_market.status = status;
    Ok(())
}

#[access_control(
    perp_market_valid(&ctx.accounts.perp_market)
)]
pub fn handle_update_perp_market_paused_operations(
    ctx: Context<AdminUpdatePerpMarket>,
    paused_operations: u8,
) -> Result<()> {
    let perp_market = &mut load_mut!(ctx.accounts.perp_market)?;
    msg!("perp market {}", perp_market.market_index);

    perp_market.paused_operations = paused_operations;

    if perp_market.is_prediction_market() {
        validate!(
            perp_market.is_operation_paused(PerpOperation::UpdateFunding),
            ErrorCode::DefaultError,
            "prediction market must have funding paused"
        )?;
    }

    PerpOperation::log_all_operations_paused(perp_market.paused_operations);

    Ok(())
}

#[access_control(
    perp_market_valid(&ctx.accounts.perp_market)
)]
pub fn handle_update_perp_market_contract_tier(
    ctx: Context<AdminUpdatePerpMarketContractTier>,
    contract_tier: ContractTier,
) -> Result<()> {
    let perp_market = &mut load_mut!(ctx.accounts.perp_market)?;
    let amm_cache = &mut ctx.accounts.amm_cache;
    msg!("perp market {}", perp_market.market_index);

    msg!(
        "perp_market.contract_tier: {:?} -> {:?}",
        perp_market.contract_tier,
        contract_tier
    );

    perp_market.contract_tier = contract_tier;
    amm_cache.update_perp_market_fields(perp_market)?;

    Ok(())
}

#[access_control(
    perp_market_valid(&ctx.accounts.perp_market)
)]
pub fn handle_update_perp_market_imf_factor(
    ctx: Context<AdminUpdatePerpMarket>,
    imf_factor: u32,
    unrealized_pnl_imf_factor: u32,
) -> Result<()> {
    validate!(
        imf_factor <= SPOT_IMF_PRECISION,
        ErrorCode::DefaultError,
        "invalid imf factor",
    )?;
    validate!(
        unrealized_pnl_imf_factor <= SPOT_IMF_PRECISION,
        ErrorCode::DefaultError,
        "invalid unrealized pnl imf factor",
    )?;
    let perp_market = &mut load_mut!(ctx.accounts.perp_market)?;
    msg!("perp market {}", perp_market.market_index);

    msg!(
        "perp_market.imf_factor: {:?} -> {:?}",
        perp_market.imf_factor,
        imf_factor
    );

    msg!(
        "perp_market.unrealized_pnl_imf_factor: {:?} -> {:?}",
        perp_market.unrealized_pnl_imf_factor,
        unrealized_pnl_imf_factor
    );

    perp_market.imf_factor = imf_factor;
    perp_market.unrealized_pnl_imf_factor = unrealized_pnl_imf_factor;
    Ok(())
}

#[access_control(
    perp_market_valid(&ctx.accounts.perp_market)
)]
pub fn handle_update_perp_market_unrealized_asset_weight(
    ctx: Context<AdminUpdatePerpMarket>,
    unrealized_initial_asset_weight: u32,
    unrealized_maintenance_asset_weight: u32,
) -> Result<()> {
    validate!(
        unrealized_initial_asset_weight <= SPOT_WEIGHT_PRECISION.cast()?,
        ErrorCode::DefaultError,
        "invalid unrealized_initial_asset_weight",
    )?;
    validate!(
        unrealized_maintenance_asset_weight <= SPOT_WEIGHT_PRECISION.cast()?,
        ErrorCode::DefaultError,
        "invalid unrealized_maintenance_asset_weight",
    )?;
    validate!(
        unrealized_initial_asset_weight <= unrealized_maintenance_asset_weight,
        ErrorCode::DefaultError,
        "must enforce unrealized_initial_asset_weight <= unrealized_maintenance_asset_weight",
    )?;
    let perp_market = &mut load_mut!(ctx.accounts.perp_market)?;
    msg!("perp market {}", perp_market.market_index);

    msg!(
        "perp_market.unrealized_initial_asset_weight: {:?} -> {:?}",
        perp_market.unrealized_pnl_initial_asset_weight,
        unrealized_initial_asset_weight
    );

    msg!(
        "perp_market.unrealized_maintenance_asset_weight: {:?} -> {:?}",
        perp_market.unrealized_pnl_maintenance_asset_weight,
        unrealized_maintenance_asset_weight
    );

    perp_market.unrealized_pnl_initial_asset_weight = unrealized_initial_asset_weight;
    perp_market.unrealized_pnl_maintenance_asset_weight = unrealized_maintenance_asset_weight;
    Ok(())
}

#[access_control(
    perp_market_valid(&ctx.accounts.perp_market)
)]
pub fn handle_update_perp_market_concentration_coef(
    ctx: Context<AdminUpdatePerpMarket>,
    concentration_scale: u128,
) -> Result<()> {
    validate!(
        concentration_scale > 0,
        ErrorCode::DefaultError,
        "invalid concentration_scale",
    )?;

    let perp_market = &mut load_mut!(ctx.accounts.perp_market)?;
    msg!("perp market {}", perp_market.market_index);

    let prev_concentration_coef = perp_market.amm.concentration_coef;
    controller::amm::update_concentration_coef(perp_market, concentration_scale)?;
    let new_concentration_coef = perp_market.amm.concentration_coef;

    msg!(
        "perp_market.amm.concentration_coef: {} -> {}",
        prev_concentration_coef,
        new_concentration_coef
    );

    Ok(())
}

#[access_control(
    perp_market_valid(&ctx.accounts.perp_market)
)]
pub fn handle_update_perp_market_curve_update_intensity(
    ctx: Context<HotAdminUpdatePerpMarket>,
    curve_update_intensity: u8,
) -> Result<()> {
    // (0, 100] is for repeg / formulaic k intensity
    // (100, 200] is for reference price offset intensity
    validate!(
        curve_update_intensity <= 200,
        ErrorCode::DefaultError,
        "invalid curve_update_intensity",
    )?;
    let perp_market = &mut load_mut!(ctx.accounts.perp_market)?;
    msg!("perp market {}", perp_market.market_index);

    msg!(
        "perp_market.amm.curve_update_intensity: {} -> {}",
        perp_market.amm.curve_update_intensity,
        curve_update_intensity
    );

    perp_market.amm.curve_update_intensity = curve_update_intensity;
    Ok(())
}

pub fn handle_update_lp_cooldown_time(
    ctx: Context<AdminUpdateState>,
    lp_cooldown_time: u64,
) -> Result<()> {
    msg!(
        "lp_cooldown_time: {} -> {}",
        ctx.accounts.state.lp_cooldown_time,
        lp_cooldown_time
    );

    ctx.accounts.state.lp_cooldown_time = lp_cooldown_time;
    Ok(())
}

pub fn handle_update_perp_fee_structure(
    ctx: Context<AdminUpdateState>,
    fee_structure: FeeStructure,
) -> Result<()> {
    validate_fee_structure(&fee_structure)?;

    msg!(
        "perp_fee_structure: {:?} -> {:?}",
        ctx.accounts.state.perp_fee_structure,
        fee_structure
    );

    ctx.accounts.state.perp_fee_structure = fee_structure;
    Ok(())
}

pub fn handle_update_spot_fee_structure(
    ctx: Context<AdminUpdateState>,
    fee_structure: FeeStructure,
) -> Result<()> {
    validate_fee_structure(&fee_structure)?;

    msg!(
        "spot_fee_structure: {:?} -> {:?}",
        ctx.accounts.state.spot_fee_structure,
        fee_structure
    );

    ctx.accounts.state.spot_fee_structure = fee_structure;
    Ok(())
}

pub fn handle_update_initial_pct_to_liquidate(
    ctx: Context<AdminUpdateState>,
    initial_pct_to_liquidate: u16,
) -> Result<()> {
    msg!(
        "initial_pct_to_liquidate: {} -> {}",
        ctx.accounts.state.initial_pct_to_liquidate,
        initial_pct_to_liquidate
    );

    ctx.accounts.state.initial_pct_to_liquidate = initial_pct_to_liquidate;
    Ok(())
}

pub fn handle_update_liquidation_duration(
    ctx: Context<AdminUpdateState>,
    liquidation_duration: u8,
) -> Result<()> {
    msg!(
        "liquidation_duration: {} -> {}",
        ctx.accounts.state.liquidation_duration,
        liquidation_duration
    );

    ctx.accounts.state.liquidation_duration = liquidation_duration;
    Ok(())
}

pub fn handle_update_liquidation_margin_buffer_ratio(
    ctx: Context<AdminUpdateState>,
    liquidation_margin_buffer_ratio: u32,
) -> Result<()> {
    msg!(
        "liquidation_margin_buffer_ratio: {} -> {}",
        ctx.accounts.state.liquidation_margin_buffer_ratio,
        liquidation_margin_buffer_ratio
    );

    ctx.accounts.state.liquidation_margin_buffer_ratio = liquidation_margin_buffer_ratio;
    Ok(())
}

pub fn handle_update_oracle_guard_rails(
    ctx: Context<AdminUpdateState>,
    oracle_guard_rails: OracleGuardRails,
) -> Result<()> {
    msg!(
        "oracle_guard_rails: {:?} -> {:?}",
        ctx.accounts.state.oracle_guard_rails,
        oracle_guard_rails
    );

    ctx.accounts.state.oracle_guard_rails = oracle_guard_rails;
    Ok(())
}

pub fn handle_update_state_settlement_duration(
    ctx: Context<AdminUpdateState>,
    settlement_duration: u16,
) -> Result<()> {
    msg!(
        "settlement_duration: {} -> {}",
        ctx.accounts.state.settlement_duration,
        settlement_duration
    );

    ctx.accounts.state.settlement_duration = settlement_duration;
    Ok(())
}

pub fn handle_update_state_max_number_of_sub_accounts(
    ctx: Context<AdminUpdateState>,
    max_number_of_sub_accounts: u16,
) -> Result<()> {
    msg!(
        "max_number_of_sub_accounts: {} -> {}",
        ctx.accounts.state.max_number_of_sub_accounts,
        max_number_of_sub_accounts
    );

    ctx.accounts.state.max_number_of_sub_accounts = max_number_of_sub_accounts;
    Ok(())
}

pub fn handle_update_state_max_initialize_user_fee(
    ctx: Context<AdminUpdateState>,
    max_initialize_user_fee: u16,
) -> Result<()> {
    msg!(
        "max_initialize_user_fee: {} -> {}",
        ctx.accounts.state.max_initialize_user_fee,
        max_initialize_user_fee
    );

    ctx.accounts.state.max_initialize_user_fee = max_initialize_user_fee;
    Ok(())
}

#[access_control(
    perp_market_valid(&ctx.accounts.perp_market)
)]
pub fn handle_update_perp_market_oracle(
    ctx: Context<AdminUpdatePerpMarketOracle>,
    oracle: Pubkey,
    oracle_source: OracleSource,
    skip_invariant_check: bool,
) -> Result<()> {
    let perp_market = &mut load_mut!(ctx.accounts.perp_market)?;
    let amm_cache = &mut ctx.accounts.amm_cache;
    msg!("perp market {}", perp_market.market_index);

    let clock = Clock::get()?;

    OracleMap::validate_oracle_account_info(&ctx.accounts.oracle)?;

    validate!(
        ctx.accounts.oracle.key == &oracle,
        ErrorCode::DefaultError,
        "oracle account info ({:?}) and ix data ({:?}) must match",
        ctx.accounts.oracle.key,
        oracle
    )?;

    validate!(
        ctx.accounts.old_oracle.key == &perp_market.amm.oracle,
        ErrorCode::DefaultError,
        "old oracle account info ({:?}) and perp market oracle ({:?}) must match",
        ctx.accounts.old_oracle.key,
        perp_market.amm.oracle
    )?;

    // Verify new oracle is readable
    let OraclePriceData {
        price: new_oracle_price,
        delay: _oracle_delay,
        ..
    } = get_oracle_price(&oracle_source, &ctx.accounts.oracle, clock.slot)?;

    msg!(
        "perp_market.amm.oracle: {:?} -> {:?}",
        perp_market.amm.oracle,
        oracle
    );

    msg!(
        "perp_market.amm.oracle_source: {:?} -> {:?}",
        perp_market.amm.oracle_source,
        oracle_source
    );

    let OraclePriceData {
        price: old_oracle_price,
        ..
    } = get_oracle_price(
        &perp_market.amm.oracle_source,
        &ctx.accounts.old_oracle,
        clock.slot,
    )?;

    msg!(
        "Oracle Price: {:?} -> {:?}",
        old_oracle_price,
        new_oracle_price
    );

    if !skip_invariant_check {
        validate!(
            new_oracle_price > 0,
            ErrorCode::DefaultError,
            "invalid oracle price, must be greater than 0"
        )?;

        let oracle_change_divergence = new_oracle_price
            .safe_sub(old_oracle_price)?
            .safe_mul(PERCENTAGE_PRECISION_I64)?
            .safe_div(old_oracle_price)?;

        validate!(
            oracle_change_divergence.abs() < (PERCENTAGE_PRECISION_I64 / 10),
            ErrorCode::DefaultError,
            "invalid new oracle price, more than 10% divergence"
        )?;
    }

    perp_market.amm.oracle = oracle;
    perp_market.amm.oracle_source = oracle_source;

    amm_cache.update_perp_market_fields(perp_market)?;

    Ok(())
}

#[access_control(
    perp_market_valid(&ctx.accounts.perp_market)
)]
pub fn handle_update_perp_market_base_spread(
    ctx: Context<AdminUpdatePerpMarket>,
    base_spread: u32,
) -> Result<()> {
    let perp_market = &mut load_mut!(ctx.accounts.perp_market)?;
    msg!("perp market {}", perp_market.market_index);

    msg!(
        "perp_market.amm.base_spread: {:?} -> {:?}",
        perp_market.amm.base_spread,
        base_spread
    );

    msg!(
        "perp_market.amm.long_spread: {:?} -> {:?}",
        perp_market.amm.long_spread,
        base_spread / 2
    );

    msg!(
        "perp_market.amm.short_spread: {:?} -> {:?}",
        perp_market.amm.short_spread,
        base_spread / 2
    );

    perp_market.amm.base_spread = base_spread;
    perp_market.amm.long_spread = base_spread / 2;
    perp_market.amm.short_spread = base_spread / 2;
    Ok(())
}

#[access_control(
    perp_market_valid(&ctx.accounts.perp_market)
)]
pub fn handle_update_amm_jit_intensity(
    ctx: Context<HotAdminUpdatePerpMarket>,
    amm_jit_intensity: u8,
) -> Result<()> {
    validate!(
        (0..=200).contains(&amm_jit_intensity),
        ErrorCode::DefaultError,
        "invalid amm_jit_intensity",
    )?;

    let perp_market = &mut load_mut!(ctx.accounts.perp_market)?;
    msg!("perp market {}", perp_market.market_index);

    msg!(
        "perp_market.amm.amm_jit_intensity: {} -> {}",
        perp_market.amm.amm_jit_intensity,
        amm_jit_intensity
    );

    perp_market.amm.amm_jit_intensity = amm_jit_intensity;

    Ok(())
}

#[access_control(
    perp_market_valid(&ctx.accounts.perp_market)
)]
pub fn handle_update_perp_market_max_spread(
    ctx: Context<AdminUpdatePerpMarket>,
    max_spread: u32,
) -> Result<()> {
    let perp_market = &mut load_mut!(ctx.accounts.perp_market)?;
    msg!("perp market {}", perp_market.market_index);

    validate!(
        max_spread >= perp_market.amm.base_spread,
        ErrorCode::DefaultError,
        "invalid max_spread < base_spread",
    )?;

    validate!(
        max_spread <= perp_market.margin_ratio_initial * 100,
        ErrorCode::DefaultError,
        "invalid max_spread > market.margin_ratio_initial * 100",
    )?;

    msg!(
        "perp_market.amm.max_spread: {:?} -> {:?}",
        perp_market.amm.max_spread,
        max_spread
    );

    perp_market.amm.max_spread = max_spread;

    Ok(())
}

#[access_control(
    perp_market_valid(&ctx.accounts.perp_market)
)]
pub fn handle_update_perp_market_step_size_and_tick_size(
    ctx: Context<AdminUpdatePerpMarket>,
    step_size: u64,
    tick_size: u64,
) -> Result<()> {
    let perp_market = &mut load_mut!(ctx.accounts.perp_market)?;
    msg!("perp market {}", perp_market.market_index);

    validate!(step_size > 0 && tick_size > 0, ErrorCode::DefaultError)?;
    validate!(step_size <= 2000000000, ErrorCode::DefaultError)?; // below i32 max for lp's remainder_base_asset

    msg!(
        "perp_market.amm.order_step_size: {:?} -> {:?}",
        perp_market.amm.order_step_size,
        step_size
    );

    msg!(
        "perp_market.amm.order_tick_size: {:?} -> {:?}",
        perp_market.amm.order_tick_size,
        tick_size
    );

    perp_market.amm.order_step_size = step_size;
    perp_market.amm.order_tick_size = tick_size;
    Ok(())
}

#[access_control(
    perp_market_valid(&ctx.accounts.perp_market)
)]
pub fn handle_update_perp_market_min_order_size(
    ctx: Context<AdminUpdatePerpMarket>,
    order_size: u64,
) -> Result<()> {
    let perp_market = &mut load_mut!(ctx.accounts.perp_market)?;
    msg!("perp market {}", perp_market.market_index);

    validate!(order_size > 0, ErrorCode::DefaultError)?;

    msg!(
        "perp_market.amm.min_order_size: {:?} -> {:?}",
        perp_market.amm.min_order_size,
        order_size
    );

    perp_market.amm.min_order_size = order_size;
    Ok(())
}

#[access_control(
    perp_market_valid(&ctx.accounts.perp_market)
)]
pub fn handle_update_perp_market_lp_pool_fee_transfer_scalar(
    ctx: Context<AdminUpdatePerpMarket>,
    optional_lp_fee_transfer_scalar: Option<u8>,
    optional_lp_net_pnl_transfer_scalar: Option<u8>,
) -> Result<()> {
    let perp_market = &mut load_mut!(ctx.accounts.perp_market)?;
    msg!("perp market {}", perp_market.market_index);

    if let Some(lp_fee_transfer_scalar) = optional_lp_fee_transfer_scalar {
        msg!(
            "perp_market.: {:?} -> {:?}",
            perp_market.lp_fee_transfer_scalar,
            lp_fee_transfer_scalar
        );

        perp_market.lp_fee_transfer_scalar = lp_fee_transfer_scalar;
    }

    if let Some(lp_net_pnl_transfer_scalar) = optional_lp_net_pnl_transfer_scalar {
        msg!(
            "perp_market.: {:?} -> {:?}",
            perp_market.lp_exchange_fee_excluscion_scalar,
            lp_net_pnl_transfer_scalar
        );

        perp_market.lp_exchange_fee_excluscion_scalar = lp_net_pnl_transfer_scalar;
    }

    Ok(())
}

#[access_control(
    spot_market_valid(&ctx.accounts.spot_market)
)]
pub fn handle_update_spot_market_step_size_and_tick_size(
    ctx: Context<AdminUpdateSpotMarket>,
    step_size: u64,
    tick_size: u64,
) -> Result<()> {
    let spot_market = &mut load_mut!(ctx.accounts.spot_market)?;
    msg!("spot market {}", spot_market.market_index);

    validate!(
        spot_market.market_index == 0 || step_size > 0 && tick_size > 0,
        ErrorCode::DefaultError
    )?;

    msg!(
        "spot_market.order_step_size: {:?} -> {:?}",
        spot_market.order_step_size,
        step_size
    );

    msg!(
        "spot_market.order_tick_size: {:?} -> {:?}",
        spot_market.order_tick_size,
        tick_size
    );

    spot_market.order_step_size = step_size;
    spot_market.order_tick_size = tick_size;
    Ok(())
}

#[access_control(
    spot_market_valid(&ctx.accounts.spot_market)
)]
pub fn handle_update_spot_market_min_order_size(
    ctx: Context<AdminUpdateSpotMarket>,
    order_size: u64,
) -> Result<()> {
    let spot_market = &mut load_mut!(ctx.accounts.spot_market)?;
    msg!("spot market {}", spot_market.market_index);

    validate!(
        spot_market.market_index == 0 || order_size > 0,
        ErrorCode::DefaultError
    )?;

    msg!(
        "spot_market.min_order_size: {:?} -> {:?}",
        spot_market.min_order_size,
        order_size
    );

    spot_market.min_order_size = order_size;
    Ok(())
}

#[access_control(
    perp_market_valid(&ctx.accounts.perp_market)
)]
pub fn handle_update_perp_market_max_slippage_ratio(
    ctx: Context<AdminUpdatePerpMarket>,
    max_slippage_ratio: u16,
) -> Result<()> {
    validate!(max_slippage_ratio > 0, ErrorCode::DefaultError)?;
    let perp_market = &mut load_mut!(ctx.accounts.perp_market)?;
    msg!("perp market {}", perp_market.market_index);

    msg!(
        "perp_market.amm.max_slippage_ratio: {:?} -> {:?}",
        perp_market.amm.max_slippage_ratio,
        max_slippage_ratio
    );

    perp_market.amm.max_slippage_ratio = max_slippage_ratio;
    Ok(())
}

#[access_control(
    perp_market_valid(&ctx.accounts.perp_market)
)]
pub fn handle_update_perp_market_max_fill_reserve_fraction(
    ctx: Context<AdminUpdatePerpMarket>,
    max_fill_reserve_fraction: u16,
) -> Result<()> {
    validate!(max_fill_reserve_fraction > 0, ErrorCode::DefaultError)?;
    let perp_market = &mut load_mut!(ctx.accounts.perp_market)?;
    msg!("perp market {}", perp_market.market_index);

    msg!(
        "perp_market.amm.max_fill_reserve_fraction: {:?} -> {:?}",
        perp_market.amm.max_fill_reserve_fraction,
        max_fill_reserve_fraction
    );

    perp_market.amm.max_fill_reserve_fraction = max_fill_reserve_fraction;
    Ok(())
}

#[access_control(
    perp_market_valid(&ctx.accounts.perp_market)
)]
pub fn handle_update_perp_market_max_open_interest(
    ctx: Context<AdminUpdatePerpMarket>,
    max_open_interest: u128,
) -> Result<()> {
    let perp_market = &mut load_mut!(ctx.accounts.perp_market)?;
    msg!("perp market {}", perp_market.market_index);

    validate!(
        is_multiple_of_step_size(
            max_open_interest.cast::<u64>()?,
            perp_market.amm.order_step_size
        )?,
        ErrorCode::DefaultError,
        "max oi not a multiple of the step size"
    )?;

    msg!(
        "perp_market.amm.max_open_interest: {:?} -> {:?}",
        perp_market.amm.max_open_interest,
        max_open_interest
    );

    perp_market.amm.max_open_interest = max_open_interest;
    Ok(())
}

#[access_control(
    perp_market_valid(&ctx.accounts.perp_market)
)]
pub fn handle_update_perp_market_fee_adjustment(
    ctx: Context<AdminUpdatePerpMarket>,
    fee_adjustment: i16,
) -> Result<()> {
    let perp_market = &mut load_mut!(ctx.accounts.perp_market)?;
    msg!("perp market {}", perp_market.market_index);

    validate!(
        fee_adjustment.unsigned_abs().cast::<u64>()? <= FEE_ADJUSTMENT_MAX,
        ErrorCode::DefaultError,
        "fee adjustment {} greater than max {}",
        fee_adjustment,
        FEE_ADJUSTMENT_MAX
    )?;

    msg!(
        "perp_market.fee_adjustment: {:?} -> {:?}",
        perp_market.fee_adjustment,
        fee_adjustment
    );

    perp_market.fee_adjustment = fee_adjustment;
    Ok(())
}

pub fn handle_update_perp_market_number_of_users(
    ctx: Context<AdminUpdatePerpMarket>,
    number_of_users: Option<u32>,
    number_of_users_with_base: Option<u32>,
) -> Result<()> {
    let perp_market = &mut load_mut!(ctx.accounts.perp_market)?;
    msg!("perp market {}", perp_market.market_index);

    if let Some(number_of_users) = number_of_users {
        msg!(
            "perp_market.number_of_users: {:?} -> {:?}",
            perp_market.number_of_users,
            number_of_users
        );
        perp_market.number_of_users = number_of_users;
    } else {
        msg!("perp_market.number_of_users: unchanged");
    }

    if let Some(number_of_users_with_base) = number_of_users_with_base {
        msg!(
            "perp_market.number_of_users_with_base: {:?} -> {:?}",
            perp_market.number_of_users_with_base,
            number_of_users_with_base
        );
        perp_market.number_of_users_with_base = number_of_users_with_base;
    } else {
        msg!("perp_market.number_of_users_with_base: unchanged");
    }

    validate!(
        perp_market.number_of_users >= perp_market.number_of_users_with_base,
        ErrorCode::DefaultError,
        "number_of_users must be >= number_of_users_with_base "
    )?;

    Ok(())
}

pub fn handle_update_perp_market_fuel(
    ctx: Context<HotAdminUpdatePerpMarket>,
    fuel_boost_taker: Option<u8>,
    fuel_boost_maker: Option<u8>,
    fuel_boost_position: Option<u8>,
) -> Result<()> {
    let perp_market = &mut load_mut!(ctx.accounts.perp_market)?;
    msg!("perp market {}", perp_market.market_index);

    if let Some(fuel_boost_taker) = fuel_boost_taker {
        msg!(
            "perp_market.fuel_boost_taker: {:?} -> {:?}",
            perp_market.fuel_boost_taker,
            fuel_boost_taker
        );
        perp_market.fuel_boost_taker = fuel_boost_taker;
    } else {
        msg!("perp_market.fuel_boost_taker: unchanged");
    }

    if let Some(fuel_boost_maker) = fuel_boost_maker {
        msg!(
            "perp_market.fuel_boost_maker: {:?} -> {:?}",
            perp_market.fuel_boost_maker,
            fuel_boost_maker
        );
        perp_market.fuel_boost_maker = fuel_boost_maker;
    } else {
        msg!("perp_market.fuel_boost_maker: unchanged");
    }

    if let Some(fuel_boost_position) = fuel_boost_position {
        msg!(
            "perp_market.fuel_boost_position: {:?} -> {:?}",
            perp_market.fuel_boost_position,
            fuel_boost_position
        );
        perp_market.fuel_boost_position = fuel_boost_position;
    } else {
        msg!("perp_market.fuel_boost_position: unchanged");
    }

    Ok(())
}

pub fn handle_update_perp_market_protected_maker_params(
    ctx: Context<AdminUpdatePerpMarket>,
    protected_maker_limit_price_divisor: Option<u8>,
    protected_maker_dynamic_divisor: Option<u8>,
) -> Result<()> {
    let perp_market = &mut load_mut!(ctx.accounts.perp_market)?;
    msg!("perp market {}", perp_market.market_index);

    if let Some(protected_maker_limit_price_divisor) = protected_maker_limit_price_divisor {
        msg!(
            "perp_market.protected_maker_limit_price_divisor: {:?} -> {:?}",
            perp_market.protected_maker_limit_price_divisor,
            protected_maker_limit_price_divisor
        );
        perp_market.protected_maker_limit_price_divisor = protected_maker_limit_price_divisor;
    } else {
        msg!("perp_market.protected_maker_limit_price_divisor: unchanged");
    }

    if let Some(protected_maker_dynamic_divisor) = protected_maker_dynamic_divisor {
        msg!(
            "perp_market.protected_maker_dynamic_divisor: {:?} -> {:?}",
            perp_market.protected_maker_dynamic_divisor,
            protected_maker_dynamic_divisor
        );
        perp_market.protected_maker_dynamic_divisor = protected_maker_dynamic_divisor;
    } else {
        msg!("perp_market.protected_maker_dynamic_divisor: unchanged");
    }

    Ok(())
}

pub fn handle_update_perp_market_lp_pool_paused_operations(
    ctx: Context<AdminUpdatePerpMarket>,
    lp_paused_operations: u8,
) -> Result<()> {
    let perp_market = &mut load_mut!(ctx.accounts.perp_market)?;
    msg!("perp market {}", perp_market.market_index);
    perp_market.lp_paused_operations = lp_paused_operations;
    Ok(())
}

#[access_control(
    perp_market_valid(&ctx.accounts.perp_market)
)]
pub fn handle_update_perp_market_taker_speed_bump_override(
    ctx: Context<HotAdminUpdatePerpMarket>,
    taker_speed_bump_override: i8,
) -> Result<()> {
    let perp_market = &mut load_mut!(ctx.accounts.perp_market)?;
    msg!("perp market {}", perp_market.market_index);

    msg!(
        "perp_market.amm.taker_speed_bump_override: {:?} -> {:?}",
        perp_market.amm.taker_speed_bump_override,
        taker_speed_bump_override
    );

    perp_market.amm.taker_speed_bump_override = taker_speed_bump_override;
    Ok(())
}

#[access_control(
    perp_market_valid(&ctx.accounts.perp_market)
)]
pub fn handle_update_perp_market_amm_spread_adjustment(
    ctx: Context<HotAdminUpdatePerpMarket>,
    amm_spread_adjustment: i8,
    amm_inventory_spread_adjustment: i8,
    reference_price_offset: i32,
) -> Result<()> {
    let perp_market = &mut load_mut!(ctx.accounts.perp_market)?;
    msg!("perp market {}", perp_market.market_index);

    msg!(
        "perp_market.amm.amm_spread_adjustment: {:?} -> {:?}",
        perp_market.amm.amm_spread_adjustment,
        amm_spread_adjustment
    );

    perp_market.amm.amm_spread_adjustment = amm_spread_adjustment;

    msg!(
        "perp_market.amm.amm_inventory_spread_adjustment: {:?} -> {:?}",
        perp_market.amm.amm_inventory_spread_adjustment,
        amm_inventory_spread_adjustment
    );

    perp_market.amm.amm_inventory_spread_adjustment = amm_inventory_spread_adjustment;

    msg!(
        "perp_market.amm.reference_price_offset: {:?} -> {:?}",
        perp_market.amm.reference_price_offset,
        reference_price_offset
    );

    perp_market.amm.reference_price_offset = reference_price_offset;

    Ok(())
}

#[access_control(
    perp_market_valid(&ctx.accounts.perp_market)
)]
pub fn handle_update_perp_market_oracle_slot_delay_override(
    ctx: Context<HotAdminUpdatePerpMarket>,
    oracle_slot_delay_override: i8,
) -> Result<()> {
    let perp_market = &mut load_mut!(ctx.accounts.perp_market)?;
    msg!("perp market {}", perp_market.market_index);

    msg!(
        "perp_market.amm.oracle_slot_delay_override: {:?} -> {:?}",
        perp_market.amm.oracle_slot_delay_override,
        oracle_slot_delay_override
    );

    perp_market.amm.oracle_slot_delay_override = oracle_slot_delay_override;
    Ok(())
}

#[access_control(
    spot_market_valid(&ctx.accounts.spot_market)
)]
pub fn handle_update_spot_market_fee_adjustment(
    ctx: Context<AdminUpdateSpotMarket>,
    fee_adjustment: i16,
) -> Result<()> {
    let spot = &mut load_mut!(ctx.accounts.spot_market)?;
    msg!("spot market {}", spot.market_index);

    validate!(
        fee_adjustment.unsigned_abs().cast::<u64>()? <= FEE_ADJUSTMENT_MAX,
        ErrorCode::DefaultError,
        "fee adjustment {} greater than max {}",
        fee_adjustment,
        FEE_ADJUSTMENT_MAX
    )?;

    msg!(
        "spot_market.fee_adjustment: {:?} -> {:?}",
        spot.fee_adjustment,
        fee_adjustment
    );

    spot.fee_adjustment = fee_adjustment;
    Ok(())
}

pub fn handle_update_spot_market_fuel(
    ctx: Context<AdminUpdateSpotMarketFuel>,
    fuel_boost_deposits: Option<u8>,
    fuel_boost_borrows: Option<u8>,
    fuel_boost_taker: Option<u8>,
    fuel_boost_maker: Option<u8>,
    fuel_boost_insurance: Option<u8>,
) -> Result<()> {
    let spot_market = &mut load_mut!(ctx.accounts.spot_market)?;
    msg!("spot market {}", spot_market.market_index);

    if let Some(fuel_boost_taker) = fuel_boost_taker {
        msg!(
            "spot_market.fuel_boost_taker: {:?} -> {:?}",
            spot_market.fuel_boost_taker,
            fuel_boost_taker
        );
        spot_market.fuel_boost_taker = fuel_boost_taker;
    } else {
        msg!("spot_market.fuel_boost_taker: unchanged");
    }

    if let Some(fuel_boost_maker) = fuel_boost_maker {
        msg!(
            "spot_market.fuel_boost_maker: {:?} -> {:?}",
            spot_market.fuel_boost_maker,
            fuel_boost_maker
        );
        spot_market.fuel_boost_maker = fuel_boost_maker;
    } else {
        msg!("spot_market.fuel_boost_maker: unchanged");
    }

    if let Some(fuel_boost_deposits) = fuel_boost_deposits {
        msg!(
            "spot_market.fuel_boost_deposits: {:?} -> {:?}",
            spot_market.fuel_boost_deposits,
            fuel_boost_deposits
        );
        spot_market.fuel_boost_deposits = fuel_boost_deposits;
    } else {
        msg!("spot_market.fuel_boost_deposits: unchanged");
    }

    if let Some(fuel_boost_borrows) = fuel_boost_borrows {
        msg!(
            "spot_market.fuel_boost_borrows: {:?} -> {:?}",
            spot_market.fuel_boost_borrows,
            fuel_boost_borrows
        );
        spot_market.fuel_boost_borrows = fuel_boost_borrows;
    } else {
        msg!("spot_market.fuel_boost_borrows: unchanged");
    }

    if let Some(fuel_boost_insurance) = fuel_boost_insurance {
        msg!(
            "spot_market.fuel_boost_insurance: {:?} -> {:?}",
            spot_market.fuel_boost_insurance,
            fuel_boost_insurance
        );
        spot_market.fuel_boost_insurance = fuel_boost_insurance;
    } else {
        msg!("spot_market.fuel_boost_insurance: unchanged");
    }

    Ok(())
}

pub fn handle_update_admin(ctx: Context<AdminUpdateState>, admin: Pubkey) -> Result<()> {
    msg!("admin: {:?} -> {:?}", ctx.accounts.state.admin, admin);
    ctx.accounts.state.admin = admin;
    Ok(())
}

pub fn handle_update_whitelist_mint(
    ctx: Context<AdminUpdateState>,
    whitelist_mint: Pubkey,
) -> Result<()> {
    msg!(
        "whitelist_mint: {:?} -> {:?}",
        ctx.accounts.state.whitelist_mint,
        whitelist_mint
    );

    ctx.accounts.state.whitelist_mint = whitelist_mint;
    Ok(())
}

pub fn handle_update_discount_mint(
    ctx: Context<AdminUpdateState>,
    discount_mint: Pubkey,
) -> Result<()> {
    msg!(
        "discount_mint: {:?} -> {:?}",
        ctx.accounts.state.discount_mint,
        discount_mint
    );

    ctx.accounts.state.discount_mint = discount_mint;
    Ok(())
}

pub fn handle_update_exchange_status(
    ctx: Context<AdminUpdateState>,
    exchange_status: u8,
) -> Result<()> {
    msg!(
        "exchange_status: {:?} -> {:?}",
        ctx.accounts.state.exchange_status,
        exchange_status
    );

    ctx.accounts.state.exchange_status = exchange_status;
    Ok(())
}

pub fn handle_update_perp_auction_duration(
    ctx: Context<AdminUpdateState>,
    min_perp_auction_duration: u8,
) -> Result<()> {
    msg!(
        "min_perp_auction_duration: {:?} -> {:?}",
        ctx.accounts.state.min_perp_auction_duration,
        min_perp_auction_duration
    );

    ctx.accounts.state.min_perp_auction_duration = min_perp_auction_duration;
    Ok(())
}

pub fn handle_update_spot_auction_duration(
    ctx: Context<AdminUpdateState>,
    default_spot_auction_duration: u8,
) -> Result<()> {
    msg!(
        "default_spot_auction_duration: {:?} -> {:?}",
        ctx.accounts.state.default_spot_auction_duration,
        default_spot_auction_duration
    );

    ctx.accounts.state.default_spot_auction_duration = default_spot_auction_duration;
    Ok(())
}

pub fn handle_admin_disable_update_perp_bid_ask_twap(
    ctx: Context<AdminDisableBidAskTwapUpdate>,
    disable: bool,
) -> Result<()> {
    let mut user_stats = load_mut!(ctx.accounts.user_stats)?;

    msg!(
        "disable_update_perp_bid_ask_twap: {:?} -> {:?}",
        user_stats.disable_update_perp_bid_ask_twap,
        disable
    );

    user_stats.disable_update_perp_bid_ask_twap = disable;
    Ok(())
}

pub fn handle_initialize_protocol_if_shares_transfer_config(
    ctx: Context<InitializeProtocolIfSharesTransferConfig>,
) -> Result<()> {
    let mut config = ctx
        .accounts
        .protocol_if_shares_transfer_config
        .load_init()?;

    let now = Clock::get()?.unix_timestamp;
    msg!(
        "next_epoch_ts: {:?} -> {:?}",
        config.next_epoch_ts,
        now.safe_add(EPOCH_DURATION)?
    );
    config.next_epoch_ts = now.safe_add(EPOCH_DURATION)?;

    Ok(())
}

pub fn handle_update_protocol_if_shares_transfer_config(
    ctx: Context<UpdateProtocolIfSharesTransferConfig>,
    whitelisted_signers: Option<[Pubkey; 4]>,
    max_transfer_per_epoch: Option<u128>,
) -> Result<()> {
    let mut config = ctx.accounts.protocol_if_shares_transfer_config.load_mut()?;

    if let Some(whitelisted_signers) = whitelisted_signers {
        msg!(
            "whitelisted_signers: {:?} -> {:?}",
            config.whitelisted_signers,
            whitelisted_signers
        );
        config.whitelisted_signers = whitelisted_signers;
    } else {
        msg!("whitelisted_signers: unchanged");
    }

    if let Some(max_transfer_per_epoch) = max_transfer_per_epoch {
        msg!(
            "max_transfer_per_epoch: {:?} -> {:?}",
            config.max_transfer_per_epoch,
            max_transfer_per_epoch
        );
        config.max_transfer_per_epoch = max_transfer_per_epoch;
    } else {
        msg!("max_transfer_per_epoch: unchanged");
    }

    Ok(())
}

pub fn handle_initialize_prelaunch_oracle(
    ctx: Context<InitializePrelaunchOracle>,
    params: PrelaunchOracleParams,
) -> Result<()> {
    let mut oracle = ctx.accounts.prelaunch_oracle.load_init()?;
    msg!("perp market {}", params.perp_market_index);

    oracle.perp_market_index = params.perp_market_index;
    if let Some(price) = params.price {
        oracle.price = price;
    }
    if let Some(max_price) = params.max_price {
        oracle.max_price = max_price;
    }

    oracle.validate()?;

    Ok(())
}

pub fn handle_update_prelaunch_oracle_params(
    ctx: Context<UpdatePrelaunchOracleParams>,
    params: PrelaunchOracleParams,
) -> Result<()> {
    let mut oracle = ctx.accounts.prelaunch_oracle.load_mut()?;
    let mut perp_market = ctx.accounts.perp_market.load_mut()?;
    msg!("perp market {}", perp_market.market_index);

    let now = Clock::get()?.unix_timestamp;

    if let Some(price) = params.price {
        oracle.price = price;

        msg!("before mark twap ts = {:?} mark twap = {:?} mark twap 5min = {:?} bid twap = {:?} ask twap {:?}", perp_market.amm.last_mark_price_twap_ts, perp_market.amm.last_mark_price_twap, perp_market.amm.last_mark_price_twap_5min, perp_market.amm.last_bid_price_twap, perp_market.amm.last_ask_price_twap);

        perp_market.amm.last_mark_price_twap_ts = now;
        perp_market.amm.last_mark_price_twap = price.cast()?;
        perp_market.amm.last_mark_price_twap_5min = price.cast()?;
        perp_market.amm.last_bid_price_twap =
            perp_market.amm.last_bid_price_twap.min(price.cast()?);
        perp_market.amm.last_ask_price_twap =
            perp_market.amm.last_ask_price_twap.max(price.cast()?);

        msg!("after mark twap ts = {:?} mark twap = {:?} mark twap 5min = {:?} bid twap = {:?} ask twap {:?}", perp_market.amm.last_mark_price_twap_ts, perp_market.amm.last_mark_price_twap, perp_market.amm.last_mark_price_twap_5min, perp_market.amm.last_bid_price_twap, perp_market.amm.last_ask_price_twap);
    } else {
        msg!("mark twap ts, mark twap, mark twap 5min, bid twap, ask twap: unchanged");
    }

    if let Some(max_price) = params.max_price {
        msg!("max price: {:?} -> {:?}", oracle.max_price, max_price);
        oracle.max_price = max_price;
    } else {
        msg!("max price: unchanged")
    }

    oracle.validate()?;

    Ok(())
}

pub fn handle_delete_prelaunch_oracle(
    ctx: Context<DeletePrelaunchOracle>,
    _perp_market_index: u16,
) -> Result<()> {
    let perp_market = ctx.accounts.perp_market.load()?;
    msg!("perp market {}", perp_market.market_index);

    validate!(
        perp_market.amm.oracle != ctx.accounts.prelaunch_oracle.key(),
        ErrorCode::DefaultError,
        "prelaunch oracle currently in use"
    )?;

    Ok(())
}

pub fn handle_initialize_pyth_pull_oracle(
    ctx: Context<InitPythPullPriceFeed>,
    feed_id: [u8; 32],
) -> Result<()> {
    let cpi_program = ctx.accounts.pyth_solana_receiver.to_account_info();
    let cpi_accounts = InitPriceUpdate {
        payer: ctx.accounts.admin.to_account_info(),
        price_update_account: ctx.accounts.price_feed.to_account_info(),
        system_program: ctx.accounts.system_program.to_account_info(),
        write_authority: ctx.accounts.price_feed.to_account_info(),
    };

    let seeds = &[
        PTYH_PRICE_FEED_SEED_PREFIX,
        feed_id.as_ref(),
        &[ctx.bumps.price_feed],
    ];
    let signer_seeds = &[&seeds[..]];
    let cpi_context = CpiContext::new_with_signer(cpi_program, cpi_accounts, signer_seeds);

    pyth_solana_receiver_sdk::cpi::init_price_update(cpi_context, feed_id)?;

    Ok(())
}

pub fn handle_initialize_pyth_lazer_oracle(
    ctx: Context<InitPythLazerOracle>,
    feed_id: u32,
) -> Result<()> {
    let pubkey = ctx.accounts.lazer_oracle.to_account_info().key;
    msg!(
        "Lazer price feed initted {} with feed_id {}",
        pubkey,
        feed_id
    );
    Ok(())
}

pub fn handle_settle_expired_market<'c: 'info, 'info>(
    ctx: Context<'_, '_, 'c, 'info, AdminUpdatePerpMarket<'info>>,
    market_index: u16,
) -> Result<()> {
    let clock = Clock::get()?;
    let _now = clock.unix_timestamp;
    let state = &ctx.accounts.state;

    let AccountMaps {
        perp_market_map,
        spot_market_map,
        mut oracle_map,
    } = load_maps(
        &mut ctx.remaining_accounts.iter().peekable(),
        &get_writable_perp_market_set(market_index),
        &get_writable_spot_market_set(QUOTE_SPOT_MARKET_INDEX),
        clock.slot,
        Some(state.oracle_guard_rails),
    )?;

    controller::repeg::update_amm(
        market_index,
        &perp_market_map,
        &mut oracle_map,
        state,
        &clock,
    )?;

    controller::repeg::settle_expired_market(
        market_index,
        &perp_market_map,
        &mut oracle_map,
        &spot_market_map,
        state,
        &clock,
    )?;

    Ok(())
}

pub fn handle_initialize_high_leverage_mode_config(
    ctx: Context<InitializeHighLeverageModeConfig>,
    max_users: u32,
) -> Result<()> {
    let mut config = ctx.accounts.high_leverage_mode_config.load_init()?;

    config.max_users = max_users;

    config.validate()?;

    Ok(())
}

pub fn handle_update_high_leverage_mode_config(
    ctx: Context<UpdateHighLeverageModeConfig>,
    max_users: u32,
    reduce_only: bool,
    current_users: Option<u32>,
) -> Result<()> {
    let mut config = load_mut!(ctx.accounts.high_leverage_mode_config)?;

    config.max_users = max_users;

    config.reduce_only = reduce_only as u8;

    if let Some(current_users) = current_users {
        config.current_users = current_users;
    }

    config.validate()?;

    Ok(())
}

pub fn handle_initialize_protected_maker_mode_config(
    ctx: Context<InitializeProtectedMakerModeConfig>,
    max_users: u32,
) -> Result<()> {
    let mut config = ctx.accounts.protected_maker_mode_config.load_init()?;

    config.max_users = max_users;

    Ok(())
}

pub fn handle_update_protected_maker_mode_config(
    ctx: Context<UpdateProtectedMakerModeConfig>,
    max_users: u32,
    reduce_only: bool,
    current_users: Option<u32>,
) -> Result<()> {
    let mut config = load_mut!(ctx.accounts.protected_maker_mode_config)?;

    if let Some(users) = current_users {
        config.current_users = users;
    }
    config.max_users = max_users;
    config.reduce_only = reduce_only as u8;

    config.validate()?;

    Ok(())
}

#[access_control(
    deposit_not_paused(&ctx.accounts.state)
)]
pub fn handle_admin_deposit<'c: 'info, 'info>(
    ctx: Context<'_, '_, 'c, 'info, AdminDeposit<'info>>,
    market_index: u16,
    amount: u64,
) -> Result<()> {
    let user_key = ctx.accounts.user.key();
    let user = &mut load_mut!(ctx.accounts.user)?;

    let state = &ctx.accounts.state;
    let clock = Clock::get()?;
    let now = clock.unix_timestamp;
    let slot = clock.slot;

    let remaining_accounts_iter = &mut ctx.remaining_accounts.iter().peekable();
    let AccountMaps {
        perp_market_map: _,
        spot_market_map,
        mut oracle_map,
    } = load_maps(
        remaining_accounts_iter,
        &MarketSet::new(),
        &get_writable_spot_market_set(market_index),
        clock.slot,
        Some(state.oracle_guard_rails),
    )?;

    let mint = get_token_mint(remaining_accounts_iter)?;

    if amount == 0 {
        return Err(ErrorCode::InsufficientDeposit.into());
    }

    validate!(!user.is_bankrupt(), ErrorCode::UserBankrupt)?;

    let mut spot_market = spot_market_map.get_ref_mut(&market_index)?;
    let oracle_price_data = *oracle_map.get_price_data(&spot_market.oracle_id())?;

    validate!(
        user.pool_id == spot_market.pool_id,
        ErrorCode::InvalidPoolId,
        "user pool id ({}) != market pool id ({})",
        user.pool_id,
        spot_market.pool_id
    )?;

    validate!(
        !matches!(spot_market.status, MarketStatus::Initialized),
        ErrorCode::MarketBeingInitialized,
        "Market is being initialized"
    )?;

    controller::spot_balance::update_spot_market_cumulative_interest(
        &mut spot_market,
        Some(&oracle_price_data),
        now,
    )?;

    let position_index = user.force_get_spot_position_index(spot_market.market_index)?;

    // if reduce only, have to compare ix amount to current borrow amount
    let amount = if (spot_market.is_reduce_only())
        && user.spot_positions[position_index].balance_type == SpotBalanceType::Borrow
    {
        user.spot_positions[position_index]
            .get_token_amount(&spot_market)?
            .cast::<u64>()?
            .min(amount)
    } else {
        amount
    };

    let total_deposits_after = user.total_deposits;
    let total_withdraws_after = user.total_withdraws;

    let spot_position = &mut user.spot_positions[position_index];
    controller::spot_position::update_spot_balances_and_cumulative_deposits(
        amount as u128,
        &SpotBalanceType::Deposit,
        &mut spot_market,
        spot_position,
        false,
        None,
    )?;

    let token_amount = spot_position.get_token_amount(&spot_market)?;
    if token_amount == 0 {
        validate!(
            spot_position.scaled_balance == 0,
            ErrorCode::InvalidSpotPosition,
            "deposit left user with invalid position. scaled balance = {} token amount = {}",
            spot_position.scaled_balance,
            token_amount
        )?;
    }

    if spot_position.balance_type == SpotBalanceType::Deposit && spot_position.scaled_balance > 0 {
        validate!(
            matches!(spot_market.status, MarketStatus::Active),
            ErrorCode::MarketActionPaused,
            "spot_market not active",
        )?;
    }

    drop(spot_market);

    user.update_last_active_slot(slot);

    let spot_market = &mut spot_market_map.get_ref_mut(&market_index)?;

    controller::token::receive(
        &ctx.accounts.token_program,
        &ctx.accounts.admin_token_account,
        &ctx.accounts.spot_market_vault,
        &ctx.accounts.admin,
        amount,
        &mint,
        if spot_market.has_transfer_hook() {
            Some(remaining_accounts_iter)
        } else {
            None
        },
    )?;
    ctx.accounts.spot_market_vault.reload()?;
    validate_spot_market_vault_amount(spot_market, ctx.accounts.spot_market_vault.amount)?;

    let deposit_record_id = get_then_update_id!(spot_market, next_deposit_record_id);
    let oracle_price = oracle_price_data.price;
    let deposit_record = DepositRecord {
        ts: now,
        deposit_record_id,
        user_authority: user.authority,
        user: user_key,
        direction: DepositDirection::Deposit,
        amount,
        oracle_price,
        market_deposit_balance: spot_market.deposit_balance,
        market_withdraw_balance: spot_market.borrow_balance,
        market_cumulative_deposit_interest: spot_market.cumulative_deposit_interest,
        market_cumulative_borrow_interest: spot_market.cumulative_borrow_interest,
        total_deposits_after,
        total_withdraws_after,
        market_index,
        explanation: DepositExplanation::Reward,
        transfer_user: None,
    };
    emit!(deposit_record);

    spot_market.validate_max_token_deposits_and_borrows(false)?;

    Ok(())
}

pub fn handle_initialize_if_rebalance_config(
    ctx: Context<InitializeIfRebalanceConfig>,
    params: IfRebalanceConfigParams,
) -> Result<()> {
    let pubkey = ctx.accounts.if_rebalance_config.to_account_info().key;
    let mut config = ctx.accounts.if_rebalance_config.load_init()?;

    config.pubkey = *pubkey;
    config.total_in_amount = params.total_in_amount;
    config.current_in_amount = 0;
    config.epoch_max_in_amount = params.epoch_max_in_amount;
    config.epoch_duration = params.epoch_duration;
    config.out_market_index = params.out_market_index;
    config.in_market_index = params.in_market_index;
    config.max_slippage_bps = params.max_slippage_bps;
    config.swap_mode = params.swap_mode;
    config.status = 0;

    config.validate()?;

    Ok(())
}

pub fn handle_update_if_rebalance_config(
    ctx: Context<UpdateIfRebalanceConfig>,
    params: IfRebalanceConfigParams,
) -> Result<()> {
    let mut config = load_mut!(ctx.accounts.if_rebalance_config)?;

    config.total_in_amount = params.total_in_amount;
    config.epoch_max_in_amount = params.epoch_max_in_amount;
    config.epoch_duration = params.epoch_duration;
    config.max_slippage_bps = params.max_slippage_bps;

    config.validate()?;

    Ok(())
}

pub fn handle_zero_mm_oracle_fields(ctx: Context<HotAdminUpdatePerpMarket>) -> Result<()> {
    let mut perp_market = load_mut!(ctx.accounts.perp_market)?;
    perp_market.amm.mm_oracle_price = 0;
    perp_market.amm.mm_oracle_sequence_id = 0;
    perp_market.amm.mm_oracle_slot = 0;
    Ok(())
}

pub fn handle_update_mm_oracle_native(accounts: &[AccountInfo], data: &[u8]) -> Result<()> {
    // Verify this ix is allowed
    let state = &accounts[3].data.borrow();
    assert!(state[982] & 1 > 0, "ix disabled by admin state");

    let signer_account = &accounts[1];
    #[cfg(not(feature = "anchor-test"))]
    assert!(
        signer_account.is_signer && *signer_account.key == mm_oracle_crank_wallet::id(),
        "signer must be mm oracle crank wallet, signer: {}, mm oracle crank wallet: {}",
        signer_account.key,
        mm_oracle_crank_wallet::id()
    );

    let mut perp_market = accounts[0].data.borrow_mut();
    let perp_market_sequence_id = u64::from_le_bytes(perp_market[936..944].try_into().unwrap());
    let incoming_sequence_id = u64::from_le_bytes(data[8..16].try_into().unwrap());

    if incoming_sequence_id > perp_market_sequence_id {
        let clock_account = &accounts[2];
        let clock_data = clock_account.data.borrow();

        perp_market[832..840].copy_from_slice(&clock_data[0..8]);
        perp_market[912..920].copy_from_slice(&data[0..8]);
        perp_market[936..944].copy_from_slice(&data[8..16]);
    }

    Ok(())
}

pub fn handle_update_amm_spread_adjustment_native(
    accounts: &[AccountInfo],
    data: &[u8],
) -> Result<()> {
    let signer_account = &accounts[1];
    #[cfg(not(feature = "anchor-test"))]
    assert!(
        signer_account.is_signer && *signer_account.key == amm_spread_adjust_wallet::id(),
        "signer must be amm spread adjust wallet, signer: {}, amm spread adjust wallet: {}",
        signer_account.key,
        amm_spread_adjust_wallet::id()
    );
    let mut perp_market = accounts[0].data.borrow_mut();
    perp_market[934..935].copy_from_slice(&[data[0]]);

    Ok(())
}

pub fn handle_update_feature_bit_flags_mm_oracle(
    ctx: Context<HotAdminUpdateState>,
    enable: bool,
) -> Result<()> {
    let state = &mut ctx.accounts.state;
    if enable {
        validate!(
            ctx.accounts.admin.key().eq(&state.admin),
            ErrorCode::DefaultError,
            "Only state admin can re-enable after kill switch"
        )?;

        msg!("Setting first bit to 1, enabling mm oracle update");
        state.feature_bit_flags = state.feature_bit_flags | (FeatureBitFlags::MmOracleUpdate as u8);
    } else {
        msg!("Setting first bit to 0, disabling mm oracle update");
        state.feature_bit_flags =
            state.feature_bit_flags & !(FeatureBitFlags::MmOracleUpdate as u8);
    }
    Ok(())
}

pub fn handle_update_feature_bit_flags_median_trigger_price(
    ctx: Context<HotAdminUpdateState>,
    enable: bool,
) -> Result<()> {
    let state = &mut ctx.accounts.state;
    if enable {
        validate!(
            ctx.accounts.admin.key().eq(&state.admin),
            ErrorCode::DefaultError,
            "Only state admin can re-enable after kill switch"
        )?;

        msg!("Setting second bit to 1, enabling median trigger price");
        state.feature_bit_flags =
            state.feature_bit_flags | (FeatureBitFlags::MedianTriggerPrice as u8);
    } else {
        msg!("Setting second bit to 0, disabling median trigger price");
        state.feature_bit_flags =
            state.feature_bit_flags & !(FeatureBitFlags::MedianTriggerPrice as u8);
    }
    Ok(())
}

<<<<<<< HEAD
pub fn handle_update_feature_bit_flags_settle_lp_pool(
    ctx: Context<HotAdminUpdateState>,
    enable: bool,
) -> Result<()> {
    let state = &mut ctx.accounts.state;
    if enable {
        validate!(
            ctx.accounts.admin.key().eq(&state.admin),
            ErrorCode::DefaultError,
            "Only state admin can re-enable after kill switch"
        )?;

        msg!("Setting first bit to 1, enabling settle LP pool");
        state.lp_pool_feature_bit_flags =
            state.lp_pool_feature_bit_flags | (LpPoolFeatureBitFlags::SettleLpPool as u8);
    } else {
        msg!("Setting first bit to 0, disabling settle LP pool");
        state.lp_pool_feature_bit_flags =
            state.lp_pool_feature_bit_flags & !(LpPoolFeatureBitFlags::SettleLpPool as u8);
    }
    Ok(())
}

pub fn handle_update_feature_bit_flags_swap_lp_pool(
    ctx: Context<HotAdminUpdateState>,
    enable: bool,
) -> Result<()> {
    let state = &mut ctx.accounts.state;
    if enable {
        validate!(
            ctx.accounts.admin.key().eq(&state.admin),
            ErrorCode::DefaultError,
            "Only state admin can re-enable after kill switch"
        )?;

        msg!("Setting second bit to 1, enabling swapping with LP pool");
        state.lp_pool_feature_bit_flags =
            state.lp_pool_feature_bit_flags | (LpPoolFeatureBitFlags::SwapLpPool as u8);
    } else {
        msg!("Setting second bit to 0, disabling swapping with LP pool");
        state.lp_pool_feature_bit_flags =
            state.lp_pool_feature_bit_flags & !(LpPoolFeatureBitFlags::SwapLpPool as u8);
    }
    Ok(())
}

pub fn handle_update_feature_bit_flags_mint_redeem_lp_pool(
    ctx: Context<HotAdminUpdateState>,
    enable: bool,
) -> Result<()> {
    let state = &mut ctx.accounts.state;
    if enable {
        validate!(
            ctx.accounts.admin.key().eq(&state.admin),
            ErrorCode::DefaultError,
            "Only state admin can re-enable after kill switch"
        )?;

        msg!("Setting third bit to 1, enabling minting and redeeming with LP pool");
        state.lp_pool_feature_bit_flags =
            state.lp_pool_feature_bit_flags | (LpPoolFeatureBitFlags::MintRedeemLpPool as u8);
    } else {
        msg!("Setting third bit to 0, disabling minting and redeeming with LP pool");
        state.lp_pool_feature_bit_flags =
            state.lp_pool_feature_bit_flags & !(LpPoolFeatureBitFlags::MintRedeemLpPool as u8);
    }
=======
pub fn handle_update_delegate_user_gov_token_insurance_stake(
    ctx: Context<UpdateDelegateUserGovTokenInsuranceStake>,
) -> Result<()> {
    let insurance_fund_stake = &mut load_mut!(ctx.accounts.insurance_fund_stake)?;
    let user_stats = &mut load_mut!(ctx.accounts.user_stats)?;
    let spot_market = &mut load_mut!(ctx.accounts.spot_market)?;

    validate!(
        insurance_fund_stake.market_index == GOV_SPOT_MARKET_INDEX,
        ErrorCode::IncorrectSpotMarketAccountPassed,
        "insurance_fund_stake is not for governance market index = {}",
        GOV_SPOT_MARKET_INDEX
    )?;

    if insurance_fund_stake.market_index == GOV_SPOT_MARKET_INDEX
        && spot_market.market_index == GOV_SPOT_MARKET_INDEX
    {
        let clock = Clock::get()?;
        let now = clock.unix_timestamp;

        crate::controller::insurance::update_user_stats_if_stake_amount(
            0,
            ctx.accounts.insurance_fund_vault.amount,
            insurance_fund_stake,
            user_stats,
            spot_market,
            now,
        )?;
    }

>>>>>>> 1ba87a79
    Ok(())
}

#[derive(Accounts)]
pub struct Initialize<'info> {
    #[account(mut)]
    pub admin: Signer<'info>,
    #[account(
        init,
        seeds = [b"drift_state".as_ref()],
        space = State::SIZE,
        bump,
        payer = admin
    )]
    pub state: Box<Account<'info, State>>,
    pub quote_asset_mint: Box<InterfaceAccount<'info, Mint>>,
    /// CHECK: checked in `initialize`
    pub drift_signer: AccountInfo<'info>,
    pub rent: Sysvar<'info, Rent>,
    pub system_program: Program<'info, System>,
    pub token_program: Interface<'info, TokenInterface>,
}

#[derive(Accounts)]
pub struct InitializeSpotMarket<'info> {
    #[account(
        init,
        seeds = [b"spot_market", state.number_of_spot_markets.to_le_bytes().as_ref()],
        space = SpotMarket::SIZE,
        bump,
        payer = admin
    )]
    pub spot_market: AccountLoader<'info, SpotMarket>,
    #[account(
        mint::token_program = token_program,
    )]
    pub spot_market_mint: Box<InterfaceAccount<'info, Mint>>,
    #[account(
        init,
        seeds = [b"spot_market_vault".as_ref(), state.number_of_spot_markets.to_le_bytes().as_ref()],
        bump,
        payer = admin,
        space = get_vault_len(&spot_market_mint)?,
        owner = token_program.key()
    )]
    /// CHECK: checked in `initialize_spot_market`
    pub spot_market_vault: AccountInfo<'info>,
    #[account(
        init,
        seeds = [b"insurance_fund_vault".as_ref(), state.number_of_spot_markets.to_le_bytes().as_ref()],
        bump,
        payer = admin,
        space = get_vault_len(&spot_market_mint)?,
        owner = token_program.key()
    )]
    /// CHECK: checked in `initialize_spot_market`
    pub insurance_fund_vault: AccountInfo<'info>,
    #[account(
        constraint = state.signer.eq(&drift_signer.key())
    )]
    /// CHECK: program signer
    pub drift_signer: AccountInfo<'info>,
    #[account(mut)]
    pub state: Box<Account<'info, State>>,
    /// CHECK: checked in `initialize_spot_market`
    pub oracle: AccountInfo<'info>,
    #[account(
        mut,
        constraint = admin.key() == admin_hot_wallet::id() || admin.key() == state.admin
    )]
    pub admin: Signer<'info>,
    pub rent: Sysvar<'info, Rent>,
    pub system_program: Program<'info, System>,
    pub token_program: Interface<'info, TokenInterface>,
}

#[derive(Accounts)]
#[instruction(market_index: u16)]
pub struct DeleteInitializedSpotMarket<'info> {
    #[account(mut)]
    pub admin: Signer<'info>,
    #[account(
        mut,
        has_one = admin
    )]
    pub state: Box<Account<'info, State>>,
    #[account(mut, close = admin)]
    pub spot_market: AccountLoader<'info, SpotMarket>,
    #[account(
        mut,
        seeds = [b"spot_market_vault".as_ref(), market_index.to_le_bytes().as_ref()],
        bump,
    )]
    pub spot_market_vault: Box<InterfaceAccount<'info, TokenAccount>>,
    #[account(
        mut,
        seeds = [b"insurance_fund_vault".as_ref(), market_index.to_le_bytes().as_ref()],
        bump,
    )]
    pub insurance_fund_vault: Box<InterfaceAccount<'info, TokenAccount>>,
    /// CHECK: program signer
    pub drift_signer: AccountInfo<'info>,
    pub token_program: Interface<'info, TokenInterface>,
}

#[derive(Accounts)]
#[instruction(market_index: u16)]
pub struct InitializeSerumFulfillmentConfig<'info> {
    #[account(
        seeds = [b"spot_market", market_index.to_le_bytes().as_ref()],
        bump,
    )]
    pub base_spot_market: AccountLoader<'info, SpotMarket>,
    #[account(
        seeds = [b"spot_market", 0_u16.to_le_bytes().as_ref()],
        bump,
    )]
    pub quote_spot_market: AccountLoader<'info, SpotMarket>,
    #[account(
        mut,
        has_one = admin
    )]
    pub state: Box<Account<'info, State>>,
    /// CHECK: checked in ix
    pub serum_program: AccountInfo<'info>,
    /// CHECK: checked in ix
    pub serum_market: AccountInfo<'info>,
    #[account(
        mut,
        seeds = [b"serum_open_orders".as_ref(), serum_market.key.as_ref()],
        bump,
    )]
    /// CHECK: checked in ix
    pub serum_open_orders: AccountInfo<'info>,
    #[account(
        constraint = state.signer.eq(&drift_signer.key())
    )]
    /// CHECK: program signer
    pub drift_signer: AccountInfo<'info>,
    #[account(
        init,
        seeds = [b"serum_fulfillment_config".as_ref(), serum_market.key.as_ref()],
        space = SerumV3FulfillmentConfig::SIZE,
        bump,
        payer = admin,
    )]
    pub serum_fulfillment_config: AccountLoader<'info, SerumV3FulfillmentConfig>,
    #[account(mut)]
    pub admin: Signer<'info>,
    pub rent: Sysvar<'info, Rent>,
    pub system_program: Program<'info, System>,
}

#[derive(Accounts)]
pub struct UpdateSerumFulfillmentConfig<'info> {
    #[account(
        has_one = admin
    )]
    pub state: Box<Account<'info, State>>,
    #[account(mut)]
    pub serum_fulfillment_config: AccountLoader<'info, SerumV3FulfillmentConfig>,
    #[account(mut)]
    pub admin: Signer<'info>,
}

#[derive(Accounts)]
#[instruction(market_index: u16)]
pub struct InitializePhoenixFulfillmentConfig<'info> {
    #[account(
        seeds = [b"spot_market", market_index.to_le_bytes().as_ref()],
        bump,
    )]
    pub base_spot_market: AccountLoader<'info, SpotMarket>,
    #[account(
        seeds = [b"spot_market", 0_u16.to_le_bytes().as_ref()],
        bump,
    )]
    pub quote_spot_market: AccountLoader<'info, SpotMarket>,
    #[account(
        mut,
        has_one = admin
    )]
    pub state: Box<Account<'info, State>>,
    /// CHECK: checked in ix
    pub phoenix_program: AccountInfo<'info>,
    /// CHECK: checked in ix
    pub phoenix_market: AccountInfo<'info>,
    #[account(
        constraint = state.signer.eq(&drift_signer.key())
    )]
    /// CHECK: program signer
    pub drift_signer: AccountInfo<'info>,
    #[account(
        init,
        seeds = [b"phoenix_fulfillment_config".as_ref(), phoenix_market.key.as_ref()],
        space = PhoenixV1FulfillmentConfig::SIZE,
        bump,
        payer = admin,
    )]
    pub phoenix_fulfillment_config: AccountLoader<'info, PhoenixV1FulfillmentConfig>,
    #[account(mut)]
    pub admin: Signer<'info>,
    pub rent: Sysvar<'info, Rent>,
    pub system_program: Program<'info, System>,
}

#[derive(Accounts)]
pub struct UpdatePhoenixFulfillmentConfig<'info> {
    #[account(
        has_one = admin
    )]
    pub state: Box<Account<'info, State>>,
    #[account(mut)]
    pub phoenix_fulfillment_config: AccountLoader<'info, PhoenixV1FulfillmentConfig>,
    #[account(mut)]
    pub admin: Signer<'info>,
}

#[derive(Accounts)]
pub struct UpdateSerumVault<'info> {
    #[account(
        mut,
        has_one = admin
    )]
    pub state: Box<Account<'info, State>>,
    #[account(mut)]
    pub admin: Signer<'info>,
    pub srm_vault: Box<InterfaceAccount<'info, TokenAccount>>,
}

#[derive(Accounts)]
pub struct InitializePerpMarket<'info> {
    #[account(
        mut,
        constraint = admin.key() == admin_hot_wallet::id() || admin.key() == state.admin
    )]
    pub admin: Signer<'info>,
    #[account(mut)]
    pub state: Box<Account<'info, State>>,
    #[account(
        init,
        seeds = [b"perp_market", state.number_of_markets.to_le_bytes().as_ref()],
        space = PerpMarket::SIZE,
        bump,
        payer = admin
    )]
    pub perp_market: AccountLoader<'info, PerpMarket>,
    #[account(
        mut,
        seeds = [AMM_POSITIONS_CACHE.as_ref()],
        bump = amm_cache.bump,
        realloc = AmmCache::space(amm_cache.cache.len() + 1 as usize),
        realloc::payer = admin,
        realloc::zero = false,
    )]
    pub amm_cache: Box<Account<'info, AmmCache>>,
    /// CHECK: checked in `initialize_perp_market`
    pub oracle: AccountInfo<'info>,
    pub rent: Sysvar<'info, Rent>,
    pub system_program: Program<'info, System>,
}

#[derive(Accounts)]
pub struct InitializeAmmCache<'info> {
    #[account(
        mut,
        constraint = admin.key() == admin_hot_wallet::id() || admin.key() == state.admin
    )]
    pub admin: Signer<'info>,
    pub state: Box<Account<'info, State>>,
    #[account(
        init,
        seeds = [AMM_POSITIONS_CACHE.as_ref()],
        space = AmmCache::space(state.number_of_markets as usize),
        bump,
        payer = admin
    )]
    pub amm_cache: Box<Account<'info, AmmCache>>,
    pub rent: Sysvar<'info, Rent>,
    pub system_program: Program<'info, System>,
}

#[derive(Accounts)]
pub struct DeleteInitializedPerpMarket<'info> {
    #[account(mut)]
    pub admin: Signer<'info>,
    #[account(
        mut,
        has_one = admin
    )]
    pub state: Box<Account<'info, State>>,
    #[account(mut, close = admin)]
    pub perp_market: AccountLoader<'info, PerpMarket>,
}

#[derive(Accounts)]
pub struct AdminUpdatePerpMarket<'info> {
    pub admin: Signer<'info>,
    #[account(
        has_one = admin
    )]
    pub state: Box<Account<'info, State>>,
    #[account(mut)]
    pub perp_market: AccountLoader<'info, PerpMarket>,
}

#[derive(Accounts)]
pub struct HotAdminUpdatePerpMarket<'info> {
    #[account(
        constraint = admin.key() == admin_hot_wallet::id() || admin.key() == state.admin
    )]
    pub admin: Signer<'info>,
    pub state: Box<Account<'info, State>>,
    #[account(mut)]
    pub perp_market: AccountLoader<'info, PerpMarket>,
}

#[derive(Accounts)]
pub struct AdminUpdatePerpMarketContractTier<'info> {
    pub admin: Signer<'info>,
    #[account(
        has_one = admin
    )]
    pub state: Box<Account<'info, State>>,
    #[account(mut)]
    pub perp_market: AccountLoader<'info, PerpMarket>,
    #[account(
        mut,
        seeds = [AMM_POSITIONS_CACHE.as_ref()],
        bump = amm_cache.bump,
    )]
    pub amm_cache: Box<Account<'info, AmmCache>>,
}

#[derive(Accounts)]
pub struct AdminUpdatePerpMarketAmmSummaryStats<'info> {
    #[account(
        constraint = admin.key() == admin_hot_wallet::id() || admin.key() == state.admin
    )]
    pub admin: Signer<'info>,
    pub state: Box<Account<'info, State>>,
    #[account(mut)]
    pub perp_market: AccountLoader<'info, PerpMarket>,
    #[account(
        seeds = [b"spot_market", perp_market.load()?.quote_spot_market_index.to_le_bytes().as_ref()],
        bump,
    )]
    pub spot_market: AccountLoader<'info, SpotMarket>,
    /// CHECK: checked in `admin_update_perp_market_summary_stats` ix constraint
    pub oracle: AccountInfo<'info>,
}

#[derive(Accounts)]
pub struct SettleExpiredMarketPoolsToRevenuePool<'info> {
    #[account(
        has_one = admin
    )]
    pub state: Box<Account<'info, State>>,
    pub admin: Signer<'info>,
    #[account(
        seeds = [b"spot_market", 0_u16.to_le_bytes().as_ref()],
        bump,
        mut
    )]
    pub spot_market: AccountLoader<'info, SpotMarket>,
    #[account(mut)]
    pub perp_market: AccountLoader<'info, PerpMarket>,
}

#[derive(Accounts)]
pub struct UpdatePerpMarketPnlPool<'info> {
    #[account(
        has_one = admin
    )]
    pub state: Box<Account<'info, State>>,
    pub admin: Signer<'info>,
    #[account(
        seeds = [b"spot_market", 0_u16.to_le_bytes().as_ref()],
        bump,
        mut
    )]
    pub spot_market: AccountLoader<'info, SpotMarket>,
    #[account(
        mut,
        seeds = [b"spot_market_vault".as_ref(), 0_u16.to_le_bytes().as_ref()],
        bump,
    )]
    pub spot_market_vault: Box<InterfaceAccount<'info, TokenAccount>>,
    #[account(mut)]
    pub perp_market: AccountLoader<'info, PerpMarket>,
}

#[derive(Accounts)]
pub struct DepositIntoMarketFeePool<'info> {
    #[account(
        mut,
        has_one = admin
    )]
    pub state: Box<Account<'info, State>>,
    #[account(mut)]
    pub perp_market: AccountLoader<'info, PerpMarket>,
    pub admin: Signer<'info>,
    #[account(
        mut,
        token::authority = admin
    )]
    pub source_vault: Box<InterfaceAccount<'info, TokenAccount>>,
    #[account(
        constraint = state.signer.eq(&drift_signer.key())
    )]
    /// CHECK: withdraw fails if this isn't vault owner
    pub drift_signer: AccountInfo<'info>,
    #[account(
        mut,
        seeds = [b"spot_market", 0_u16.to_le_bytes().as_ref()],
        bump,
    )]
    pub quote_spot_market: AccountLoader<'info, SpotMarket>,
    #[account(
        mut,
        seeds = [b"spot_market_vault".as_ref(), 0_u16.to_le_bytes().as_ref()],
        bump,
    )]
    pub spot_market_vault: Box<InterfaceAccount<'info, TokenAccount>>,
    pub token_program: Interface<'info, TokenInterface>,
}

#[derive(Accounts)]
pub struct DepositIntoSpotMarketVault<'info> {
    pub state: Box<Account<'info, State>>,
    #[account(mut)]
    pub spot_market: AccountLoader<'info, SpotMarket>,
    #[account(
        constraint = admin.key() == admin_hot_wallet::id() || admin.key() == state.admin
    )]
    pub admin: Signer<'info>,
    #[account(
        mut,
        token::authority = admin
    )]
    pub source_vault: Box<InterfaceAccount<'info, TokenAccount>>,
    #[account(
        mut,
        constraint = spot_market.load()?.vault == spot_market_vault.key()
    )]
    pub spot_market_vault: Box<InterfaceAccount<'info, TokenAccount>>,
    pub token_program: Interface<'info, TokenInterface>,
}

#[derive(Accounts)]
pub struct RepegCurve<'info> {
    #[account(
        has_one = admin
    )]
    pub state: Box<Account<'info, State>>,
    #[account(mut)]
    pub perp_market: AccountLoader<'info, PerpMarket>,
    /// CHECK: checked in `repeg_curve` ix constraint
    pub oracle: AccountInfo<'info>,
    pub admin: Signer<'info>,
}

#[derive(Accounts)]
pub struct AdminUpdateState<'info> {
    pub admin: Signer<'info>,
    #[account(
        mut,
        has_one = admin
    )]
    pub state: Box<Account<'info, State>>,
}

#[derive(Accounts)]
pub struct HotAdminUpdateState<'info> {
    #[account(
        constraint = admin.key() == admin_hot_wallet::id() || admin.key() == state.admin
    )]
    pub admin: Signer<'info>,
    #[account(mut)]
    pub state: Box<Account<'info, State>>,
}

#[derive(Accounts)]
pub struct AdminUpdateK<'info> {
    pub admin: Signer<'info>,
    #[account(
        has_one = admin
    )]
    pub state: Box<Account<'info, State>>,
    #[account(mut)]
    pub perp_market: AccountLoader<'info, PerpMarket>,
    /// CHECK: checked in `admin_update_k` ix constraint
    pub oracle: AccountInfo<'info>,
}

#[derive(Accounts)]
pub struct AdminUpdateSpotMarket<'info> {
    pub admin: Signer<'info>,
    #[account(
        has_one = admin
    )]
    pub state: Box<Account<'info, State>>,
    #[account(mut)]
    pub spot_market: AccountLoader<'info, SpotMarket>,
}

#[derive(Accounts)]
pub struct AdminUpdateSpotMarketFuel<'info> {
    #[account(
        constraint = admin.key() == admin_hot_wallet::id() || admin.key() == state.admin
    )]
    pub admin: Signer<'info>,
    pub state: Box<Account<'info, State>>,
    #[account(mut)]
    pub spot_market: AccountLoader<'info, SpotMarket>,
}

#[derive(Accounts)]
pub struct AdminUpdateSpotMarketOracle<'info> {
    pub admin: Signer<'info>,
    #[account(
        has_one = admin
    )]
    pub state: Box<Account<'info, State>>,
    #[account(mut)]
    pub spot_market: AccountLoader<'info, SpotMarket>,
    /// CHECK: checked in `initialize_spot_market`
    pub oracle: AccountInfo<'info>,
    /// CHECK: checked in `admin_update_spot_market_oracle` ix constraint
    pub old_oracle: AccountInfo<'info>,
}

#[derive(Accounts)]
pub struct AdminUpdatePerpMarketOracle<'info> {
    pub admin: Signer<'info>,
    #[account(
        has_one = admin
    )]
    pub state: Box<Account<'info, State>>,
    #[account(mut)]
    pub perp_market: AccountLoader<'info, PerpMarket>,
    /// CHECK: checked in `admin_update_perp_market_oracle` ix constraint
    pub oracle: AccountInfo<'info>,
    /// CHECK: checked in `admin_update_perp_market_oracle` ix constraint
    pub old_oracle: AccountInfo<'info>,
    #[account(
        mut,
        seeds = [AMM_POSITIONS_CACHE.as_ref()],
        bump = amm_cache.bump,
    )]
    pub amm_cache: Box<Account<'info, AmmCache>>,
}

#[derive(Accounts)]
pub struct AdminDisableBidAskTwapUpdate<'info> {
    #[account(
        constraint = admin.key() == admin_hot_wallet::id() || admin.key() == state.admin
    )]
    pub admin: Signer<'info>,
    pub state: Box<Account<'info, State>>,
    #[account(mut)]
    pub user_stats: AccountLoader<'info, UserStats>,
}

#[derive(Accounts)]
pub struct InitUserFuel<'info> {
    #[account(
        constraint = admin.key() == admin_hot_wallet::id() || admin.key() == state.admin
    )]
    pub admin: Signer<'info>, // todo
    pub state: Box<Account<'info, State>>,
    #[account(mut)]
    pub user: AccountLoader<'info, User>,
    #[account(mut)]
    pub user_stats: AccountLoader<'info, UserStats>,
}

#[derive(Accounts)]
pub struct InitializeProtocolIfSharesTransferConfig<'info> {
    #[account(mut)]
    pub admin: Signer<'info>,
    #[account(
        init,
        seeds = [b"if_shares_transfer_config".as_ref()],
        space = ProtocolIfSharesTransferConfig::SIZE,
        bump,
        payer = admin
    )]
    pub protocol_if_shares_transfer_config: AccountLoader<'info, ProtocolIfSharesTransferConfig>,
    #[account(
        has_one = admin
    )]
    pub state: Box<Account<'info, State>>,
    pub rent: Sysvar<'info, Rent>,
    pub system_program: Program<'info, System>,
}

#[derive(Accounts)]
pub struct UpdateProtocolIfSharesTransferConfig<'info> {
    #[account(mut)]
    pub admin: Signer<'info>,
    #[account(
        mut,
        seeds = [b"if_shares_transfer_config".as_ref()],
        bump,
    )]
    pub protocol_if_shares_transfer_config: AccountLoader<'info, ProtocolIfSharesTransferConfig>,
    #[account(
        has_one = admin
    )]
    pub state: Box<Account<'info, State>>,
}

#[derive(Accounts)]
#[instruction(params: PrelaunchOracleParams,)]
pub struct InitializePrelaunchOracle<'info> {
    #[account(mut)]
    pub admin: Signer<'info>,
    #[account(
        init,
        seeds = [b"prelaunch_oracle".as_ref(), params.perp_market_index.to_le_bytes().as_ref()],
        space = PrelaunchOracle::SIZE,
        bump,
        payer = admin
    )]
    pub prelaunch_oracle: AccountLoader<'info, PrelaunchOracle>,
    #[account(
        has_one = admin
    )]
    pub state: Box<Account<'info, State>>,
    pub rent: Sysvar<'info, Rent>,
    pub system_program: Program<'info, System>,
}

#[derive(Accounts)]
#[instruction(params: PrelaunchOracleParams,)]
pub struct UpdatePrelaunchOracleParams<'info> {
    #[account(
        mut,
        constraint = admin.key() == admin_hot_wallet::id() || admin.key() == state.admin
    )]
    pub admin: Signer<'info>,
    #[account(
        mut,
        seeds = [b"prelaunch_oracle".as_ref(), params.perp_market_index.to_le_bytes().as_ref()],
        bump,
    )]
    pub prelaunch_oracle: AccountLoader<'info, PrelaunchOracle>,
    #[account(
        mut,
        constraint = perp_market.load()?.market_index == params.perp_market_index
    )]
    pub perp_market: AccountLoader<'info, PerpMarket>,
    pub state: Box<Account<'info, State>>,
}

#[derive(Accounts)]
#[instruction(perp_market_index: u16,)]
pub struct DeletePrelaunchOracle<'info> {
    #[account(mut)]
    pub admin: Signer<'info>,
    #[account(
        mut,
        seeds = [b"prelaunch_oracle".as_ref(), perp_market_index.to_le_bytes().as_ref()],
        bump,
        close = admin
    )]
    pub prelaunch_oracle: AccountLoader<'info, PrelaunchOracle>,
    #[account(
        constraint = perp_market.load()?.market_index == perp_market_index
    )]
    pub perp_market: AccountLoader<'info, PerpMarket>,
    #[account(
        has_one = admin
    )]
    pub state: Box<Account<'info, State>>,
}

#[derive(Accounts)]
#[instruction(market_index: u16)]
pub struct InitializeOpenbookV2FulfillmentConfig<'info> {
    #[account(
        seeds = [b"spot_market", market_index.to_le_bytes().as_ref()],
        bump,
    )]
    pub base_spot_market: AccountLoader<'info, SpotMarket>,
    #[account(
        seeds = [b"spot_market", 0_u16.to_le_bytes().as_ref()],
        bump,
    )]
    pub quote_spot_market: AccountLoader<'info, SpotMarket>,
    #[account(
        mut,
        has_one = admin
    )]
    pub state: Box<Account<'info, State>>,
    /// CHECK: checked in ix
    pub openbook_v2_program: AccountInfo<'info>,
    /// CHECK: checked in ix
    pub openbook_v2_market: AccountInfo<'info>,
    #[account(
        constraint = state.signer.eq(&drift_signer.key())
    )]
    /// CHECK: program signer
    pub drift_signer: AccountInfo<'info>,
    #[account(
        init,
        seeds = [b"openbook_v2_fulfillment_config".as_ref(), openbook_v2_market.key.as_ref()],
        space = OpenbookV2FulfillmentConfig::SIZE,
        bump,
        payer = admin,
    )]
    pub openbook_v2_fulfillment_config: AccountLoader<'info, OpenbookV2FulfillmentConfig>,
    #[account(mut)]
    pub admin: Signer<'info>,
    pub rent: Sysvar<'info, Rent>,
    pub system_program: Program<'info, System>,
}

#[derive(Accounts)]
pub struct UpdateOpenbookV2FulfillmentConfig<'info> {
    #[account(
        has_one = admin
    )]
    pub state: Box<Account<'info, State>>,
    #[account(mut)]
    pub openbook_v2_fulfillment_config: AccountLoader<'info, OpenbookV2FulfillmentConfig>,
    #[account(mut)]
    pub admin: Signer<'info>,
}

#[derive(Accounts)]
#[instruction(feed_id : [u8; 32])]
pub struct InitPythPullPriceFeed<'info> {
    #[account(
        mut,
        constraint = admin.key() == admin_hot_wallet::id() || admin.key() == state.admin
    )]
    pub admin: Signer<'info>,
    pub pyth_solana_receiver: Program<'info, PythSolanaReceiver>,
    /// CHECK: This account's seeds are checked
    #[account(mut, seeds = [PTYH_PRICE_FEED_SEED_PREFIX, &feed_id], bump)]
    pub price_feed: AccountInfo<'info>,
    pub system_program: Program<'info, System>,
    pub state: Box<Account<'info, State>>,
}

#[derive(Accounts)]
#[instruction(feed_id: u32)]
pub struct InitPythLazerOracle<'info> {
    #[account(
        mut,
        constraint = admin.key() == admin_hot_wallet::id() || admin.key() == state.admin
    )]
    pub admin: Signer<'info>,
    #[account(init, seeds = [PYTH_LAZER_ORACLE_SEED, &feed_id.to_le_bytes()],
        space=PythLazerOracle::SIZE,
        bump,
        payer=admin
    )]
    pub lazer_oracle: AccountLoader<'info, PythLazerOracle>,
    pub state: Box<Account<'info, State>>,
    pub rent: Sysvar<'info, Rent>,
    pub system_program: Program<'info, System>,
}

#[derive(Accounts)]
pub struct InitializeHighLeverageModeConfig<'info> {
    #[account(mut)]
    pub admin: Signer<'info>,
    #[account(
        init,
        seeds = [b"high_leverage_mode_config".as_ref()],
        space = HighLeverageModeConfig::SIZE,
        bump,
        payer = admin
    )]
    pub high_leverage_mode_config: AccountLoader<'info, HighLeverageModeConfig>,
    #[account(
        has_one = admin
    )]
    pub state: Box<Account<'info, State>>,
    pub rent: Sysvar<'info, Rent>,
    pub system_program: Program<'info, System>,
}

#[derive(Accounts)]
pub struct UpdateHighLeverageModeConfig<'info> {
    #[account(mut)]
    pub admin: Signer<'info>,
    #[account(
        mut,
        seeds = [b"high_leverage_mode_config".as_ref()],
        bump,
    )]
    pub high_leverage_mode_config: AccountLoader<'info, HighLeverageModeConfig>,
    #[account(
        has_one = admin
    )]
    pub state: Box<Account<'info, State>>,
}

#[derive(Accounts)]
pub struct InitializeProtectedMakerModeConfig<'info> {
    #[account(
        mut,
        constraint = admin.key() == admin_hot_wallet::id() || admin.key() == state.admin
    )]
    pub admin: Signer<'info>,
    #[account(
        init,
        seeds = [b"protected_maker_mode_config".as_ref()],
        space = ProtectedMakerModeConfig::SIZE,
        bump,
        payer = admin
    )]
    pub protected_maker_mode_config: AccountLoader<'info, ProtectedMakerModeConfig>,
    #[account(
        has_one = admin
    )]
    pub state: Box<Account<'info, State>>,
    pub rent: Sysvar<'info, Rent>,
    pub system_program: Program<'info, System>,
}

#[derive(Accounts)]
pub struct UpdateProtectedMakerModeConfig<'info> {
    #[account(mut)]
    pub admin: Signer<'info>,
    #[account(
        mut,
        seeds = [b"protected_maker_mode_config".as_ref()],
        bump,
    )]
    pub protected_maker_mode_config: AccountLoader<'info, ProtectedMakerModeConfig>,
    #[account(
        has_one = admin
    )]
    pub state: Box<Account<'info, State>>,
}

#[derive(Accounts)]
#[instruction(market_index: u16,)]
pub struct AdminDeposit<'info> {
    pub state: Box<Account<'info, State>>,
    #[account(mut)]
    pub user: AccountLoader<'info, User>,
    #[account(
        mut,
        constraint = admin.key() == admin_hot_wallet::id() || admin.key() == state.admin
    )]
    pub admin: Signer<'info>,
    #[account(
        mut,
        seeds = [b"spot_market_vault".as_ref(), market_index.to_le_bytes().as_ref()],
        bump,
    )]
    pub spot_market_vault: Box<InterfaceAccount<'info, TokenAccount>>,
    #[account(
        mut,
        constraint = &spot_market_vault.mint.eq(&admin_token_account.mint),
        token::authority = admin.key()
    )]
    pub admin_token_account: Box<InterfaceAccount<'info, TokenAccount>>,
    pub token_program: Interface<'info, TokenInterface>,
}

#[derive(Accounts)]
#[instruction(params: IfRebalanceConfigParams)]
pub struct InitializeIfRebalanceConfig<'info> {
    #[account(mut)]
    pub admin: Signer<'info>,
    #[account(
        init,
        seeds = [b"if_rebalance_config".as_ref(), params.in_market_index.to_le_bytes().as_ref(), params.out_market_index.to_le_bytes().as_ref()],
        space = IfRebalanceConfig::SIZE,
        bump,
        payer = admin
    )]
    pub if_rebalance_config: AccountLoader<'info, IfRebalanceConfig>,
    #[account(
        has_one = admin
    )]
    pub state: Box<Account<'info, State>>,
    pub rent: Sysvar<'info, Rent>,
    pub system_program: Program<'info, System>,
}

#[derive(Accounts)]
pub struct UpdateIfRebalanceConfig<'info> {
    #[account(mut)]
    pub admin: Signer<'info>,
    #[account(mut)]
    pub if_rebalance_config: AccountLoader<'info, IfRebalanceConfig>,
    #[account(
        has_one = admin
    )]
    pub state: Box<Account<'info, State>>,
}

#[derive(Accounts)]
pub struct UpdateDelegateUserGovTokenInsuranceStake<'info> {
    #[account(
        mut,
        seeds = [b"spot_market", 15_u16.to_le_bytes().as_ref()],
        bump
    )]
    pub spot_market: AccountLoader<'info, SpotMarket>,
    pub insurance_fund_stake: AccountLoader<'info, InsuranceFundStake>,
    #[account(mut)]
    pub user_stats: AccountLoader<'info, UserStats>,
    pub admin: Signer<'info>,
    #[account(
        mut,
        seeds = [b"insurance_fund_vault".as_ref(), 15_u16.to_le_bytes().as_ref()],
        bump,
    )]
    pub insurance_fund_vault: Box<InterfaceAccount<'info, TokenAccount>>,
    #[account(
        has_one = admin
    )]
    pub state: Box<Account<'info, State>>,
}<|MERGE_RESOLUTION|>--- conflicted
+++ resolved
@@ -5012,74 +5012,6 @@
     Ok(())
 }
 
-<<<<<<< HEAD
-pub fn handle_update_feature_bit_flags_settle_lp_pool(
-    ctx: Context<HotAdminUpdateState>,
-    enable: bool,
-) -> Result<()> {
-    let state = &mut ctx.accounts.state;
-    if enable {
-        validate!(
-            ctx.accounts.admin.key().eq(&state.admin),
-            ErrorCode::DefaultError,
-            "Only state admin can re-enable after kill switch"
-        )?;
-
-        msg!("Setting first bit to 1, enabling settle LP pool");
-        state.lp_pool_feature_bit_flags =
-            state.lp_pool_feature_bit_flags | (LpPoolFeatureBitFlags::SettleLpPool as u8);
-    } else {
-        msg!("Setting first bit to 0, disabling settle LP pool");
-        state.lp_pool_feature_bit_flags =
-            state.lp_pool_feature_bit_flags & !(LpPoolFeatureBitFlags::SettleLpPool as u8);
-    }
-    Ok(())
-}
-
-pub fn handle_update_feature_bit_flags_swap_lp_pool(
-    ctx: Context<HotAdminUpdateState>,
-    enable: bool,
-) -> Result<()> {
-    let state = &mut ctx.accounts.state;
-    if enable {
-        validate!(
-            ctx.accounts.admin.key().eq(&state.admin),
-            ErrorCode::DefaultError,
-            "Only state admin can re-enable after kill switch"
-        )?;
-
-        msg!("Setting second bit to 1, enabling swapping with LP pool");
-        state.lp_pool_feature_bit_flags =
-            state.lp_pool_feature_bit_flags | (LpPoolFeatureBitFlags::SwapLpPool as u8);
-    } else {
-        msg!("Setting second bit to 0, disabling swapping with LP pool");
-        state.lp_pool_feature_bit_flags =
-            state.lp_pool_feature_bit_flags & !(LpPoolFeatureBitFlags::SwapLpPool as u8);
-    }
-    Ok(())
-}
-
-pub fn handle_update_feature_bit_flags_mint_redeem_lp_pool(
-    ctx: Context<HotAdminUpdateState>,
-    enable: bool,
-) -> Result<()> {
-    let state = &mut ctx.accounts.state;
-    if enable {
-        validate!(
-            ctx.accounts.admin.key().eq(&state.admin),
-            ErrorCode::DefaultError,
-            "Only state admin can re-enable after kill switch"
-        )?;
-
-        msg!("Setting third bit to 1, enabling minting and redeeming with LP pool");
-        state.lp_pool_feature_bit_flags =
-            state.lp_pool_feature_bit_flags | (LpPoolFeatureBitFlags::MintRedeemLpPool as u8);
-    } else {
-        msg!("Setting third bit to 0, disabling minting and redeeming with LP pool");
-        state.lp_pool_feature_bit_flags =
-            state.lp_pool_feature_bit_flags & !(LpPoolFeatureBitFlags::MintRedeemLpPool as u8);
-    }
-=======
 pub fn handle_update_delegate_user_gov_token_insurance_stake(
     ctx: Context<UpdateDelegateUserGovTokenInsuranceStake>,
 ) -> Result<()> {
@@ -5110,7 +5042,75 @@
         )?;
     }
 
->>>>>>> 1ba87a79
+    Ok(())
+}
+
+pub fn handle_update_feature_bit_flags_settle_lp_pool(
+    ctx: Context<HotAdminUpdateState>,
+    enable: bool,
+) -> Result<()> {
+    let state = &mut ctx.accounts.state;
+    if enable {
+        validate!(
+            ctx.accounts.admin.key().eq(&state.admin),
+            ErrorCode::DefaultError,
+            "Only state admin can re-enable after kill switch"
+        )?;
+
+        msg!("Setting first bit to 1, enabling settle LP pool");
+        state.lp_pool_feature_bit_flags =
+            state.lp_pool_feature_bit_flags | (LpPoolFeatureBitFlags::SettleLpPool as u8);
+    } else {
+        msg!("Setting first bit to 0, disabling settle LP pool");
+        state.lp_pool_feature_bit_flags =
+            state.lp_pool_feature_bit_flags & !(LpPoolFeatureBitFlags::SettleLpPool as u8);
+    }
+    Ok(())
+}
+
+pub fn handle_update_feature_bit_flags_swap_lp_pool(
+    ctx: Context<HotAdminUpdateState>,
+    enable: bool,
+) -> Result<()> {
+    let state = &mut ctx.accounts.state;
+    if enable {
+        validate!(
+            ctx.accounts.admin.key().eq(&state.admin),
+            ErrorCode::DefaultError,
+            "Only state admin can re-enable after kill switch"
+        )?;
+
+        msg!("Setting second bit to 1, enabling swapping with LP pool");
+        state.lp_pool_feature_bit_flags =
+            state.lp_pool_feature_bit_flags | (LpPoolFeatureBitFlags::SwapLpPool as u8);
+    } else {
+        msg!("Setting second bit to 0, disabling swapping with LP pool");
+        state.lp_pool_feature_bit_flags =
+            state.lp_pool_feature_bit_flags & !(LpPoolFeatureBitFlags::SwapLpPool as u8);
+    }
+    Ok(())
+}
+
+pub fn handle_update_feature_bit_flags_mint_redeem_lp_pool(
+    ctx: Context<HotAdminUpdateState>,
+    enable: bool,
+) -> Result<()> {
+    let state = &mut ctx.accounts.state;
+    if enable {
+        validate!(
+            ctx.accounts.admin.key().eq(&state.admin),
+            ErrorCode::DefaultError,
+            "Only state admin can re-enable after kill switch"
+        )?;
+
+        msg!("Setting third bit to 1, enabling minting and redeeming with LP pool");
+        state.lp_pool_feature_bit_flags =
+            state.lp_pool_feature_bit_flags | (LpPoolFeatureBitFlags::MintRedeemLpPool as u8);
+    } else {
+        msg!("Setting third bit to 0, disabling minting and redeeming with LP pool");
+        state.lp_pool_feature_bit_flags =
+            state.lp_pool_feature_bit_flags & !(LpPoolFeatureBitFlags::MintRedeemLpPool as u8);
+    }
     Ok(())
 }
 
