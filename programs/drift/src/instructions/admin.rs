use std::convert::identity;
use std::mem::size_of;

use anchor_lang::prelude::*;
use anchor_spl::token::Token;
use anchor_spl::token_2022::Token2022;
use anchor_spl::token_interface::{Mint, TokenAccount, TokenInterface};
use phoenix::quantities::WrapperU64;
use pyth_solana_receiver_sdk::cpi::accounts::InitPriceUpdate;
use pyth_solana_receiver_sdk::program::PythSolanaReceiver;
use serum_dex::state::ToAlignedBytes;
use solana_program::msg;

use crate::controller::token::close_vault;
use crate::error::ErrorCode;
use crate::ids::admin_hot_wallet;
use crate::instructions::constraints::*;
use crate::math::casting::Cast;
use crate::math::constants::{
    DEFAULT_LIQUIDATION_MARGIN_BUFFER_RATIO, FEE_POOL_TO_REVENUE_POOL_THRESHOLD,
    IF_FACTOR_PRECISION, INSURANCE_A_MAX, INSURANCE_B_MAX, INSURANCE_C_MAX,
    INSURANCE_SPECULATIVE_MAX, LIQUIDATION_FEE_PRECISION, MAX_CONCENTRATION_COEFFICIENT,
    MAX_SQRT_K, MAX_UPDATE_K_PRICE_CHANGE, PERCENTAGE_PRECISION, QUOTE_SPOT_MARKET_INDEX,
    SPOT_CUMULATIVE_INTEREST_PRECISION, SPOT_IMF_PRECISION, SPOT_WEIGHT_PRECISION, THIRTEEN_DAY,
    TWENTY_FOUR_HOUR,
};
use crate::math::cp_curve::get_update_k_result;
use crate::math::orders::is_multiple_of_step_size;
use crate::math::repeg::get_total_fee_lower_bound;
use crate::math::safe_math::SafeMath;
use crate::math::spot_balance::get_token_amount;
use crate::math::{amm, bn};
use crate::math_error;
use crate::optional_accounts::get_token_mint;
use crate::state::events::CurveRecord;
use crate::state::fulfillment_params::openbook_v2::{
    OpenbookV2Context, OpenbookV2FulfillmentConfig,
};
use crate::state::fulfillment_params::phoenix::PhoenixMarketContext;
use crate::state::fulfillment_params::phoenix::PhoenixV1FulfillmentConfig;
use crate::state::fulfillment_params::serum::SerumContext;
use crate::state::fulfillment_params::serum::SerumV3FulfillmentConfig;
use crate::state::insurance_fund_stake::ProtocolIfSharesTransferConfig;
use crate::state::oracle::{
    get_oracle_price, get_prelaunch_price, get_pyth_price, get_switchboard_price,
    HistoricalIndexData, HistoricalOracleData, OraclePriceData, OracleSource, PrelaunchOracle,
    PrelaunchOracleParams,
};
use crate::state::oracle_map::OracleMap;
use crate::state::paused_operations::{InsuranceFundOperation, PerpOperation, SpotOperation};
use crate::state::perp_market::{
    ContractTier, ContractType, InsuranceClaim, MarketStatus, PerpMarket, PoolBalance, AMM,
};
use crate::state::spot_market::{
    AssetTier, InsuranceFund, SpotBalanceType, SpotFulfillmentConfigStatus, SpotMarket,
};
use crate::state::state::{ExchangeStatus, FeeStructure, OracleGuardRails, State};
use crate::state::traits::Size;
use crate::state::user::{User, UserStats};
use crate::validate;
use crate::validation::fee_structure::validate_fee_structure;
use crate::validation::margin::{validate_margin, validate_margin_weights};
use crate::validation::perp_market::validate_perp_market;
use crate::validation::spot_market::validate_borrow_rate;
use crate::{controller, QUOTE_PRECISION_I64};
use crate::{get_then_update_id, EPOCH_DURATION};
use crate::{load, FEE_ADJUSTMENT_MAX};
use crate::{load_mut, PTYH_PRICE_FEED_SEED_PREFIX};
use crate::{math, safe_decrement, safe_increment};

pub fn handle_initialize(ctx: Context<Initialize>) -> Result<()> {
    let (drift_signer, drift_signer_nonce) =
        Pubkey::find_program_address(&[b"drift_signer".as_ref()], ctx.program_id);

    **ctx.accounts.state = State {
        admin: *ctx.accounts.admin.key,
        exchange_status: ExchangeStatus::active(),
        whitelist_mint: Pubkey::default(),
        discount_mint: Pubkey::default(),
        oracle_guard_rails: OracleGuardRails::default(),
        number_of_authorities: 0,
        number_of_sub_accounts: 0,
        number_of_markets: 0,
        number_of_spot_markets: 0,
        min_perp_auction_duration: 10,
        default_market_order_time_in_force: 60,
        default_spot_auction_duration: 10,
        liquidation_margin_buffer_ratio: DEFAULT_LIQUIDATION_MARGIN_BUFFER_RATIO,
        settlement_duration: 0, // extra duration after market expiry to allow settlement
        signer: drift_signer,
        signer_nonce: drift_signer_nonce,
        srm_vault: Pubkey::default(),
        perp_fee_structure: FeeStructure::perps_default(),
        spot_fee_structure: FeeStructure::spot_default(),
        lp_cooldown_time: 0,
        liquidation_duration: 0,
        initial_pct_to_liquidate: 0,
        max_number_of_sub_accounts: 0,
        max_initialize_user_fee: 0,
        padding: [0; 10],
    };

    Ok(())
}

pub fn handle_initialize_spot_market(
    ctx: Context<InitializeSpotMarket>,
    optimal_utilization: u32,
    optimal_borrow_rate: u32,
    max_borrow_rate: u32,
    oracle_source: OracleSource,
    initial_asset_weight: u32,
    maintenance_asset_weight: u32,
    initial_liability_weight: u32,
    maintenance_liability_weight: u32,
    imf_factor: u32,
    liquidator_fee: u32,
    if_liquidation_fee: u32,
    active_status: bool,
    asset_tier: AssetTier,
    scale_initial_asset_weight_start: u64,
    withdraw_guard_threshold: u64,
    order_tick_size: u64,
    order_step_size: u64,
    if_total_factor: u32,
    name: [u8; 32],
) -> Result<()> {
    let state = &mut ctx.accounts.state;
    let spot_market_pubkey = ctx.accounts.spot_market.key();

    // protocol must be authority of collateral vault
    if ctx.accounts.spot_market_vault.owner != state.signer {
        return Err(ErrorCode::InvalidSpotMarketAuthority.into());
    }

    // protocol must be authority of collateral vault
    if ctx.accounts.insurance_fund_vault.owner != state.signer {
        return Err(ErrorCode::InvalidInsuranceFundAuthority.into());
    }

    validate_borrow_rate(optimal_utilization, optimal_borrow_rate, max_borrow_rate, 0)?;

    let spot_market_index = get_then_update_id!(state, number_of_spot_markets);

    msg!("initializing spot market {}", spot_market_index);

    if oracle_source == OracleSource::QuoteAsset {
        // catches inconsistent parameters
        validate!(
            ctx.accounts.oracle.key == &Pubkey::default(),
            ErrorCode::InvalidSpotMarketInitialization,
            "For OracleSource::QuoteAsset, oracle must be default public key"
        )?;

        validate!(
            spot_market_index == QUOTE_SPOT_MARKET_INDEX,
            ErrorCode::InvalidSpotMarketInitialization,
            "For OracleSource::QuoteAsset, spot_market_index must be QUOTE_SPOT_MARKET_INDEX"
        )?;
    } else {
        OracleMap::validate_oracle_account_info(&ctx.accounts.oracle)?;
    }

    let oracle_price_data = get_oracle_price(
        &oracle_source,
        &ctx.accounts.oracle,
        Clock::get()?.unix_timestamp.cast()?,
    );

    let (historical_oracle_data_default, historical_index_data_default) =
        if spot_market_index == QUOTE_SPOT_MARKET_INDEX {
            validate!(
                ctx.accounts.oracle.key == &Pubkey::default(),
                ErrorCode::InvalidSpotMarketInitialization,
                "For quote asset spot market, oracle must be default public key"
            )?;

            validate!(
                oracle_source == OracleSource::QuoteAsset,
                ErrorCode::InvalidSpotMarketInitialization,
                "For quote asset spot market, oracle source must be QuoteAsset"
            )?;

            validate!(
                ctx.accounts.spot_market_mint.decimals == 6,
                ErrorCode::InvalidSpotMarketInitialization,
                "For quote asset spot market, mint decimals must be 6"
            )?;

            (
                HistoricalOracleData::default_quote_oracle(),
                HistoricalIndexData::default_quote_oracle(),
            )
        } else {
            validate!(
                ctx.accounts.spot_market_mint.decimals >= 6,
                ErrorCode::InvalidSpotMarketInitialization,
                "Mint decimals must be greater than or equal to 6"
            )?;

            validate!(
                oracle_price_data.is_ok(),
                ErrorCode::InvalidSpotMarketInitialization,
                "Unable to read oracle price for {}",
                ctx.accounts.oracle.key,
            )?;

            (
                HistoricalOracleData::default_with_current_oracle(oracle_price_data?),
                HistoricalIndexData::default_with_current_oracle(oracle_price_data?)?,
            )
        };

    validate_margin_weights(
        spot_market_index,
        initial_asset_weight,
        maintenance_asset_weight,
        initial_liability_weight,
        maintenance_liability_weight,
        imf_factor,
    )?;

    let spot_market = &mut ctx.accounts.spot_market.load_init()?;
    let clock = Clock::get()?;
    let now = clock
        .unix_timestamp
        .cast()
        .or(Err(ErrorCode::UnableToCastUnixTime))?;

    let decimals = ctx.accounts.spot_market_mint.decimals.cast::<u32>()?;

    let token_program = if ctx.accounts.token_program.key() == Token2022::id() {
        1_u8
    } else if ctx.accounts.token_program.key() == Token::id() {
        0_u8
    } else {
        msg!("unexpected program {:?}", ctx.accounts.token_program.key());
        return Err(ErrorCode::DefaultError.into());
    };

    **spot_market = SpotMarket {
        market_index: spot_market_index,
        pubkey: spot_market_pubkey,
        status: if active_status {
            MarketStatus::Active
        } else {
            MarketStatus::Initialized
        },
        name,
        asset_tier,
        expiry_ts: 0,
        oracle: ctx.accounts.oracle.key(),
        oracle_source,
        historical_oracle_data: historical_oracle_data_default,
        historical_index_data: historical_index_data_default,
        mint: ctx.accounts.spot_market_mint.key(),
        vault: *ctx.accounts.spot_market_vault.to_account_info().key,
        revenue_pool: PoolBalance {
            scaled_balance: 0,
            market_index: spot_market_index,
            ..PoolBalance::default()
        }, // in base asset
        decimals,
        optimal_utilization,
        optimal_borrow_rate,
        max_borrow_rate,
        deposit_balance: 0,
        borrow_balance: 0,
        max_token_deposits: 0,
        deposit_token_twap: 0,
        borrow_token_twap: 0,
        utilization_twap: 0,
        cumulative_deposit_interest: SPOT_CUMULATIVE_INTEREST_PRECISION,
        cumulative_borrow_interest: SPOT_CUMULATIVE_INTEREST_PRECISION,
        total_social_loss: 0,
        total_quote_social_loss: 0,
        last_interest_ts: now,
        last_twap_ts: now,
        initial_asset_weight,
        maintenance_asset_weight,
        initial_liability_weight,
        maintenance_liability_weight,
        imf_factor,
        liquidator_fee,
        if_liquidation_fee, // 1%
        withdraw_guard_threshold,
        order_step_size,
        order_tick_size,
        min_order_size: order_step_size,
        max_position_size: 0,
        next_fill_record_id: 1,
        next_deposit_record_id: 1,
        spot_fee_pool: PoolBalance::default(), // in quote asset
        total_spot_fee: 0,
        orders_enabled: spot_market_index != 0,
        paused_operations: 0,
        if_paused_operations: 0,
        fee_adjustment: 0,
        max_token_borrows_fraction: 0,
        flash_loan_amount: 0,
        flash_loan_initial_token_amount: 0,
        total_swap_fee: 0,
        scale_initial_asset_weight_start,
        min_borrow_rate: 0,
<<<<<<< HEAD
        token_program,
        padding: [0; 46],
=======
        fuel_boost_deposits: 0,
        fuel_boost_borrows: 0,
        fuel_boost_taker: 0,
        fuel_boost_maker: 0,
        fuel_boost_insurance: 0,
        padding: [0; 42],
>>>>>>> d7fa4068
        insurance_fund: InsuranceFund {
            vault: *ctx.accounts.insurance_fund_vault.to_account_info().key,
            unstaking_period: THIRTEEN_DAY,
            total_factor: if_total_factor,
            user_factor: if_total_factor / 2,
            ..InsuranceFund::default()
        },
    };

    Ok(())
}

pub fn handle_initialize_serum_fulfillment_config(
    ctx: Context<InitializeSerumFulfillmentConfig>,
    market_index: u16,
) -> Result<()> {
    validate!(
        market_index != QUOTE_SPOT_MARKET_INDEX,
        ErrorCode::InvalidSpotMarketAccount,
        "Cant add serum market to quote asset"
    )?;

    let base_spot_market = load!(&ctx.accounts.base_spot_market)?;
    let quote_spot_market = load!(&ctx.accounts.quote_spot_market)?;

    let serum_program_id = crate::ids::serum_program::id();
    validate!(
        ctx.accounts.serum_program.key() == serum_program_id,
        ErrorCode::InvalidSerumProgram
    )?;

    let serum_market_key = ctx.accounts.serum_market.key();

    let serum_context = SerumContext {
        serum_program: &ctx.accounts.serum_program,
        serum_market: &ctx.accounts.serum_market,
        serum_open_orders: &ctx.accounts.serum_open_orders,
    };

    let market_state = serum_context.load_serum_market()?;

    validate!(
        identity(market_state.coin_mint) == base_spot_market.mint.to_aligned_bytes(),
        ErrorCode::InvalidSerumMarket,
        "Invalid base mint"
    )?;

    validate!(
        identity(market_state.pc_mint) == quote_spot_market.mint.to_aligned_bytes(),
        ErrorCode::InvalidSerumMarket,
        "Invalid quote mint"
    )?;

    let market_step_size = market_state.coin_lot_size;
    let valid_step_size = base_spot_market.order_step_size >= market_step_size
        && base_spot_market
            .order_step_size
            .rem_euclid(market_step_size)
            == 0;

    validate!(
        valid_step_size,
        ErrorCode::InvalidSerumMarket,
        "base market step size ({}) not a multiple of serum step size ({})",
        base_spot_market.order_step_size,
        market_step_size
    )?;

    let market_tick_size = market_state.pc_lot_size;
    let valid_tick_size = base_spot_market.order_tick_size >= market_tick_size
        && base_spot_market
            .order_tick_size
            .rem_euclid(market_tick_size)
            == 0;

    validate!(
        valid_tick_size,
        ErrorCode::InvalidSerumMarket,
        "base market tick size ({}) not a multiple of serum tick size ({})",
        base_spot_market.order_tick_size,
        market_tick_size
    )?;

    drop(market_state);

    let open_orders_seeds: &[&[u8]] = &[b"serum_open_orders", serum_market_key.as_ref()];
    controller::pda::seed_and_create_pda(
        ctx.program_id,
        &ctx.accounts.admin.to_account_info(),
        &Rent::get()?,
        size_of::<serum_dex::state::OpenOrders>() + 12,
        &serum_program_id,
        &ctx.accounts.system_program.to_account_info(),
        &ctx.accounts.serum_open_orders,
        open_orders_seeds,
    )?;

    let open_orders = serum_context.load_open_orders()?;
    validate!(
        open_orders.account_flags == 0,
        ErrorCode::InvalidSerumOpenOrders,
        "Serum open orders already initialized"
    )?;
    drop(open_orders);

    serum_context.invoke_init_open_orders(
        &ctx.accounts.drift_signer,
        &ctx.accounts.rent,
        ctx.accounts.state.signer_nonce,
    )?;

    let serum_fulfillment_config_key = ctx.accounts.serum_fulfillment_config.key();
    let mut serum_fulfillment_config = ctx.accounts.serum_fulfillment_config.load_init()?;
    *serum_fulfillment_config = serum_context
        .to_serum_v3_fulfillment_config(&serum_fulfillment_config_key, market_index)?;

    Ok(())
}

pub fn handle_update_serum_fulfillment_config_status(
    ctx: Context<UpdateSerumFulfillmentConfig>,
    status: SpotFulfillmentConfigStatus,
) -> Result<()> {
    let mut config = load_mut!(ctx.accounts.serum_fulfillment_config)?;
    msg!("config.status {:?} -> {:?}", config.status, status);
    config.status = status;
    Ok(())
}

pub fn handle_update_serum_vault(ctx: Context<UpdateSerumVault>) -> Result<()> {
    let vault = &ctx.accounts.srm_vault;
    validate!(
        vault.mint == crate::ids::srm_mint::id() || vault.mint == crate::ids::msrm_mint::id(),
        ErrorCode::InvalidSrmVault,
        "vault did not hav srm or msrm mint"
    )?;

    validate!(
        vault.owner == ctx.accounts.state.signer,
        ErrorCode::InvalidVaultOwner,
        "vault owner was not program signer"
    )?;

    let state = &mut ctx.accounts.state;

    msg!("state.srm_vault {:?} -> {:?}", state.srm_vault, vault.key());
    state.srm_vault = vault.key();

    Ok(())
}

pub fn handle_initialize_openbook_v2_fulfillment_config(
    ctx: Context<InitializeOpenbookV2FulfillmentConfig>,
    market_index: u16,
) -> Result<()> {
    validate!(
        market_index != QUOTE_SPOT_MARKET_INDEX,
        ErrorCode::InvalidSpotMarketAccount,
        "Cannot add openbook v2 market to quote asset"
    )?;

    let base_spot_market = load!(&ctx.accounts.base_spot_market)?;
    let quote_spot_market = load!(&ctx.accounts.quote_spot_market)?;

    let openbook_v2_program_id = openbook_v2_light::id();

    validate!(
        ctx.accounts.openbook_v2_program.key() == openbook_v2_program_id,
        ErrorCode::InvalidOpenbookV2Program
    )?;

    let openbook_v2_market_context = OpenbookV2Context {
        openbook_v2_program: &ctx.accounts.openbook_v2_program,
        openbook_v2_market: &ctx.accounts.openbook_v2_market,
    };
    let market = openbook_v2_market_context.load_openbook_v2_market()?;
    validate!(
        market.base_mint == base_spot_market.mint,
        ErrorCode::InvalidOpenbookV2Market,
        "Invalid base mint"
    )?;

    validate!(
        market.quote_mint == quote_spot_market.mint,
        ErrorCode::InvalidOpenbookV2Market,
        "Invalid quote mint"
    )?;

    validate!(
        market.taker_fee == 0,
        ErrorCode::InvalidOpenbookV2Market,
        "Fee must be 0"
    )?;

    let market_step_size = market.base_lot_size as u64;
    let valid_step_size = base_spot_market.order_step_size >= market_step_size
        && base_spot_market
            .order_step_size
            .rem_euclid(market_step_size)
            == 0;

    validate!(
        valid_step_size,
        ErrorCode::InvalidOpenbookV2Market,
        "base market step size ({}) not a multiple of Openbook V2 base lot size ({})",
        base_spot_market.order_step_size,
        market_step_size
    )?;

    let openbook_v2_fulfillment_config_key = ctx.accounts.openbook_v2_fulfillment_config.key();
    let mut openbook_v2_fulfillment_config =
        ctx.accounts.openbook_v2_fulfillment_config.load_init()?;
    *openbook_v2_fulfillment_config = openbook_v2_market_context
        .to_openbook_v2_fulfillment_config(&openbook_v2_fulfillment_config_key, market_index)?;
    Ok(())
}

pub fn handle_update_openbook_v2_fulfillment_config_status(
    ctx: Context<UpdateOpenbookV2FulfillmentConfig>,
    status: SpotFulfillmentConfigStatus,
) -> Result<()> {
    let mut config = load_mut!(ctx.accounts.openbook_v2_fulfillment_config)?;
    msg!("config.status {:?} -> {:?}", config.status, status);
    config.status = status;
    Ok(())
}

pub fn handle_initialize_phoenix_fulfillment_config(
    ctx: Context<InitializePhoenixFulfillmentConfig>,
    market_index: u16,
) -> Result<()> {
    validate!(
        market_index != QUOTE_SPOT_MARKET_INDEX,
        ErrorCode::InvalidSpotMarketAccount,
        "Cannot add phoenix market to quote asset"
    )?;

    let base_spot_market = load!(&ctx.accounts.base_spot_market)?;
    let quote_spot_market = load!(&ctx.accounts.quote_spot_market)?;

    let phoenix_program_id = phoenix::id();

    validate!(
        ctx.accounts.phoenix_program.key() == phoenix_program_id,
        ErrorCode::InvalidPhoenixProgram
    )?;

    let phoenix_market_context = PhoenixMarketContext::new(&ctx.accounts.phoenix_market)?;

    validate!(
        phoenix_market_context.header.base_params.mint_key == base_spot_market.mint,
        ErrorCode::InvalidPhoenixMarket,
        "Invalid base mint"
    )?;

    validate!(
        phoenix_market_context.header.quote_params.mint_key == quote_spot_market.mint,
        ErrorCode::InvalidPhoenixMarket,
        "Invalid quote mint"
    )?;

    let market_step_size = phoenix_market_context.header.get_base_lot_size().as_u64();
    let valid_step_size = base_spot_market.order_step_size >= market_step_size
        && base_spot_market
            .order_step_size
            .rem_euclid(market_step_size)
            == 0;

    validate!(
        valid_step_size,
        ErrorCode::InvalidPhoenixMarket,
        "base market step size ({}) not a multiple of Phoenix base lot size ({})",
        base_spot_market.order_step_size,
        market_step_size
    )?;

    let phoenix_fulfillment_config_key = ctx.accounts.phoenix_fulfillment_config.key();
    let mut phoenix_fulfillment_config = ctx.accounts.phoenix_fulfillment_config.load_init()?;
    *phoenix_fulfillment_config = phoenix_market_context
        .to_phoenix_v1_fulfillment_config(&phoenix_fulfillment_config_key, market_index);

    Ok(())
}

pub fn handle_update_phoenix_fulfillment_config_status(
    ctx: Context<UpdatePhoenixFulfillmentConfig>,
    status: SpotFulfillmentConfigStatus,
) -> Result<()> {
    let mut config = load_mut!(ctx.accounts.phoenix_fulfillment_config)?;
    msg!("config.status {:?} -> {:?}", config.status, status);
    config.status = status;
    Ok(())
}

pub fn handle_initialize_perp_market(
    ctx: Context<InitializePerpMarket>,
    market_index: u16,
    amm_base_asset_reserve: u128,
    amm_quote_asset_reserve: u128,
    amm_periodicity: i64,
    amm_peg_multiplier: u128,
    oracle_source: OracleSource,
    contract_tier: ContractTier,
    margin_ratio_initial: u32,
    margin_ratio_maintenance: u32,
    liquidator_fee: u32,
    if_liquidation_fee: u32,
    imf_factor: u32,
    active_status: bool,
    base_spread: u32,
    max_spread: u32,
    max_open_interest: u128,
    max_revenue_withdraw_per_period: u64,
    quote_max_insurance: u64,
    order_step_size: u64,
    order_tick_size: u64,
    min_order_size: u64,
    concentration_coef_scale: u128,
    curve_update_intensity: u8,
    amm_jit_intensity: u8,
    name: [u8; 32],
) -> Result<()> {
    msg!("perp market {}", market_index);
    let perp_market_pubkey = ctx.accounts.perp_market.to_account_info().key;
    let perp_market = &mut ctx.accounts.perp_market.load_init()?;
    let clock = Clock::get()?;
    let now = clock.unix_timestamp;
    let clock_slot = clock.slot;

    if amm_base_asset_reserve != amm_quote_asset_reserve {
        return Err(ErrorCode::InvalidInitialPeg.into());
    }

    validate!(
        (0..=200).contains(&curve_update_intensity),
        ErrorCode::DefaultError,
        "invalid curve_update_intensity",
    )?;

    validate!(
        (0..=200).contains(&amm_jit_intensity),
        ErrorCode::DefaultError,
        "invalid amm_jit_intensity",
    )?;

    let init_reserve_price = amm::calculate_price(
        amm_quote_asset_reserve,
        amm_base_asset_reserve,
        amm_peg_multiplier,
    )?;

    assert_eq!(amm_peg_multiplier, init_reserve_price.cast::<u128>()?);

    let concentration_coef = MAX_CONCENTRATION_COEFFICIENT;

    // Verify there's no overflow
    let _k =
        bn::U192::from(amm_base_asset_reserve).safe_mul(bn::U192::from(amm_quote_asset_reserve))?;

    let (min_base_asset_reserve, max_base_asset_reserve) =
        amm::calculate_bid_ask_bounds(concentration_coef, amm_base_asset_reserve)?;

    OracleMap::validate_oracle_account_info(&ctx.accounts.oracle)?;

    // Verify oracle is readable
    let (oracle_price, oracle_delay, last_oracle_price_twap) = match oracle_source {
        OracleSource::Pyth => {
            let OraclePriceData {
                price: oracle_price,
                delay: oracle_delay,
                ..
            } = get_pyth_price(&ctx.accounts.oracle, clock_slot, 1, false)?;
            let last_oracle_price_twap =
                perp_market
                    .amm
                    .get_pyth_twap(&ctx.accounts.oracle, 1, false)?;
            (oracle_price, oracle_delay, last_oracle_price_twap)
        }
        OracleSource::Pyth1K => {
            let OraclePriceData {
                price: oracle_price,
                delay: oracle_delay,
                ..
            } = get_pyth_price(&ctx.accounts.oracle, clock_slot, 1000, false)?;
            let last_oracle_price_twap =
                perp_market
                    .amm
                    .get_pyth_twap(&ctx.accounts.oracle, 1000, false)?;
            (oracle_price, oracle_delay, last_oracle_price_twap)
        }
        OracleSource::Pyth1M => {
            let OraclePriceData {
                price: oracle_price,
                delay: oracle_delay,
                ..
            } = get_pyth_price(&ctx.accounts.oracle, clock_slot, 1000000, false)?;
            let last_oracle_price_twap =
                perp_market
                    .amm
                    .get_pyth_twap(&ctx.accounts.oracle, 1000000, false)?;
            (oracle_price, oracle_delay, last_oracle_price_twap)
        }
        OracleSource::PythStableCoin => {
            let OraclePriceData {
                price: oracle_price,
                delay: oracle_delay,
                ..
            } = get_pyth_price(&ctx.accounts.oracle, clock_slot, 1, false)?;
            (oracle_price, oracle_delay, QUOTE_PRECISION_I64)
        }
        OracleSource::Switchboard => {
            let OraclePriceData {
                price: oracle_price,
                delay: oracle_delay,
                ..
            } = get_switchboard_price(&ctx.accounts.oracle, clock_slot)?;

            (oracle_price, oracle_delay, oracle_price)
        }
        OracleSource::QuoteAsset => {
            msg!("Quote asset oracle cant be used for perp market");
            return Err(ErrorCode::InvalidOracle.into());
        }
        OracleSource::Prelaunch => {
            let OraclePriceData {
                price: oracle_price,
                delay: oracle_delay,
                ..
            } = get_prelaunch_price(&ctx.accounts.oracle, clock_slot)?;
            (oracle_price, oracle_delay, oracle_price)
        }
        OracleSource::PythPull => {
            let OraclePriceData {
                price: oracle_price,
                delay: oracle_delay,
                ..
            } = get_pyth_price(&ctx.accounts.oracle, clock_slot, 1, true)?;
            let last_oracle_price_twap =
                perp_market
                    .amm
                    .get_pyth_twap(&ctx.accounts.oracle, 1, true)?;
            (oracle_price, oracle_delay, last_oracle_price_twap)
        }
        OracleSource::Pyth1KPull => {
            let OraclePriceData {
                price: oracle_price,
                delay: oracle_delay,
                ..
            } = get_pyth_price(&ctx.accounts.oracle, clock_slot, 1000, true)?;
            let last_oracle_price_twap =
                perp_market
                    .amm
                    .get_pyth_twap(&ctx.accounts.oracle, 1000, true)?;
            (oracle_price, oracle_delay, last_oracle_price_twap)
        }
        OracleSource::Pyth1MPull => {
            let OraclePriceData {
                price: oracle_price,
                delay: oracle_delay,
                ..
            } = get_pyth_price(&ctx.accounts.oracle, clock_slot, 1000000, true)?;
            let last_oracle_price_twap =
                perp_market
                    .amm
                    .get_pyth_twap(&ctx.accounts.oracle, 1000000, true)?;
            (oracle_price, oracle_delay, last_oracle_price_twap)
        }
        OracleSource::PythStableCoinPull => {
            let OraclePriceData {
                price: oracle_price,
                delay: oracle_delay,
                ..
            } = get_pyth_price(&ctx.accounts.oracle, clock_slot, 1, true)?;
            (oracle_price, oracle_delay, QUOTE_PRECISION_I64)
        }
    };

    validate_margin(
        margin_ratio_initial,
        margin_ratio_maintenance,
        liquidator_fee,
        max_spread,
    )?;

    let state = &mut ctx.accounts.state;
    validate!(
        market_index == state.number_of_markets,
        ErrorCode::MarketIndexAlreadyInitialized,
        "market_index={} != state.number_of_markets={}",
        market_index,
        state.number_of_markets
    )?;

    **perp_market = PerpMarket {
        contract_type: ContractType::Perpetual,
        contract_tier,
        status: if active_status {
            MarketStatus::Active
        } else {
            MarketStatus::Initialized
        },
        name,
        expiry_price: 0,
        expiry_ts: 0,
        pubkey: *perp_market_pubkey,
        market_index,
        number_of_users_with_base: 0,
        number_of_users: 0,
        margin_ratio_initial, // unit is 20% (+2 decimal places)
        margin_ratio_maintenance,
        imf_factor,
        next_fill_record_id: 1,
        next_funding_rate_record_id: 1,
        next_curve_record_id: 1,
        pnl_pool: PoolBalance::default(),
        insurance_claim: InsuranceClaim {
            max_revenue_withdraw_per_period,
            quote_max_insurance,
            ..InsuranceClaim::default()
        },
        unrealized_pnl_initial_asset_weight: 0, // 100%
        unrealized_pnl_maintenance_asset_weight: SPOT_WEIGHT_PRECISION.cast()?, // 100%
        unrealized_pnl_imf_factor: 0,
        unrealized_pnl_max_imbalance: 0,
        liquidator_fee,
        if_liquidation_fee,
        paused_operations: 0,
        quote_spot_market_index: QUOTE_SPOT_MARKET_INDEX,
        fee_adjustment: 0,
        fuel_boost_position: 0,
        fuel_boost_taker: 0,
        fuel_boost_maker: 0,
        padding: [0; 43],
        amm: AMM {
            oracle: *ctx.accounts.oracle.key,
            oracle_source,
            base_asset_reserve: amm_base_asset_reserve,
            quote_asset_reserve: amm_quote_asset_reserve,
            terminal_quote_asset_reserve: amm_quote_asset_reserve,
            ask_base_asset_reserve: amm_base_asset_reserve,
            ask_quote_asset_reserve: amm_quote_asset_reserve,
            bid_base_asset_reserve: amm_base_asset_reserve,
            bid_quote_asset_reserve: amm_quote_asset_reserve,
            cumulative_funding_rate_long: 0,
            cumulative_funding_rate_short: 0,
            total_social_loss: 0,
            last_funding_rate: 0,
            last_funding_rate_long: 0,
            last_funding_rate_short: 0,
            last_24h_avg_funding_rate: 0,
            last_funding_rate_ts: now,
            funding_period: amm_periodicity,
            last_mark_price_twap: init_reserve_price,
            last_mark_price_twap_5min: init_reserve_price,
            last_mark_price_twap_ts: now,
            sqrt_k: amm_base_asset_reserve,
            concentration_coef,
            min_base_asset_reserve,
            max_base_asset_reserve,
            peg_multiplier: amm_peg_multiplier,
            total_fee: 0,
            total_fee_withdrawn: 0,
            total_fee_minus_distributions: 0,
            total_mm_fee: 0,
            total_exchange_fee: 0,
            total_liquidation_fee: 0,
            net_revenue_since_last_funding: 0,
            historical_oracle_data: HistoricalOracleData {
                last_oracle_price: oracle_price,
                last_oracle_delay: oracle_delay,
                last_oracle_price_twap,
                last_oracle_price_twap_5min: oracle_price,
                last_oracle_price_twap_ts: now,
                ..HistoricalOracleData::default()
            },
            last_oracle_normalised_price: oracle_price,
            last_oracle_conf_pct: 0,
            last_oracle_reserve_price_spread_pct: 0, // todo
            order_step_size,
            order_tick_size,
            min_order_size,
            max_position_size: 0,
            max_slippage_ratio: 50,         // ~2%
            max_fill_reserve_fraction: 100, // moves price ~2%
            base_spread,
            long_spread: 0,
            short_spread: 0,
            max_spread,
            last_bid_price_twap: init_reserve_price,
            last_ask_price_twap: init_reserve_price,
            base_asset_amount_with_amm: 0,
            base_asset_amount_long: 0,
            base_asset_amount_short: 0,
            quote_asset_amount: 0,
            quote_entry_amount_long: 0,
            quote_entry_amount_short: 0,
            quote_break_even_amount_long: 0,
            quote_break_even_amount_short: 0,
            max_open_interest,
            mark_std: 0,
            oracle_std: 0,
            volume_24h: 0,
            long_intensity_count: 0,
            long_intensity_volume: 0,
            short_intensity_count: 0,
            short_intensity_volume: 0,
            last_trade_ts: now,
            curve_update_intensity,
            fee_pool: PoolBalance::default(),
            base_asset_amount_per_lp: 0,
            quote_asset_amount_per_lp: 0,
            last_update_slot: clock_slot,

            // lp stuff
            base_asset_amount_with_unsettled_lp: 0,
            user_lp_shares: 0,
            amm_jit_intensity,

            last_oracle_valid: false,
            target_base_asset_amount_per_lp: 0,
            per_lp_base: 0,
            padding1: 0,
            padding2: 0,
            total_fee_earned_per_lp: 0,
            net_unsettled_funding_pnl: 0,
            quote_asset_amount_with_unsettled_lp: 0,
            reference_price_offset: 0,
            padding: [0; 12],
        },
    };

    safe_increment!(state.number_of_markets, 1);

    controller::amm::update_concentration_coef(&mut perp_market.amm, concentration_coef_scale)?;

    Ok(())
}

pub fn handle_delete_initialized_perp_market(
    ctx: Context<DeleteInitializedPerpMarket>,
    market_index: u16,
) -> Result<()> {
    let perp_market = &mut ctx.accounts.perp_market.load()?;
    msg!("perp market {}", perp_market.market_index);
    let state = &mut ctx.accounts.state;

    // to preserve all protocol invariants, can only remove the last market if it hasn't been "activated"

    validate!(
        state.number_of_markets - 1 == market_index,
        ErrorCode::InvalidMarketAccountforDeletion,
        "state.number_of_markets={} != market_index={}",
        state.number_of_markets,
        market_index
    )?;
    validate!(
        perp_market.status == MarketStatus::Initialized,
        ErrorCode::InvalidMarketAccountforDeletion,
        "perp_market.status != Initialized",
    )?;
    validate!(
        perp_market.number_of_users == 0,
        ErrorCode::InvalidMarketAccountforDeletion,
        "perp_market.number_of_users={} != 0",
        perp_market.number_of_users,
    )?;
    validate!(
        perp_market.market_index == market_index,
        ErrorCode::InvalidMarketAccountforDeletion,
        "market_index={} != perp_market.market_index={}",
        market_index,
        perp_market.market_index
    )?;

    safe_decrement!(state.number_of_markets, 1);

    Ok(())
}

pub fn handle_delete_initialized_spot_market(
    ctx: Context<DeleteInitializedSpotMarket>,
    market_index: u16,
) -> Result<()> {
    let spot_market = ctx.accounts.spot_market.load()?;
    msg!("spot market {}", spot_market.market_index);
    let state = &mut ctx.accounts.state;

    // to preserve all protocol invariants, can only remove the last market if it hasn't been "activated"

    validate!(
        state.number_of_spot_markets - 1 == market_index,
        ErrorCode::InvalidMarketAccountforDeletion,
        "state.number_of_spot_markets={} != market_index={}",
        state.number_of_markets,
        market_index
    )?;
    validate!(
        spot_market.status == MarketStatus::Initialized,
        ErrorCode::InvalidMarketAccountforDeletion,
        "spot_market.status != Initialized",
    )?;
    validate!(
        spot_market.deposit_balance == 0,
        ErrorCode::InvalidMarketAccountforDeletion,
        "spot_market.number_of_users={} != 0",
        spot_market.deposit_balance,
    )?;
    validate!(
        spot_market.borrow_balance == 0,
        ErrorCode::InvalidMarketAccountforDeletion,
        "spot_market.borrow_balance={} != 0",
        spot_market.borrow_balance,
    )?;
    validate!(
        spot_market.market_index == market_index,
        ErrorCode::InvalidMarketAccountforDeletion,
        "market_index={} != spot_market.market_index={}",
        market_index,
        spot_market.market_index
    )?;

    safe_decrement!(state.number_of_spot_markets, 1);

    drop(spot_market);

    validate!(
        ctx.accounts.spot_market_vault.amount == 0,
        ErrorCode::InvalidMarketAccountforDeletion,
        "ctx.accounts.spot_market_vault.amount={}",
        ctx.accounts.spot_market_vault.amount
    )?;

    close_vault(
        &ctx.accounts.token_program,
        &ctx.accounts.spot_market_vault,
        &ctx.accounts.admin.to_account_info(),
        &ctx.accounts.drift_signer,
        state.signer_nonce,
    )?;

    validate!(
        ctx.accounts.insurance_fund_vault.amount == 0,
        ErrorCode::InvalidMarketAccountforDeletion,
        "ctx.accounts.insurance_fund_vault.amount={}",
        ctx.accounts.insurance_fund_vault.amount
    )?;

    close_vault(
        &ctx.accounts.token_program,
        &ctx.accounts.insurance_fund_vault,
        &ctx.accounts.admin.to_account_info(),
        &ctx.accounts.drift_signer,
        state.signer_nonce,
    )?;

    Ok(())
}

#[access_control(
    spot_market_valid(&ctx.accounts.spot_market)
)]
pub fn handle_update_spot_market_oracle(
    ctx: Context<AdminUpdateSpotMarketOracle>,
    oracle: Pubkey,
    oracle_source: OracleSource,
) -> Result<()> {
    let spot_market = &mut load_mut!(ctx.accounts.spot_market)?;
    msg!("updating spot market {} oracle", spot_market.market_index);
    let clock = Clock::get()?;

    OracleMap::validate_oracle_account_info(&ctx.accounts.oracle)?;

    validate!(
        ctx.accounts.oracle.key == &oracle,
        ErrorCode::DefaultError,
        "oracle account info ({:?}) and ix data ({:?}) must match",
        ctx.accounts.oracle.key,
        oracle
    )?;

    // Verify oracle is readable
    let OraclePriceData {
        price: _oracle_price,
        delay: _oracle_delay,
        ..
    } = get_oracle_price(&oracle_source, &ctx.accounts.oracle, clock.slot)?;

    msg!(
        "spot_market.oracle {:?} -> {:?}",
        spot_market.oracle,
        oracle
    );

    msg!(
        "spot_market.oracle_source {:?} -> {:?}",
        spot_market.oracle_source,
        oracle_source
    );

    spot_market.oracle = oracle;
    spot_market.oracle_source = oracle_source;
    Ok(())
}

#[access_control(
    spot_market_valid(&ctx.accounts.spot_market)
)]
pub fn handle_update_spot_market_expiry(
    ctx: Context<AdminUpdateSpotMarket>,
    expiry_ts: i64,
) -> Result<()> {
    let spot_market = &mut load_mut!(ctx.accounts.spot_market)?;
    msg!("updating spot market {} expiry", spot_market.market_index);
    let now = Clock::get()?.unix_timestamp;

    validate!(
        now < expiry_ts,
        ErrorCode::DefaultError,
        "Market expiry ts must later than current clock timestamp"
    )?;

    msg!(
        "spot_market.status {:?} -> {:?}",
        spot_market.status,
        MarketStatus::ReduceOnly
    );
    msg!(
        "spot_market.expiry_ts {} -> {}",
        spot_market.expiry_ts,
        expiry_ts
    );

    // automatically enter reduce only
    spot_market.status = MarketStatus::ReduceOnly;
    spot_market.expiry_ts = expiry_ts;

    Ok(())
}

pub fn handle_init_user_fuel(
    ctx: Context<InitUserFuel>,
    fuel_bonus_deposits: Option<u32>,
    fuel_bonus_borrows: Option<u32>,
    fuel_bonus_taker: Option<u32>,
    fuel_bonus_maker: Option<u32>,
    fuel_bonus_insurance: Option<u32>,
) -> Result<()> {
    let clock: Clock = Clock::get()?;
    let now_u32 = clock.unix_timestamp as u32;

    let user = &mut load_mut!(ctx.accounts.user)?;
    let user_stats = &mut load_mut!(ctx.accounts.user_stats)?;

    validate!(
        user.last_fuel_bonus_update_ts == 0,
        ErrorCode::DefaultError,
        "User must not have begun earning fuel"
    )?;

    if let Some(fuel_bonus_deposits) = fuel_bonus_deposits {
        msg!(
            "user_stats.fuel_deposits {:?} -> {:?}",
            user_stats.fuel_deposits,
            user_stats.fuel_deposits.saturating_add(fuel_bonus_deposits)
        );
        user_stats.fuel_deposits = user_stats.fuel_deposits.saturating_add(fuel_bonus_deposits);
    }
    if let Some(fuel_bonus_borrows) = fuel_bonus_borrows {
        msg!(
            "user_stats.fuel_borrows {:?} -> {:?}",
            user_stats.fuel_borrows,
            user_stats.fuel_borrows.saturating_add(fuel_bonus_borrows)
        );
        user_stats.fuel_borrows = user_stats.fuel_borrows.saturating_add(fuel_bonus_borrows);
    }

    if let Some(fuel_bonus_taker) = fuel_bonus_taker {
        msg!(
            "user_stats.fuel_taker {:?} -> {:?}",
            user_stats.fuel_taker,
            user_stats.fuel_taker.saturating_add(fuel_bonus_taker)
        );
        user_stats.fuel_taker = user_stats.fuel_taker.saturating_add(fuel_bonus_taker);
    }
    if let Some(fuel_bonus_maker) = fuel_bonus_maker {
        msg!(
            "user_stats.fuel_maker {:?} -> {:?}",
            user_stats.fuel_maker,
            user_stats.fuel_maker.saturating_add(fuel_bonus_maker)
        );
        user_stats.fuel_maker = user_stats.fuel_maker.saturating_add(fuel_bonus_maker);
    }

    if let Some(fuel_bonus_insurance) = fuel_bonus_insurance {
        msg!(
            "user_stats.fuel_insurance {:?} -> {:?}",
            user_stats.fuel_insurance,
            user_stats
                .fuel_insurance
                .saturating_add(fuel_bonus_insurance)
        );
        user_stats.fuel_insurance = user_stats
            .fuel_insurance
            .saturating_add(fuel_bonus_insurance);
    }

    user.last_fuel_bonus_update_ts = now_u32;
    user_stats.last_fuel_if_bonus_update_ts = now_u32;

    Ok(())
}

#[access_control(
    perp_market_valid(&ctx.accounts.perp_market)
)]
pub fn handle_update_perp_market_expiry(
    ctx: Context<AdminUpdatePerpMarket>,
    expiry_ts: i64,
) -> Result<()> {
    let clock: Clock = Clock::get()?;
    let perp_market = &mut load_mut!(ctx.accounts.perp_market)?;
    msg!("updating perp market {} expiry", perp_market.market_index);

    validate!(
        clock.unix_timestamp < expiry_ts,
        ErrorCode::DefaultError,
        "Market expiry ts must later than current clock timestamp"
    )?;

    msg!(
        "perp_market.status {:?} -> {:?}",
        perp_market.status,
        MarketStatus::ReduceOnly
    );
    msg!(
        "perp_market.expiry_ts {} -> {}",
        perp_market.expiry_ts,
        expiry_ts
    );

    // automatically enter reduce only
    perp_market.status = MarketStatus::ReduceOnly;
    perp_market.expiry_ts = expiry_ts;

    Ok(())
}

#[access_control(
    perp_market_valid(&ctx.accounts.perp_market)
)]
pub fn handle_move_amm_price(
    ctx: Context<AdminUpdatePerpMarket>,
    base_asset_reserve: u128,
    quote_asset_reserve: u128,
    sqrt_k: u128,
) -> Result<()> {
    let perp_market = &mut load_mut!(ctx.accounts.perp_market)?;

    msg!(
        "moving amm price for perp market {}",
        perp_market.market_index
    );

    let base_asset_reserve_before = perp_market.amm.base_asset_reserve;
    let quote_asset_reserve_before = perp_market.amm.quote_asset_reserve;
    let sqrt_k_before = perp_market.amm.sqrt_k;
    let max_base_asset_reserve_before = perp_market.amm.max_base_asset_reserve;
    let min_base_asset_reserve_before = perp_market.amm.min_base_asset_reserve;

    controller::amm::move_price(
        &mut perp_market.amm,
        base_asset_reserve,
        quote_asset_reserve,
        sqrt_k,
    )?;
    validate_perp_market(perp_market)?;

    let base_asset_reserve_after = perp_market.amm.base_asset_reserve;
    let quote_asset_reserve_after = perp_market.amm.quote_asset_reserve;
    let sqrt_k_after = perp_market.amm.sqrt_k;
    let max_base_asset_reserve_after = perp_market.amm.max_base_asset_reserve;
    let min_base_asset_reserve_after = perp_market.amm.min_base_asset_reserve;

    msg!(
        "base_asset_reserve {} -> {}",
        base_asset_reserve_before,
        base_asset_reserve_after
    );

    msg!(
        "quote_asset_reserve {} -> {}",
        quote_asset_reserve_before,
        quote_asset_reserve_after
    );

    msg!("sqrt_k {} -> {}", sqrt_k_before, sqrt_k_after);

    msg!(
        "max_base_asset_reserve {} -> {}",
        max_base_asset_reserve_before,
        max_base_asset_reserve_after
    );

    msg!(
        "min_base_asset_reserve {} -> {}",
        min_base_asset_reserve_before,
        min_base_asset_reserve_after
    );

    Ok(())
}

#[access_control(
    perp_market_valid(&ctx.accounts.perp_market)
)]
pub fn handle_recenter_perp_market_amm(
    ctx: Context<AdminUpdatePerpMarket>,
    peg_multiplier: u128,
    sqrt_k: u128,
) -> Result<()> {
    let perp_market = &mut load_mut!(ctx.accounts.perp_market)?;

    msg!(
        "recentering amm for perp market {}",
        perp_market.market_index
    );

    let base_asset_reserve_before = perp_market.amm.base_asset_reserve;
    let quote_asset_reserve_before = perp_market.amm.quote_asset_reserve;
    let sqrt_k_before = perp_market.amm.sqrt_k;
    let peg_multiplier_before = perp_market.amm.peg_multiplier;
    let max_base_asset_reserve_before = perp_market.amm.max_base_asset_reserve;
    let min_base_asset_reserve_before = perp_market.amm.min_base_asset_reserve;

    controller::amm::recenter_perp_market_amm(&mut perp_market.amm, peg_multiplier, sqrt_k)?;
    validate_perp_market(perp_market)?;

    let base_asset_reserve_after = perp_market.amm.base_asset_reserve;
    let quote_asset_reserve_after = perp_market.amm.quote_asset_reserve;
    let sqrt_k_after = perp_market.amm.sqrt_k;
    let peg_multiplier_after = perp_market.amm.peg_multiplier;
    let max_base_asset_reserve_after = perp_market.amm.max_base_asset_reserve;
    let min_base_asset_reserve_after = perp_market.amm.min_base_asset_reserve;

    msg!(
        "base_asset_reserve {} -> {}",
        base_asset_reserve_before,
        base_asset_reserve_after
    );

    msg!(
        "quote_asset_reserve {} -> {}",
        quote_asset_reserve_before,
        quote_asset_reserve_after
    );

    msg!("sqrt_k {} -> {}", sqrt_k_before, sqrt_k_after);

    msg!(
        "peg_multiplier {} -> {}",
        peg_multiplier_before,
        peg_multiplier_after
    );

    msg!(
        "max_base_asset_reserve {} -> {}",
        max_base_asset_reserve_before,
        max_base_asset_reserve_after
    );

    msg!(
        "min_base_asset_reserve {} -> {}",
        min_base_asset_reserve_before,
        min_base_asset_reserve_after
    );

    Ok(())
}

#[derive(Debug, Clone, Copy, AnchorSerialize, AnchorDeserialize, PartialEq, Eq)]
pub struct UpdatePerpMarketSummaryStatsParams {
    // new aggregate unsettled user stats
    pub quote_asset_amount_with_unsettled_lp: Option<i64>,
    pub net_unsettled_funding_pnl: Option<i64>,
    pub update_amm_summary_stats: Option<bool>,
}

#[access_control(
    perp_market_valid(&ctx.accounts.perp_market)
    valid_oracle_for_perp_market(&ctx.accounts.oracle, &ctx.accounts.perp_market)
)]
pub fn handle_update_perp_market_amm_summary_stats(
    ctx: Context<AdminUpdatePerpMarketAmmSummaryStats>,
    params: UpdatePerpMarketSummaryStatsParams,
) -> Result<()> {
    let perp_market = &mut load_mut!(ctx.accounts.perp_market)?;
    let spot_market = &mut load!(ctx.accounts.spot_market)?;

    msg!(
        "updating amm summary stats for perp market {}",
        perp_market.market_index
    );

    msg!(
        "updating amm summary stats for spot market {}",
        spot_market.market_index
    );

    let clock = Clock::get()?;
    let price_oracle = &ctx.accounts.oracle;

    let OraclePriceData {
        price: oracle_price,
        ..
    } = get_oracle_price(&perp_market.amm.oracle_source, price_oracle, clock.slot)?;

    if let Some(quote_asset_amount_with_unsettled_lp) = params.quote_asset_amount_with_unsettled_lp
    {
        msg!(
            "quote_asset_amount_with_unsettled_lp {} -> {}",
            perp_market.amm.quote_asset_amount_with_unsettled_lp,
            quote_asset_amount_with_unsettled_lp
        );
        perp_market.amm.quote_asset_amount_with_unsettled_lp = quote_asset_amount_with_unsettled_lp;
    }

    if let Some(net_unsettled_funding_pnl) = params.net_unsettled_funding_pnl {
        msg!(
            "net_unsettled_funding_pnl {} -> {}",
            perp_market.amm.net_unsettled_funding_pnl,
            net_unsettled_funding_pnl
        );
        perp_market.amm.net_unsettled_funding_pnl = net_unsettled_funding_pnl;
    }

    if params.update_amm_summary_stats == Some(true) {
        let new_total_fee_minus_distributions =
            controller::amm::calculate_perp_market_amm_summary_stats(
                perp_market,
                spot_market,
                oracle_price,
            )?;

        msg!(
            "updating amm summary stats for market index = {}",
            perp_market.market_index,
        );

        msg!(
            "total_fee_minus_distributions: {:?} -> {:?}",
            perp_market.amm.total_fee_minus_distributions,
            new_total_fee_minus_distributions,
        );

        let fee_difference = new_total_fee_minus_distributions
            .safe_sub(perp_market.amm.total_fee_minus_distributions)?;

        msg!(
            "perp_market.amm.total_fee: {} -> {}",
            perp_market.amm.total_fee,
            perp_market.amm.total_fee.saturating_add(fee_difference)
        );

        msg!(
            "perp_market.amm.total_mm_fee: {} -> {}",
            perp_market.amm.total_mm_fee,
            perp_market.amm.total_mm_fee.saturating_add(fee_difference)
        );

        perp_market.amm.total_fee = perp_market.amm.total_fee.saturating_add(fee_difference);
        perp_market.amm.total_mm_fee = perp_market.amm.total_mm_fee.saturating_add(fee_difference);
        perp_market.amm.total_fee_minus_distributions = new_total_fee_minus_distributions;
    }
    validate_perp_market(perp_market)?;

    Ok(())
}

#[access_control(
    perp_market_valid(&ctx.accounts.perp_market)
)]
pub fn handle_settle_expired_market_pools_to_revenue_pool(
    ctx: Context<SettleExpiredMarketPoolsToRevenuePool>,
) -> Result<()> {
    let perp_market = &mut load_mut!(ctx.accounts.perp_market)?;
    let spot_market: &mut std::cell::RefMut<'_, SpotMarket> =
        &mut load_mut!(ctx.accounts.spot_market)?;
    let state = &ctx.accounts.state;

    msg!(
        "settling expired market pools to revenue pool for perp market {}",
        perp_market.market_index
    );

    msg!(
        "settling expired market pools to revenue pool for spot market {}",
        spot_market.market_index
    );

    let clock = Clock::get()?;
    let now = clock.unix_timestamp;

    controller::spot_balance::update_spot_market_cumulative_interest(spot_market, None, now)?;

    validate!(
        spot_market.market_index == QUOTE_SPOT_MARKET_INDEX,
        ErrorCode::DefaultError,
        "spot_market must be perp market's quote asset"
    )?;

    validate!(
        perp_market.status == MarketStatus::Settlement,
        ErrorCode::DefaultError,
        "Market must in Settlement"
    )?;

    validate!(
        perp_market.amm.base_asset_amount_long == 0
            && perp_market.amm.base_asset_amount_short == 0
            && perp_market.number_of_users_with_base == 0,
        ErrorCode::DefaultError,
        "outstanding base_asset_amounts must be balanced {} {} {}",
        perp_market.amm.base_asset_amount_long,
        perp_market.amm.base_asset_amount_short,
        perp_market.number_of_users_with_base
    )?;

    validate!(
        math::amm::calculate_net_user_cost_basis(&perp_market.amm)? == 0,
        ErrorCode::DefaultError,
        "outstanding quote_asset_amounts must be balanced"
    )?;

    // block when settlement_duration is default/unconfigured
    validate!(
        state.settlement_duration != 0,
        ErrorCode::DefaultError,
        "invalid state.settlement_duration (is 0)"
    )?;

    let escrow_period_before_transfer = if state.settlement_duration > 1 {
        // minimum of TWENTY_FOUR_HOUR to examine settlement process
        TWENTY_FOUR_HOUR
            .safe_add(state.settlement_duration.cast()?)?
            .safe_sub(1)?
    } else {
        // for testing / expediting if settlement_duration not default but 1
        state.settlement_duration.cast::<i64>()?
    };

    validate!(
        now > perp_market
            .expiry_ts
            .safe_add(escrow_period_before_transfer)?,
        ErrorCode::DefaultError,
        "must be escrow_period_before_transfer={} after market.expiry_ts",
        escrow_period_before_transfer
    )?;

    let fee_pool_token_amount = get_token_amount(
        perp_market.amm.fee_pool.scaled_balance,
        spot_market,
        &SpotBalanceType::Deposit,
    )?;
    let pnl_pool_token_amount = get_token_amount(
        perp_market.pnl_pool.scaled_balance,
        spot_market,
        &SpotBalanceType::Deposit,
    )?;

    controller::spot_balance::update_spot_balances(
        fee_pool_token_amount,
        &SpotBalanceType::Borrow,
        spot_market,
        &mut perp_market.amm.fee_pool,
        false,
    )?;

    controller::spot_balance::update_spot_balances(
        pnl_pool_token_amount,
        &SpotBalanceType::Borrow,
        spot_market,
        &mut perp_market.pnl_pool,
        false,
    )?;

    controller::spot_balance::update_revenue_pool_balances(
        pnl_pool_token_amount.safe_add(fee_pool_token_amount)?,
        &SpotBalanceType::Deposit,
        spot_market,
    )?;

    math::spot_withdraw::validate_spot_balances(spot_market)?;

    perp_market.status = MarketStatus::Delisted;

    Ok(())
}

#[access_control(
    perp_market_valid(&ctx.accounts.perp_market)
)]
pub fn handle_deposit_into_perp_market_fee_pool<'c: 'info, 'info>(
    ctx: Context<'_, '_, 'c, 'info, DepositIntoMarketFeePool<'info>>,
    amount: u64,
) -> Result<()> {
    let perp_market = &mut load_mut!(ctx.accounts.perp_market)?;

    let remaining_accounts_iter = &mut ctx.remaining_accounts.iter().peekable();

    let mint = get_token_mint(remaining_accounts_iter)?;

    msg!(
        "depositing {} into perp market {} fee pool",
        amount,
        perp_market.market_index
    );

    msg!(
        "perp_market.amm.total_fee_minus_distributions: {:?} -> {:?}",
        perp_market.amm.total_fee_minus_distributions,
        perp_market
            .amm
            .total_fee_minus_distributions
            .safe_add(amount.cast()?)?,
    );

    perp_market.amm.total_fee_minus_distributions = perp_market
        .amm
        .total_fee_minus_distributions
        .safe_add(amount.cast()?)?;

    let quote_spot_market = &mut load_mut!(ctx.accounts.quote_spot_market)?;

    controller::spot_balance::update_spot_balances(
        amount.cast::<u128>()?,
        &SpotBalanceType::Deposit,
        quote_spot_market,
        &mut perp_market.amm.fee_pool,
        false,
    )?;

    controller::token::receive(
        &ctx.accounts.token_program,
        &ctx.accounts.source_vault,
        &ctx.accounts.spot_market_vault,
        &ctx.accounts.admin.to_account_info(),
        amount,
        &mint,
    )?;

    Ok(())
}

#[access_control(
    perp_market_valid(&ctx.accounts.perp_market)
    valid_oracle_for_perp_market(&ctx.accounts.oracle, &ctx.accounts.perp_market)
)]
pub fn handle_repeg_amm_curve(ctx: Context<RepegCurve>, new_peg_candidate: u128) -> Result<()> {
    let clock = Clock::get()?;
    let now = clock.unix_timestamp;
    let clock_slot = clock.slot;

    let perp_market = &mut load_mut!(ctx.accounts.perp_market)?;
    msg!(
        "repegging amm curve for perp market {}",
        perp_market.market_index
    );

    let price_oracle = &ctx.accounts.oracle;
    let OraclePriceData {
        price: oracle_price,
        ..
    } = get_oracle_price(&perp_market.amm.oracle_source, price_oracle, clock.slot)?;

    let peg_multiplier_before = perp_market.amm.peg_multiplier;
    let base_asset_reserve_before = perp_market.amm.base_asset_reserve;
    let quote_asset_reserve_before = perp_market.amm.quote_asset_reserve;
    let sqrt_k_before = perp_market.amm.sqrt_k;

    let oracle_validity_rails = &ctx.accounts.state.oracle_guard_rails;

    let adjustment_cost = controller::repeg::repeg(
        perp_market,
        price_oracle,
        new_peg_candidate,
        clock_slot,
        oracle_validity_rails,
    )?;

    let peg_multiplier_after = perp_market.amm.peg_multiplier;
    let base_asset_reserve_after = perp_market.amm.base_asset_reserve;
    let quote_asset_reserve_after = perp_market.amm.quote_asset_reserve;
    let sqrt_k_after = perp_market.amm.sqrt_k;

    msg!(
        "perp_market.amm.peg_multiplier {} -> {}",
        peg_multiplier_before,
        peg_multiplier_after
    );

    msg!(
        "perp_market.amm.base_asset_reserve {} -> {}",
        base_asset_reserve_before,
        base_asset_reserve_after
    );

    msg!(
        "perp_market.amm.quote_asset_reserve {} -> {}",
        quote_asset_reserve_before,
        quote_asset_reserve_after
    );

    msg!(
        "perp_market.amm.sqrt_k {} -> {}",
        sqrt_k_before,
        sqrt_k_after
    );

    emit!(CurveRecord {
        ts: now,
        record_id: get_then_update_id!(perp_market, next_curve_record_id),
        market_index: perp_market.market_index,
        peg_multiplier_before,
        base_asset_reserve_before,
        quote_asset_reserve_before,
        sqrt_k_before,
        peg_multiplier_after,
        base_asset_reserve_after,
        quote_asset_reserve_after,
        sqrt_k_after,
        base_asset_amount_long: perp_market.amm.base_asset_amount_long.unsigned_abs(),
        base_asset_amount_short: perp_market.amm.base_asset_amount_short.unsigned_abs(),
        base_asset_amount_with_amm: perp_market.amm.base_asset_amount_with_amm,
        number_of_users: perp_market.number_of_users,
        total_fee: perp_market.amm.total_fee,
        total_fee_minus_distributions: perp_market.amm.total_fee_minus_distributions,
        adjustment_cost,
        oracle_price,
        fill_record: 0,
    });

    Ok(())
}

#[access_control(
    perp_market_valid(&ctx.accounts.perp_market)
    valid_oracle_for_perp_market(&ctx.accounts.oracle, &ctx.accounts.perp_market)
)]
pub fn handle_update_amm_oracle_twap(ctx: Context<RepegCurve>) -> Result<()> {
    // allow update to amm's oracle twap iff price gap is reduced and thus more tame funding
    // otherwise if oracle error or funding flip: set oracle twap to mark twap (0 gap)

    let clock = Clock::get()?;
    let now = clock.unix_timestamp;

    let perp_market = &mut load_mut!(ctx.accounts.perp_market)?;
    msg!(
        "updating amm oracle twap for perp market {}",
        perp_market.market_index
    );
    let price_oracle = &ctx.accounts.oracle;
    let oracle_twap = perp_market.amm.get_oracle_twap(price_oracle, clock.slot)?;

    if let Some(oracle_twap) = oracle_twap {
        let oracle_mark_gap_before = perp_market
            .amm
            .last_mark_price_twap
            .cast::<i64>()?
            .safe_sub(
                perp_market
                    .amm
                    .historical_oracle_data
                    .last_oracle_price_twap,
            )?;

        let oracle_mark_gap_after = perp_market
            .amm
            .last_mark_price_twap
            .cast::<i64>()?
            .safe_sub(oracle_twap)?;

        if (oracle_mark_gap_after > 0 && oracle_mark_gap_before < 0)
            || (oracle_mark_gap_after < 0 && oracle_mark_gap_before > 0)
        {
            msg!(
                "perp_market.amm.historical_oracle_data.last_oracle_price_twap {} -> {}",
                perp_market
                    .amm
                    .historical_oracle_data
                    .last_oracle_price_twap,
                perp_market.amm.last_mark_price_twap.cast::<i64>()?
            );
            msg!(
                "perp_market.amm.historical_oracle_data.last_oracle_price_twap_ts {} -> {}",
                perp_market
                    .amm
                    .historical_oracle_data
                    .last_oracle_price_twap_ts,
                now
            );
            perp_market
                .amm
                .historical_oracle_data
                .last_oracle_price_twap = perp_market.amm.last_mark_price_twap.cast::<i64>()?;
            perp_market
                .amm
                .historical_oracle_data
                .last_oracle_price_twap_ts = now;
        } else if oracle_mark_gap_after.unsigned_abs() <= oracle_mark_gap_before.unsigned_abs() {
            msg!(
                "perp_market.amm.historical_oracle_data.last_oracle_price_twap {} -> {}",
                perp_market
                    .amm
                    .historical_oracle_data
                    .last_oracle_price_twap,
                oracle_twap
            );
            msg!(
                "perp_market.amm.historical_oracle_data.last_oracle_price_twap_ts {} -> {}",
                perp_market
                    .amm
                    .historical_oracle_data
                    .last_oracle_price_twap_ts,
                now
            );
            perp_market
                .amm
                .historical_oracle_data
                .last_oracle_price_twap = oracle_twap;
            perp_market
                .amm
                .historical_oracle_data
                .last_oracle_price_twap_ts = now;
        } else {
            return Err(ErrorCode::PriceBandsBreached.into());
        }
    } else {
        return Err(ErrorCode::InvalidOracle.into());
    }

    Ok(())
}

#[access_control(
    perp_market_valid(&ctx.accounts.perp_market)
    valid_oracle_for_perp_market(&ctx.accounts.oracle, &ctx.accounts.perp_market)
)]
pub fn handle_update_k(ctx: Context<AdminUpdateK>, sqrt_k: u128) -> Result<()> {
    let clock = Clock::get()?;
    let now = clock.unix_timestamp;

    let perp_market = &mut load_mut!(ctx.accounts.perp_market)?;

    msg!("updating k for perp market {}", perp_market.market_index);
    let base_asset_amount_long = perp_market.amm.base_asset_amount_long.unsigned_abs();
    let base_asset_amount_short = perp_market.amm.base_asset_amount_short.unsigned_abs();
    let base_asset_amount_with_amm = perp_market.amm.base_asset_amount_with_amm;
    let number_of_users = perp_market.number_of_users_with_base;

    let price_before = math::amm::calculate_price(
        perp_market.amm.quote_asset_reserve,
        perp_market.amm.base_asset_reserve,
        perp_market.amm.peg_multiplier,
    )?;

    let peg_multiplier_before = perp_market.amm.peg_multiplier;
    let base_asset_reserve_before = perp_market.amm.base_asset_reserve;
    let quote_asset_reserve_before = perp_market.amm.quote_asset_reserve;
    let sqrt_k_before = perp_market.amm.sqrt_k;

    let k_increasing = sqrt_k > perp_market.amm.sqrt_k;

    let new_sqrt_k_u192 = bn::U192::from(sqrt_k);

    let update_k_result = get_update_k_result(perp_market, new_sqrt_k_u192, true)?;

    let adjustment_cost: i128 = math::cp_curve::adjust_k_cost(perp_market, &update_k_result)?;

    math::cp_curve::update_k(perp_market, &update_k_result)?;

    if k_increasing {
        validate!(
            adjustment_cost >= 0,
            ErrorCode::InvalidUpdateK,
            "adjustment_cost negative when k increased",
        )?;
    } else {
        validate!(
            adjustment_cost <= 0,
            ErrorCode::InvalidUpdateK,
            "adjustment_cost positive when k decreased",
        )?;
    }

    if adjustment_cost > 0 {
        let max_cost = perp_market
            .amm
            .total_fee_minus_distributions
            .safe_sub(get_total_fee_lower_bound(perp_market)?.cast()?)?
            .safe_sub(perp_market.amm.total_fee_withdrawn.cast()?)?;

        validate!(
            adjustment_cost <= max_cost,
            ErrorCode::InvalidUpdateK,
            "adjustment_cost={} > max_cost={} for k change",
            adjustment_cost,
            max_cost
        )?;
    }

    validate!(
        !k_increasing || perp_market.amm.sqrt_k < MAX_SQRT_K,
        ErrorCode::InvalidUpdateK,
        "cannot increase sqrt_k={} past MAX_SQRT_K",
        perp_market.amm.sqrt_k
    )?;

    validate!(
        perp_market.amm.sqrt_k > perp_market.amm.user_lp_shares,
        ErrorCode::InvalidUpdateK,
        "cannot decrease sqrt_k={} below user_lp_shares={}",
        perp_market.amm.sqrt_k,
        perp_market.amm.user_lp_shares
    )?;

    perp_market.amm.total_fee_minus_distributions = perp_market
        .amm
        .total_fee_minus_distributions
        .safe_sub(adjustment_cost)?;

    perp_market.amm.net_revenue_since_last_funding = perp_market
        .amm
        .net_revenue_since_last_funding
        .safe_sub(adjustment_cost as i64)?;

    let amm = &perp_market.amm;

    let price_after = math::amm::calculate_price(
        amm.quote_asset_reserve,
        amm.base_asset_reserve,
        amm.peg_multiplier,
    )?;

    let price_change_too_large = price_before
        .cast::<i128>()?
        .safe_sub(price_after.cast::<i128>()?)?
        .unsigned_abs()
        .gt(&MAX_UPDATE_K_PRICE_CHANGE);

    if price_change_too_large {
        msg!(
            "{:?} -> {:?} (> {:?})",
            price_before,
            price_after,
            MAX_UPDATE_K_PRICE_CHANGE
        );
        return Err(ErrorCode::InvalidUpdateK.into());
    }

    let k_sqrt_check = bn::U192::from(amm.base_asset_reserve)
        .safe_mul(bn::U192::from(amm.quote_asset_reserve))?
        .integer_sqrt()
        .try_to_u128()?;

    let k_err = k_sqrt_check
        .cast::<i128>()?
        .safe_sub(amm.sqrt_k.cast::<i128>()?)?;

    if k_err.unsigned_abs() > 100 {
        msg!("k_err={:?}, {:?} != {:?}", k_err, k_sqrt_check, amm.sqrt_k);
        return Err(ErrorCode::InvalidUpdateK.into());
    }

    let peg_multiplier_after = amm.peg_multiplier;
    let base_asset_reserve_after = amm.base_asset_reserve;
    let quote_asset_reserve_after = amm.quote_asset_reserve;
    let sqrt_k_after = amm.sqrt_k;

    msg!(
        "perp_market.amm.peg_multiplier {} -> {}",
        peg_multiplier_before,
        peg_multiplier_after
    );

    msg!(
        "perp_market.amm.base_asset_reserve {} -> {}",
        base_asset_reserve_before,
        base_asset_reserve_after
    );

    msg!(
        "perp_market.amm.quote_asset_reserve {} -> {}",
        quote_asset_reserve_before,
        quote_asset_reserve_after
    );

    msg!(
        "perp_market.amm.sqrt_k {} -> {}",
        sqrt_k_before,
        sqrt_k_after
    );

    let total_fee = amm.total_fee;
    let total_fee_minus_distributions = amm.total_fee_minus_distributions;

    let OraclePriceData {
        price: oracle_price,
        ..
    } = get_oracle_price(
        &perp_market.amm.oracle_source,
        &ctx.accounts.oracle,
        clock.slot,
    )?;

    emit!(CurveRecord {
        ts: now,
        record_id: get_then_update_id!(perp_market, next_curve_record_id),
        market_index: perp_market.market_index,
        peg_multiplier_before,
        base_asset_reserve_before,
        quote_asset_reserve_before,
        sqrt_k_before,
        peg_multiplier_after,
        base_asset_reserve_after,
        quote_asset_reserve_after,
        sqrt_k_after,
        base_asset_amount_long,
        base_asset_amount_short,
        base_asset_amount_with_amm,
        number_of_users,
        adjustment_cost,
        total_fee,
        total_fee_minus_distributions,
        oracle_price,
        fill_record: 0,
    });

    Ok(())
}

#[access_control(
    perp_market_valid(&ctx.accounts.perp_market)
    valid_oracle_for_perp_market(&ctx.accounts.oracle, &ctx.accounts.perp_market)
)]
pub fn handle_reset_amm_oracle_twap(ctx: Context<RepegCurve>) -> Result<()> {
    // admin failsafe to reset amm oracle_twap to the mark_twap

    let perp_market = &mut load_mut!(ctx.accounts.perp_market)?;

    msg!(
        "resetting amm oracle twap for perp market {}",
        perp_market.market_index
    );
    msg!(
        "perp_market.amm.historical_oracle_data.last_oracle_price_twap: {:?} -> {:?}",
        perp_market
            .amm
            .historical_oracle_data
            .last_oracle_price_twap,
        perp_market.amm.last_mark_price_twap.cast::<i64>()?
    );

    msg!(
        "perp_market.amm.historical_oracle_data.last_oracle_price_twap_ts: {:?} -> {:?}",
        perp_market
            .amm
            .historical_oracle_data
            .last_oracle_price_twap_ts,
        perp_market.amm.last_mark_price_twap_ts
    );

    perp_market
        .amm
        .historical_oracle_data
        .last_oracle_price_twap = perp_market.amm.last_mark_price_twap.cast::<i64>()?;
    perp_market
        .amm
        .historical_oracle_data
        .last_oracle_price_twap_ts = perp_market.amm.last_mark_price_twap_ts;

    Ok(())
}

#[access_control(
    perp_market_valid(&ctx.accounts.perp_market)
)]
pub fn handle_update_perp_market_margin_ratio(
    ctx: Context<AdminUpdatePerpMarket>,
    margin_ratio_initial: u32,
    margin_ratio_maintenance: u32,
) -> Result<()> {
    let perp_market = &mut load_mut!(ctx.accounts.perp_market)?;

    msg!(
        "updating perp market {} margin ratio",
        perp_market.market_index
    );

    validate_margin(
        margin_ratio_initial,
        margin_ratio_maintenance,
        perp_market.liquidator_fee,
        perp_market.amm.max_spread,
    )?;

    msg!(
        "perp_market.margin_ratio_initial: {:?} -> {:?}",
        perp_market.margin_ratio_initial,
        margin_ratio_initial
    );

    msg!(
        "perp_market.margin_ratio_maintenance: {:?} -> {:?}",
        perp_market.margin_ratio_maintenance,
        margin_ratio_maintenance
    );

    perp_market.margin_ratio_initial = margin_ratio_initial;
    perp_market.margin_ratio_maintenance = margin_ratio_maintenance;
    Ok(())
}

#[access_control(
    perp_market_valid(&ctx.accounts.perp_market)
)]
pub fn handle_update_perp_market_funding_period(
    ctx: Context<AdminUpdatePerpMarket>,
    funding_period: i64,
) -> Result<()> {
    let perp_market = &mut load_mut!(ctx.accounts.perp_market)?;

    msg!(
        "updating funding period for perp market {}",
        perp_market.market_index
    );

    validate!(funding_period >= 0, ErrorCode::DefaultError)?;

    msg!(
        "perp_market.amm.funding_period: {:?} -> {:?}",
        perp_market.amm.funding_period,
        funding_period
    );

    perp_market.amm.funding_period = funding_period;
    Ok(())
}

#[access_control(
    perp_market_valid(&ctx.accounts.perp_market)
)]
pub fn handle_update_perp_market_max_imbalances(
    ctx: Context<AdminUpdatePerpMarket>,
    unrealized_max_imbalance: u64,
    max_revenue_withdraw_per_period: u64,
    quote_max_insurance: u64,
) -> Result<()> {
    let perp_market = &mut load_mut!(ctx.accounts.perp_market)?;

    msg!(
        "updating perp market {} max imbalances",
        perp_market.market_index
    );

    let max_insurance_for_tier = match perp_market.contract_tier {
        ContractTier::A => INSURANCE_A_MAX,
        ContractTier::B => INSURANCE_B_MAX,
        ContractTier::C => INSURANCE_C_MAX,
        ContractTier::Speculative => INSURANCE_SPECULATIVE_MAX,
        ContractTier::HighlySpeculative => INSURANCE_SPECULATIVE_MAX,
        ContractTier::Isolated => INSURANCE_SPECULATIVE_MAX,
    };

    validate!(
        max_revenue_withdraw_per_period
            <= max_insurance_for_tier.max(FEE_POOL_TO_REVENUE_POOL_THRESHOLD.cast()?)
            && unrealized_max_imbalance <= max_insurance_for_tier + 1
            && quote_max_insurance <= max_insurance_for_tier,
        ErrorCode::DefaultError,
        "all maxs must be less than max_insurance for ContractTier ={}",
        max_insurance_for_tier
    )?;

    validate!(
        perp_market.insurance_claim.quote_settled_insurance <= quote_max_insurance,
        ErrorCode::DefaultError,
        "quote_max_insurance must be above market.insurance_claim.quote_settled_insurance={}",
        perp_market.insurance_claim.quote_settled_insurance
    )?;

    msg!(
        "market.max_revenue_withdraw_per_period: {:?} -> {:?}",
        perp_market.insurance_claim.max_revenue_withdraw_per_period,
        max_revenue_withdraw_per_period
    );

    msg!(
        "market.unrealized_max_imbalance: {:?} -> {:?}",
        perp_market.unrealized_pnl_max_imbalance,
        unrealized_max_imbalance
    );

    msg!(
        "market.quote_max_insurance: {:?} -> {:?}",
        perp_market.insurance_claim.quote_max_insurance,
        quote_max_insurance
    );

    perp_market.insurance_claim.max_revenue_withdraw_per_period = max_revenue_withdraw_per_period;
    perp_market.unrealized_pnl_max_imbalance = unrealized_max_imbalance;
    perp_market.insurance_claim.quote_max_insurance = quote_max_insurance;

    // ensure altered max_revenue_withdraw_per_period doesn't break invariant check
    crate::validation::perp_market::validate_perp_market(perp_market)?;

    Ok(())
}

#[access_control(
    perp_market_valid(&ctx.accounts.perp_market)
)]
pub fn handle_update_perp_market_name(
    ctx: Context<AdminUpdatePerpMarket>,
    name: [u8; 32],
) -> Result<()> {
    let mut perp_market = load_mut!(ctx.accounts.perp_market)?;
    msg!("perp_market.name: {:?} -> {:?}", perp_market.name, name);
    perp_market.name = name;
    Ok(())
}

#[access_control(
    spot_market_valid(&ctx.accounts.spot_market)
)]
pub fn handle_update_spot_market_name(
    ctx: Context<AdminUpdateSpotMarket>,
    name: [u8; 32],
) -> Result<()> {
    let mut spot_market = load_mut!(ctx.accounts.spot_market)?;
    msg!("spot_market.name: {:?} -> {:?}", spot_market.name, name);
    spot_market.name = name;
    Ok(())
}

#[access_control(
    perp_market_valid(&ctx.accounts.perp_market)
)]
pub fn handle_update_perp_liquidation_fee(
    ctx: Context<AdminUpdatePerpMarket>,
    liquidator_fee: u32,
    if_liquidation_fee: u32,
) -> Result<()> {
    let perp_market = &mut load_mut!(ctx.accounts.perp_market)?;

    msg!(
        "updating perp market {} liquidation fee",
        perp_market.market_index
    );

    validate!(
        liquidator_fee.safe_add(if_liquidation_fee)? < LIQUIDATION_FEE_PRECISION,
        ErrorCode::DefaultError,
        "Total liquidation fee must be less than 100%"
    )?;

    validate!(
        if_liquidation_fee < LIQUIDATION_FEE_PRECISION,
        ErrorCode::DefaultError,
        "If liquidation fee must be less than 100%"
    )?;

    validate_margin(
        perp_market.margin_ratio_initial,
        perp_market.margin_ratio_maintenance,
        liquidator_fee,
        perp_market.amm.max_spread,
    )?;

    msg!(
        "perp_market.liquidator_fee: {:?} -> {:?}",
        perp_market.liquidator_fee,
        liquidator_fee
    );

    msg!(
        "perp_market.if_liquidation_fee: {:?} -> {:?}",
        perp_market.if_liquidation_fee,
        if_liquidation_fee
    );

    perp_market.liquidator_fee = liquidator_fee;
    perp_market.if_liquidation_fee = if_liquidation_fee;
    Ok(())
}

#[access_control(
    spot_market_valid(&ctx.accounts.spot_market)
)]
pub fn handle_update_insurance_fund_unstaking_period(
    ctx: Context<AdminUpdateSpotMarket>,
    insurance_fund_unstaking_period: i64,
) -> Result<()> {
    let spot_market = &mut load_mut!(ctx.accounts.spot_market)?;

    msg!("updating spot market {} IF unstaking period");
    msg!(
        "spot_market.insurance_fund.unstaking_period: {:?} -> {:?}",
        spot_market.insurance_fund.unstaking_period,
        insurance_fund_unstaking_period
    );

    spot_market.insurance_fund.unstaking_period = insurance_fund_unstaking_period;
    Ok(())
}

#[access_control(
    spot_market_valid(&ctx.accounts.spot_market)
)]
pub fn handle_update_spot_market_liquidation_fee(
    ctx: Context<AdminUpdateSpotMarket>,
    liquidator_fee: u32,
    if_liquidation_fee: u32,
) -> Result<()> {
    let spot_market = &mut load_mut!(ctx.accounts.spot_market)?;
    msg!(
        "updating spot market {} liquidation fee",
        spot_market.market_index
    );

    validate!(
        liquidator_fee.safe_add(if_liquidation_fee)? < LIQUIDATION_FEE_PRECISION,
        ErrorCode::DefaultError,
        "Total liquidation fee must be less than 100%"
    )?;

    validate!(
        if_liquidation_fee <= LIQUIDATION_FEE_PRECISION / 10,
        ErrorCode::DefaultError,
        "if_liquidation_fee must be <= 10%"
    )?;

    msg!(
        "spot_market.liquidator_fee: {:?} -> {:?}",
        spot_market.liquidator_fee,
        liquidator_fee
    );

    msg!(
        "spot_market.if_liquidation_fee: {:?} -> {:?}",
        spot_market.if_liquidation_fee,
        if_liquidation_fee
    );

    spot_market.liquidator_fee = liquidator_fee;
    spot_market.if_liquidation_fee = if_liquidation_fee;
    Ok(())
}

#[access_control(
    spot_market_valid(&ctx.accounts.spot_market)
)]
pub fn handle_update_withdraw_guard_threshold(
    ctx: Context<AdminUpdateSpotMarket>,
    withdraw_guard_threshold: u64,
) -> Result<()> {
    let spot_market = &mut load_mut!(ctx.accounts.spot_market)?;
    msg!(
        "updating spot market withdraw guard threshold {}",
        spot_market.market_index
    );

    msg!(
        "spot_market.withdraw_guard_threshold: {:?} -> {:?}",
        spot_market.withdraw_guard_threshold,
        withdraw_guard_threshold
    );
    spot_market.withdraw_guard_threshold = withdraw_guard_threshold;
    Ok(())
}

#[access_control(
    spot_market_valid(&ctx.accounts.spot_market)
)]
pub fn handle_update_spot_market_if_factor(
    ctx: Context<AdminUpdateSpotMarket>,
    spot_market_index: u16,
    user_if_factor: u32,
    total_if_factor: u32,
) -> Result<()> {
    let spot_market = &mut load_mut!(ctx.accounts.spot_market)?;

    msg!("spot market {}", spot_market.market_index);

    validate!(
        spot_market.market_index == spot_market_index,
        ErrorCode::DefaultError,
        "spot_market_index dne spot_market.index"
    )?;

    validate!(
        user_if_factor <= total_if_factor,
        ErrorCode::DefaultError,
        "user_if_factor must be <= total_if_factor"
    )?;

    validate!(
        total_if_factor <= IF_FACTOR_PRECISION.cast()?,
        ErrorCode::DefaultError,
        "total_if_factor must be <= 100%"
    )?;

    msg!(
        "spot_market.user_if_factor: {:?} -> {:?}",
        spot_market.insurance_fund.user_factor,
        user_if_factor
    );
    msg!(
        "spot_market.total_if_factor: {:?} -> {:?}",
        spot_market.insurance_fund.total_factor,
        total_if_factor
    );

    spot_market.insurance_fund.user_factor = user_if_factor;
    spot_market.insurance_fund.total_factor = total_if_factor;

    Ok(())
}

#[access_control(
    spot_market_valid(&ctx.accounts.spot_market)
)]
pub fn handle_update_spot_market_revenue_settle_period(
    ctx: Context<AdminUpdateSpotMarket>,
    revenue_settle_period: i64,
) -> Result<()> {
    let spot_market = &mut load_mut!(ctx.accounts.spot_market)?;
    msg!("spot market {}", spot_market.market_index);

    validate!(revenue_settle_period > 0, ErrorCode::DefaultError)?;
    msg!(
        "spot_market.revenue_settle_period: {:?} -> {:?}",
        spot_market.insurance_fund.revenue_settle_period,
        revenue_settle_period
    );
    spot_market.insurance_fund.revenue_settle_period = revenue_settle_period;
    Ok(())
}

#[access_control(
    spot_market_valid(&ctx.accounts.spot_market)
)]
pub fn handle_update_spot_market_status(
    ctx: Context<AdminUpdateSpotMarket>,
    status: MarketStatus,
) -> Result<()> {
    status.validate_not_deprecated()?;
    let spot_market = &mut load_mut!(ctx.accounts.spot_market)?;
    msg!("spot market {}", spot_market.market_index);

    msg!(
        "spot_market.status: {:?} -> {:?}",
        spot_market.status,
        status
    );

    spot_market.status = status;
    Ok(())
}

#[access_control(
spot_market_valid(&ctx.accounts.spot_market)
)]
pub fn handle_update_spot_market_paused_operations(
    ctx: Context<AdminUpdateSpotMarket>,
    paused_operations: u8,
) -> Result<()> {
    let spot_market = &mut load_mut!(ctx.accounts.spot_market)?;
    msg!("spot market {}", spot_market.market_index);

    spot_market.paused_operations = paused_operations;

    SpotOperation::log_all_operations_paused(spot_market.paused_operations);

    Ok(())
}

#[access_control(
    spot_market_valid(&ctx.accounts.spot_market)
)]
pub fn handle_update_spot_market_asset_tier(
    ctx: Context<AdminUpdateSpotMarket>,
    asset_tier: AssetTier,
) -> Result<()> {
    let spot_market = &mut load_mut!(ctx.accounts.spot_market)?;
    msg!("spot market {}", spot_market.market_index);

    if spot_market.initial_asset_weight > 0 {
        validate!(
            matches!(asset_tier, AssetTier::Collateral | AssetTier::Protected),
            ErrorCode::DefaultError,
            "initial_asset_weight > 0 so AssetTier must be collateral or protected"
        )?;
    }

    msg!(
        "spot_market.asset_tier: {:?} -> {:?}",
        spot_market.asset_tier,
        asset_tier
    );

    spot_market.asset_tier = asset_tier;
    Ok(())
}

#[access_control(
    spot_market_valid(&ctx.accounts.spot_market)
)]
pub fn handle_update_spot_market_margin_weights(
    ctx: Context<AdminUpdateSpotMarket>,
    initial_asset_weight: u32,
    maintenance_asset_weight: u32,
    initial_liability_weight: u32,
    maintenance_liability_weight: u32,
    imf_factor: u32,
) -> Result<()> {
    let spot_market = &mut load_mut!(ctx.accounts.spot_market)?;
    msg!("spot market {}", spot_market.market_index);

    validate_margin_weights(
        spot_market.market_index,
        initial_asset_weight,
        maintenance_asset_weight,
        initial_liability_weight,
        maintenance_liability_weight,
        imf_factor,
    )?;

    msg!(
        "spot_market.initial_asset_weight: {:?} -> {:?}",
        spot_market.initial_asset_weight,
        initial_asset_weight
    );

    msg!(
        "spot_market.maintenance_asset_weight: {:?} -> {:?}",
        spot_market.maintenance_asset_weight,
        maintenance_asset_weight
    );

    msg!(
        "spot_market.initial_liability_weight: {:?} -> {:?}",
        spot_market.initial_liability_weight,
        initial_liability_weight
    );

    msg!(
        "spot_market.maintenance_liability_weight: {:?} -> {:?}",
        spot_market.maintenance_liability_weight,
        maintenance_liability_weight
    );

    msg!(
        "spot_market.imf_factor: {:?} -> {:?}",
        spot_market.imf_factor,
        imf_factor
    );

    spot_market.initial_asset_weight = initial_asset_weight;
    spot_market.maintenance_asset_weight = maintenance_asset_weight;
    spot_market.initial_liability_weight = initial_liability_weight;
    spot_market.maintenance_liability_weight = maintenance_liability_weight;
    spot_market.imf_factor = imf_factor;

    Ok(())
}

#[access_control(
    spot_market_valid(&ctx.accounts.spot_market)
)]
pub fn handle_update_spot_market_borrow_rate(
    ctx: Context<AdminUpdateSpotMarket>,
    optimal_utilization: u32,
    optimal_borrow_rate: u32,
    max_borrow_rate: u32,
    min_borrow_rate: Option<u8>,
) -> Result<()> {
    let spot_market = &mut load_mut!(ctx.accounts.spot_market)?;
    msg!("spot market {}", spot_market.market_index);

    validate_borrow_rate(
        optimal_utilization,
        optimal_borrow_rate,
        max_borrow_rate,
        min_borrow_rate
            .unwrap_or(spot_market.min_borrow_rate)
            .cast::<u32>()?
            * ((PERCENTAGE_PRECISION / 200) as u32),
    )?;

    msg!(
        "spot_market.optimal_utilization: {:?} -> {:?}",
        spot_market.optimal_utilization,
        optimal_utilization
    );

    msg!(
        "spot_market.optimal_borrow_rate: {:?} -> {:?}",
        spot_market.optimal_borrow_rate,
        optimal_borrow_rate
    );

    msg!(
        "spot_market.max_borrow_rate: {:?} -> {:?}",
        spot_market.max_borrow_rate,
        max_borrow_rate
    );

    spot_market.optimal_utilization = optimal_utilization;
    spot_market.optimal_borrow_rate = optimal_borrow_rate;
    spot_market.max_borrow_rate = max_borrow_rate;

    if let Some(min_borrow_rate) = min_borrow_rate {
        msg!(
            "spot_market.min_borrow_rate: {:?} -> {:?}",
            spot_market.min_borrow_rate,
            min_borrow_rate
        );
        spot_market.min_borrow_rate = min_borrow_rate
    }

    Ok(())
}

#[access_control(
    spot_market_valid(&ctx.accounts.spot_market)
)]
pub fn handle_update_spot_market_max_token_deposits(
    ctx: Context<AdminUpdateSpotMarket>,
    max_token_deposits: u64,
) -> Result<()> {
    let spot_market = &mut load_mut!(ctx.accounts.spot_market)?;
    msg!("spot market {}", spot_market.market_index);

    msg!(
        "spot_market.max_token_deposits: {:?} -> {:?}",
        spot_market.max_token_deposits,
        max_token_deposits
    );

    spot_market.max_token_deposits = max_token_deposits;
    Ok(())
}

#[access_control(
    spot_market_valid(&ctx.accounts.spot_market)
)]
pub fn handle_update_spot_market_max_token_borrows(
    ctx: Context<AdminUpdateSpotMarket>,
    max_token_borrows_fraction: u16,
) -> Result<()> {
    let spot_market = &mut load_mut!(ctx.accounts.spot_market)?;
    msg!("spot market {}", spot_market.market_index);

    msg!(
        "spot_market.max_token_borrows_fraction: {:?} -> {:?}",
        spot_market.max_token_borrows_fraction,
        max_token_borrows_fraction
    );

    let current_spot_tokens_borrows: u64 = spot_market.get_borrows()?.cast()?;
    let new_max_token_borrows = spot_market
        .max_token_deposits
        .safe_mul(max_token_borrows_fraction.cast()?)?
        .safe_div(10000)?;

    validate!(
        current_spot_tokens_borrows <= new_max_token_borrows,
        ErrorCode::InvalidSpotMarketInitialization,
        "spot borrows {} > max_token_borrows {}",
        current_spot_tokens_borrows,
        max_token_borrows_fraction
    )?;

    spot_market.max_token_borrows_fraction = max_token_borrows_fraction;
    Ok(())
}

#[access_control(
spot_market_valid(&ctx.accounts.spot_market)
)]
pub fn handle_update_spot_market_scale_initial_asset_weight_start(
    ctx: Context<AdminUpdateSpotMarket>,
    scale_initial_asset_weight_start: u64,
) -> Result<()> {
    let spot_market = &mut load_mut!(ctx.accounts.spot_market)?;
    msg!("spot market {}", spot_market.market_index);

    msg!(
        "spot_market.scale_initial_asset_weight_start: {:?} -> {:?}",
        spot_market.scale_initial_asset_weight_start,
        scale_initial_asset_weight_start
    );

    spot_market.scale_initial_asset_weight_start = scale_initial_asset_weight_start;
    Ok(())
}

#[access_control(
    spot_market_valid(&ctx.accounts.spot_market)
)]
pub fn handle_update_spot_market_orders_enabled(
    ctx: Context<AdminUpdateSpotMarket>,
    orders_enabled: bool,
) -> Result<()> {
    let spot_market = &mut load_mut!(ctx.accounts.spot_market)?;
    msg!("spot market {}", spot_market.market_index);

    msg!(
        "spot_market.orders_enabled: {:?} -> {:?}",
        spot_market.orders_enabled,
        orders_enabled
    );

    spot_market.orders_enabled = orders_enabled;
    Ok(())
}

#[access_control(
    spot_market_valid(&ctx.accounts.spot_market)
)]
pub fn handle_update_spot_market_if_paused_operations(
    ctx: Context<AdminUpdateSpotMarket>,
    paused_operations: u8,
) -> Result<()> {
    let spot_market = &mut load_mut!(ctx.accounts.spot_market)?;
    spot_market.if_paused_operations = paused_operations;
    msg!("spot market {}", spot_market.market_index);
    InsuranceFundOperation::log_all_operations_paused(paused_operations);
    Ok(())
}

#[access_control(
    perp_market_valid(&ctx.accounts.perp_market)
)]
pub fn handle_update_perp_market_status(
    ctx: Context<AdminUpdatePerpMarket>,
    status: MarketStatus,
) -> Result<()> {
    validate!(
        !matches!(status, MarketStatus::Delisted | MarketStatus::Settlement),
        ErrorCode::DefaultError,
        "must set settlement/delist through another instruction",
    )?;

    status.validate_not_deprecated()?;

    let perp_market = &mut load_mut!(ctx.accounts.perp_market)?;

    msg!("perp market {}", perp_market.market_index);

    msg!(
        "perp_market.status: {:?} -> {:?}",
        perp_market.status,
        status
    );

    perp_market.status = status;
    Ok(())
}

#[access_control(
    perp_market_valid(&ctx.accounts.perp_market)
)]
pub fn handle_update_perp_market_paused_operations(
    ctx: Context<AdminUpdatePerpMarket>,
    paused_operations: u8,
) -> Result<()> {
    let perp_market = &mut load_mut!(ctx.accounts.perp_market)?;
    msg!("perp market {}", perp_market.market_index);

    perp_market.paused_operations = paused_operations;

    PerpOperation::log_all_operations_paused(perp_market.paused_operations);

    Ok(())
}

#[access_control(
    perp_market_valid(&ctx.accounts.perp_market)
)]
pub fn handle_update_perp_market_contract_tier(
    ctx: Context<AdminUpdatePerpMarket>,
    contract_tier: ContractTier,
) -> Result<()> {
    let perp_market = &mut load_mut!(ctx.accounts.perp_market)?;
    msg!("perp market {}", perp_market.market_index);

    msg!(
        "perp_market.contract_tier: {:?} -> {:?}",
        perp_market.contract_tier,
        contract_tier
    );

    perp_market.contract_tier = contract_tier;
    Ok(())
}

#[access_control(
    perp_market_valid(&ctx.accounts.perp_market)
)]
pub fn handle_update_perp_market_imf_factor(
    ctx: Context<AdminUpdatePerpMarket>,
    imf_factor: u32,
    unrealized_pnl_imf_factor: u32,
) -> Result<()> {
    validate!(
        imf_factor <= SPOT_IMF_PRECISION,
        ErrorCode::DefaultError,
        "invalid imf factor",
    )?;
    validate!(
        unrealized_pnl_imf_factor <= SPOT_IMF_PRECISION,
        ErrorCode::DefaultError,
        "invalid unrealized pnl imf factor",
    )?;
    let perp_market = &mut load_mut!(ctx.accounts.perp_market)?;
    msg!("perp market {}", perp_market.market_index);

    msg!(
        "perp_market.imf_factor: {:?} -> {:?}",
        perp_market.imf_factor,
        imf_factor
    );

    msg!(
        "perp_market.unrealized_pnl_imf_factor: {:?} -> {:?}",
        perp_market.unrealized_pnl_imf_factor,
        unrealized_pnl_imf_factor
    );

    perp_market.imf_factor = imf_factor;
    perp_market.unrealized_pnl_imf_factor = unrealized_pnl_imf_factor;
    Ok(())
}

#[access_control(
    perp_market_valid(&ctx.accounts.perp_market)
)]
pub fn handle_update_perp_market_unrealized_asset_weight(
    ctx: Context<AdminUpdatePerpMarket>,
    unrealized_initial_asset_weight: u32,
    unrealized_maintenance_asset_weight: u32,
) -> Result<()> {
    validate!(
        unrealized_initial_asset_weight <= SPOT_WEIGHT_PRECISION.cast()?,
        ErrorCode::DefaultError,
        "invalid unrealized_initial_asset_weight",
    )?;
    validate!(
        unrealized_maintenance_asset_weight <= SPOT_WEIGHT_PRECISION.cast()?,
        ErrorCode::DefaultError,
        "invalid unrealized_maintenance_asset_weight",
    )?;
    validate!(
        unrealized_initial_asset_weight <= unrealized_maintenance_asset_weight,
        ErrorCode::DefaultError,
        "must enforce unrealized_initial_asset_weight <= unrealized_maintenance_asset_weight",
    )?;
    let perp_market = &mut load_mut!(ctx.accounts.perp_market)?;
    msg!("perp market {}", perp_market.market_index);

    msg!(
        "perp_market.unrealized_initial_asset_weight: {:?} -> {:?}",
        perp_market.unrealized_pnl_initial_asset_weight,
        unrealized_initial_asset_weight
    );

    msg!(
        "perp_market.unrealized_maintenance_asset_weight: {:?} -> {:?}",
        perp_market.unrealized_pnl_maintenance_asset_weight,
        unrealized_maintenance_asset_weight
    );

    perp_market.unrealized_pnl_initial_asset_weight = unrealized_initial_asset_weight;
    perp_market.unrealized_pnl_maintenance_asset_weight = unrealized_maintenance_asset_weight;
    Ok(())
}

#[access_control(
    perp_market_valid(&ctx.accounts.perp_market)
)]
pub fn handle_update_perp_market_concentration_coef(
    ctx: Context<AdminUpdatePerpMarket>,
    concentration_scale: u128,
) -> Result<()> {
    validate!(
        concentration_scale > 0,
        ErrorCode::DefaultError,
        "invalid concentration_scale",
    )?;

    let perp_market = &mut load_mut!(ctx.accounts.perp_market)?;
    msg!("perp market {}", perp_market.market_index);

    let prev_concentration_coef = perp_market.amm.concentration_coef;
    controller::amm::update_concentration_coef(&mut perp_market.amm, concentration_scale)?;
    let new_concentration_coef = perp_market.amm.concentration_coef;

    msg!(
        "perp_market.amm.concentration_coef: {} -> {}",
        prev_concentration_coef,
        new_concentration_coef
    );

    Ok(())
}

#[access_control(
    perp_market_valid(&ctx.accounts.perp_market)
)]
pub fn handle_update_perp_market_curve_update_intensity(
    ctx: Context<AdminUpdatePerpMarket>,
    curve_update_intensity: u8,
) -> Result<()> {
    // (0, 100] is for repeg / formulaic k intensity
    // (100, 200] is for reference price offset intensity
    validate!(
        curve_update_intensity <= 200,
        ErrorCode::DefaultError,
        "invalid curve_update_intensity",
    )?;
    let perp_market = &mut load_mut!(ctx.accounts.perp_market)?;
    msg!("perp market {}", perp_market.market_index);

    msg!(
        "perp_market.amm.curve_update_intensity: {} -> {}",
        perp_market.amm.curve_update_intensity,
        curve_update_intensity
    );

    perp_market.amm.curve_update_intensity = curve_update_intensity;
    Ok(())
}

#[access_control(
    perp_market_valid(&ctx.accounts.perp_market)
)]
pub fn handle_update_perp_market_target_base_asset_amount_per_lp(
    ctx: Context<AdminUpdatePerpMarket>,
    target_base_asset_amount_per_lp: i32,
) -> Result<()> {
    let perp_market = &mut load_mut!(ctx.accounts.perp_market)?;
    msg!("perp market {}", perp_market.market_index);

    msg!(
        "perp_market.amm.target_base_asset_amount_per_lp: {} -> {}",
        perp_market.amm.target_base_asset_amount_per_lp,
        target_base_asset_amount_per_lp
    );

    perp_market.amm.target_base_asset_amount_per_lp = target_base_asset_amount_per_lp;
    Ok(())
}

pub fn handle_update_perp_market_per_lp_base(
    ctx: Context<AdminUpdatePerpMarket>,
    per_lp_base: i8,
) -> Result<()> {
    let perp_market = &mut load_mut!(ctx.accounts.perp_market)?;
    msg!("perp market {}", perp_market.market_index);

    let old_per_lp_base = perp_market.amm.per_lp_base;
    msg!(
        "updated perp_market per_lp_base {} -> {}",
        old_per_lp_base,
        per_lp_base
    );

    let expo_diff = per_lp_base.safe_sub(old_per_lp_base)?;

    validate!(
        expo_diff.abs() == 1,
        ErrorCode::DefaultError,
        "invalid expo update (must be 1)",
    )?;

    validate!(
        per_lp_base.abs() <= 9,
        ErrorCode::DefaultError,
        "only consider lp_base within range of AMM_RESERVE_PRECISION",
    )?;

    controller::lp::apply_lp_rebase_to_perp_market(perp_market, expo_diff)?;

    Ok(())
}

pub fn handle_update_lp_cooldown_time(
    ctx: Context<AdminUpdateState>,
    lp_cooldown_time: u64,
) -> Result<()> {
    msg!(
        "lp_cooldown_time: {} -> {}",
        ctx.accounts.state.lp_cooldown_time,
        lp_cooldown_time
    );

    ctx.accounts.state.lp_cooldown_time = lp_cooldown_time;
    Ok(())
}

pub fn handle_update_perp_fee_structure(
    ctx: Context<AdminUpdateState>,
    fee_structure: FeeStructure,
) -> Result<()> {
    validate_fee_structure(&fee_structure)?;

    msg!(
        "perp_fee_structure: {:?} -> {:?}",
        ctx.accounts.state.perp_fee_structure,
        fee_structure
    );

    ctx.accounts.state.perp_fee_structure = fee_structure;
    Ok(())
}

pub fn handle_update_spot_fee_structure(
    ctx: Context<AdminUpdateState>,
    fee_structure: FeeStructure,
) -> Result<()> {
    validate_fee_structure(&fee_structure)?;

    msg!(
        "spot_fee_structure: {:?} -> {:?}",
        ctx.accounts.state.spot_fee_structure,
        fee_structure
    );

    ctx.accounts.state.spot_fee_structure = fee_structure;
    Ok(())
}

pub fn handle_update_initial_pct_to_liquidate(
    ctx: Context<AdminUpdateState>,
    initial_pct_to_liquidate: u16,
) -> Result<()> {
    msg!(
        "initial_pct_to_liquidate: {} -> {}",
        ctx.accounts.state.initial_pct_to_liquidate,
        initial_pct_to_liquidate
    );

    ctx.accounts.state.initial_pct_to_liquidate = initial_pct_to_liquidate;
    Ok(())
}

pub fn handle_update_liquidation_duration(
    ctx: Context<AdminUpdateState>,
    liquidation_duration: u8,
) -> Result<()> {
    msg!(
        "liquidation_duration: {} -> {}",
        ctx.accounts.state.liquidation_duration,
        liquidation_duration
    );

    ctx.accounts.state.liquidation_duration = liquidation_duration;
    Ok(())
}

pub fn handle_update_liquidation_margin_buffer_ratio(
    ctx: Context<AdminUpdateState>,
    liquidation_margin_buffer_ratio: u32,
) -> Result<()> {
    msg!(
        "liquidation_margin_buffer_ratio: {} -> {}",
        ctx.accounts.state.liquidation_margin_buffer_ratio,
        liquidation_margin_buffer_ratio
    );

    ctx.accounts.state.liquidation_margin_buffer_ratio = liquidation_margin_buffer_ratio;
    Ok(())
}

pub fn handle_update_oracle_guard_rails(
    ctx: Context<AdminUpdateState>,
    oracle_guard_rails: OracleGuardRails,
) -> Result<()> {
    msg!(
        "oracle_guard_rails: {:?} -> {:?}",
        ctx.accounts.state.oracle_guard_rails,
        oracle_guard_rails
    );

    ctx.accounts.state.oracle_guard_rails = oracle_guard_rails;
    Ok(())
}

pub fn handle_update_state_settlement_duration(
    ctx: Context<AdminUpdateState>,
    settlement_duration: u16,
) -> Result<()> {
    msg!(
        "settlement_duration: {} -> {}",
        ctx.accounts.state.settlement_duration,
        settlement_duration
    );

    ctx.accounts.state.settlement_duration = settlement_duration;
    Ok(())
}

pub fn handle_update_state_max_number_of_sub_accounts(
    ctx: Context<AdminUpdateState>,
    max_number_of_sub_accounts: u16,
) -> Result<()> {
    msg!(
        "max_number_of_sub_accounts: {} -> {}",
        ctx.accounts.state.max_number_of_sub_accounts,
        max_number_of_sub_accounts
    );

    ctx.accounts.state.max_number_of_sub_accounts = max_number_of_sub_accounts;
    Ok(())
}

pub fn handle_update_state_max_initialize_user_fee(
    ctx: Context<AdminUpdateState>,
    max_initialize_user_fee: u16,
) -> Result<()> {
    msg!(
        "max_initialize_user_fee: {} -> {}",
        ctx.accounts.state.max_initialize_user_fee,
        max_initialize_user_fee
    );

    ctx.accounts.state.max_initialize_user_fee = max_initialize_user_fee;
    Ok(())
}

#[access_control(
    perp_market_valid(&ctx.accounts.perp_market)
)]
pub fn handle_update_perp_market_oracle(
    ctx: Context<RepegCurve>,
    oracle: Pubkey,
    oracle_source: OracleSource,
) -> Result<()> {
    let perp_market = &mut load_mut!(ctx.accounts.perp_market)?;
    msg!("perp market {}", perp_market.market_index);

    let clock = Clock::get()?;

    OracleMap::validate_oracle_account_info(&ctx.accounts.oracle)?;

    validate!(
        ctx.accounts.oracle.key == &oracle,
        ErrorCode::DefaultError,
        "oracle account info ({:?}) and ix data ({:?}) must match",
        ctx.accounts.oracle.key,
        oracle
    )?;

    // Verify oracle is readable
    let OraclePriceData {
        price: _oracle_price,
        delay: _oracle_delay,
        ..
    } = get_oracle_price(&oracle_source, &ctx.accounts.oracle, clock.slot)?;

    msg!(
        "perp_market.amm.oracle: {:?} -> {:?}",
        perp_market.amm.oracle,
        oracle
    );

    msg!(
        "perp_market.amm.oracle_source: {:?} -> {:?}",
        perp_market.amm.oracle_source,
        oracle_source
    );

    perp_market.amm.oracle = oracle;
    perp_market.amm.oracle_source = oracle_source;

    Ok(())
}

#[access_control(
    perp_market_valid(&ctx.accounts.perp_market)
)]
pub fn handle_update_perp_market_base_spread(
    ctx: Context<AdminUpdatePerpMarket>,
    base_spread: u32,
) -> Result<()> {
    let perp_market = &mut load_mut!(ctx.accounts.perp_market)?;
    msg!("perp market {}", perp_market.market_index);

    msg!(
        "perp_market.amm.base_spread: {:?} -> {:?}",
        perp_market.amm.base_spread,
        base_spread
    );

    msg!(
        "perp_market.amm.long_spread: {:?} -> {:?}",
        perp_market.amm.long_spread,
        base_spread / 2
    );

    msg!(
        "perp_market.amm.short_spread: {:?} -> {:?}",
        perp_market.amm.short_spread,
        base_spread / 2
    );

    perp_market.amm.base_spread = base_spread;
    perp_market.amm.long_spread = base_spread / 2;
    perp_market.amm.short_spread = base_spread / 2;
    Ok(())
}

#[access_control(
    perp_market_valid(&ctx.accounts.perp_market)
)]
pub fn handle_update_amm_jit_intensity(
    ctx: Context<AdminUpdatePerpMarket>,
    amm_jit_intensity: u8,
) -> Result<()> {
    validate!(
        (0..=200).contains(&amm_jit_intensity),
        ErrorCode::DefaultError,
        "invalid amm_jit_intensity",
    )?;

    let perp_market = &mut load_mut!(ctx.accounts.perp_market)?;
    msg!("perp market {}", perp_market.market_index);

    msg!(
        "perp_market.amm.amm_jit_intensity: {} -> {}",
        perp_market.amm.amm_jit_intensity,
        amm_jit_intensity
    );

    perp_market.amm.amm_jit_intensity = amm_jit_intensity;

    Ok(())
}

#[access_control(
    perp_market_valid(&ctx.accounts.perp_market)
)]
pub fn handle_update_perp_market_max_spread(
    ctx: Context<AdminUpdatePerpMarket>,
    max_spread: u32,
) -> Result<()> {
    let perp_market = &mut load_mut!(ctx.accounts.perp_market)?;
    msg!("perp market {}", perp_market.market_index);

    validate!(
        max_spread >= perp_market.amm.base_spread,
        ErrorCode::DefaultError,
        "invalid max_spread < base_spread",
    )?;

    validate!(
        max_spread <= perp_market.margin_ratio_initial * 100,
        ErrorCode::DefaultError,
        "invalid max_spread > market.margin_ratio_initial * 100",
    )?;

    msg!(
        "perp_market.amm.max_spread: {:?} -> {:?}",
        perp_market.amm.max_spread,
        max_spread
    );

    perp_market.amm.max_spread = max_spread;

    Ok(())
}

#[access_control(
    perp_market_valid(&ctx.accounts.perp_market)
)]
pub fn handle_update_perp_market_step_size_and_tick_size(
    ctx: Context<AdminUpdatePerpMarket>,
    step_size: u64,
    tick_size: u64,
) -> Result<()> {
    let perp_market = &mut load_mut!(ctx.accounts.perp_market)?;
    msg!("perp market {}", perp_market.market_index);

    validate!(step_size > 0 && tick_size > 0, ErrorCode::DefaultError)?;
    validate!(step_size <= 2000000000, ErrorCode::DefaultError)?; // below i32 max for lp's remainder_base_asset

    msg!(
        "perp_market.amm.order_step_size: {:?} -> {:?}",
        perp_market.amm.order_step_size,
        step_size
    );

    msg!(
        "perp_market.amm.order_tick_size: {:?} -> {:?}",
        perp_market.amm.order_tick_size,
        tick_size
    );

    perp_market.amm.order_step_size = step_size;
    perp_market.amm.order_tick_size = tick_size;
    Ok(())
}

#[access_control(
    perp_market_valid(&ctx.accounts.perp_market)
)]
pub fn handle_update_perp_market_min_order_size(
    ctx: Context<AdminUpdatePerpMarket>,
    order_size: u64,
) -> Result<()> {
    let perp_market = &mut load_mut!(ctx.accounts.perp_market)?;
    msg!("perp market {}", perp_market.market_index);

    validate!(order_size > 0, ErrorCode::DefaultError)?;

    msg!(
        "perp_market.amm.min_order_size: {:?} -> {:?}",
        perp_market.amm.min_order_size,
        order_size
    );

    perp_market.amm.min_order_size = order_size;
    Ok(())
}

#[access_control(
    spot_market_valid(&ctx.accounts.spot_market)
)]
pub fn handle_update_spot_market_step_size_and_tick_size(
    ctx: Context<AdminUpdateSpotMarket>,
    step_size: u64,
    tick_size: u64,
) -> Result<()> {
    let spot_market = &mut load_mut!(ctx.accounts.spot_market)?;
    msg!("spot market {}", spot_market.market_index);

    validate!(
        spot_market.market_index == 0 || step_size > 0 && tick_size > 0,
        ErrorCode::DefaultError
    )?;

    msg!(
        "spot_market.order_step_size: {:?} -> {:?}",
        spot_market.order_step_size,
        step_size
    );

    msg!(
        "spot_market.order_tick_size: {:?} -> {:?}",
        spot_market.order_tick_size,
        tick_size
    );

    spot_market.order_step_size = step_size;
    spot_market.order_tick_size = tick_size;
    Ok(())
}

#[access_control(
    spot_market_valid(&ctx.accounts.spot_market)
)]
pub fn handle_update_spot_market_min_order_size(
    ctx: Context<AdminUpdateSpotMarket>,
    order_size: u64,
) -> Result<()> {
    let spot_market = &mut load_mut!(ctx.accounts.spot_market)?;
    msg!("spot market {}", spot_market.market_index);

    validate!(
        spot_market.market_index == 0 || order_size > 0,
        ErrorCode::DefaultError
    )?;

    msg!(
        "spot_market.min_order_size: {:?} -> {:?}",
        spot_market.min_order_size,
        order_size
    );

    spot_market.min_order_size = order_size;
    Ok(())
}

#[access_control(
    perp_market_valid(&ctx.accounts.perp_market)
)]
pub fn handle_update_perp_market_max_slippage_ratio(
    ctx: Context<AdminUpdatePerpMarket>,
    max_slippage_ratio: u16,
) -> Result<()> {
    validate!(max_slippage_ratio > 0, ErrorCode::DefaultError)?;
    let perp_market = &mut load_mut!(ctx.accounts.perp_market)?;
    msg!("perp market {}", perp_market.market_index);

    msg!(
        "perp_market.amm.max_slippage_ratio: {:?} -> {:?}",
        perp_market.amm.max_slippage_ratio,
        max_slippage_ratio
    );

    perp_market.amm.max_slippage_ratio = max_slippage_ratio;
    Ok(())
}

#[access_control(
    perp_market_valid(&ctx.accounts.perp_market)
)]
pub fn handle_update_perp_market_max_fill_reserve_fraction(
    ctx: Context<AdminUpdatePerpMarket>,
    max_fill_reserve_fraction: u16,
) -> Result<()> {
    validate!(max_fill_reserve_fraction > 0, ErrorCode::DefaultError)?;
    let perp_market = &mut load_mut!(ctx.accounts.perp_market)?;
    msg!("perp market {}", perp_market.market_index);

    msg!(
        "perp_market.amm.max_fill_reserve_fraction: {:?} -> {:?}",
        perp_market.amm.max_fill_reserve_fraction,
        max_fill_reserve_fraction
    );

    perp_market.amm.max_fill_reserve_fraction = max_fill_reserve_fraction;
    Ok(())
}

#[access_control(
    perp_market_valid(&ctx.accounts.perp_market)
)]
pub fn handle_update_perp_market_max_open_interest(
    ctx: Context<AdminUpdatePerpMarket>,
    max_open_interest: u128,
) -> Result<()> {
    let perp_market = &mut load_mut!(ctx.accounts.perp_market)?;
    msg!("perp market {}", perp_market.market_index);

    validate!(
        is_multiple_of_step_size(
            max_open_interest.cast::<u64>()?,
            perp_market.amm.order_step_size
        )?,
        ErrorCode::DefaultError,
        "max oi not a multiple of the step size"
    )?;

    msg!(
        "perp_market.amm.max_open_interest: {:?} -> {:?}",
        perp_market.amm.max_open_interest,
        max_open_interest
    );

    perp_market.amm.max_open_interest = max_open_interest;
    Ok(())
}

#[access_control(
    perp_market_valid(&ctx.accounts.perp_market)
)]
pub fn handle_update_perp_market_fee_adjustment(
    ctx: Context<AdminUpdatePerpMarket>,
    fee_adjustment: i16,
) -> Result<()> {
    let perp_market = &mut load_mut!(ctx.accounts.perp_market)?;
    msg!("perp market {}", perp_market.market_index);

    validate!(
        fee_adjustment.unsigned_abs().cast::<u64>()? <= FEE_ADJUSTMENT_MAX,
        ErrorCode::DefaultError,
        "fee adjustment {} greater than max {}",
        fee_adjustment,
        FEE_ADJUSTMENT_MAX
    )?;

    msg!(
        "perp_market.fee_adjustment: {:?} -> {:?}",
        perp_market.fee_adjustment,
        fee_adjustment
    );

    perp_market.fee_adjustment = fee_adjustment;
    Ok(())
}

pub fn handle_update_perp_market_number_of_users(
    ctx: Context<AdminUpdatePerpMarket>,
    number_of_users: Option<u32>,
    number_of_users_with_base: Option<u32>,
) -> Result<()> {
    let perp_market = &mut load_mut!(ctx.accounts.perp_market)?;
    msg!("perp market {}", perp_market.market_index);

    if let Some(number_of_users) = number_of_users {
        msg!(
            "perp_market.number_of_users: {:?} -> {:?}",
            perp_market.number_of_users,
            number_of_users
        );
        perp_market.number_of_users = number_of_users;
    } else {
        msg!("perp_market.number_of_users: unchanged");
    }

    if let Some(number_of_users_with_base) = number_of_users_with_base {
        msg!(
            "perp_market.number_of_users_with_base: {:?} -> {:?}",
            perp_market.number_of_users_with_base,
            number_of_users_with_base
        );
        perp_market.number_of_users_with_base = number_of_users_with_base;
    } else {
        msg!("perp_market.number_of_users_with_base: unchanged");
    }

    validate!(
        perp_market.number_of_users >= perp_market.number_of_users_with_base,
        ErrorCode::DefaultError,
        "number_of_users must be >= number_of_users_with_base "
    )?;

    Ok(())
}

pub fn handle_update_perp_market_fuel(
    ctx: Context<AdminUpdatePerpMarket>,
    fuel_boost_taker: Option<u8>,
    fuel_boost_maker: Option<u8>,
    fuel_boost_position: Option<u8>,
) -> Result<()> {
    let perp_market = &mut load_mut!(ctx.accounts.perp_market)?;
    msg!("perp market {}", perp_market.market_index);

    if let Some(fuel_boost_taker) = fuel_boost_taker {
        msg!(
            "perp_market.fuel_boost_taker: {:?} -> {:?}",
            perp_market.fuel_boost_taker,
            fuel_boost_taker
        );
        perp_market.fuel_boost_taker = fuel_boost_taker;
    } else {
        msg!("perp_market.fuel_boost_taker: unchanged");
    }

    if let Some(fuel_boost_maker) = fuel_boost_maker {
        msg!(
            "perp_market.fuel_boost_maker: {:?} -> {:?}",
            perp_market.fuel_boost_maker,
            fuel_boost_maker
        );
        perp_market.fuel_boost_maker = fuel_boost_maker;
    } else {
        msg!("perp_market.fuel_boost_maker: unchanged");
    }

    if let Some(fuel_boost_position) = fuel_boost_position {
        msg!(
            "perp_market.fuel_boost_position: {:?} -> {:?}",
            perp_market.fuel_boost_position,
            fuel_boost_position
        );
        perp_market.fuel_boost_position = fuel_boost_position;
    } else {
        msg!("perp_market.fuel_boost_position: unchanged");
    }

    Ok(())
}

#[access_control(
    spot_market_valid(&ctx.accounts.spot_market)
)]
pub fn handle_update_spot_market_fee_adjustment(
    ctx: Context<AdminUpdateSpotMarket>,
    fee_adjustment: i16,
) -> Result<()> {
    let spot = &mut load_mut!(ctx.accounts.spot_market)?;
    msg!("spot market {}", spot.market_index);

    validate!(
        fee_adjustment.unsigned_abs().cast::<u64>()? <= FEE_ADJUSTMENT_MAX,
        ErrorCode::DefaultError,
        "fee adjustment {} greater than max {}",
        fee_adjustment,
        FEE_ADJUSTMENT_MAX
    )?;

    msg!(
        "spot_market.fee_adjustment: {:?} -> {:?}",
        spot.fee_adjustment,
        fee_adjustment
    );

    spot.fee_adjustment = fee_adjustment;
    Ok(())
}

pub fn handle_update_spot_market_fuel(
    ctx: Context<AdminUpdateSpotMarket>,
    fuel_boost_deposits: Option<u8>,
    fuel_boost_borrows: Option<u8>,
    fuel_boost_taker: Option<u8>,
    fuel_boost_maker: Option<u8>,
    fuel_boost_insurance: Option<u8>,
) -> Result<()> {
    let spot_market = &mut load_mut!(ctx.accounts.spot_market)?;
    msg!("spot market {}", spot_market.market_index);

    if let Some(fuel_boost_taker) = fuel_boost_taker {
        msg!(
            "spot_market.fuel_boost_taker: {:?} -> {:?}",
            spot_market.fuel_boost_taker,
            fuel_boost_taker
        );
        spot_market.fuel_boost_taker = fuel_boost_taker;
    } else {
        msg!("spot_market.fuel_boost_taker: unchanged");
    }

    if let Some(fuel_boost_maker) = fuel_boost_maker {
        msg!(
            "spot_market.fuel_boost_maker: {:?} -> {:?}",
            spot_market.fuel_boost_maker,
            fuel_boost_maker
        );
        spot_market.fuel_boost_maker = fuel_boost_maker;
    } else {
        msg!("spot_market.fuel_boost_maker: unchanged");
    }

    if let Some(fuel_boost_deposits) = fuel_boost_deposits {
        msg!(
            "spot_market.fuel_boost_deposits: {:?} -> {:?}",
            spot_market.fuel_boost_deposits,
            fuel_boost_deposits
        );
        spot_market.fuel_boost_deposits = fuel_boost_deposits;
    } else {
        msg!("spot_market.fuel_boost_deposits: unchanged");
    }

    if let Some(fuel_boost_borrows) = fuel_boost_borrows {
        msg!(
            "spot_market.fuel_boost_borrows: {:?} -> {:?}",
            spot_market.fuel_boost_borrows,
            fuel_boost_borrows
        );
        spot_market.fuel_boost_borrows = fuel_boost_borrows;
    } else {
        msg!("spot_market.fuel_boost_borrows: unchanged");
    }

    if let Some(fuel_boost_insurance) = fuel_boost_insurance {
        msg!(
            "spot_market.fuel_boost_insurance: {:?} -> {:?}",
            spot_market.fuel_boost_insurance,
            fuel_boost_insurance
        );
        spot_market.fuel_boost_insurance = fuel_boost_insurance;
    } else {
        msg!("spot_market.fuel_boost_insurance: unchanged");
    }

    Ok(())
}

pub fn handle_update_admin(ctx: Context<AdminUpdateState>, admin: Pubkey) -> Result<()> {
    msg!("admin: {:?} -> {:?}", ctx.accounts.state.admin, admin);
    ctx.accounts.state.admin = admin;
    Ok(())
}

pub fn handle_update_whitelist_mint(
    ctx: Context<AdminUpdateState>,
    whitelist_mint: Pubkey,
) -> Result<()> {
    msg!(
        "whitelist_mint: {:?} -> {:?}",
        ctx.accounts.state.whitelist_mint,
        whitelist_mint
    );

    ctx.accounts.state.whitelist_mint = whitelist_mint;
    Ok(())
}

pub fn handle_update_discount_mint(
    ctx: Context<AdminUpdateState>,
    discount_mint: Pubkey,
) -> Result<()> {
    msg!(
        "discount_mint: {:?} -> {:?}",
        ctx.accounts.state.discount_mint,
        discount_mint
    );

    ctx.accounts.state.discount_mint = discount_mint;
    Ok(())
}

pub fn handle_update_exchange_status(
    ctx: Context<AdminUpdateState>,
    exchange_status: u8,
) -> Result<()> {
    msg!(
        "exchange_status: {:?} -> {:?}",
        ctx.accounts.state.exchange_status,
        exchange_status
    );

    ctx.accounts.state.exchange_status = exchange_status;
    Ok(())
}

pub fn handle_update_perp_auction_duration(
    ctx: Context<AdminUpdateState>,
    min_perp_auction_duration: u8,
) -> Result<()> {
    msg!(
        "min_perp_auction_duration: {:?} -> {:?}",
        ctx.accounts.state.min_perp_auction_duration,
        min_perp_auction_duration
    );

    ctx.accounts.state.min_perp_auction_duration = min_perp_auction_duration;
    Ok(())
}

pub fn handle_update_spot_auction_duration(
    ctx: Context<AdminUpdateState>,
    default_spot_auction_duration: u8,
) -> Result<()> {
    msg!(
        "default_spot_auction_duration: {:?} -> {:?}",
        ctx.accounts.state.default_spot_auction_duration,
        default_spot_auction_duration
    );

    ctx.accounts.state.default_spot_auction_duration = default_spot_auction_duration;
    Ok(())
}

pub fn handle_admin_disable_update_perp_bid_ask_twap(
    ctx: Context<AdminDisableBidAskTwapUpdate>,
    disable: bool,
) -> Result<()> {
    let mut user_stats = load_mut!(ctx.accounts.user_stats)?;

    msg!(
        "disable_update_perp_bid_ask_twap: {:?} -> {:?}",
        user_stats.disable_update_perp_bid_ask_twap,
        disable
    );

    user_stats.disable_update_perp_bid_ask_twap = disable;
    Ok(())
}

pub fn handle_initialize_protocol_if_shares_transfer_config(
    ctx: Context<InitializeProtocolIfSharesTransferConfig>,
) -> Result<()> {
    let mut config = ctx
        .accounts
        .protocol_if_shares_transfer_config
        .load_init()?;

    let now = Clock::get()?.unix_timestamp;
    msg!(
        "next_epoch_ts: {:?} -> {:?}",
        config.next_epoch_ts,
        now.safe_add(EPOCH_DURATION)?
    );
    config.next_epoch_ts = now.safe_add(EPOCH_DURATION)?;

    Ok(())
}

pub fn handle_update_protocol_if_shares_transfer_config(
    ctx: Context<UpdateProtocolIfSharesTransferConfig>,
    whitelisted_signers: Option<[Pubkey; 4]>,
    max_transfer_per_epoch: Option<u128>,
) -> Result<()> {
    let mut config = ctx.accounts.protocol_if_shares_transfer_config.load_mut()?;

    if let Some(whitelisted_signers) = whitelisted_signers {
        msg!(
            "whitelisted_signers: {:?} -> {:?}",
            config.whitelisted_signers,
            whitelisted_signers
        );
        config.whitelisted_signers = whitelisted_signers;
    } else {
        msg!("whitelisted_signers: unchanged");
    }

    if let Some(max_transfer_per_epoch) = max_transfer_per_epoch {
        msg!(
            "max_transfer_per_epoch: {:?} -> {:?}",
            config.max_transfer_per_epoch,
            max_transfer_per_epoch
        );
        config.max_transfer_per_epoch = max_transfer_per_epoch;
    } else {
        msg!("max_transfer_per_epoch: unchanged");
    }

    Ok(())
}

pub fn handle_initialize_prelaunch_oracle(
    ctx: Context<InitializePrelaunchOracle>,
    params: PrelaunchOracleParams,
) -> Result<()> {
    let mut oracle = ctx.accounts.prelaunch_oracle.load_init()?;
    msg!("perp market {}", params.perp_market_index);

    oracle.perp_market_index = params.perp_market_index;
    if let Some(price) = params.price {
        oracle.price = price;
    }
    if let Some(max_price) = params.max_price {
        oracle.max_price = max_price;
    }

    oracle.validate()?;

    Ok(())
}

pub fn handle_update_prelaunch_oracle_params(
    ctx: Context<UpdatePrelaunchOracleParams>,
    params: PrelaunchOracleParams,
) -> Result<()> {
    let mut oracle = ctx.accounts.prelaunch_oracle.load_mut()?;
    let mut perp_market = ctx.accounts.perp_market.load_mut()?;
    msg!("perp market {}", perp_market.market_index);

    let now = Clock::get()?.unix_timestamp;

    if let Some(price) = params.price {
        oracle.price = price;

        msg!("before mark twap ts = {:?} mark twap = {:?} mark twap 5min = {:?} bid twap = {:?} ask twap {:?}", perp_market.amm.last_mark_price_twap_ts, perp_market.amm.last_mark_price_twap, perp_market.amm.last_mark_price_twap_5min, perp_market.amm.last_bid_price_twap, perp_market.amm.last_ask_price_twap);

        perp_market.amm.last_mark_price_twap_ts = now;
        perp_market.amm.last_mark_price_twap = price.cast()?;
        perp_market.amm.last_mark_price_twap_5min = price.cast()?;
        perp_market.amm.last_bid_price_twap =
            perp_market.amm.last_bid_price_twap.min(price.cast()?);
        perp_market.amm.last_ask_price_twap =
            perp_market.amm.last_ask_price_twap.max(price.cast()?);

        msg!("after mark twap ts = {:?} mark twap = {:?} mark twap 5min = {:?} bid twap = {:?} ask twap {:?}", perp_market.amm.last_mark_price_twap_ts, perp_market.amm.last_mark_price_twap, perp_market.amm.last_mark_price_twap_5min, perp_market.amm.last_bid_price_twap, perp_market.amm.last_ask_price_twap);
    } else {
        msg!("mark twap ts, mark twap, mark twap 5min, bid twap, ask twap: unchanged");
    }

    if let Some(max_price) = params.max_price {
        msg!("max price: {:?} -> {:?}", oracle.max_price, max_price);
        oracle.max_price = max_price;
    } else {
        msg!("max price: unchanged")
    }

    oracle.validate()?;

    Ok(())
}

pub fn handle_delete_prelaunch_oracle(
    ctx: Context<DeletePrelaunchOracle>,
    _perp_market_index: u16,
) -> Result<()> {
    let perp_market = ctx.accounts.perp_market.load()?;
    msg!("perp market {}", perp_market.market_index);

    validate!(
        perp_market.amm.oracle != ctx.accounts.prelaunch_oracle.key(),
        ErrorCode::DefaultError,
        "prelaunch oracle currently in use"
    )?;

    Ok(())
}

pub fn handle_initialize_pyth_pull_oracle(
    ctx: Context<InitPythPullPriceFeed>,
    feed_id: [u8; 32],
) -> Result<()> {
    let cpi_program = ctx.accounts.pyth_solana_receiver.to_account_info().clone();
    let cpi_accounts = InitPriceUpdate {
        payer: ctx.accounts.admin.to_account_info().clone(),
        price_update_account: ctx.accounts.price_feed.to_account_info().clone(),
        system_program: ctx.accounts.system_program.to_account_info().clone(),
        write_authority: ctx.accounts.price_feed.to_account_info().clone(),
    };

    let seeds = &[
        PTYH_PRICE_FEED_SEED_PREFIX,
        feed_id.as_ref(),
        &[ctx.bumps.price_feed],
    ];
    let signer_seeds = &[&seeds[..]];
    let cpi_context = CpiContext::new_with_signer(cpi_program, cpi_accounts, signer_seeds);

    pyth_solana_receiver_sdk::cpi::init_price_update(cpi_context, feed_id)?;

    Ok(())
}

#[derive(Accounts)]
pub struct Initialize<'info> {
    #[account(mut)]
    pub admin: Signer<'info>,
    #[account(
        init,
        seeds = [b"drift_state".as_ref()],
        space = State::SIZE,
        bump,
        payer = admin
    )]
    pub state: Box<Account<'info, State>>,
    pub quote_asset_mint: Box<InterfaceAccount<'info, Mint>>,
    /// CHECK: checked in `initialize`
    pub drift_signer: AccountInfo<'info>,
    pub rent: Sysvar<'info, Rent>,
    pub system_program: Program<'info, System>,
    pub token_program: Interface<'info, TokenInterface>,
}

#[derive(Accounts)]
pub struct InitializeSpotMarket<'info> {
    #[account(
        init,
        seeds = [b"spot_market", state.number_of_spot_markets.to_le_bytes().as_ref()],
        space = SpotMarket::SIZE,
        bump,
        payer = admin
    )]
    pub spot_market: AccountLoader<'info, SpotMarket>,
    pub spot_market_mint: Box<InterfaceAccount<'info, Mint>>,
    #[account(
        init,
        seeds = [b"spot_market_vault".as_ref(), state.number_of_spot_markets.to_le_bytes().as_ref()],
        bump,
        payer = admin,
        token::mint = spot_market_mint,
        token::authority = drift_signer
    )]
    pub spot_market_vault: Box<InterfaceAccount<'info, TokenAccount>>,
    #[account(
        init,
        seeds = [b"insurance_fund_vault".as_ref(), state.number_of_spot_markets.to_le_bytes().as_ref()],
        bump,
        payer = admin,
        token::mint = spot_market_mint,
        token::authority = drift_signer
    )]
    pub insurance_fund_vault: Box<InterfaceAccount<'info, TokenAccount>>,
    #[account(
        constraint = state.signer.eq(&drift_signer.key())
    )]
    /// CHECK: program signer
    pub drift_signer: AccountInfo<'info>,
    #[account(
        mut,
        has_one = admin
    )]
    pub state: Box<Account<'info, State>>,
    /// CHECK: checked in `initialize_spot_market`
    pub oracle: AccountInfo<'info>,
    #[account(mut)]
    pub admin: Signer<'info>,
    pub rent: Sysvar<'info, Rent>,
    pub system_program: Program<'info, System>,
    pub token_program: Interface<'info, TokenInterface>,
}

#[derive(Accounts)]
#[instruction(market_index: u16)]
pub struct DeleteInitializedSpotMarket<'info> {
    #[account(mut)]
    pub admin: Signer<'info>,
    #[account(
        mut,
        has_one = admin
    )]
    pub state: Box<Account<'info, State>>,
    #[account(mut, close = admin)]
    pub spot_market: AccountLoader<'info, SpotMarket>,
    #[account(
        mut,
        seeds = [b"spot_market_vault".as_ref(), market_index.to_le_bytes().as_ref()],
        bump,
    )]
    pub spot_market_vault: Box<InterfaceAccount<'info, TokenAccount>>,
    #[account(
        mut,
        seeds = [b"insurance_fund_vault".as_ref(), market_index.to_le_bytes().as_ref()],
        bump,
    )]
    pub insurance_fund_vault: Box<InterfaceAccount<'info, TokenAccount>>,
    /// CHECK: program signer
    pub drift_signer: AccountInfo<'info>,
    pub token_program: Interface<'info, TokenInterface>,
}

#[derive(Accounts)]
#[instruction(market_index: u16)]
pub struct InitializeSerumFulfillmentConfig<'info> {
    #[account(
        seeds = [b"spot_market", market_index.to_le_bytes().as_ref()],
        bump,
    )]
    pub base_spot_market: AccountLoader<'info, SpotMarket>,
    #[account(
        seeds = [b"spot_market", 0_u16.to_le_bytes().as_ref()],
        bump,
    )]
    pub quote_spot_market: AccountLoader<'info, SpotMarket>,
    #[account(
        mut,
        has_one = admin
    )]
    pub state: Box<Account<'info, State>>,
    /// CHECK: checked in ix
    pub serum_program: AccountInfo<'info>,
    /// CHECK: checked in ix
    pub serum_market: AccountInfo<'info>,
    #[account(
        mut,
        seeds = [b"serum_open_orders".as_ref(), serum_market.key.as_ref()],
        bump,
    )]
    /// CHECK: checked in ix
    pub serum_open_orders: AccountInfo<'info>,
    #[account(
        constraint = state.signer.eq(&drift_signer.key())
    )]
    /// CHECK: program signer
    pub drift_signer: AccountInfo<'info>,
    #[account(
        init,
        seeds = [b"serum_fulfillment_config".as_ref(), serum_market.key.as_ref()],
        space = SerumV3FulfillmentConfig::SIZE,
        bump,
        payer = admin,
    )]
    pub serum_fulfillment_config: AccountLoader<'info, SerumV3FulfillmentConfig>,
    #[account(mut)]
    pub admin: Signer<'info>,
    pub rent: Sysvar<'info, Rent>,
    pub system_program: Program<'info, System>,
}

#[derive(Accounts)]
pub struct UpdateSerumFulfillmentConfig<'info> {
    #[account(
        has_one = admin
    )]
    pub state: Box<Account<'info, State>>,
    #[account(mut)]
    pub serum_fulfillment_config: AccountLoader<'info, SerumV3FulfillmentConfig>,
    #[account(mut)]
    pub admin: Signer<'info>,
}

#[derive(Accounts)]
#[instruction(market_index: u16)]
pub struct InitializePhoenixFulfillmentConfig<'info> {
    #[account(
        seeds = [b"spot_market", market_index.to_le_bytes().as_ref()],
        bump,
    )]
    pub base_spot_market: AccountLoader<'info, SpotMarket>,
    #[account(
        seeds = [b"spot_market", 0_u16.to_le_bytes().as_ref()],
        bump,
    )]
    pub quote_spot_market: AccountLoader<'info, SpotMarket>,
    #[account(
        mut,
        has_one = admin
    )]
    pub state: Box<Account<'info, State>>,
    /// CHECK: checked in ix
    pub phoenix_program: AccountInfo<'info>,
    /// CHECK: checked in ix
    pub phoenix_market: AccountInfo<'info>,
    #[account(
        constraint = state.signer.eq(&drift_signer.key())
    )]
    /// CHECK: program signer
    pub drift_signer: AccountInfo<'info>,
    #[account(
        init,
        seeds = [b"phoenix_fulfillment_config".as_ref(), phoenix_market.key.as_ref()],
        space = PhoenixV1FulfillmentConfig::SIZE,
        bump,
        payer = admin,
    )]
    pub phoenix_fulfillment_config: AccountLoader<'info, PhoenixV1FulfillmentConfig>,
    #[account(mut)]
    pub admin: Signer<'info>,
    pub rent: Sysvar<'info, Rent>,
    pub system_program: Program<'info, System>,
}

#[derive(Accounts)]
pub struct UpdatePhoenixFulfillmentConfig<'info> {
    #[account(
        has_one = admin
    )]
    pub state: Box<Account<'info, State>>,
    #[account(mut)]
    pub phoenix_fulfillment_config: AccountLoader<'info, PhoenixV1FulfillmentConfig>,
    #[account(mut)]
    pub admin: Signer<'info>,
}

#[derive(Accounts)]
pub struct UpdateSerumVault<'info> {
    #[account(
        mut,
        has_one = admin
    )]
    pub state: Box<Account<'info, State>>,
    #[account(mut)]
    pub admin: Signer<'info>,
    pub srm_vault: Box<InterfaceAccount<'info, TokenAccount>>,
}

#[derive(Accounts)]
pub struct InitializePerpMarket<'info> {
    #[account(mut)]
    pub admin: Signer<'info>,
    #[account(
        mut,
        has_one = admin
    )]
    pub state: Box<Account<'info, State>>,
    #[account(
        init,
        seeds = [b"perp_market", state.number_of_markets.to_le_bytes().as_ref()],
        space = PerpMarket::SIZE,
        bump,
        payer = admin
    )]
    pub perp_market: AccountLoader<'info, PerpMarket>,
    /// CHECK: checked in `initialize_perp_market`
    pub oracle: AccountInfo<'info>,
    pub rent: Sysvar<'info, Rent>,
    pub system_program: Program<'info, System>,
}

#[derive(Accounts)]
pub struct DeleteInitializedPerpMarket<'info> {
    #[account(mut)]
    pub admin: Signer<'info>,
    #[account(
        mut,
        has_one = admin
    )]
    pub state: Box<Account<'info, State>>,
    #[account(mut, close = admin)]
    pub perp_market: AccountLoader<'info, PerpMarket>,
}

#[derive(Accounts)]
pub struct AdminUpdatePerpMarket<'info> {
    pub admin: Signer<'info>,
    #[account(
        has_one = admin
    )]
    pub state: Box<Account<'info, State>>,
    #[account(mut)]
    pub perp_market: AccountLoader<'info, PerpMarket>,
}

#[derive(Accounts)]
pub struct AdminUpdatePerpMarketAmmSummaryStats<'info> {
    #[account(
        address = admin_hot_wallet::id()
    )]
    pub admin: Signer<'info>,
    pub state: Box<Account<'info, State>>,
    #[account(mut)]
    pub perp_market: AccountLoader<'info, PerpMarket>,
    #[account(
        seeds = [b"spot_market", perp_market.load()?.quote_spot_market_index.to_le_bytes().as_ref()],
        bump,
    )]
    pub spot_market: AccountLoader<'info, SpotMarket>,
    /// CHECK: checked in `admin_update_perp_market_summary_stats` ix constraint
    pub oracle: AccountInfo<'info>,
}

#[derive(Accounts)]
pub struct SettleExpiredMarketPoolsToRevenuePool<'info> {
    #[account(
        has_one = admin
    )]
    pub state: Box<Account<'info, State>>,
    pub admin: Signer<'info>,
    #[account(
        seeds = [b"spot_market", 0_u16.to_le_bytes().as_ref()],
        bump,
        mut
    )]
    pub spot_market: AccountLoader<'info, SpotMarket>,
    #[account(mut)]
    pub perp_market: AccountLoader<'info, PerpMarket>,
}

#[derive(Accounts)]
pub struct DepositIntoMarketFeePool<'info> {
    #[account(
        mut,
        has_one = admin
    )]
    pub state: Box<Account<'info, State>>,
    #[account(mut)]
    pub perp_market: AccountLoader<'info, PerpMarket>,
    pub admin: Signer<'info>,
    #[account(
        mut,
        token::authority = admin
    )]
    pub source_vault: Box<InterfaceAccount<'info, TokenAccount>>,
    #[account(
        constraint = state.signer.eq(&drift_signer.key())
    )]
    /// CHECK: withdraw fails if this isn't vault owner
    pub drift_signer: AccountInfo<'info>,
    #[account(
        mut,
        seeds = [b"spot_market", 0_u16.to_le_bytes().as_ref()],
        bump,
    )]
    pub quote_spot_market: AccountLoader<'info, SpotMarket>,
    #[account(
        mut,
        seeds = [b"spot_market_vault".as_ref(), 0_u16.to_le_bytes().as_ref()],
        bump,
    )]
    pub spot_market_vault: Box<InterfaceAccount<'info, TokenAccount>>,
    pub token_program: Interface<'info, TokenInterface>,
}

#[derive(Accounts)]
pub struct RepegCurve<'info> {
    #[account(
        has_one = admin
    )]
    pub state: Box<Account<'info, State>>,
    #[account(mut)]
    pub perp_market: AccountLoader<'info, PerpMarket>,
    /// CHECK: checked in `repeg_curve` ix constraint
    pub oracle: AccountInfo<'info>,
    pub admin: Signer<'info>,
}

#[derive(Accounts)]
pub struct AdminUpdateState<'info> {
    pub admin: Signer<'info>,
    #[account(
        mut,
        has_one = admin
    )]
    pub state: Box<Account<'info, State>>,
}

#[derive(Accounts)]
pub struct AdminUpdateK<'info> {
    pub admin: Signer<'info>,
    #[account(
        has_one = admin
    )]
    pub state: Box<Account<'info, State>>,
    #[account(mut)]
    pub perp_market: AccountLoader<'info, PerpMarket>,
    /// CHECK: checked in `admin_update_k` ix constraint
    pub oracle: AccountInfo<'info>,
}

#[derive(Accounts)]
pub struct AdminUpdateSpotMarket<'info> {
    pub admin: Signer<'info>,
    #[account(
        has_one = admin
    )]
    pub state: Box<Account<'info, State>>,
    #[account(mut)]
    pub spot_market: AccountLoader<'info, SpotMarket>,
}

#[derive(Accounts)]
pub struct AdminUpdateSpotMarketOracle<'info> {
    pub admin: Signer<'info>,
    #[account(
        has_one = admin
    )]
    pub state: Box<Account<'info, State>>,
    #[account(mut)]
    pub spot_market: AccountLoader<'info, SpotMarket>,
    /// CHECK: checked in `initialize_spot_market`
    pub oracle: AccountInfo<'info>,
}

#[derive(Accounts)]
pub struct AdminDisableBidAskTwapUpdate<'info> {
    pub admin: Signer<'info>,
    #[account(
        has_one = admin
    )]
    pub state: Box<Account<'info, State>>,
    #[account(mut)]
    pub user_stats: AccountLoader<'info, UserStats>,
}

#[derive(Accounts)]
pub struct InitUserFuel<'info> {
    #[account(
        address = admin_hot_wallet::id()
    )]
    pub admin: Signer<'info>, // todo
    pub state: Box<Account<'info, State>>,
    #[account(mut)]
    pub user: AccountLoader<'info, User>,
    #[account(mut)]
    pub user_stats: AccountLoader<'info, UserStats>,
}

#[derive(Accounts)]
pub struct InitializeProtocolIfSharesTransferConfig<'info> {
    #[account(mut)]
    pub admin: Signer<'info>,
    #[account(
        init,
        seeds = [b"if_shares_transfer_config".as_ref()],
        space = ProtocolIfSharesTransferConfig::SIZE,
        bump,
        payer = admin
    )]
    pub protocol_if_shares_transfer_config: AccountLoader<'info, ProtocolIfSharesTransferConfig>,
    #[account(
        has_one = admin
    )]
    pub state: Box<Account<'info, State>>,
    pub rent: Sysvar<'info, Rent>,
    pub system_program: Program<'info, System>,
}

#[derive(Accounts)]
pub struct UpdateProtocolIfSharesTransferConfig<'info> {
    #[account(mut)]
    pub admin: Signer<'info>,
    #[account(
        mut,
        seeds = [b"if_shares_transfer_config".as_ref()],
        bump,
    )]
    pub protocol_if_shares_transfer_config: AccountLoader<'info, ProtocolIfSharesTransferConfig>,
    #[account(
        has_one = admin
    )]
    pub state: Box<Account<'info, State>>,
}

#[derive(Accounts)]
#[instruction(params: PrelaunchOracleParams,)]
pub struct InitializePrelaunchOracle<'info> {
    #[account(mut)]
    pub admin: Signer<'info>,
    #[account(
        init,
        seeds = [b"prelaunch_oracle".as_ref(), params.perp_market_index.to_le_bytes().as_ref()],
        space = PrelaunchOracle::SIZE,
        bump,
        payer = admin
    )]
    pub prelaunch_oracle: AccountLoader<'info, PrelaunchOracle>,
    #[account(
        has_one = admin
    )]
    pub state: Box<Account<'info, State>>,
    pub rent: Sysvar<'info, Rent>,
    pub system_program: Program<'info, System>,
}

#[derive(Accounts)]
#[instruction(params: PrelaunchOracleParams,)]
pub struct UpdatePrelaunchOracleParams<'info> {
    #[account(mut)]
    pub admin: Signer<'info>,
    #[account(
        mut,
        seeds = [b"prelaunch_oracle".as_ref(), params.perp_market_index.to_le_bytes().as_ref()],
        bump,
    )]
    pub prelaunch_oracle: AccountLoader<'info, PrelaunchOracle>,
    #[account(
        mut,
        constraint = perp_market.load()?.market_index == params.perp_market_index
    )]
    pub perp_market: AccountLoader<'info, PerpMarket>,
    #[account(
        has_one = admin
    )]
    pub state: Box<Account<'info, State>>,
}

#[derive(Accounts)]
#[instruction(perp_market_index: u16,)]
pub struct DeletePrelaunchOracle<'info> {
    #[account(mut)]
    pub admin: Signer<'info>,
    #[account(
        mut,
        seeds = [b"prelaunch_oracle".as_ref(), perp_market_index.to_le_bytes().as_ref()],
        bump,
        close = admin
    )]
    pub prelaunch_oracle: AccountLoader<'info, PrelaunchOracle>,
    #[account(
        constraint = perp_market.load()?.market_index == perp_market_index
    )]
    pub perp_market: AccountLoader<'info, PerpMarket>,
    #[account(
        has_one = admin
    )]
    pub state: Box<Account<'info, State>>,
}

#[derive(Accounts)]
#[instruction(market_index: u16)]
pub struct InitializeOpenbookV2FulfillmentConfig<'info> {
    #[account(
        seeds = [b"spot_market", market_index.to_le_bytes().as_ref()],
        bump,
    )]
    pub base_spot_market: AccountLoader<'info, SpotMarket>,
    #[account(
        seeds = [b"spot_market", 0_u16.to_le_bytes().as_ref()],
        bump,
    )]
    pub quote_spot_market: AccountLoader<'info, SpotMarket>,
    #[account(
        mut,
        has_one = admin
    )]
    pub state: Box<Account<'info, State>>,
    /// CHECK: checked in ix
    pub openbook_v2_program: AccountInfo<'info>,
    /// CHECK: checked in ix
    pub openbook_v2_market: AccountInfo<'info>,
    #[account(
        constraint = state.signer.eq(&drift_signer.key())
    )]
    /// CHECK: program signer
    pub drift_signer: AccountInfo<'info>,
    #[account(
        init,
        seeds = [b"openbook_v2_fulfillment_config".as_ref(), openbook_v2_market.key.as_ref()],
        space = OpenbookV2FulfillmentConfig::SIZE,
        bump,
        payer = admin,
    )]
    pub openbook_v2_fulfillment_config: AccountLoader<'info, OpenbookV2FulfillmentConfig>,
    #[account(mut)]
    pub admin: Signer<'info>,
    pub rent: Sysvar<'info, Rent>,
    pub system_program: Program<'info, System>,
}

#[derive(Accounts)]
pub struct UpdateOpenbookV2FulfillmentConfig<'info> {
    #[account(
        has_one = admin
    )]
    pub state: Box<Account<'info, State>>,
    #[account(mut)]
    pub openbook_v2_fulfillment_config: AccountLoader<'info, OpenbookV2FulfillmentConfig>,
    #[account(mut)]
    pub admin: Signer<'info>,
}

#[derive(Accounts)]
#[instruction(feed_id : [u8; 32])]
pub struct InitPythPullPriceFeed<'info> {
    #[account(mut)]
    pub admin: Signer<'info>,
    pub pyth_solana_receiver: Program<'info, PythSolanaReceiver>,
    /// CHECK: This account's seeds are checked
    #[account(mut, seeds = [PTYH_PRICE_FEED_SEED_PREFIX, &feed_id], bump)]
    pub price_feed: AccountInfo<'info>,
    pub system_program: Program<'info, System>,
    #[account(
        has_one = admin
    )]
    pub state: Box<Account<'info, State>>,
}<|MERGE_RESOLUTION|>--- conflicted
+++ resolved
@@ -302,17 +302,13 @@
         total_swap_fee: 0,
         scale_initial_asset_weight_start,
         min_borrow_rate: 0,
-<<<<<<< HEAD
-        token_program,
-        padding: [0; 46],
-=======
         fuel_boost_deposits: 0,
         fuel_boost_borrows: 0,
         fuel_boost_taker: 0,
         fuel_boost_maker: 0,
         fuel_boost_insurance: 0,
-        padding: [0; 42],
->>>>>>> d7fa4068
+        token_program,
+        padding: [0; 41],
         insurance_fund: InsuranceFund {
             vault: *ctx.accounts.insurance_fund_vault.to_account_info().key,
             unstaking_period: THIRTEEN_DAY,
