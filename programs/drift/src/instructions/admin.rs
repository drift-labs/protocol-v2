--- conflicted
+++ resolved
@@ -151,6 +151,16 @@
 ) -> Result<()> {
     let state = &mut ctx.accounts.state;
     let spot_market_pubkey = ctx.accounts.spot_market.key();
+
+    let is_token_2022 = *ctx.accounts.spot_market_mint.to_account_info().owner == Token2022::id();
+    if is_token_2022 {
+        initialize_immutable_owner(&ctx.accounts.token_program, &ctx.accounts.spot_market_vault)?;
+
+        initialize_immutable_owner(
+            &ctx.accounts.token_program,
+            &ctx.accounts.insurance_fund_vault,
+        )?;
+    }
 
     let is_token_2022 = *ctx.accounts.spot_market_mint.to_account_info().owner == Token2022::id();
     if is_token_2022 {
@@ -5089,7 +5099,6 @@
     Ok(())
 }
 
-<<<<<<< HEAD
 pub fn handle_update_feature_bit_flags_settle_lp_pool(
     ctx: Context<HotAdminUpdateState>,
     enable: bool,
@@ -5159,8 +5168,6 @@
     Ok(())
 }
 
-=======
->>>>>>> cec4e6d4
 #[derive(Accounts)]
 pub struct Initialize<'info> {
     #[account(mut)]
