use anchor_lang::Discriminator;
use anchor_spl::associated_token::AssociatedToken;
use anchor_spl::token::Token;
use std::convert::{identity, TryInto};
use std::mem::size_of;

<<<<<<< HEAD
use crate::math::amm::calculate_net_user_pnl;
use crate::msg;
use crate::state::lp_pool::{
    AmmConstituentDatum, AmmConstituentMapping, Constituent, ConstituentCorrelations,
    ConstituentTargetBase, LPPool, TargetsDatum, AMM_MAP_PDA_SEED,
    CONSTITUENT_CORRELATIONS_PDA_SEED, CONSTITUENT_PDA_SEED, CONSTITUENT_TARGET_BASE_PDA_SEED,
    CONSTITUENT_VAULT_PDA_SEED,
};
=======
use crate::{msg, FeatureBitFlags};
>>>>>>> 8a5ab7c2
use anchor_lang::prelude::*;
use anchor_spl::token_2022::Token2022;
use anchor_spl::token_interface::{Mint, TokenAccount, TokenInterface};
use phoenix::quantities::WrapperU64;
use pyth_solana_receiver_sdk::cpi::accounts::InitPriceUpdate;
use pyth_solana_receiver_sdk::program::PythSolanaReceiver;
use serum_dex::state::ToAlignedBytes;

use crate::controller::token::{close_vault, receive, send_from_program_vault};
use crate::error::ErrorCode;
use crate::ids::{
    jupiter_mainnet_3, jupiter_mainnet_4, jupiter_mainnet_6, lighthouse, marinade_mainnet,
    serum_program, usdc_mint, {admin_hot_wallet, amm_spread_adjust_wallet, mm_oracle_crank_wallet},
};
use crate::instructions::constraints::*;
use crate::instructions::optional_accounts::{load_maps, AccountMaps};
use crate::math::casting::Cast;
use crate::math::constants::{
    AMM_TIMES_PEG_TO_QUOTE_PRECISION_RATIO, DEFAULT_LIQUIDATION_MARGIN_BUFFER_RATIO,
    FEE_POOL_TO_REVENUE_POOL_THRESHOLD, IF_FACTOR_PRECISION, INSURANCE_A_MAX, INSURANCE_B_MAX,
    INSURANCE_C_MAX, INSURANCE_SPECULATIVE_MAX, LIQUIDATION_FEE_PRECISION,
    MAX_CONCENTRATION_COEFFICIENT, MAX_SQRT_K, MAX_UPDATE_K_PRICE_CHANGE, PERCENTAGE_PRECISION,
    PERCENTAGE_PRECISION_I64, PRICE_PRECISION_U64, QUOTE_SPOT_MARKET_INDEX,
    SPOT_CUMULATIVE_INTEREST_PRECISION, SPOT_IMF_PRECISION, SPOT_WEIGHT_PRECISION, THIRTEEN_DAY,
    TWENTY_FOUR_HOUR,
};
use crate::math::cp_curve::get_update_k_result;
use crate::math::helpers::get_proportion_u128;
use crate::math::orders::is_multiple_of_step_size;
use crate::math::repeg::get_total_fee_lower_bound;
use crate::math::safe_math::SafeMath;
use crate::math::spot_balance::get_token_amount;
use crate::math::spot_withdraw::validate_spot_market_vault_amount;
use crate::math::{amm, bn};
use crate::optional_accounts::get_token_mint;
use crate::state::events::{
    CurveRecord, DepositDirection, DepositExplanation, DepositRecord, SpotMarketVaultDepositRecord,
};
use crate::state::fulfillment_params::openbook_v2::{
    OpenbookV2Context, OpenbookV2FulfillmentConfig,
};
use crate::state::fulfillment_params::phoenix::PhoenixMarketContext;
use crate::state::fulfillment_params::phoenix::PhoenixV1FulfillmentConfig;
use crate::state::fulfillment_params::serum::SerumContext;
use crate::state::fulfillment_params::serum::SerumV3FulfillmentConfig;
use crate::state::high_leverage_mode_config::HighLeverageModeConfig;
use crate::state::if_rebalance_config::{IfRebalanceConfig, IfRebalanceConfigParams};
use crate::state::insurance_fund_stake::ProtocolIfSharesTransferConfig;
use crate::state::oracle::get_sb_on_demand_price;
use crate::state::oracle::{
    get_oracle_price, get_prelaunch_price, get_pyth_price, get_switchboard_price,
    HistoricalIndexData, HistoricalOracleData, OraclePriceData, OracleSource, PrelaunchOracle,
    PrelaunchOracleParams,
};
use crate::state::oracle_map::OracleMap;
use crate::state::paused_operations::{InsuranceFundOperation, PerpOperation, SpotOperation};
use crate::state::perp_market::{
    AmmCache, CacheInfo, ContractTier, ContractType, InsuranceClaim, MarketStatus, PerpMarket,
    PoolBalance, AMM, AMM_POSITIONS_CACHE,
};
use crate::state::perp_market_map::{get_writable_perp_market_set, MarketSet};
use crate::state::protected_maker_mode_config::ProtectedMakerModeConfig;
use crate::state::pyth_lazer_oracle::{PythLazerOracle, PYTH_LAZER_ORACLE_SEED};
use crate::state::spot_market::{
    AssetTier, InsuranceFund, SpotBalance, SpotBalanceType, SpotFulfillmentConfigStatus,
    SpotMarket, TokenProgramFlag,
};
use crate::state::spot_market_map::get_writable_spot_market_set;
use crate::state::state::{ExchangeStatus, FeeStructure, OracleGuardRails, State};
use crate::state::traits::Size;
use crate::state::user::{User, UserStats};
use crate::validate;
use crate::validation::fee_structure::validate_fee_structure;
use crate::validation::margin::{validate_margin, validate_margin_weights};
use crate::validation::perp_market::validate_perp_market;
use crate::validation::spot_market::validate_borrow_rate;
use crate::{controller, QUOTE_PRECISION_I64};
use crate::{get_then_update_id, EPOCH_DURATION};
use crate::{load, FEE_ADJUSTMENT_MAX};
use crate::{load_mut, PTYH_PRICE_FEED_SEED_PREFIX};
use crate::{math, safe_decrement, safe_increment};
use crate::{math_error, SPOT_BALANCE_PRECISION};
use solana_program::sysvar::instructions;

use super::optional_accounts::get_token_interface;
use anchor_spl::token_2022::spl_token_2022::extension::transfer_hook::TransferHook;
use anchor_spl::token_2022::spl_token_2022::extension::{
    BaseStateWithExtensions, StateWithExtensions,
};
use anchor_spl::token_2022::spl_token_2022::state::Mint as MintInner;

pub fn handle_initialize(ctx: Context<Initialize>) -> Result<()> {
    let (drift_signer, drift_signer_nonce) =
        Pubkey::find_program_address(&[b"drift_signer".as_ref()], ctx.program_id);

    **ctx.accounts.state = State {
        admin: *ctx.accounts.admin.key,
        exchange_status: ExchangeStatus::active(),
        whitelist_mint: Pubkey::default(),
        discount_mint: Pubkey::default(),
        oracle_guard_rails: OracleGuardRails::default(),
        number_of_authorities: 0,
        number_of_sub_accounts: 0,
        number_of_markets: 0,
        number_of_spot_markets: 0,
        min_perp_auction_duration: 10,
        default_market_order_time_in_force: 60,
        default_spot_auction_duration: 10,
        liquidation_margin_buffer_ratio: DEFAULT_LIQUIDATION_MARGIN_BUFFER_RATIO,
        settlement_duration: 0, // extra duration after market expiry to allow settlement
        signer: drift_signer,
        signer_nonce: drift_signer_nonce,
        srm_vault: Pubkey::default(),
        perp_fee_structure: FeeStructure::perps_default(),
        spot_fee_structure: FeeStructure::spot_default(),
        lp_cooldown_time: 0,
        liquidation_duration: 0,
        initial_pct_to_liquidate: 0,
        max_number_of_sub_accounts: 0,
        max_initialize_user_fee: 0,
        feature_bit_flags: 0,
        padding: [0; 9],
    };

    Ok(())
}

pub fn handle_initialize_spot_market(
    ctx: Context<InitializeSpotMarket>,
    optimal_utilization: u32,
    optimal_borrow_rate: u32,
    max_borrow_rate: u32,
    oracle_source: OracleSource,
    initial_asset_weight: u32,
    maintenance_asset_weight: u32,
    initial_liability_weight: u32,
    maintenance_liability_weight: u32,
    imf_factor: u32,
    liquidator_fee: u32,
    if_liquidation_fee: u32,
    active_status: bool,
    asset_tier: AssetTier,
    scale_initial_asset_weight_start: u64,
    withdraw_guard_threshold: u64,
    order_tick_size: u64,
    order_step_size: u64,
    if_total_factor: u32,
    name: [u8; 32],
) -> Result<()> {
    let state = &mut ctx.accounts.state;
    let spot_market_pubkey = ctx.accounts.spot_market.key();

    // protocol must be authority of collateral vault
    if ctx.accounts.spot_market_vault.owner != state.signer {
        return Err(ErrorCode::InvalidSpotMarketAuthority.into());
    }

    // protocol must be authority of collateral vault
    if ctx.accounts.insurance_fund_vault.owner != state.signer {
        return Err(ErrorCode::InvalidInsuranceFundAuthority.into());
    }

    validate_borrow_rate(optimal_utilization, optimal_borrow_rate, max_borrow_rate, 0)?;

    let spot_market_index = get_then_update_id!(state, number_of_spot_markets);

    msg!("initializing spot market {}", spot_market_index);

    if oracle_source == OracleSource::QuoteAsset {
        // catches inconsistent parameters
        validate!(
            ctx.accounts.oracle.key == &Pubkey::default(),
            ErrorCode::InvalidSpotMarketInitialization,
            "For OracleSource::QuoteAsset, oracle must be default public key"
        )?;
    } else {
        OracleMap::validate_oracle_account_info(&ctx.accounts.oracle)?;
    }

    let oracle_price_data = get_oracle_price(
        &oracle_source,
        &ctx.accounts.oracle,
        Clock::get()?.unix_timestamp.cast()?,
    );

    let (historical_oracle_data_default, historical_index_data_default) =
        if spot_market_index == QUOTE_SPOT_MARKET_INDEX {
            validate!(
                ctx.accounts.oracle.key == &Pubkey::default(),
                ErrorCode::InvalidSpotMarketInitialization,
                "For quote asset spot market, oracle must be default public key"
            )?;

            validate!(
                oracle_source == OracleSource::QuoteAsset,
                ErrorCode::InvalidSpotMarketInitialization,
                "For quote asset spot market, oracle source must be QuoteAsset"
            )?;

            validate!(
                ctx.accounts.spot_market_mint.decimals == 6,
                ErrorCode::InvalidSpotMarketInitialization,
                "For quote asset spot market, mint decimals must be 6"
            )?;

            (
                HistoricalOracleData::default_quote_oracle(),
                HistoricalIndexData::default_quote_oracle(),
            )
        } else {
            validate!(
                ctx.accounts.spot_market_mint.decimals >= 5,
                ErrorCode::InvalidSpotMarketInitialization,
                "Mint decimals must be greater than or equal to 5"
            )?;

            validate!(
                oracle_price_data.is_ok(),
                ErrorCode::InvalidSpotMarketInitialization,
                "Unable to read oracle price for {}",
                ctx.accounts.oracle.key,
            )?;

            (
                HistoricalOracleData::default_with_current_oracle(oracle_price_data?),
                HistoricalIndexData::default_with_current_oracle(oracle_price_data?)?,
            )
        };

    validate_margin_weights(
        spot_market_index,
        initial_asset_weight,
        maintenance_asset_weight,
        initial_liability_weight,
        maintenance_liability_weight,
        imf_factor,
    )?;

    let spot_market = &mut ctx.accounts.spot_market.load_init()?;
    let clock = Clock::get()?;
    let now = clock
        .unix_timestamp
        .cast()
        .or(Err(ErrorCode::UnableToCastUnixTime))?;

    let decimals = ctx.accounts.spot_market_mint.decimals.cast::<u32>()?;

    let mut token_program = 0_u8;
    if ctx.accounts.token_program.key() == Token2022::id() {
        token_program |= TokenProgramFlag::Token2022 as u8;
    }

    let mint_account_info = ctx.accounts.spot_market_mint.to_account_info();
    let mint_data = mint_account_info.try_borrow_data()?;
    let mint_with_extension = StateWithExtensions::<MintInner>::unpack(&mint_data)?;
    if let Ok(transfer_hook) = mint_with_extension.get_extension::<TransferHook>() {
        let transfer_hook_program_id: Option<Pubkey> = transfer_hook.program_id.into();
        if transfer_hook_program_id.is_some() {
            token_program |= TokenProgramFlag::TransferHook as u8;
        }
    }

    if active_status {
        validate!(
            ctx.accounts.admin.key() == state.admin,
            ErrorCode::DefaultError,
            "admin must be state admin"
        )?;
    }

    **spot_market = SpotMarket {
        market_index: spot_market_index,
        pubkey: spot_market_pubkey,
        status: if active_status {
            MarketStatus::Active
        } else {
            MarketStatus::Initialized
        },
        name,
        asset_tier,
        expiry_ts: 0,
        oracle: ctx.accounts.oracle.key(),
        oracle_source,
        historical_oracle_data: historical_oracle_data_default,
        historical_index_data: historical_index_data_default,
        mint: ctx.accounts.spot_market_mint.key(),
        vault: *ctx.accounts.spot_market_vault.to_account_info().key,
        revenue_pool: PoolBalance {
            scaled_balance: 0,
            market_index: spot_market_index,
            ..PoolBalance::default()
        }, // in base asset
        decimals,
        optimal_utilization,
        optimal_borrow_rate,
        max_borrow_rate,
        deposit_balance: 0,
        borrow_balance: 0,
        max_token_deposits: 0,
        deposit_token_twap: 0,
        borrow_token_twap: 0,
        utilization_twap: 0,
        cumulative_deposit_interest: SPOT_CUMULATIVE_INTEREST_PRECISION,
        cumulative_borrow_interest: SPOT_CUMULATIVE_INTEREST_PRECISION,
        total_social_loss: 0,
        total_quote_social_loss: 0,
        last_interest_ts: now,
        last_twap_ts: now,
        initial_asset_weight,
        maintenance_asset_weight,
        initial_liability_weight,
        maintenance_liability_weight,
        imf_factor,
        liquidator_fee,
        if_liquidation_fee, // 1%
        withdraw_guard_threshold,
        order_step_size,
        order_tick_size,
        min_order_size: order_step_size,
        max_position_size: 0,
        next_fill_record_id: 1,
        next_deposit_record_id: 1,
        spot_fee_pool: PoolBalance::default(), // in quote asset
        total_spot_fee: 0,
        orders_enabled: spot_market_index != 0,
        paused_operations: 0,
        if_paused_operations: 0,
        fee_adjustment: 0,
        max_token_borrows_fraction: 0,
        flash_loan_amount: 0,
        flash_loan_initial_token_amount: 0,
        total_swap_fee: 0,
        scale_initial_asset_weight_start,
        min_borrow_rate: 0,
        fuel_boost_deposits: 0,
        fuel_boost_borrows: 0,
        fuel_boost_taker: 1,
        fuel_boost_maker: 1,
        fuel_boost_insurance: 0,
        token_program_flag: token_program,
        pool_id: 0,
        padding: [0; 40],
        insurance_fund: InsuranceFund {
            vault: *ctx.accounts.insurance_fund_vault.to_account_info().key,
            unstaking_period: THIRTEEN_DAY,
            total_factor: if_total_factor,
            user_factor: if_total_factor / 2,
            revenue_settle_period: 3600,
            ..InsuranceFund::default()
        },
    };

    Ok(())
}

#[access_control(
    spot_market_valid(&ctx.accounts.spot_market)
)]
pub fn handle_update_spot_market_pool_id(
    ctx: Context<AdminUpdateSpotMarket>,
    pool_id: u8,
) -> Result<()> {
    let mut spot_market = load_mut!(ctx.accounts.spot_market)?;
    msg!(
        "updating spot market {} pool id to {}",
        spot_market.market_index,
        pool_id
    );

    validate!(
        spot_market.status == MarketStatus::Initialized,
        ErrorCode::DefaultError,
        "Market must be just initialized to update pool"
    )?;

    spot_market.pool_id = pool_id;

    Ok(())
}

pub fn handle_initialize_serum_fulfillment_config(
    ctx: Context<InitializeSerumFulfillmentConfig>,
    market_index: u16,
) -> Result<()> {
    validate!(
        market_index != QUOTE_SPOT_MARKET_INDEX,
        ErrorCode::InvalidSpotMarketAccount,
        "Cant add serum market to quote asset"
    )?;

    let base_spot_market = load!(&ctx.accounts.base_spot_market)?;
    let quote_spot_market = load!(&ctx.accounts.quote_spot_market)?;

    let serum_program_id = crate::ids::serum_program::id();
    validate!(
        ctx.accounts.serum_program.key() == serum_program_id,
        ErrorCode::InvalidSerumProgram
    )?;

    let serum_market_key = ctx.accounts.serum_market.key();

    let serum_context = SerumContext {
        serum_program: &ctx.accounts.serum_program,
        serum_market: &ctx.accounts.serum_market,
        serum_open_orders: &ctx.accounts.serum_open_orders,
    };

    let market_state = serum_context.load_serum_market()?;

    validate!(
        identity(market_state.coin_mint) == base_spot_market.mint.to_aligned_bytes(),
        ErrorCode::InvalidSerumMarket,
        "Invalid base mint"
    )?;

    validate!(
        identity(market_state.pc_mint) == quote_spot_market.mint.to_aligned_bytes(),
        ErrorCode::InvalidSerumMarket,
        "Invalid quote mint"
    )?;

    let market_step_size = market_state.coin_lot_size;
    let valid_step_size = base_spot_market.order_step_size >= market_step_size
        && base_spot_market
            .order_step_size
            .rem_euclid(market_step_size)
            == 0;

    validate!(
        valid_step_size,
        ErrorCode::InvalidSerumMarket,
        "base market step size ({}) not a multiple of serum step size ({})",
        base_spot_market.order_step_size,
        market_step_size
    )?;

    let market_tick_size = market_state.pc_lot_size;
    let valid_tick_size = base_spot_market.order_tick_size >= market_tick_size
        && base_spot_market
            .order_tick_size
            .rem_euclid(market_tick_size)
            == 0;

    validate!(
        valid_tick_size,
        ErrorCode::InvalidSerumMarket,
        "base market tick size ({}) not a multiple of serum tick size ({})",
        base_spot_market.order_tick_size,
        market_tick_size
    )?;

    drop(market_state);

    let open_orders_seeds: &[&[u8]] = &[b"serum_open_orders", serum_market_key.as_ref()];
    controller::pda::seed_and_create_pda(
        ctx.program_id,
        &ctx.accounts.admin.to_account_info(),
        &Rent::get()?,
        size_of::<serum_dex::state::OpenOrders>() + 12,
        &serum_program_id,
        &ctx.accounts.system_program.to_account_info(),
        &ctx.accounts.serum_open_orders,
        open_orders_seeds,
    )?;

    let open_orders = serum_context.load_open_orders()?;
    validate!(
        open_orders.account_flags == 0,
        ErrorCode::InvalidSerumOpenOrders,
        "Serum open orders already initialized"
    )?;
    drop(open_orders);

    serum_context.invoke_init_open_orders(
        &ctx.accounts.drift_signer,
        &ctx.accounts.rent,
        ctx.accounts.state.signer_nonce,
    )?;

    let serum_fulfillment_config_key = ctx.accounts.serum_fulfillment_config.key();
    let mut serum_fulfillment_config = ctx.accounts.serum_fulfillment_config.load_init()?;
    *serum_fulfillment_config = serum_context
        .to_serum_v3_fulfillment_config(&serum_fulfillment_config_key, market_index)?;

    Ok(())
}

pub fn handle_update_serum_fulfillment_config_status(
    ctx: Context<UpdateSerumFulfillmentConfig>,
    status: SpotFulfillmentConfigStatus,
) -> Result<()> {
    let mut config = load_mut!(ctx.accounts.serum_fulfillment_config)?;
    msg!("config.status {:?} -> {:?}", config.status, status);
    config.status = status;
    Ok(())
}

pub fn handle_update_serum_vault(ctx: Context<UpdateSerumVault>) -> Result<()> {
    let vault = &ctx.accounts.srm_vault;
    validate!(
        vault.mint == crate::ids::srm_mint::id() || vault.mint == crate::ids::msrm_mint::id(),
        ErrorCode::InvalidSrmVault,
        "vault did not hav srm or msrm mint"
    )?;

    validate!(
        vault.owner == ctx.accounts.state.signer,
        ErrorCode::InvalidVaultOwner,
        "vault owner was not program signer"
    )?;

    let state = &mut ctx.accounts.state;

    msg!("state.srm_vault {:?} -> {:?}", state.srm_vault, vault.key());
    state.srm_vault = vault.key();

    Ok(())
}

pub fn handle_initialize_openbook_v2_fulfillment_config(
    ctx: Context<InitializeOpenbookV2FulfillmentConfig>,
    market_index: u16,
) -> Result<()> {
    validate!(
        market_index != QUOTE_SPOT_MARKET_INDEX,
        ErrorCode::InvalidSpotMarketAccount,
        "Cannot add openbook v2 market to quote asset"
    )?;

    let base_spot_market = load!(&ctx.accounts.base_spot_market)?;
    let quote_spot_market = load!(&ctx.accounts.quote_spot_market)?;

    let openbook_v2_program_id = openbook_v2_light::id();

    validate!(
        ctx.accounts.openbook_v2_program.key() == openbook_v2_program_id,
        ErrorCode::InvalidOpenbookV2Program
    )?;

    let openbook_v2_market_context = OpenbookV2Context {
        openbook_v2_program: &ctx.accounts.openbook_v2_program,
        openbook_v2_market: &ctx.accounts.openbook_v2_market,
    };
    let market = openbook_v2_market_context.load_openbook_v2_market()?;
    validate!(
        market.base_mint == base_spot_market.mint,
        ErrorCode::InvalidOpenbookV2Market,
        "Invalid base mint"
    )?;

    validate!(
        market.quote_mint == quote_spot_market.mint,
        ErrorCode::InvalidOpenbookV2Market,
        "Invalid quote mint"
    )?;

    validate!(
        market.taker_fee == 0,
        ErrorCode::InvalidOpenbookV2Market,
        "Fee must be 0"
    )?;

    let market_step_size = market.base_lot_size as u64;
    let valid_step_size = base_spot_market.order_step_size >= market_step_size
        && base_spot_market
            .order_step_size
            .rem_euclid(market_step_size)
            == 0;

    validate!(
        valid_step_size,
        ErrorCode::InvalidOpenbookV2Market,
        "base market step size ({}) not a multiple of Openbook V2 base lot size ({})",
        base_spot_market.order_step_size,
        market_step_size
    )?;

    let openbook_v2_fulfillment_config_key = ctx.accounts.openbook_v2_fulfillment_config.key();
    let mut openbook_v2_fulfillment_config =
        ctx.accounts.openbook_v2_fulfillment_config.load_init()?;
    *openbook_v2_fulfillment_config = openbook_v2_market_context
        .to_openbook_v2_fulfillment_config(&openbook_v2_fulfillment_config_key, market_index)?;
    Ok(())
}

pub fn handle_update_openbook_v2_fulfillment_config_status(
    ctx: Context<UpdateOpenbookV2FulfillmentConfig>,
    status: SpotFulfillmentConfigStatus,
) -> Result<()> {
    let mut config = load_mut!(ctx.accounts.openbook_v2_fulfillment_config)?;
    msg!("config.status {:?} -> {:?}", config.status, status);
    config.status = status;
    Ok(())
}

pub fn handle_initialize_phoenix_fulfillment_config(
    ctx: Context<InitializePhoenixFulfillmentConfig>,
    market_index: u16,
) -> Result<()> {
    validate!(
        market_index != QUOTE_SPOT_MARKET_INDEX,
        ErrorCode::InvalidSpotMarketAccount,
        "Cannot add phoenix market to quote asset"
    )?;

    let base_spot_market = load!(&ctx.accounts.base_spot_market)?;
    let quote_spot_market = load!(&ctx.accounts.quote_spot_market)?;

    let phoenix_program_id = phoenix::id();

    validate!(
        ctx.accounts.phoenix_program.key() == phoenix_program_id,
        ErrorCode::InvalidPhoenixProgram
    )?;

    let phoenix_market_context = PhoenixMarketContext::new(&ctx.accounts.phoenix_market)?;

    validate!(
        phoenix_market_context.header.base_params.mint_key == base_spot_market.mint,
        ErrorCode::InvalidPhoenixMarket,
        "Invalid base mint"
    )?;

    validate!(
        phoenix_market_context.header.quote_params.mint_key == quote_spot_market.mint,
        ErrorCode::InvalidPhoenixMarket,
        "Invalid quote mint"
    )?;

    let market_step_size = phoenix_market_context.header.get_base_lot_size().as_u64();
    let valid_step_size = base_spot_market.order_step_size >= market_step_size
        && base_spot_market
            .order_step_size
            .rem_euclid(market_step_size)
            == 0;

    validate!(
        valid_step_size,
        ErrorCode::InvalidPhoenixMarket,
        "base market step size ({}) not a multiple of Phoenix base lot size ({})",
        base_spot_market.order_step_size,
        market_step_size
    )?;

    let phoenix_fulfillment_config_key = ctx.accounts.phoenix_fulfillment_config.key();
    let mut phoenix_fulfillment_config = ctx.accounts.phoenix_fulfillment_config.load_init()?;
    *phoenix_fulfillment_config = phoenix_market_context
        .to_phoenix_v1_fulfillment_config(&phoenix_fulfillment_config_key, market_index);

    Ok(())
}

pub fn handle_update_phoenix_fulfillment_config_status(
    ctx: Context<UpdatePhoenixFulfillmentConfig>,
    status: SpotFulfillmentConfigStatus,
) -> Result<()> {
    let mut config = load_mut!(ctx.accounts.phoenix_fulfillment_config)?;
    msg!("config.status {:?} -> {:?}", config.status, status);
    config.status = status;
    Ok(())
}

pub fn handle_initialize_perp_market(
    ctx: Context<InitializePerpMarket>,
    market_index: u16,
    amm_base_asset_reserve: u128,
    amm_quote_asset_reserve: u128,
    amm_periodicity: i64,
    amm_peg_multiplier: u128,
    oracle_source: OracleSource,
    contract_tier: ContractTier,
    margin_ratio_initial: u32,
    margin_ratio_maintenance: u32,
    liquidator_fee: u32,
    if_liquidation_fee: u32,
    imf_factor: u32,
    active_status: bool,
    base_spread: u32,
    max_spread: u32,
    max_open_interest: u128,
    max_revenue_withdraw_per_period: u64,
    quote_max_insurance: u64,
    order_step_size: u64,
    order_tick_size: u64,
    min_order_size: u64,
    concentration_coef_scale: u128,
    curve_update_intensity: u8,
    amm_jit_intensity: u8,
    name: [u8; 32],
) -> Result<()> {
    msg!("perp market {}", market_index);
    let perp_market_pubkey = ctx.accounts.perp_market.to_account_info().key;
    let perp_market = &mut ctx.accounts.perp_market.load_init()?;
    let clock = Clock::get()?;
    let now = clock.unix_timestamp;
    let clock_slot = clock.slot;

    if amm_base_asset_reserve != amm_quote_asset_reserve {
        return Err(ErrorCode::InvalidInitialPeg.into());
    }

    validate!(
        (0..=200).contains(&curve_update_intensity),
        ErrorCode::DefaultError,
        "invalid curve_update_intensity",
    )?;

    validate!(
        (0..=200).contains(&amm_jit_intensity),
        ErrorCode::DefaultError,
        "invalid amm_jit_intensity",
    )?;

    let init_reserve_price = amm::calculate_price(
        amm_quote_asset_reserve,
        amm_base_asset_reserve,
        amm_peg_multiplier,
    )?;

    assert_eq!(amm_peg_multiplier, init_reserve_price.cast::<u128>()?);

    let concentration_coef = MAX_CONCENTRATION_COEFFICIENT;

    // Verify there's no overflow
    let _k =
        bn::U192::from(amm_base_asset_reserve).safe_mul(bn::U192::from(amm_quote_asset_reserve))?;

    let (min_base_asset_reserve, max_base_asset_reserve) =
        amm::calculate_bid_ask_bounds(concentration_coef, amm_base_asset_reserve)?;

    OracleMap::validate_oracle_account_info(&ctx.accounts.oracle)?;

    // Verify oracle is readable
    let (oracle_price, oracle_delay, last_oracle_price_twap) = match oracle_source {
        OracleSource::Pyth => {
            let OraclePriceData {
                price: oracle_price,
                delay: oracle_delay,
                ..
            } = get_pyth_price(&ctx.accounts.oracle, clock_slot, &OracleSource::Pyth)?;
            let last_oracle_price_twap = perp_market
                .amm
                .get_pyth_twap(&ctx.accounts.oracle, &OracleSource::Pyth)?;
            (oracle_price, oracle_delay, last_oracle_price_twap)
        }
        OracleSource::Pyth1K => {
            let OraclePriceData {
                price: oracle_price,
                delay: oracle_delay,
                ..
            } = get_pyth_price(&ctx.accounts.oracle, clock_slot, &OracleSource::Pyth1K)?;
            let last_oracle_price_twap = perp_market
                .amm
                .get_pyth_twap(&ctx.accounts.oracle, &OracleSource::Pyth1K)?;
            (oracle_price, oracle_delay, last_oracle_price_twap)
        }
        OracleSource::Pyth1M => {
            let OraclePriceData {
                price: oracle_price,
                delay: oracle_delay,
                ..
            } = get_pyth_price(&ctx.accounts.oracle, clock_slot, &OracleSource::Pyth1M)?;
            let last_oracle_price_twap = perp_market
                .amm
                .get_pyth_twap(&ctx.accounts.oracle, &OracleSource::Pyth1M)?;
            (oracle_price, oracle_delay, last_oracle_price_twap)
        }
        OracleSource::PythStableCoin => {
            let OraclePriceData {
                price: oracle_price,
                delay: oracle_delay,
                ..
            } = get_pyth_price(
                &ctx.accounts.oracle,
                clock_slot,
                &OracleSource::PythStableCoin,
            )?;
            (oracle_price, oracle_delay, QUOTE_PRECISION_I64)
        }
        OracleSource::Switchboard => {
            let OraclePriceData {
                price: oracle_price,
                delay: oracle_delay,
                ..
            } = get_switchboard_price(&ctx.accounts.oracle, clock_slot)?;

            (oracle_price, oracle_delay, oracle_price)
        }
        OracleSource::QuoteAsset => {
            msg!("Quote asset oracle cant be used for perp market");
            return Err(ErrorCode::InvalidOracle.into());
        }
        OracleSource::Prelaunch => {
            let OraclePriceData {
                price: oracle_price,
                delay: oracle_delay,
                ..
            } = get_prelaunch_price(&ctx.accounts.oracle, clock_slot)?;
            (oracle_price, oracle_delay, oracle_price)
        }
        OracleSource::PythPull => {
            let OraclePriceData {
                price: oracle_price,
                delay: oracle_delay,
                ..
            } = get_pyth_price(&ctx.accounts.oracle, clock_slot, &OracleSource::PythPull)?;
            let last_oracle_price_twap = perp_market
                .amm
                .get_pyth_twap(&ctx.accounts.oracle, &OracleSource::PythPull)?;
            (oracle_price, oracle_delay, last_oracle_price_twap)
        }
        OracleSource::Pyth1KPull => {
            let OraclePriceData {
                price: oracle_price,
                delay: oracle_delay,
                ..
            } = get_pyth_price(&ctx.accounts.oracle, clock_slot, &OracleSource::Pyth1KPull)?;
            let last_oracle_price_twap = perp_market
                .amm
                .get_pyth_twap(&ctx.accounts.oracle, &OracleSource::Pyth1KPull)?;
            (oracle_price, oracle_delay, last_oracle_price_twap)
        }
        OracleSource::Pyth1MPull => {
            let OraclePriceData {
                price: oracle_price,
                delay: oracle_delay,
                ..
            } = get_pyth_price(&ctx.accounts.oracle, clock_slot, &OracleSource::Pyth1MPull)?;
            let last_oracle_price_twap = perp_market
                .amm
                .get_pyth_twap(&ctx.accounts.oracle, &OracleSource::Pyth1MPull)?;
            (oracle_price, oracle_delay, last_oracle_price_twap)
        }
        OracleSource::PythStableCoinPull => {
            let OraclePriceData {
                price: oracle_price,
                delay: oracle_delay,
                ..
            } = get_pyth_price(
                &ctx.accounts.oracle,
                clock_slot,
                &OracleSource::PythStableCoinPull,
            )?;
            (oracle_price, oracle_delay, QUOTE_PRECISION_I64)
        }
        OracleSource::SwitchboardOnDemand => {
            let OraclePriceData {
                price: oracle_price,
                delay: oracle_delay,
                ..
            } = get_sb_on_demand_price(&ctx.accounts.oracle, clock_slot)?;

            (oracle_price, oracle_delay, oracle_price)
        }
        OracleSource::PythLazer => {
            let OraclePriceData {
                price: oracle_price,
                delay: oracle_delay,
                ..
            } = get_pyth_price(&ctx.accounts.oracle, clock_slot, &OracleSource::PythLazer)?;
            let last_oracle_price_twap = perp_market
                .amm
                .get_pyth_twap(&ctx.accounts.oracle, &OracleSource::PythLazer)?;
            (oracle_price, oracle_delay, last_oracle_price_twap)
        }
        OracleSource::PythLazer1K => {
            let OraclePriceData {
                price: oracle_price,
                delay: oracle_delay,
                ..
            } = get_pyth_price(&ctx.accounts.oracle, clock_slot, &OracleSource::PythLazer1K)?;
            let last_oracle_price_twap = perp_market
                .amm
                .get_pyth_twap(&ctx.accounts.oracle, &OracleSource::PythLazer1K)?;
            (oracle_price, oracle_delay, last_oracle_price_twap)
        }
        OracleSource::PythLazer1M => {
            let OraclePriceData {
                price: oracle_price,
                delay: oracle_delay,
                ..
            } = get_pyth_price(&ctx.accounts.oracle, clock_slot, &OracleSource::PythLazer1M)?;
            let last_oracle_price_twap = perp_market
                .amm
                .get_pyth_twap(&ctx.accounts.oracle, &OracleSource::PythLazer1M)?;
            (oracle_price, oracle_delay, last_oracle_price_twap)
        }
        OracleSource::PythLazerStableCoin => {
            let OraclePriceData {
                price: oracle_price,
                delay: oracle_delay,
                ..
            } = get_pyth_price(
                &ctx.accounts.oracle,
                clock_slot,
                &OracleSource::PythLazerStableCoin,
            )?;
            (oracle_price, oracle_delay, QUOTE_PRECISION_I64)
        }
    };

    validate_margin(
        margin_ratio_initial,
        margin_ratio_maintenance,
        0,
        0,
        liquidator_fee,
        max_spread,
    )?;

    let state = &mut ctx.accounts.state;
    validate!(
        market_index == state.number_of_markets,
        ErrorCode::MarketIndexAlreadyInitialized,
        "market_index={} != state.number_of_markets={}",
        market_index,
        state.number_of_markets
    )?;

    if active_status {
        validate!(
            ctx.accounts.admin.key() == state.admin,
            ErrorCode::DefaultError,
            "admin must be state admin"
        )?;
    }

    **perp_market = PerpMarket {
        contract_type: ContractType::Perpetual,
        contract_tier,
        status: if active_status {
            MarketStatus::Active
        } else {
            MarketStatus::Initialized
        },
        name,
        expiry_price: 0,
        expiry_ts: 0,
        pubkey: *perp_market_pubkey,
        market_index,
        number_of_users_with_base: 0,
        number_of_users: 0,
        margin_ratio_initial, // unit is 20% (+2 decimal places)
        margin_ratio_maintenance,
        imf_factor,
        next_fill_record_id: 1,
        next_funding_rate_record_id: 1,
        next_curve_record_id: 1,
        pnl_pool: PoolBalance::default(),
        insurance_claim: InsuranceClaim {
            max_revenue_withdraw_per_period,
            quote_max_insurance,
            ..InsuranceClaim::default()
        },
        unrealized_pnl_initial_asset_weight: 0, // 100%
        unrealized_pnl_maintenance_asset_weight: SPOT_WEIGHT_PRECISION.cast()?, // 100%
        unrealized_pnl_imf_factor: 0,
        unrealized_pnl_max_imbalance: 0,
        liquidator_fee,
        if_liquidation_fee,
        paused_operations: 0,
        quote_spot_market_index: QUOTE_SPOT_MARKET_INDEX,
        fee_adjustment: 0,
        fuel_boost_position: 0,
        fuel_boost_taker: 1,
        fuel_boost_maker: 1,
        pool_id: 0,
        high_leverage_margin_ratio_initial: 0,
        high_leverage_margin_ratio_maintenance: 0,
        protected_maker_limit_price_divisor: 0,
        protected_maker_dynamic_divisor: 0,
<<<<<<< HEAD
        lp_fee_transfer_scalar: 1,
        lp_status: 0,
        padding: [0; 34],
=======
        padding1: 0,
        last_fill_price: 0,
        padding: [0; 24],
>>>>>>> 8a5ab7c2
        amm: AMM {
            oracle: *ctx.accounts.oracle.key,
            oracle_source,
            base_asset_reserve: amm_base_asset_reserve,
            quote_asset_reserve: amm_quote_asset_reserve,
            terminal_quote_asset_reserve: amm_quote_asset_reserve,
            ask_base_asset_reserve: amm_base_asset_reserve,
            ask_quote_asset_reserve: amm_quote_asset_reserve,
            bid_base_asset_reserve: amm_base_asset_reserve,
            bid_quote_asset_reserve: amm_quote_asset_reserve,
            cumulative_funding_rate_long: 0,
            cumulative_funding_rate_short: 0,
            total_social_loss: 0,
            last_funding_rate: 0,
            last_funding_rate_long: 0,
            last_funding_rate_short: 0,
            last_24h_avg_funding_rate: 0,
            last_funding_rate_ts: now,
            funding_period: amm_periodicity,
            last_mark_price_twap: init_reserve_price,
            last_mark_price_twap_5min: init_reserve_price,
            last_mark_price_twap_ts: now,
            sqrt_k: amm_base_asset_reserve,
            concentration_coef,
            min_base_asset_reserve,
            max_base_asset_reserve,
            peg_multiplier: amm_peg_multiplier,
            total_fee: 0,
            total_fee_withdrawn: 0,
            total_fee_minus_distributions: 0,
            total_mm_fee: 0,
            total_exchange_fee: 0,
            total_liquidation_fee: 0,
            net_revenue_since_last_funding: 0,
            historical_oracle_data: HistoricalOracleData {
                last_oracle_price: oracle_price,
                last_oracle_delay: oracle_delay,
                last_oracle_price_twap,
                last_oracle_price_twap_5min: oracle_price,
                last_oracle_price_twap_ts: now,
                ..HistoricalOracleData::default()
            },
            last_oracle_normalised_price: oracle_price,
            last_oracle_conf_pct: 0,
            last_oracle_reserve_price_spread_pct: 0, // todo
            order_step_size,
            order_tick_size,
            min_order_size,
            mm_oracle_price: 0,
            max_slippage_ratio: 50,         // ~2%
            max_fill_reserve_fraction: 100, // moves price ~2%
            base_spread,
            long_spread: 0,
            short_spread: 0,
            max_spread,
            last_bid_price_twap: init_reserve_price,
            last_ask_price_twap: init_reserve_price,
            base_asset_amount_with_amm: 0,
            base_asset_amount_long: 0,
            base_asset_amount_short: 0,
            quote_asset_amount: 0,
            quote_entry_amount_long: 0,
            quote_entry_amount_short: 0,
            quote_break_even_amount_long: 0,
            quote_break_even_amount_short: 0,
            max_open_interest,
            mark_std: 0,
            oracle_std: 0,
            volume_24h: 0,
            long_intensity_volume: 0,
            mm_oracle_slot: 0,
            short_intensity_volume: 0,
            last_trade_ts: now,
            curve_update_intensity,
            fee_pool: PoolBalance::default(),
            base_asset_amount_per_lp: 0,
            quote_asset_amount_per_lp: 0,
            last_update_slot: clock_slot,

            // lp stuff
            base_asset_amount_with_unsettled_lp: 0,
            user_lp_shares: 0,
            amm_jit_intensity,

            last_oracle_valid: false,
            target_base_asset_amount_per_lp: 0,
            per_lp_base: 0,
            oracle_slot_delay_override: 0,
            taker_speed_bump_override: 0,
            amm_spread_adjustment: 0,
            mm_oracle_sequence_id: 0,
            net_unsettled_funding_pnl: 0,
            quote_asset_amount_with_unsettled_lp: 0,
            reference_price_offset: 0,
            amm_inventory_spread_adjustment: 0,
            padding: [0; 3],
            last_funding_oracle_twap: 0,
        },
    };

    safe_increment!(state.number_of_markets, 1);

    let amm_cache = &mut ctx.accounts.amm_cache;
    let current_len = amm_cache.cache.len();
    amm_cache
        .cache
        .resize_with(current_len + 1, CacheInfo::default);
    let current_market_info = amm_cache.cache.get_mut(current_len).unwrap();
    current_market_info.slot = clock_slot;

    current_market_info.oracle = perp_market.amm.oracle;
    current_market_info.oracle_source = u8::from(perp_market.amm.oracle_source);
    current_market_info.last_oracle_price_twap = perp_market
        .amm
        .historical_oracle_data
        .last_oracle_price_twap;
    amm_cache.validate(state)?;

    controller::amm::update_concentration_coef(perp_market, concentration_coef_scale)?;
    crate::dlog!(oracle_price);

    let (amm_bid_size, amm_ask_size) = amm::calculate_market_open_bids_asks(&perp_market.amm)?;
    crate::dlog!(amm_bid_size, amm_ask_size);

    let mrk = perp_market.amm.reserve_price()?;
    let (amm_bid_price, amm_ask_price) = perp_market.amm.bid_ask_price(mrk)?;
    crate::dlog!(amm_bid_price, amm_ask_price);

    crate::validation::perp_market::validate_perp_market(perp_market)?;

    Ok(())
}

pub fn handle_initialize_amm_cache(ctx: Context<InitializeAmmCache>) -> Result<()> {
    let amm_cache = &mut ctx.accounts.amm_cache;
    let state = &ctx.accounts.state;
    amm_cache
        .cache
        .resize_with(state.number_of_markets as usize, CacheInfo::default);
    amm_cache.bump = ctx.bumps.amm_cache;

    Ok(())
}

pub fn handle_update_init_amm_cache_info<'c: 'info, 'info>(
    ctx: Context<'_, '_, 'c, 'info, UpdateInitAmmCacheInfo<'info>>,
) -> Result<()> {
    let amm_cache = &mut ctx.accounts.amm_cache;

    let AccountMaps {
        perp_market_map,
        spot_market_map,
        mut oracle_map,
    } = load_maps(
        &mut ctx.remaining_accounts.iter().peekable(),
        &MarketSet::new(),
        &MarketSet::new(),
        Clock::get()?.slot,
        None,
    )?;

    let quote_market = spot_market_map.get_quote_spot_market()?;

    for (_, perp_market_loader) in perp_market_map.0 {
        let perp_market = perp_market_loader.load()?;
        let oracle_data = oracle_map.get_price_data(&perp_market.oracle_id())?;

        let market_index = perp_market.market_index as usize;
        let cache = amm_cache.cache.get_mut(market_index).unwrap();
        cache.oracle = perp_market.amm.oracle;
        cache.oracle_source = u8::from(perp_market.amm.oracle_source);
        cache.last_oracle_price_twap = perp_market
            .amm
            .historical_oracle_data
            .last_oracle_price_twap;
        cache.last_fee_pool_token_amount = get_token_amount(
            perp_market.amm.fee_pool.scaled_balance,
            &quote_market,
            perp_market.amm.fee_pool.balance_type(),
        )?;
        cache.last_net_pnl_pool_token_amount = get_token_amount(
            perp_market.pnl_pool.scaled_balance,
            &quote_market,
            perp_market.pnl_pool.balance_type(),
        )?
        .cast::<i128>()?
        .safe_sub(calculate_net_user_pnl(&perp_market.amm, oracle_data.price)?)?;
    }

    Ok(())
}

#[access_control(
    perp_market_valid(&ctx.accounts.perp_market)
)]
pub fn handle_initialize_prediction_market(ctx: Context<AdminUpdatePerpMarket>) -> Result<()> {
    let perp_market = &mut load_mut!(ctx.accounts.perp_market)?;
    msg!("updating perp market {} expiry", perp_market.market_index);

    validate!(
        perp_market.status == MarketStatus::Initialized,
        ErrorCode::DefaultError,
        "Market must be just initialized to make prediction market"
    )?;

    perp_market.contract_type = ContractType::Prediction;

    let paused_operations = perp_market.paused_operations | PerpOperation::UpdateFunding as u8;

    perp_market.paused_operations = paused_operations;

    Ok(())
}

pub fn handle_delete_initialized_perp_market(
    ctx: Context<DeleteInitializedPerpMarket>,
    market_index: u16,
) -> Result<()> {
    let perp_market = &mut ctx.accounts.perp_market.load()?;
    msg!("perp market {}", perp_market.market_index);
    let state = &mut ctx.accounts.state;

    // to preserve all protocol invariants, can only remove the last market if it hasn't been "activated"

    validate!(
        state.number_of_markets - 1 == market_index,
        ErrorCode::InvalidMarketAccountforDeletion,
        "state.number_of_markets={} != market_index={}",
        state.number_of_markets,
        market_index
    )?;
    validate!(
        perp_market.status == MarketStatus::Initialized,
        ErrorCode::InvalidMarketAccountforDeletion,
        "perp_market.status != Initialized",
    )?;
    validate!(
        perp_market.number_of_users == 0,
        ErrorCode::InvalidMarketAccountforDeletion,
        "perp_market.number_of_users={} != 0",
        perp_market.number_of_users,
    )?;
    validate!(
        perp_market.market_index == market_index,
        ErrorCode::InvalidMarketAccountforDeletion,
        "market_index={} != perp_market.market_index={}",
        market_index,
        perp_market.market_index
    )?;

    safe_decrement!(state.number_of_markets, 1);

    Ok(())
}

pub fn handle_delete_initialized_spot_market(
    ctx: Context<DeleteInitializedSpotMarket>,
    market_index: u16,
) -> Result<()> {
    let spot_market = ctx.accounts.spot_market.load()?;
    msg!("spot market {}", spot_market.market_index);
    let state = &mut ctx.accounts.state;

    // to preserve all protocol invariants, can only remove the last market if it hasn't been "activated"

    validate!(
        state.number_of_spot_markets - 1 == market_index,
        ErrorCode::InvalidMarketAccountforDeletion,
        "state.number_of_spot_markets={} != market_index={}",
        state.number_of_markets,
        market_index
    )?;
    validate!(
        spot_market.status == MarketStatus::Initialized,
        ErrorCode::InvalidMarketAccountforDeletion,
        "spot_market.status != Initialized",
    )?;
    validate!(
        spot_market.deposit_balance == 0,
        ErrorCode::InvalidMarketAccountforDeletion,
        "spot_market.number_of_users={} != 0",
        spot_market.deposit_balance,
    )?;
    validate!(
        spot_market.borrow_balance == 0,
        ErrorCode::InvalidMarketAccountforDeletion,
        "spot_market.borrow_balance={} != 0",
        spot_market.borrow_balance,
    )?;
    validate!(
        spot_market.market_index == market_index,
        ErrorCode::InvalidMarketAccountforDeletion,
        "market_index={} != spot_market.market_index={}",
        market_index,
        spot_market.market_index
    )?;

    safe_decrement!(state.number_of_spot_markets, 1);

    drop(spot_market);

    validate!(
        ctx.accounts.spot_market_vault.amount == 0,
        ErrorCode::InvalidMarketAccountforDeletion,
        "ctx.accounts.spot_market_vault.amount={}",
        ctx.accounts.spot_market_vault.amount
    )?;

    close_vault(
        &ctx.accounts.token_program,
        &ctx.accounts.spot_market_vault,
        &ctx.accounts.admin.to_account_info(),
        &ctx.accounts.drift_signer,
        state.signer_nonce,
    )?;

    validate!(
        ctx.accounts.insurance_fund_vault.amount == 0,
        ErrorCode::InvalidMarketAccountforDeletion,
        "ctx.accounts.insurance_fund_vault.amount={}",
        ctx.accounts.insurance_fund_vault.amount
    )?;

    close_vault(
        &ctx.accounts.token_program,
        &ctx.accounts.insurance_fund_vault,
        &ctx.accounts.admin.to_account_info(),
        &ctx.accounts.drift_signer,
        state.signer_nonce,
    )?;

    Ok(())
}

#[access_control(
    spot_market_valid(&ctx.accounts.spot_market)
)]
pub fn handle_update_spot_market_oracle(
    ctx: Context<AdminUpdateSpotMarketOracle>,
    oracle: Pubkey,
    oracle_source: OracleSource,
    skip_invariant_check: bool,
) -> Result<()> {
    let spot_market = &mut load_mut!(ctx.accounts.spot_market)?;
    msg!("updating spot market {} oracle", spot_market.market_index);
    let clock = Clock::get()?;

    OracleMap::validate_oracle_account_info(&ctx.accounts.oracle)?;

    validate!(
        ctx.accounts.oracle.key == &oracle,
        ErrorCode::DefaultError,
        "oracle account info ({:?}) and ix data ({:?}) must match",
        ctx.accounts.oracle.key,
        oracle
    )?;

    validate!(
        ctx.accounts.old_oracle.key == &spot_market.oracle,
        ErrorCode::DefaultError,
        "old oracle account info ({:?}) and spot market oracle ({:?}) must match",
        ctx.accounts.old_oracle.key,
        spot_market.oracle
    )?;

    // Verify oracle is readable
    let OraclePriceData {
        price: new_oracle_price,
        ..
    } = get_oracle_price(&oracle_source, &ctx.accounts.oracle, clock.slot)?;

    msg!(
        "spot_market.oracle {:?} -> {:?}",
        spot_market.oracle,
        oracle
    );

    msg!(
        "spot_market.oracle_source {:?} -> {:?}",
        spot_market.oracle_source,
        oracle_source
    );

    let OraclePriceData {
        price: old_oracle_price,
        ..
    } = get_oracle_price(
        &spot_market.oracle_source,
        &ctx.accounts.old_oracle,
        clock.slot,
    )?;

    msg!(
        "Oracle Price: {:?} -> {:?}",
        old_oracle_price,
        new_oracle_price
    );

    if !skip_invariant_check {
        validate!(
            new_oracle_price > 0,
            ErrorCode::DefaultError,
            "invalid oracle price, must be greater than 0"
        )?;

        let oracle_change_divergence = new_oracle_price
            .safe_sub(old_oracle_price)?
            .safe_mul(PERCENTAGE_PRECISION_I64)?
            .safe_div(old_oracle_price)?;

        validate!(
            oracle_change_divergence.abs() < (PERCENTAGE_PRECISION_I64 / 10),
            ErrorCode::DefaultError,
            "invalid new oracle price, more than 10% divergence"
        )?;
    }

    spot_market.oracle = oracle;
    spot_market.oracle_source = oracle_source;
    Ok(())
}

#[access_control(
    spot_market_valid(&ctx.accounts.spot_market)
)]
pub fn handle_update_spot_market_expiry(
    ctx: Context<AdminUpdateSpotMarket>,
    expiry_ts: i64,
) -> Result<()> {
    let spot_market = &mut load_mut!(ctx.accounts.spot_market)?;
    msg!("updating spot market {} expiry", spot_market.market_index);
    let now = Clock::get()?.unix_timestamp;

    validate!(
        now < expiry_ts,
        ErrorCode::DefaultError,
        "Market expiry ts must later than current clock timestamp"
    )?;

    msg!(
        "spot_market.status {:?} -> {:?}",
        spot_market.status,
        MarketStatus::ReduceOnly
    );
    msg!(
        "spot_market.expiry_ts {} -> {}",
        spot_market.expiry_ts,
        expiry_ts
    );

    // automatically enter reduce only
    spot_market.status = MarketStatus::ReduceOnly;
    spot_market.expiry_ts = expiry_ts;

    Ok(())
}

pub fn handle_init_user_fuel(
    ctx: Context<InitUserFuel>,
    fuel_bonus_deposits: Option<i32>,
    fuel_bonus_borrows: Option<u32>,
    fuel_bonus_taker: Option<u32>,
    fuel_bonus_maker: Option<u32>,
    fuel_bonus_insurance: Option<u32>,
) -> Result<()> {
    let clock: Clock = Clock::get()?;
    let now_u32 = clock.unix_timestamp as u32;

    let user = &mut load_mut!(ctx.accounts.user)?;
    let user_stats = &mut load_mut!(ctx.accounts.user_stats)?;

    if let Some(fuel_bonus_deposits) = fuel_bonus_deposits {
        let new_fuel_bonus_deposits = if fuel_bonus_deposits >= 0 {
            user_stats
                .fuel_deposits
                .saturating_add(fuel_bonus_deposits.cast()?)
        } else {
            user_stats
                .fuel_deposits
                .saturating_sub(fuel_bonus_deposits.unsigned_abs())
        };

        msg!(
            "user_stats.fuel_deposits {:?} -> {:?}",
            user_stats.fuel_deposits,
            new_fuel_bonus_deposits
        );
        user_stats.fuel_deposits = new_fuel_bonus_deposits;
    }
    if let Some(fuel_bonus_borrows) = fuel_bonus_borrows {
        msg!(
            "user_stats.fuel_borrows {:?} -> {:?}",
            user_stats.fuel_borrows,
            user_stats.fuel_borrows.saturating_add(fuel_bonus_borrows)
        );
        user_stats.fuel_borrows = user_stats.fuel_borrows.saturating_add(fuel_bonus_borrows);
    }

    if let Some(fuel_bonus_taker) = fuel_bonus_taker {
        msg!(
            "user_stats.fuel_taker {:?} -> {:?}",
            user_stats.fuel_taker,
            user_stats.fuel_taker.saturating_add(fuel_bonus_taker)
        );
        user_stats.fuel_taker = user_stats.fuel_taker.saturating_add(fuel_bonus_taker);
    }
    if let Some(fuel_bonus_maker) = fuel_bonus_maker {
        msg!(
            "user_stats.fuel_maker {:?} -> {:?}",
            user_stats.fuel_maker,
            user_stats.fuel_maker.saturating_add(fuel_bonus_maker)
        );
        user_stats.fuel_maker = user_stats.fuel_maker.saturating_add(fuel_bonus_maker);
    }

    if let Some(fuel_bonus_insurance) = fuel_bonus_insurance {
        msg!(
            "user_stats.fuel_insurance {:?} -> {:?}",
            user_stats.fuel_insurance,
            user_stats
                .fuel_insurance
                .saturating_add(fuel_bonus_insurance)
        );
        user_stats.fuel_insurance = user_stats
            .fuel_insurance
            .saturating_add(fuel_bonus_insurance);
    }

    user.last_fuel_bonus_update_ts = now_u32;
    user_stats.last_fuel_if_bonus_update_ts = now_u32;

    Ok(())
}

#[access_control(
    perp_market_valid(&ctx.accounts.perp_market)
)]
pub fn handle_update_perp_market_expiry(
    ctx: Context<AdminUpdatePerpMarket>,
    expiry_ts: i64,
) -> Result<()> {
    let clock: Clock = Clock::get()?;
    let perp_market = &mut load_mut!(ctx.accounts.perp_market)?;
    msg!("updating perp market {} expiry", perp_market.market_index);

    validate!(
        clock.unix_timestamp < expiry_ts,
        ErrorCode::DefaultError,
        "Market expiry ts must later than current clock timestamp"
    )?;

    msg!(
        "perp_market.status {:?} -> {:?}",
        perp_market.status,
        MarketStatus::ReduceOnly
    );
    msg!(
        "perp_market.expiry_ts {} -> {}",
        perp_market.expiry_ts,
        expiry_ts
    );

    // automatically enter reduce only
    perp_market.status = MarketStatus::ReduceOnly;
    perp_market.expiry_ts = expiry_ts;

    Ok(())
}

#[access_control(
    perp_market_valid(&ctx.accounts.perp_market)
)]
pub fn handle_move_amm_price(
    ctx: Context<AdminUpdatePerpMarket>,
    base_asset_reserve: u128,
    quote_asset_reserve: u128,
    sqrt_k: u128,
) -> Result<()> {
    let perp_market = &mut load_mut!(ctx.accounts.perp_market)?;

    msg!(
        "moving amm price for perp market {}",
        perp_market.market_index
    );

    let base_asset_reserve_before = perp_market.amm.base_asset_reserve;
    let quote_asset_reserve_before = perp_market.amm.quote_asset_reserve;
    let sqrt_k_before = perp_market.amm.sqrt_k;
    let max_base_asset_reserve_before = perp_market.amm.max_base_asset_reserve;
    let min_base_asset_reserve_before = perp_market.amm.min_base_asset_reserve;

    controller::amm::move_price(perp_market, base_asset_reserve, quote_asset_reserve, sqrt_k)?;
    validate_perp_market(perp_market)?;

    let base_asset_reserve_after = perp_market.amm.base_asset_reserve;
    let quote_asset_reserve_after = perp_market.amm.quote_asset_reserve;
    let sqrt_k_after = perp_market.amm.sqrt_k;
    let max_base_asset_reserve_after = perp_market.amm.max_base_asset_reserve;
    let min_base_asset_reserve_after = perp_market.amm.min_base_asset_reserve;

    msg!(
        "base_asset_reserve {} -> {}",
        base_asset_reserve_before,
        base_asset_reserve_after
    );

    msg!(
        "quote_asset_reserve {} -> {}",
        quote_asset_reserve_before,
        quote_asset_reserve_after
    );

    msg!("sqrt_k {} -> {}", sqrt_k_before, sqrt_k_after);

    msg!(
        "max_base_asset_reserve {} -> {}",
        max_base_asset_reserve_before,
        max_base_asset_reserve_after
    );

    msg!(
        "min_base_asset_reserve {} -> {}",
        min_base_asset_reserve_before,
        min_base_asset_reserve_after
    );

    Ok(())
}

#[access_control(
    perp_market_valid(&ctx.accounts.perp_market)
)]
pub fn handle_recenter_perp_market_amm(
    ctx: Context<AdminUpdatePerpMarket>,
    peg_multiplier: u128,
    sqrt_k: u128,
) -> Result<()> {
    let perp_market = &mut load_mut!(ctx.accounts.perp_market)?;

    msg!(
        "recentering amm for perp market {}",
        perp_market.market_index
    );

    let base_asset_reserve_before = perp_market.amm.base_asset_reserve;
    let quote_asset_reserve_before = perp_market.amm.quote_asset_reserve;
    let sqrt_k_before = perp_market.amm.sqrt_k;
    let peg_multiplier_before = perp_market.amm.peg_multiplier;
    let max_base_asset_reserve_before = perp_market.amm.max_base_asset_reserve;
    let min_base_asset_reserve_before = perp_market.amm.min_base_asset_reserve;

    controller::amm::recenter_perp_market_amm(perp_market, peg_multiplier, sqrt_k)?;
    validate_perp_market(perp_market)?;

    let base_asset_reserve_after = perp_market.amm.base_asset_reserve;
    let quote_asset_reserve_after = perp_market.amm.quote_asset_reserve;
    let sqrt_k_after = perp_market.amm.sqrt_k;
    let peg_multiplier_after = perp_market.amm.peg_multiplier;
    let max_base_asset_reserve_after = perp_market.amm.max_base_asset_reserve;
    let min_base_asset_reserve_after = perp_market.amm.min_base_asset_reserve;

    msg!(
        "base_asset_reserve {} -> {}",
        base_asset_reserve_before,
        base_asset_reserve_after
    );

    msg!(
        "quote_asset_reserve {} -> {}",
        quote_asset_reserve_before,
        quote_asset_reserve_after
    );

    msg!("sqrt_k {} -> {}", sqrt_k_before, sqrt_k_after);

    msg!(
        "peg_multiplier {} -> {}",
        peg_multiplier_before,
        peg_multiplier_after
    );

    msg!(
        "max_base_asset_reserve {} -> {}",
        max_base_asset_reserve_before,
        max_base_asset_reserve_after
    );

    msg!(
        "min_base_asset_reserve {} -> {}",
        min_base_asset_reserve_before,
        min_base_asset_reserve_after
    );

    Ok(())
}

#[access_control(
    perp_market_valid(&ctx.accounts.perp_market)
)]
pub fn handle_recenter_perp_market_amm_crank(
    ctx: Context<AdminUpdatePerpMarketAmmSummaryStats>,
    depth: Option<u128>,
) -> Result<()> {
    let perp_market = &mut load_mut!(ctx.accounts.perp_market)?;
    let spot_market = &mut load!(ctx.accounts.spot_market)?;

    let clock = Clock::get()?;
    let price_oracle = &ctx.accounts.oracle;

    let OraclePriceData {
        price: oracle_price,
        ..
    } = get_oracle_price(&perp_market.amm.oracle_source, price_oracle, clock.slot)?;

    msg!(
        "recentering amm crank for perp market {}",
        perp_market.market_index
    );

    let base_asset_reserve_before = perp_market.amm.base_asset_reserve;
    let quote_asset_reserve_before = perp_market.amm.quote_asset_reserve;
    let sqrt_k_before = perp_market.amm.sqrt_k;
    let peg_multiplier_before = perp_market.amm.peg_multiplier;
    let max_base_asset_reserve_before = perp_market.amm.max_base_asset_reserve;
    let min_base_asset_reserve_before = perp_market.amm.min_base_asset_reserve;

    let mut sqrt_k = sqrt_k_before;
    let peg_multiplier: u128 = oracle_price.cast()?;
    let (max_bids_before, max_asks_before) =
        amm::calculate_market_open_bids_asks(&perp_market.amm)?;

    if let Some(depth) = depth {
        let base_depth = max_bids_before
            .safe_add(max_asks_before.abs())?
            .safe_div(2)?
            .unsigned_abs();
        let quote_depth = base_depth
            .safe_mul(peg_multiplier)?
            .safe_div(AMM_TIMES_PEG_TO_QUOTE_PRECISION_RATIO)?;
        sqrt_k = get_proportion_u128(sqrt_k, depth, quote_depth)?;
    }

    controller::amm::recenter_perp_market_amm(perp_market, peg_multiplier, sqrt_k)?;
    validate_perp_market(perp_market)?;

    let base_asset_reserve_after = perp_market.amm.base_asset_reserve;
    let quote_asset_reserve_after = perp_market.amm.quote_asset_reserve;
    let sqrt_k_after = perp_market.amm.sqrt_k;
    let peg_multiplier_after = perp_market.amm.peg_multiplier;
    let max_base_asset_reserve_after = perp_market.amm.max_base_asset_reserve;
    let min_base_asset_reserve_after = perp_market.amm.min_base_asset_reserve;

    msg!(
        "base_asset_reserve {} -> {}",
        base_asset_reserve_before,
        base_asset_reserve_after
    );

    msg!(
        "quote_asset_reserve {} -> {}",
        quote_asset_reserve_before,
        quote_asset_reserve_after
    );

    msg!("sqrt_k {} -> {}", sqrt_k_before, sqrt_k_after);

    msg!(
        "peg_multiplier {} -> {}",
        peg_multiplier_before,
        peg_multiplier_after
    );

    msg!(
        "max_base_asset_reserve {} -> {}",
        max_base_asset_reserve_before,
        max_base_asset_reserve_after
    );

    msg!(
        "min_base_asset_reserve {} -> {}",
        min_base_asset_reserve_before,
        min_base_asset_reserve_after
    );

    let (max_bids_after, max_asks_after) = amm::calculate_market_open_bids_asks(&perp_market.amm)?;

    msg!("max_bids {} -> {}", max_bids_before, max_bids_after);

    msg!("max_asks {} -> {}", max_asks_before, max_asks_after);
    Ok(())
}

#[derive(Debug, Clone, Copy, AnchorSerialize, AnchorDeserialize, PartialEq, Eq)]
pub struct UpdatePerpMarketSummaryStatsParams {
    // new aggregate unsettled user stats
    pub quote_asset_amount_with_unsettled_lp: Option<i64>,
    pub net_unsettled_funding_pnl: Option<i64>,
    pub update_amm_summary_stats: Option<bool>,
    pub exclude_total_liq_fee: Option<bool>,
}

#[access_control(
    perp_market_valid(&ctx.accounts.perp_market)
    valid_oracle_for_perp_market(&ctx.accounts.oracle, &ctx.accounts.perp_market)
)]
pub fn handle_update_perp_market_amm_summary_stats(
    ctx: Context<AdminUpdatePerpMarketAmmSummaryStats>,
    params: UpdatePerpMarketSummaryStatsParams,
) -> Result<()> {
    let perp_market = &mut load_mut!(ctx.accounts.perp_market)?;
    let spot_market = &mut load!(ctx.accounts.spot_market)?;

    msg!(
        "updating amm summary stats for perp market {}",
        perp_market.market_index
    );

    msg!(
        "updating amm summary stats for spot market {}",
        spot_market.market_index
    );

    let clock = Clock::get()?;
    let price_oracle = &ctx.accounts.oracle;

    let OraclePriceData {
        price: oracle_price,
        ..
    } = get_oracle_price(&perp_market.amm.oracle_source, price_oracle, clock.slot)?;

    if let Some(quote_asset_amount_with_unsettled_lp) = params.quote_asset_amount_with_unsettled_lp
    {
        msg!(
            "quote_asset_amount_with_unsettled_lp {} -> {}",
            perp_market.amm.quote_asset_amount_with_unsettled_lp,
            quote_asset_amount_with_unsettled_lp
        );
        perp_market.amm.quote_asset_amount_with_unsettled_lp = quote_asset_amount_with_unsettled_lp;
    }

    if let Some(net_unsettled_funding_pnl) = params.net_unsettled_funding_pnl {
        msg!(
            "net_unsettled_funding_pnl {} -> {}",
            perp_market.amm.net_unsettled_funding_pnl,
            net_unsettled_funding_pnl
        );
        perp_market.amm.net_unsettled_funding_pnl = net_unsettled_funding_pnl;
    }

    if params.update_amm_summary_stats == Some(true) {
        let new_total_fee_minus_distributions =
            controller::amm::calculate_perp_market_amm_summary_stats(
                perp_market,
                spot_market,
                oracle_price,
                params.exclude_total_liq_fee.unwrap_or(false),
            )?;

        msg!(
            "updating amm summary stats for market index = {}",
            perp_market.market_index,
        );

        msg!(
            "total_fee_minus_distributions: {:?} -> {:?}",
            perp_market.amm.total_fee_minus_distributions,
            new_total_fee_minus_distributions,
        );

        let fee_difference = new_total_fee_minus_distributions
            .safe_sub(perp_market.amm.total_fee_minus_distributions)?;

        msg!(
            "perp_market.amm.total_fee: {} -> {}",
            perp_market.amm.total_fee,
            perp_market.amm.total_fee.saturating_add(fee_difference)
        );

        msg!(
            "perp_market.amm.total_mm_fee: {} -> {}",
            perp_market.amm.total_mm_fee,
            perp_market.amm.total_mm_fee.saturating_add(fee_difference)
        );

        perp_market.amm.total_fee = perp_market.amm.total_fee.saturating_add(fee_difference);
        perp_market.amm.total_mm_fee = perp_market.amm.total_mm_fee.saturating_add(fee_difference);
        perp_market.amm.total_fee_minus_distributions = new_total_fee_minus_distributions;
    }
    validate_perp_market(perp_market)?;

    Ok(())
}

#[access_control(
    perp_market_valid(&ctx.accounts.perp_market)
)]
pub fn handle_settle_expired_market_pools_to_revenue_pool(
    ctx: Context<SettleExpiredMarketPoolsToRevenuePool>,
) -> Result<()> {
    let perp_market = &mut load_mut!(ctx.accounts.perp_market)?;
    let spot_market: &mut std::cell::RefMut<'_, SpotMarket> =
        &mut load_mut!(ctx.accounts.spot_market)?;
    let state = &ctx.accounts.state;

    msg!(
        "settling expired market pools to revenue pool for perp market {}",
        perp_market.market_index
    );

    msg!(
        "settling expired market pools to revenue pool for spot market {}",
        spot_market.market_index
    );

    let clock = Clock::get()?;
    let now = clock.unix_timestamp;

    controller::spot_balance::update_spot_market_cumulative_interest(spot_market, None, now)?;

    validate!(
        spot_market.market_index == QUOTE_SPOT_MARKET_INDEX,
        ErrorCode::DefaultError,
        "spot_market must be perp market's quote asset"
    )?;

    validate!(
        perp_market.status == MarketStatus::Settlement,
        ErrorCode::DefaultError,
        "Market must in Settlement"
    )?;

    validate!(
        perp_market.amm.base_asset_amount_long == 0
            && perp_market.amm.base_asset_amount_short == 0
            && perp_market.number_of_users_with_base == 0,
        ErrorCode::DefaultError,
        "outstanding base_asset_amounts must be balanced {} {} {}",
        perp_market.amm.base_asset_amount_long,
        perp_market.amm.base_asset_amount_short,
        perp_market.number_of_users_with_base
    )?;

    validate!(
        math::amm::calculate_net_user_cost_basis(&perp_market.amm)? == 0,
        ErrorCode::DefaultError,
        "outstanding quote_asset_amounts must be balanced"
    )?;

    // block when settlement_duration is default/unconfigured
    validate!(
        state.settlement_duration != 0,
        ErrorCode::DefaultError,
        "invalid state.settlement_duration (is 0)"
    )?;

    let escrow_period_before_transfer = if state.settlement_duration > 1 {
        // minimum of TWENTY_FOUR_HOUR to examine settlement process
        TWENTY_FOUR_HOUR
            .safe_add(state.settlement_duration.cast()?)?
            .safe_sub(1)?
    } else {
        // for testing / expediting if settlement_duration not default but 1
        state.settlement_duration.cast::<i64>()?
    };

    validate!(
        now > perp_market
            .expiry_ts
            .safe_add(escrow_period_before_transfer)?,
        ErrorCode::DefaultError,
        "must be escrow_period_before_transfer={} after market.expiry_ts",
        escrow_period_before_transfer
    )?;

    let fee_pool_token_amount = get_token_amount(
        perp_market.amm.fee_pool.scaled_balance,
        spot_market,
        &SpotBalanceType::Deposit,
    )?;
    let pnl_pool_token_amount = get_token_amount(
        perp_market.pnl_pool.scaled_balance,
        spot_market,
        &SpotBalanceType::Deposit,
    )?;

    controller::spot_balance::update_spot_balances(
        fee_pool_token_amount,
        &SpotBalanceType::Borrow,
        spot_market,
        &mut perp_market.amm.fee_pool,
        false,
    )?;

    controller::spot_balance::update_spot_balances(
        pnl_pool_token_amount,
        &SpotBalanceType::Borrow,
        spot_market,
        &mut perp_market.pnl_pool,
        false,
    )?;

    controller::spot_balance::update_revenue_pool_balances(
        pnl_pool_token_amount.safe_add(fee_pool_token_amount)?,
        &SpotBalanceType::Deposit,
        spot_market,
    )?;

    math::spot_withdraw::validate_spot_balances(spot_market)?;

    perp_market.status = MarketStatus::Delisted;

    Ok(())
}

#[access_control(
    perp_market_valid(&ctx.accounts.perp_market)
)]
pub fn handle_deposit_into_perp_market_fee_pool<'c: 'info, 'info>(
    ctx: Context<'_, '_, 'c, 'info, DepositIntoMarketFeePool<'info>>,
    amount: u64,
) -> Result<()> {
    let perp_market = &mut load_mut!(ctx.accounts.perp_market)?;

    let remaining_accounts_iter = &mut ctx.remaining_accounts.iter().peekable();

    let mint = get_token_mint(remaining_accounts_iter)?;

    msg!(
        "depositing {} into perp market {} fee pool",
        amount,
        perp_market.market_index
    );

    msg!(
        "perp_market.amm.total_fee_minus_distributions: {:?} -> {:?}",
        perp_market.amm.total_fee_minus_distributions,
        perp_market
            .amm
            .total_fee_minus_distributions
            .safe_add(amount.cast()?)?,
    );

    perp_market.amm.total_fee_minus_distributions = perp_market
        .amm
        .total_fee_minus_distributions
        .safe_add(amount.cast()?)?;

    let quote_spot_market = &mut load_mut!(ctx.accounts.quote_spot_market)?;

    controller::spot_balance::update_spot_balances(
        amount.cast::<u128>()?,
        &SpotBalanceType::Deposit,
        quote_spot_market,
        &mut perp_market.amm.fee_pool,
        false,
    )?;

    controller::token::receive(
        &ctx.accounts.token_program,
        &ctx.accounts.source_vault,
        &ctx.accounts.spot_market_vault,
        &ctx.accounts.admin.to_account_info(),
        amount,
        &mint,
        if quote_spot_market.has_transfer_hook() {
            Some(remaining_accounts_iter)
        } else {
            None
        },
    )?;

    Ok(())
}

#[access_control(
    deposit_not_paused(&ctx.accounts.state)
    spot_market_valid(&ctx.accounts.spot_market)
)]
pub fn handle_deposit_into_spot_market_vault<'c: 'info, 'info>(
    ctx: Context<'_, '_, 'c, 'info, DepositIntoSpotMarketVault<'info>>,
    amount: u64,
) -> Result<()> {
    let spot_market = &mut load_mut!(ctx.accounts.spot_market)?;

    validate!(
        !spot_market.is_operation_paused(SpotOperation::Deposit),
        ErrorCode::DefaultError,
        "spot market deposits paused"
    )?;

    let remaining_accounts_iter = &mut ctx.remaining_accounts.iter().peekable();

    let mint = get_token_mint(remaining_accounts_iter)?;

    msg!(
        "depositing {} into spot market {} vault",
        amount,
        spot_market.market_index
    );

    let deposit_token_amount_before = spot_market.get_deposits()?;

    let deposit_token_amount_after = deposit_token_amount_before.safe_add(amount.cast()?)?;

    validate!(
        deposit_token_amount_after > deposit_token_amount_before,
        ErrorCode::DefaultError,
        "new_deposit_token_amount ({}) <= deposit_token_amount ({})",
        deposit_token_amount_after,
        deposit_token_amount_before
    )?;

    let token_precision = spot_market.get_precision();

    let cumulative_deposit_interest_before = spot_market.cumulative_deposit_interest;

    let cumulative_deposit_interest_after = deposit_token_amount_after
        .safe_mul(SPOT_CUMULATIVE_INTEREST_PRECISION)?
        .safe_div(spot_market.deposit_balance)?
        .safe_mul(SPOT_BALANCE_PRECISION)?
        .safe_div(token_precision.cast()?)?;

    validate!(
        cumulative_deposit_interest_after > cumulative_deposit_interest_before,
        ErrorCode::DefaultError,
        "cumulative_deposit_interest_after ({}) <= cumulative_deposit_interest_before ({})",
        cumulative_deposit_interest_after,
        cumulative_deposit_interest_before
    )?;

    spot_market.cumulative_deposit_interest = cumulative_deposit_interest_after;

    controller::token::receive(
        &ctx.accounts.token_program,
        &ctx.accounts.source_vault,
        &ctx.accounts.spot_market_vault,
        &ctx.accounts.admin.to_account_info(),
        amount,
        &mint,
        if spot_market.has_transfer_hook() {
            Some(remaining_accounts_iter)
        } else {
            None
        },
    )?;

    ctx.accounts.spot_market_vault.reload()?;
    validate_spot_market_vault_amount(spot_market, ctx.accounts.spot_market_vault.amount)?;

    spot_market.validate_max_token_deposits_and_borrows(false)?;

    emit!(SpotMarketVaultDepositRecord {
        ts: Clock::get()?.unix_timestamp,
        market_index: spot_market.market_index,
        deposit_balance: spot_market.deposit_balance,
        cumulative_deposit_interest_before,
        cumulative_deposit_interest_after,
        deposit_token_amount_before: deposit_token_amount_before.cast()?,
        amount
    });

    Ok(())
}

#[access_control(
    perp_market_valid(&ctx.accounts.perp_market)
    valid_oracle_for_perp_market(&ctx.accounts.oracle, &ctx.accounts.perp_market)
)]
pub fn handle_repeg_amm_curve(ctx: Context<RepegCurve>, new_peg_candidate: u128) -> Result<()> {
    let clock = Clock::get()?;
    let now = clock.unix_timestamp;
    let clock_slot = clock.slot;

    let perp_market = &mut load_mut!(ctx.accounts.perp_market)?;
    msg!(
        "repegging amm curve for perp market {}",
        perp_market.market_index
    );

    let price_oracle = &ctx.accounts.oracle;
    let OraclePriceData {
        price: oracle_price,
        ..
    } = get_oracle_price(&perp_market.amm.oracle_source, price_oracle, clock.slot)?;

    let peg_multiplier_before = perp_market.amm.peg_multiplier;
    let base_asset_reserve_before = perp_market.amm.base_asset_reserve;
    let quote_asset_reserve_before = perp_market.amm.quote_asset_reserve;
    let sqrt_k_before = perp_market.amm.sqrt_k;

    let oracle_validity_rails = &ctx.accounts.state.oracle_guard_rails;

    let adjustment_cost = controller::repeg::repeg(
        perp_market,
        price_oracle,
        new_peg_candidate,
        clock_slot,
        oracle_validity_rails,
    )?;

    let peg_multiplier_after = perp_market.amm.peg_multiplier;
    let base_asset_reserve_after = perp_market.amm.base_asset_reserve;
    let quote_asset_reserve_after = perp_market.amm.quote_asset_reserve;
    let sqrt_k_after = perp_market.amm.sqrt_k;

    msg!(
        "perp_market.amm.peg_multiplier {} -> {}",
        peg_multiplier_before,
        peg_multiplier_after
    );

    msg!(
        "perp_market.amm.base_asset_reserve {} -> {}",
        base_asset_reserve_before,
        base_asset_reserve_after
    );

    msg!(
        "perp_market.amm.quote_asset_reserve {} -> {}",
        quote_asset_reserve_before,
        quote_asset_reserve_after
    );

    msg!(
        "perp_market.amm.sqrt_k {} -> {}",
        sqrt_k_before,
        sqrt_k_after
    );

    emit!(CurveRecord {
        ts: now,
        record_id: get_then_update_id!(perp_market, next_curve_record_id),
        market_index: perp_market.market_index,
        peg_multiplier_before,
        base_asset_reserve_before,
        quote_asset_reserve_before,
        sqrt_k_before,
        peg_multiplier_after,
        base_asset_reserve_after,
        quote_asset_reserve_after,
        sqrt_k_after,
        base_asset_amount_long: perp_market.amm.base_asset_amount_long.unsigned_abs(),
        base_asset_amount_short: perp_market.amm.base_asset_amount_short.unsigned_abs(),
        base_asset_amount_with_amm: perp_market.amm.base_asset_amount_with_amm,
        number_of_users: perp_market.number_of_users,
        total_fee: perp_market.amm.total_fee,
        total_fee_minus_distributions: perp_market.amm.total_fee_minus_distributions,
        adjustment_cost,
        oracle_price,
        fill_record: 0,
    });

    Ok(())
}

#[access_control(
    perp_market_valid(&ctx.accounts.perp_market)
    valid_oracle_for_perp_market(&ctx.accounts.oracle, &ctx.accounts.perp_market)
)]
pub fn handle_update_amm_oracle_twap(ctx: Context<RepegCurve>) -> Result<()> {
    // allow update to amm's oracle twap iff price gap is reduced and thus more tame funding
    // otherwise if oracle error or funding flip: set oracle twap to mark twap (0 gap)

    let clock = Clock::get()?;
    let now = clock.unix_timestamp;

    let perp_market = &mut load_mut!(ctx.accounts.perp_market)?;
    msg!(
        "updating amm oracle twap for perp market {}",
        perp_market.market_index
    );
    let price_oracle = &ctx.accounts.oracle;
    let oracle_twap = perp_market.amm.get_oracle_twap(price_oracle, clock.slot)?;

    if let Some(oracle_twap) = oracle_twap {
        let oracle_mark_gap_before = perp_market
            .amm
            .last_mark_price_twap
            .cast::<i64>()?
            .safe_sub(
                perp_market
                    .amm
                    .historical_oracle_data
                    .last_oracle_price_twap,
            )?;

        let oracle_mark_gap_after = perp_market
            .amm
            .last_mark_price_twap
            .cast::<i64>()?
            .safe_sub(oracle_twap)?;

        if (oracle_mark_gap_after > 0 && oracle_mark_gap_before < 0)
            || (oracle_mark_gap_after < 0 && oracle_mark_gap_before > 0)
        {
            msg!(
                "perp_market.amm.historical_oracle_data.last_oracle_price_twap {} -> {}",
                perp_market
                    .amm
                    .historical_oracle_data
                    .last_oracle_price_twap,
                perp_market.amm.last_mark_price_twap.cast::<i64>()?
            );
            msg!(
                "perp_market.amm.historical_oracle_data.last_oracle_price_twap_ts {} -> {}",
                perp_market
                    .amm
                    .historical_oracle_data
                    .last_oracle_price_twap_ts,
                now
            );
            perp_market
                .amm
                .historical_oracle_data
                .last_oracle_price_twap = perp_market.amm.last_mark_price_twap.cast::<i64>()?;
            perp_market
                .amm
                .historical_oracle_data
                .last_oracle_price_twap_ts = now;
        } else if oracle_mark_gap_after.unsigned_abs() <= oracle_mark_gap_before.unsigned_abs() {
            msg!(
                "perp_market.amm.historical_oracle_data.last_oracle_price_twap {} -> {}",
                perp_market
                    .amm
                    .historical_oracle_data
                    .last_oracle_price_twap,
                oracle_twap
            );
            msg!(
                "perp_market.amm.historical_oracle_data.last_oracle_price_twap_ts {} -> {}",
                perp_market
                    .amm
                    .historical_oracle_data
                    .last_oracle_price_twap_ts,
                now
            );
            perp_market
                .amm
                .historical_oracle_data
                .last_oracle_price_twap = oracle_twap;
            perp_market
                .amm
                .historical_oracle_data
                .last_oracle_price_twap_ts = now;
        } else {
            return Err(ErrorCode::PriceBandsBreached.into());
        }
    } else {
        return Err(ErrorCode::InvalidOracle.into());
    }

    Ok(())
}

#[access_control(
    perp_market_valid(&ctx.accounts.perp_market)
    valid_oracle_for_perp_market(&ctx.accounts.oracle, &ctx.accounts.perp_market)
)]
pub fn handle_update_k(ctx: Context<AdminUpdateK>, sqrt_k: u128) -> Result<()> {
    let clock = Clock::get()?;
    let now = clock.unix_timestamp;

    let perp_market = &mut load_mut!(ctx.accounts.perp_market)?;

    msg!("updating k for perp market {}", perp_market.market_index);
    let base_asset_amount_long = perp_market.amm.base_asset_amount_long.unsigned_abs();
    let base_asset_amount_short = perp_market.amm.base_asset_amount_short.unsigned_abs();
    let base_asset_amount_with_amm = perp_market.amm.base_asset_amount_with_amm;
    let number_of_users = perp_market.number_of_users_with_base;

    let price_before = math::amm::calculate_price(
        perp_market.amm.quote_asset_reserve,
        perp_market.amm.base_asset_reserve,
        perp_market.amm.peg_multiplier,
    )?;

    let peg_multiplier_before = perp_market.amm.peg_multiplier;
    let base_asset_reserve_before = perp_market.amm.base_asset_reserve;
    let quote_asset_reserve_before = perp_market.amm.quote_asset_reserve;
    let sqrt_k_before = perp_market.amm.sqrt_k;

    let k_increasing = sqrt_k > perp_market.amm.sqrt_k;

    let new_sqrt_k_u192 = bn::U192::from(sqrt_k);

    let update_k_result = get_update_k_result(perp_market, new_sqrt_k_u192, true)?;

    let adjustment_cost: i128 = math::cp_curve::adjust_k_cost(perp_market, &update_k_result)?;

    math::cp_curve::update_k(perp_market, &update_k_result)?;

    if k_increasing {
        validate!(
            adjustment_cost >= 0,
            ErrorCode::InvalidUpdateK,
            "adjustment_cost negative when k increased",
        )?;
    } else {
        validate!(
            adjustment_cost <= 0,
            ErrorCode::InvalidUpdateK,
            "adjustment_cost positive when k decreased",
        )?;
    }

    if adjustment_cost > 0 {
        let max_cost = perp_market
            .amm
            .total_fee_minus_distributions
            .safe_sub(get_total_fee_lower_bound(perp_market)?.cast()?)?
            .safe_sub(perp_market.amm.total_fee_withdrawn.cast()?)?;

        validate!(
            adjustment_cost <= max_cost,
            ErrorCode::InvalidUpdateK,
            "adjustment_cost={} > max_cost={} for k change",
            adjustment_cost,
            max_cost
        )?;
    }

    validate!(
        !k_increasing || perp_market.amm.sqrt_k < MAX_SQRT_K,
        ErrorCode::InvalidUpdateK,
        "cannot increase sqrt_k={} past MAX_SQRT_K",
        perp_market.amm.sqrt_k
    )?;

    validate!(
        perp_market.amm.sqrt_k > perp_market.amm.user_lp_shares,
        ErrorCode::InvalidUpdateK,
        "cannot decrease sqrt_k={} below user_lp_shares={}",
        perp_market.amm.sqrt_k,
        perp_market.amm.user_lp_shares
    )?;

    perp_market.amm.total_fee_minus_distributions = perp_market
        .amm
        .total_fee_minus_distributions
        .safe_sub(adjustment_cost)?;

    perp_market.amm.net_revenue_since_last_funding = perp_market
        .amm
        .net_revenue_since_last_funding
        .safe_sub(adjustment_cost as i64)?;

    let amm = &perp_market.amm;

    let price_after = math::amm::calculate_price(
        amm.quote_asset_reserve,
        amm.base_asset_reserve,
        amm.peg_multiplier,
    )?;

    let price_change_too_large = price_before
        .cast::<i128>()?
        .safe_sub(price_after.cast::<i128>()?)?
        .unsigned_abs()
        .gt(&MAX_UPDATE_K_PRICE_CHANGE);

    if price_change_too_large {
        msg!(
            "{:?} -> {:?} (> {:?})",
            price_before,
            price_after,
            MAX_UPDATE_K_PRICE_CHANGE
        );
        return Err(ErrorCode::InvalidUpdateK.into());
    }

    let k_sqrt_check = bn::U192::from(amm.base_asset_reserve)
        .safe_mul(bn::U192::from(amm.quote_asset_reserve))?
        .integer_sqrt()
        .try_to_u128()?;

    let k_err = k_sqrt_check
        .cast::<i128>()?
        .safe_sub(amm.sqrt_k.cast::<i128>()?)?;

    if k_err.unsigned_abs() > 100 {
        msg!("k_err={:?}, {:?} != {:?}", k_err, k_sqrt_check, amm.sqrt_k);
        return Err(ErrorCode::InvalidUpdateK.into());
    }

    let peg_multiplier_after = amm.peg_multiplier;
    let base_asset_reserve_after = amm.base_asset_reserve;
    let quote_asset_reserve_after = amm.quote_asset_reserve;
    let sqrt_k_after = amm.sqrt_k;

    msg!(
        "perp_market.amm.peg_multiplier {} -> {}",
        peg_multiplier_before,
        peg_multiplier_after
    );

    msg!(
        "perp_market.amm.base_asset_reserve {} -> {}",
        base_asset_reserve_before,
        base_asset_reserve_after
    );

    msg!(
        "perp_market.amm.quote_asset_reserve {} -> {}",
        quote_asset_reserve_before,
        quote_asset_reserve_after
    );

    msg!(
        "perp_market.amm.sqrt_k {} -> {}",
        sqrt_k_before,
        sqrt_k_after
    );

    let total_fee = amm.total_fee;
    let total_fee_minus_distributions = amm.total_fee_minus_distributions;

    let OraclePriceData {
        price: oracle_price,
        ..
    } = get_oracle_price(
        &perp_market.amm.oracle_source,
        &ctx.accounts.oracle,
        clock.slot,
    )?;

    emit!(CurveRecord {
        ts: now,
        record_id: get_then_update_id!(perp_market, next_curve_record_id),
        market_index: perp_market.market_index,
        peg_multiplier_before,
        base_asset_reserve_before,
        quote_asset_reserve_before,
        sqrt_k_before,
        peg_multiplier_after,
        base_asset_reserve_after,
        quote_asset_reserve_after,
        sqrt_k_after,
        base_asset_amount_long,
        base_asset_amount_short,
        base_asset_amount_with_amm,
        number_of_users,
        adjustment_cost,
        total_fee,
        total_fee_minus_distributions,
        oracle_price,
        fill_record: 0,
    });

    Ok(())
}

#[access_control(
    perp_market_valid(&ctx.accounts.perp_market)
    valid_oracle_for_perp_market(&ctx.accounts.oracle, &ctx.accounts.perp_market)
)]
pub fn handle_reset_amm_oracle_twap(ctx: Context<RepegCurve>) -> Result<()> {
    // admin failsafe to reset amm oracle_twap to the mark_twap

    let perp_market = &mut load_mut!(ctx.accounts.perp_market)?;

    msg!(
        "resetting amm oracle twap for perp market {}",
        perp_market.market_index
    );
    msg!(
        "perp_market.amm.historical_oracle_data.last_oracle_price_twap: {:?} -> {:?}",
        perp_market
            .amm
            .historical_oracle_data
            .last_oracle_price_twap,
        perp_market.amm.last_mark_price_twap.cast::<i64>()?
    );

    msg!(
        "perp_market.amm.historical_oracle_data.last_oracle_price_twap_ts: {:?} -> {:?}",
        perp_market
            .amm
            .historical_oracle_data
            .last_oracle_price_twap_ts,
        perp_market.amm.last_mark_price_twap_ts
    );

    perp_market
        .amm
        .historical_oracle_data
        .last_oracle_price_twap = perp_market.amm.last_mark_price_twap.cast::<i64>()?;
    perp_market
        .amm
        .historical_oracle_data
        .last_oracle_price_twap_ts = perp_market.amm.last_mark_price_twap_ts;

    Ok(())
}

#[access_control(
    perp_market_valid(&ctx.accounts.perp_market)
)]
pub fn handle_update_perp_market_margin_ratio(
    ctx: Context<AdminUpdatePerpMarket>,
    margin_ratio_initial: u32,
    margin_ratio_maintenance: u32,
) -> Result<()> {
    let perp_market = &mut load_mut!(ctx.accounts.perp_market)?;

    msg!(
        "updating perp market {} margin ratio",
        perp_market.market_index
    );

    validate_margin(
        margin_ratio_initial,
        margin_ratio_maintenance,
        perp_market.high_leverage_margin_ratio_initial.cast()?,
        perp_market.high_leverage_margin_ratio_maintenance.cast()?,
        perp_market.liquidator_fee,
        perp_market.amm.max_spread,
    )?;

    msg!(
        "perp_market.margin_ratio_initial: {:?} -> {:?}",
        perp_market.margin_ratio_initial,
        margin_ratio_initial
    );

    msg!(
        "perp_market.margin_ratio_maintenance: {:?} -> {:?}",
        perp_market.margin_ratio_maintenance,
        margin_ratio_maintenance
    );

    perp_market.margin_ratio_initial = margin_ratio_initial;
    perp_market.margin_ratio_maintenance = margin_ratio_maintenance;
    Ok(())
}

#[access_control(
    perp_market_valid(&ctx.accounts.perp_market)
)]
pub fn handle_update_perp_market_high_leverage_margin_ratio(
    ctx: Context<AdminUpdatePerpMarket>,
    margin_ratio_initial: u16,
    margin_ratio_maintenance: u16,
) -> Result<()> {
    let perp_market = &mut load_mut!(ctx.accounts.perp_market)?;

    msg!(
        "updating perp market {} margin ratio",
        perp_market.market_index
    );

    validate_margin(
        perp_market.margin_ratio_initial,
        perp_market.margin_ratio_maintenance,
        margin_ratio_initial.cast()?,
        margin_ratio_maintenance.cast()?,
        perp_market.liquidator_fee,
        perp_market.amm.max_spread,
    )?;

    msg!(
        "perp_market.high_leverage_margin_ratio_initial: {:?} -> {:?}",
        perp_market.high_leverage_margin_ratio_initial,
        margin_ratio_initial
    );

    msg!(
        "perp_market.high_leverage_margin_ratio_maintenance: {:?} -> {:?}",
        perp_market.high_leverage_margin_ratio_maintenance,
        margin_ratio_maintenance
    );

    perp_market.high_leverage_margin_ratio_initial = margin_ratio_initial;
    perp_market.high_leverage_margin_ratio_maintenance = margin_ratio_maintenance;

    Ok(())
}

#[access_control(
    perp_market_valid(&ctx.accounts.perp_market)
)]
pub fn handle_update_perp_market_funding_period(
    ctx: Context<AdminUpdatePerpMarket>,
    funding_period: i64,
) -> Result<()> {
    let perp_market = &mut load_mut!(ctx.accounts.perp_market)?;

    msg!(
        "updating funding period for perp market {}",
        perp_market.market_index
    );

    validate!(funding_period >= 0, ErrorCode::DefaultError)?;

    msg!(
        "perp_market.amm.funding_period: {:?} -> {:?}",
        perp_market.amm.funding_period,
        funding_period
    );

    perp_market.amm.funding_period = funding_period;
    Ok(())
}

#[access_control(
    perp_market_valid(&ctx.accounts.perp_market)
)]
pub fn handle_update_perp_market_max_imbalances(
    ctx: Context<AdminUpdatePerpMarket>,
    unrealized_max_imbalance: u64,
    max_revenue_withdraw_per_period: u64,
    quote_max_insurance: u64,
) -> Result<()> {
    let perp_market = &mut load_mut!(ctx.accounts.perp_market)?;

    msg!(
        "updating perp market {} max imbalances",
        perp_market.market_index
    );

    let max_insurance_for_tier = match perp_market.contract_tier {
        ContractTier::A => INSURANCE_A_MAX,
        ContractTier::B => INSURANCE_B_MAX,
        ContractTier::C => INSURANCE_C_MAX,
        ContractTier::Speculative => INSURANCE_SPECULATIVE_MAX,
        ContractTier::HighlySpeculative => INSURANCE_SPECULATIVE_MAX,
        ContractTier::Isolated => INSURANCE_SPECULATIVE_MAX,
    };

    validate!(
        max_revenue_withdraw_per_period
            <= max_insurance_for_tier.max(FEE_POOL_TO_REVENUE_POOL_THRESHOLD.cast()?)
            && unrealized_max_imbalance <= max_insurance_for_tier + 1
            && quote_max_insurance <= max_insurance_for_tier,
        ErrorCode::DefaultError,
        "all maxs must be less than max_insurance for ContractTier ={}",
        max_insurance_for_tier
    )?;

    validate!(
        perp_market.insurance_claim.quote_settled_insurance <= quote_max_insurance,
        ErrorCode::DefaultError,
        "quote_max_insurance must be above market.insurance_claim.quote_settled_insurance={}",
        perp_market.insurance_claim.quote_settled_insurance
    )?;

    msg!(
        "market.max_revenue_withdraw_per_period: {:?} -> {:?}",
        perp_market.insurance_claim.max_revenue_withdraw_per_period,
        max_revenue_withdraw_per_period
    );

    msg!(
        "market.unrealized_max_imbalance: {:?} -> {:?}",
        perp_market.unrealized_pnl_max_imbalance,
        unrealized_max_imbalance
    );

    msg!(
        "market.quote_max_insurance: {:?} -> {:?}",
        perp_market.insurance_claim.quote_max_insurance,
        quote_max_insurance
    );

    perp_market.insurance_claim.max_revenue_withdraw_per_period = max_revenue_withdraw_per_period;
    perp_market.unrealized_pnl_max_imbalance = unrealized_max_imbalance;
    perp_market.insurance_claim.quote_max_insurance = quote_max_insurance;

    // ensure altered max_revenue_withdraw_per_period doesn't break invariant check
    crate::validation::perp_market::validate_perp_market(perp_market)?;

    Ok(())
}

#[access_control(
    perp_market_valid(&ctx.accounts.perp_market)
)]
pub fn handle_update_perp_market_name(
    ctx: Context<AdminUpdatePerpMarket>,
    name: [u8; 32],
) -> Result<()> {
    let mut perp_market = load_mut!(ctx.accounts.perp_market)?;
    msg!("perp_market.name: {:?} -> {:?}", perp_market.name, name);
    perp_market.name = name;
    Ok(())
}

#[access_control(
    spot_market_valid(&ctx.accounts.spot_market)
)]
pub fn handle_update_spot_market_name(
    ctx: Context<AdminUpdateSpotMarket>,
    name: [u8; 32],
) -> Result<()> {
    let mut spot_market = load_mut!(ctx.accounts.spot_market)?;
    msg!("spot_market.name: {:?} -> {:?}", spot_market.name, name);
    spot_market.name = name;
    Ok(())
}

#[access_control(
    perp_market_valid(&ctx.accounts.perp_market)
)]
pub fn handle_update_perp_liquidation_fee(
    ctx: Context<AdminUpdatePerpMarket>,
    liquidator_fee: u32,
    if_liquidation_fee: u32,
) -> Result<()> {
    let perp_market = &mut load_mut!(ctx.accounts.perp_market)?;

    msg!(
        "updating perp market {} liquidation fee",
        perp_market.market_index
    );

    validate!(
        liquidator_fee.safe_add(if_liquidation_fee)? < LIQUIDATION_FEE_PRECISION,
        ErrorCode::DefaultError,
        "Total liquidation fee must be less than 100%"
    )?;

    validate!(
        if_liquidation_fee < LIQUIDATION_FEE_PRECISION,
        ErrorCode::DefaultError,
        "If liquidation fee must be less than 100%"
    )?;

    validate_margin(
        perp_market.margin_ratio_initial,
        perp_market.margin_ratio_maintenance,
        perp_market.high_leverage_margin_ratio_initial.cast()?,
        perp_market.high_leverage_margin_ratio_maintenance.cast()?,
        liquidator_fee,
        perp_market.amm.max_spread,
    )?;

    msg!(
        "perp_market.liquidator_fee: {:?} -> {:?}",
        perp_market.liquidator_fee,
        liquidator_fee
    );

    msg!(
        "perp_market.if_liquidation_fee: {:?} -> {:?}",
        perp_market.if_liquidation_fee,
        if_liquidation_fee
    );

    perp_market.liquidator_fee = liquidator_fee;
    perp_market.if_liquidation_fee = if_liquidation_fee;
    Ok(())
}

#[access_control(
    spot_market_valid(&ctx.accounts.spot_market)
)]
pub fn handle_update_insurance_fund_unstaking_period(
    ctx: Context<AdminUpdateSpotMarket>,
    insurance_fund_unstaking_period: i64,
) -> Result<()> {
    let spot_market = &mut load_mut!(ctx.accounts.spot_market)?;

    msg!("updating spot market {} IF unstaking period");
    msg!(
        "spot_market.insurance_fund.unstaking_period: {:?} -> {:?}",
        spot_market.insurance_fund.unstaking_period,
        insurance_fund_unstaking_period
    );

    spot_market.insurance_fund.unstaking_period = insurance_fund_unstaking_period;
    Ok(())
}

#[access_control(
    spot_market_valid(&ctx.accounts.spot_market)
)]
pub fn handle_update_spot_market_liquidation_fee(
    ctx: Context<AdminUpdateSpotMarket>,
    liquidator_fee: u32,
    if_liquidation_fee: u32,
) -> Result<()> {
    let spot_market = &mut load_mut!(ctx.accounts.spot_market)?;
    msg!(
        "updating spot market {} liquidation fee",
        spot_market.market_index
    );

    validate!(
        liquidator_fee.safe_add(if_liquidation_fee)? < LIQUIDATION_FEE_PRECISION,
        ErrorCode::DefaultError,
        "Total liquidation fee must be less than 100%"
    )?;

    validate!(
        if_liquidation_fee <= LIQUIDATION_FEE_PRECISION / 10,
        ErrorCode::DefaultError,
        "if_liquidation_fee must be <= 10%"
    )?;

    msg!(
        "spot_market.liquidator_fee: {:?} -> {:?}",
        spot_market.liquidator_fee,
        liquidator_fee
    );

    msg!(
        "spot_market.if_liquidation_fee: {:?} -> {:?}",
        spot_market.if_liquidation_fee,
        if_liquidation_fee
    );

    spot_market.liquidator_fee = liquidator_fee;
    spot_market.if_liquidation_fee = if_liquidation_fee;
    Ok(())
}

#[access_control(
    spot_market_valid(&ctx.accounts.spot_market)
)]
pub fn handle_update_withdraw_guard_threshold(
    ctx: Context<AdminUpdateSpotMarket>,
    withdraw_guard_threshold: u64,
) -> Result<()> {
    let spot_market = &mut load_mut!(ctx.accounts.spot_market)?;
    msg!(
        "updating spot market withdraw guard threshold {}",
        spot_market.market_index
    );

    msg!(
        "spot_market.withdraw_guard_threshold: {:?} -> {:?}",
        spot_market.withdraw_guard_threshold,
        withdraw_guard_threshold
    );
    spot_market.withdraw_guard_threshold = withdraw_guard_threshold;
    Ok(())
}

#[access_control(
    spot_market_valid(&ctx.accounts.spot_market)
)]
pub fn handle_update_spot_market_if_factor(
    ctx: Context<AdminUpdateSpotMarket>,
    spot_market_index: u16,
    user_if_factor: u32,
    total_if_factor: u32,
) -> Result<()> {
    let spot_market = &mut load_mut!(ctx.accounts.spot_market)?;

    msg!("spot market {}", spot_market.market_index);

    validate!(
        spot_market.market_index == spot_market_index,
        ErrorCode::DefaultError,
        "spot_market_index dne spot_market.index"
    )?;

    validate!(
        user_if_factor <= total_if_factor,
        ErrorCode::DefaultError,
        "user_if_factor must be <= total_if_factor"
    )?;

    validate!(
        total_if_factor <= IF_FACTOR_PRECISION.cast()?,
        ErrorCode::DefaultError,
        "total_if_factor must be <= 100%"
    )?;

    msg!(
        "spot_market.user_if_factor: {:?} -> {:?}",
        spot_market.insurance_fund.user_factor,
        user_if_factor
    );
    msg!(
        "spot_market.total_if_factor: {:?} -> {:?}",
        spot_market.insurance_fund.total_factor,
        total_if_factor
    );

    spot_market.insurance_fund.user_factor = user_if_factor;
    spot_market.insurance_fund.total_factor = total_if_factor;

    Ok(())
}

#[access_control(
    spot_market_valid(&ctx.accounts.spot_market)
)]
pub fn handle_update_spot_market_revenue_settle_period(
    ctx: Context<AdminUpdateSpotMarket>,
    revenue_settle_period: i64,
) -> Result<()> {
    let spot_market = &mut load_mut!(ctx.accounts.spot_market)?;
    msg!("spot market {}", spot_market.market_index);

    validate!(revenue_settle_period > 0, ErrorCode::DefaultError)?;
    msg!(
        "spot_market.revenue_settle_period: {:?} -> {:?}",
        spot_market.insurance_fund.revenue_settle_period,
        revenue_settle_period
    );
    spot_market.insurance_fund.revenue_settle_period = revenue_settle_period;
    Ok(())
}

#[access_control(
    spot_market_valid(&ctx.accounts.spot_market)
)]
pub fn handle_update_spot_market_status(
    ctx: Context<AdminUpdateSpotMarket>,
    status: MarketStatus,
) -> Result<()> {
    status.validate_not_deprecated()?;
    let spot_market = &mut load_mut!(ctx.accounts.spot_market)?;
    msg!("spot market {}", spot_market.market_index);

    msg!(
        "spot_market.status: {:?} -> {:?}",
        spot_market.status,
        status
    );

    spot_market.status = status;
    Ok(())
}

#[access_control(
spot_market_valid(&ctx.accounts.spot_market)
)]
pub fn handle_update_spot_market_paused_operations(
    ctx: Context<AdminUpdateSpotMarket>,
    paused_operations: u8,
) -> Result<()> {
    let spot_market = &mut load_mut!(ctx.accounts.spot_market)?;
    msg!("spot market {}", spot_market.market_index);

    spot_market.paused_operations = paused_operations;

    SpotOperation::log_all_operations_paused(spot_market.paused_operations);

    Ok(())
}

#[access_control(
    spot_market_valid(&ctx.accounts.spot_market)
)]
pub fn handle_update_spot_market_asset_tier(
    ctx: Context<AdminUpdateSpotMarket>,
    asset_tier: AssetTier,
) -> Result<()> {
    let spot_market = &mut load_mut!(ctx.accounts.spot_market)?;
    msg!("spot market {}", spot_market.market_index);

    if spot_market.initial_asset_weight > 0 {
        validate!(
            matches!(asset_tier, AssetTier::Collateral | AssetTier::Protected),
            ErrorCode::DefaultError,
            "initial_asset_weight > 0 so AssetTier must be collateral or protected"
        )?;
    }

    msg!(
        "spot_market.asset_tier: {:?} -> {:?}",
        spot_market.asset_tier,
        asset_tier
    );

    spot_market.asset_tier = asset_tier;
    Ok(())
}

#[access_control(
    spot_market_valid(&ctx.accounts.spot_market)
)]
pub fn handle_update_spot_market_margin_weights(
    ctx: Context<AdminUpdateSpotMarket>,
    initial_asset_weight: u32,
    maintenance_asset_weight: u32,
    initial_liability_weight: u32,
    maintenance_liability_weight: u32,
    imf_factor: u32,
) -> Result<()> {
    let spot_market = &mut load_mut!(ctx.accounts.spot_market)?;
    msg!("spot market {}", spot_market.market_index);

    validate_margin_weights(
        spot_market.market_index,
        initial_asset_weight,
        maintenance_asset_weight,
        initial_liability_weight,
        maintenance_liability_weight,
        imf_factor,
    )?;

    msg!(
        "spot_market.initial_asset_weight: {:?} -> {:?}",
        spot_market.initial_asset_weight,
        initial_asset_weight
    );

    msg!(
        "spot_market.maintenance_asset_weight: {:?} -> {:?}",
        spot_market.maintenance_asset_weight,
        maintenance_asset_weight
    );

    msg!(
        "spot_market.initial_liability_weight: {:?} -> {:?}",
        spot_market.initial_liability_weight,
        initial_liability_weight
    );

    msg!(
        "spot_market.maintenance_liability_weight: {:?} -> {:?}",
        spot_market.maintenance_liability_weight,
        maintenance_liability_weight
    );

    msg!(
        "spot_market.imf_factor: {:?} -> {:?}",
        spot_market.imf_factor,
        imf_factor
    );

    spot_market.initial_asset_weight = initial_asset_weight;
    spot_market.maintenance_asset_weight = maintenance_asset_weight;
    spot_market.initial_liability_weight = initial_liability_weight;
    spot_market.maintenance_liability_weight = maintenance_liability_weight;
    spot_market.imf_factor = imf_factor;

    Ok(())
}

#[access_control(
    spot_market_valid(&ctx.accounts.spot_market)
)]
pub fn handle_update_spot_market_borrow_rate(
    ctx: Context<AdminUpdateSpotMarket>,
    optimal_utilization: u32,
    optimal_borrow_rate: u32,
    max_borrow_rate: u32,
    min_borrow_rate: Option<u8>,
) -> Result<()> {
    let spot_market = &mut load_mut!(ctx.accounts.spot_market)?;
    msg!("spot market {}", spot_market.market_index);

    validate_borrow_rate(
        optimal_utilization,
        optimal_borrow_rate,
        max_borrow_rate,
        min_borrow_rate
            .unwrap_or(spot_market.min_borrow_rate)
            .cast::<u32>()?
            * ((PERCENTAGE_PRECISION / 200) as u32),
    )?;

    msg!(
        "spot_market.optimal_utilization: {:?} -> {:?}",
        spot_market.optimal_utilization,
        optimal_utilization
    );

    msg!(
        "spot_market.optimal_borrow_rate: {:?} -> {:?}",
        spot_market.optimal_borrow_rate,
        optimal_borrow_rate
    );

    msg!(
        "spot_market.max_borrow_rate: {:?} -> {:?}",
        spot_market.max_borrow_rate,
        max_borrow_rate
    );

    spot_market.optimal_utilization = optimal_utilization;
    spot_market.optimal_borrow_rate = optimal_borrow_rate;
    spot_market.max_borrow_rate = max_borrow_rate;

    if let Some(min_borrow_rate) = min_borrow_rate {
        msg!(
            "spot_market.min_borrow_rate: {:?} -> {:?}",
            spot_market.min_borrow_rate,
            min_borrow_rate
        );
        spot_market.min_borrow_rate = min_borrow_rate
    }

    Ok(())
}

#[access_control(
    spot_market_valid(&ctx.accounts.spot_market)
)]
pub fn handle_update_spot_market_max_token_deposits(
    ctx: Context<AdminUpdateSpotMarket>,
    max_token_deposits: u64,
) -> Result<()> {
    let spot_market = &mut load_mut!(ctx.accounts.spot_market)?;
    msg!("spot market {}", spot_market.market_index);

    msg!(
        "spot_market.max_token_deposits: {:?} -> {:?}",
        spot_market.max_token_deposits,
        max_token_deposits
    );

    spot_market.max_token_deposits = max_token_deposits;
    Ok(())
}

#[access_control(
    spot_market_valid(&ctx.accounts.spot_market)
)]
pub fn handle_update_spot_market_max_token_borrows(
    ctx: Context<AdminUpdateSpotMarket>,
    max_token_borrows_fraction: u16,
) -> Result<()> {
    let spot_market = &mut load_mut!(ctx.accounts.spot_market)?;
    msg!("spot market {}", spot_market.market_index);

    msg!(
        "spot_market.max_token_borrows_fraction: {:?} -> {:?}",
        spot_market.max_token_borrows_fraction,
        max_token_borrows_fraction
    );

    let current_spot_tokens_borrows: u64 = spot_market.get_borrows()?.cast()?;
    let new_max_token_borrows = spot_market
        .max_token_deposits
        .safe_mul(max_token_borrows_fraction.cast()?)?
        .safe_div(10000)?;

    validate!(
        current_spot_tokens_borrows <= new_max_token_borrows,
        ErrorCode::InvalidSpotMarketInitialization,
        "spot borrows {} > max_token_borrows {}",
        current_spot_tokens_borrows,
        max_token_borrows_fraction
    )?;

    spot_market.max_token_borrows_fraction = max_token_borrows_fraction;
    Ok(())
}

#[access_control(
spot_market_valid(&ctx.accounts.spot_market)
)]
pub fn handle_update_spot_market_scale_initial_asset_weight_start(
    ctx: Context<AdminUpdateSpotMarket>,
    scale_initial_asset_weight_start: u64,
) -> Result<()> {
    let spot_market = &mut load_mut!(ctx.accounts.spot_market)?;
    msg!("spot market {}", spot_market.market_index);

    msg!(
        "spot_market.scale_initial_asset_weight_start: {:?} -> {:?}",
        spot_market.scale_initial_asset_weight_start,
        scale_initial_asset_weight_start
    );

    spot_market.scale_initial_asset_weight_start = scale_initial_asset_weight_start;
    Ok(())
}

#[access_control(
    spot_market_valid(&ctx.accounts.spot_market)
)]
pub fn handle_update_spot_market_orders_enabled(
    ctx: Context<AdminUpdateSpotMarket>,
    orders_enabled: bool,
) -> Result<()> {
    let spot_market = &mut load_mut!(ctx.accounts.spot_market)?;
    msg!("spot market {}", spot_market.market_index);

    msg!(
        "spot_market.orders_enabled: {:?} -> {:?}",
        spot_market.orders_enabled,
        orders_enabled
    );

    spot_market.orders_enabled = orders_enabled;
    Ok(())
}

#[access_control(
    spot_market_valid(&ctx.accounts.spot_market)
)]
pub fn handle_update_spot_market_if_paused_operations(
    ctx: Context<AdminUpdateSpotMarket>,
    paused_operations: u8,
) -> Result<()> {
    let spot_market = &mut load_mut!(ctx.accounts.spot_market)?;
    spot_market.if_paused_operations = paused_operations;
    msg!("spot market {}", spot_market.market_index);
    InsuranceFundOperation::log_all_operations_paused(paused_operations);
    Ok(())
}

#[access_control(
    perp_market_valid(&ctx.accounts.perp_market)
)]
pub fn handle_update_perp_market_status(
    ctx: Context<AdminUpdatePerpMarket>,
    status: MarketStatus,
) -> Result<()> {
    validate!(
        !matches!(status, MarketStatus::Delisted | MarketStatus::Settlement),
        ErrorCode::DefaultError,
        "must set settlement/delist through another instruction",
    )?;

    status.validate_not_deprecated()?;

    let perp_market = &mut load_mut!(ctx.accounts.perp_market)?;

    msg!("perp market {}", perp_market.market_index);

    msg!(
        "perp_market.status: {:?} -> {:?}",
        perp_market.status,
        status
    );

    perp_market.status = status;
    Ok(())
}

#[access_control(
    perp_market_valid(&ctx.accounts.perp_market)
)]
pub fn handle_update_perp_market_paused_operations(
    ctx: Context<AdminUpdatePerpMarket>,
    paused_operations: u8,
) -> Result<()> {
    let perp_market = &mut load_mut!(ctx.accounts.perp_market)?;
    msg!("perp market {}", perp_market.market_index);

    perp_market.paused_operations = paused_operations;

    if perp_market.is_prediction_market() {
        validate!(
            perp_market.is_operation_paused(PerpOperation::UpdateFunding),
            ErrorCode::DefaultError,
            "prediction market must have funding paused"
        )?;
    }

    PerpOperation::log_all_operations_paused(perp_market.paused_operations);

    Ok(())
}

#[access_control(
    perp_market_valid(&ctx.accounts.perp_market)
)]
pub fn handle_update_perp_market_contract_tier(
    ctx: Context<AdminUpdatePerpMarketContractTier>,
    contract_tier: ContractTier,
) -> Result<()> {
    let perp_market = &mut load_mut!(ctx.accounts.perp_market)?;
    let amm_cache = &mut ctx.accounts.amm_cache;
    msg!("perp market {}", perp_market.market_index);

    msg!(
        "perp_market.contract_tier: {:?} -> {:?}",
        perp_market.contract_tier,
        contract_tier
    );

    perp_market.contract_tier = contract_tier;
    let max_confidence_interval_multiplier =
        perp_market.get_max_confidence_interval_multiplier()?;
    amm_cache
        .cache
        .get_mut(perp_market.market_index as usize)
        .expect("value should exist for market index")
        .max_confidence_interval_multiplier = max_confidence_interval_multiplier;

    Ok(())
}

#[access_control(
    perp_market_valid(&ctx.accounts.perp_market)
)]
pub fn handle_update_perp_market_imf_factor(
    ctx: Context<AdminUpdatePerpMarket>,
    imf_factor: u32,
    unrealized_pnl_imf_factor: u32,
) -> Result<()> {
    validate!(
        imf_factor <= SPOT_IMF_PRECISION,
        ErrorCode::DefaultError,
        "invalid imf factor",
    )?;
    validate!(
        unrealized_pnl_imf_factor <= SPOT_IMF_PRECISION,
        ErrorCode::DefaultError,
        "invalid unrealized pnl imf factor",
    )?;
    let perp_market = &mut load_mut!(ctx.accounts.perp_market)?;
    msg!("perp market {}", perp_market.market_index);

    msg!(
        "perp_market.imf_factor: {:?} -> {:?}",
        perp_market.imf_factor,
        imf_factor
    );

    msg!(
        "perp_market.unrealized_pnl_imf_factor: {:?} -> {:?}",
        perp_market.unrealized_pnl_imf_factor,
        unrealized_pnl_imf_factor
    );

    perp_market.imf_factor = imf_factor;
    perp_market.unrealized_pnl_imf_factor = unrealized_pnl_imf_factor;
    Ok(())
}

#[access_control(
    perp_market_valid(&ctx.accounts.perp_market)
)]
pub fn handle_update_perp_market_unrealized_asset_weight(
    ctx: Context<AdminUpdatePerpMarket>,
    unrealized_initial_asset_weight: u32,
    unrealized_maintenance_asset_weight: u32,
) -> Result<()> {
    validate!(
        unrealized_initial_asset_weight <= SPOT_WEIGHT_PRECISION.cast()?,
        ErrorCode::DefaultError,
        "invalid unrealized_initial_asset_weight",
    )?;
    validate!(
        unrealized_maintenance_asset_weight <= SPOT_WEIGHT_PRECISION.cast()?,
        ErrorCode::DefaultError,
        "invalid unrealized_maintenance_asset_weight",
    )?;
    validate!(
        unrealized_initial_asset_weight <= unrealized_maintenance_asset_weight,
        ErrorCode::DefaultError,
        "must enforce unrealized_initial_asset_weight <= unrealized_maintenance_asset_weight",
    )?;
    let perp_market = &mut load_mut!(ctx.accounts.perp_market)?;
    msg!("perp market {}", perp_market.market_index);

    msg!(
        "perp_market.unrealized_initial_asset_weight: {:?} -> {:?}",
        perp_market.unrealized_pnl_initial_asset_weight,
        unrealized_initial_asset_weight
    );

    msg!(
        "perp_market.unrealized_maintenance_asset_weight: {:?} -> {:?}",
        perp_market.unrealized_pnl_maintenance_asset_weight,
        unrealized_maintenance_asset_weight
    );

    perp_market.unrealized_pnl_initial_asset_weight = unrealized_initial_asset_weight;
    perp_market.unrealized_pnl_maintenance_asset_weight = unrealized_maintenance_asset_weight;
    Ok(())
}

#[access_control(
    perp_market_valid(&ctx.accounts.perp_market)
)]
pub fn handle_update_perp_market_concentration_coef(
    ctx: Context<AdminUpdatePerpMarket>,
    concentration_scale: u128,
) -> Result<()> {
    validate!(
        concentration_scale > 0,
        ErrorCode::DefaultError,
        "invalid concentration_scale",
    )?;

    let perp_market = &mut load_mut!(ctx.accounts.perp_market)?;
    msg!("perp market {}", perp_market.market_index);

    let prev_concentration_coef = perp_market.amm.concentration_coef;
    controller::amm::update_concentration_coef(perp_market, concentration_scale)?;
    let new_concentration_coef = perp_market.amm.concentration_coef;

    msg!(
        "perp_market.amm.concentration_coef: {} -> {}",
        prev_concentration_coef,
        new_concentration_coef
    );

    Ok(())
}

#[access_control(
    perp_market_valid(&ctx.accounts.perp_market)
)]
pub fn handle_update_perp_market_curve_update_intensity(
    ctx: Context<HotAdminUpdatePerpMarket>,
    curve_update_intensity: u8,
) -> Result<()> {
    // (0, 100] is for repeg / formulaic k intensity
    // (100, 200] is for reference price offset intensity
    validate!(
        curve_update_intensity <= 200,
        ErrorCode::DefaultError,
        "invalid curve_update_intensity",
    )?;
    let perp_market = &mut load_mut!(ctx.accounts.perp_market)?;
    msg!("perp market {}", perp_market.market_index);

    msg!(
        "perp_market.amm.curve_update_intensity: {} -> {}",
        perp_market.amm.curve_update_intensity,
        curve_update_intensity
    );

    perp_market.amm.curve_update_intensity = curve_update_intensity;
    Ok(())
}

#[access_control(
    perp_market_valid(&ctx.accounts.perp_market)
)]
pub fn handle_update_perp_market_target_base_asset_amount_per_lp(
    ctx: Context<AdminUpdatePerpMarket>,
    target_base_asset_amount_per_lp: i32,
) -> Result<()> {
    let perp_market = &mut load_mut!(ctx.accounts.perp_market)?;
    msg!("perp market {}", perp_market.market_index);

    msg!(
        "perp_market.amm.target_base_asset_amount_per_lp: {} -> {}",
        perp_market.amm.target_base_asset_amount_per_lp,
        target_base_asset_amount_per_lp
    );

    perp_market.amm.target_base_asset_amount_per_lp = target_base_asset_amount_per_lp;
    Ok(())
}

pub fn handle_update_perp_market_per_lp_base(
    ctx: Context<AdminUpdatePerpMarket>,
    per_lp_base: i8,
) -> Result<()> {
    let perp_market = &mut load_mut!(ctx.accounts.perp_market)?;
    msg!("perp market {}", perp_market.market_index);

    let old_per_lp_base = perp_market.amm.per_lp_base;
    msg!(
        "updated perp_market per_lp_base {} -> {}",
        old_per_lp_base,
        per_lp_base
    );

    let expo_diff = per_lp_base.safe_sub(old_per_lp_base)?;

    validate!(
        expo_diff.abs() == 1,
        ErrorCode::DefaultError,
        "invalid expo update (must be 1)",
    )?;

    validate!(
        per_lp_base.abs() <= 9,
        ErrorCode::DefaultError,
        "only consider lp_base within range of AMM_RESERVE_PRECISION",
    )?;

    controller::lp::apply_lp_rebase_to_perp_market(perp_market, expo_diff)?;

    Ok(())
}

pub fn handle_update_lp_cooldown_time(
    ctx: Context<AdminUpdateState>,
    lp_cooldown_time: u64,
) -> Result<()> {
    msg!(
        "lp_cooldown_time: {} -> {}",
        ctx.accounts.state.lp_cooldown_time,
        lp_cooldown_time
    );

    ctx.accounts.state.lp_cooldown_time = lp_cooldown_time;
    Ok(())
}

pub fn handle_update_perp_fee_structure(
    ctx: Context<AdminUpdateState>,
    fee_structure: FeeStructure,
) -> Result<()> {
    validate_fee_structure(&fee_structure)?;

    msg!(
        "perp_fee_structure: {:?} -> {:?}",
        ctx.accounts.state.perp_fee_structure,
        fee_structure
    );

    ctx.accounts.state.perp_fee_structure = fee_structure;
    Ok(())
}

pub fn handle_update_spot_fee_structure(
    ctx: Context<AdminUpdateState>,
    fee_structure: FeeStructure,
) -> Result<()> {
    validate_fee_structure(&fee_structure)?;

    msg!(
        "spot_fee_structure: {:?} -> {:?}",
        ctx.accounts.state.spot_fee_structure,
        fee_structure
    );

    ctx.accounts.state.spot_fee_structure = fee_structure;
    Ok(())
}

pub fn handle_update_initial_pct_to_liquidate(
    ctx: Context<AdminUpdateState>,
    initial_pct_to_liquidate: u16,
) -> Result<()> {
    msg!(
        "initial_pct_to_liquidate: {} -> {}",
        ctx.accounts.state.initial_pct_to_liquidate,
        initial_pct_to_liquidate
    );

    ctx.accounts.state.initial_pct_to_liquidate = initial_pct_to_liquidate;
    Ok(())
}

pub fn handle_update_liquidation_duration(
    ctx: Context<AdminUpdateState>,
    liquidation_duration: u8,
) -> Result<()> {
    msg!(
        "liquidation_duration: {} -> {}",
        ctx.accounts.state.liquidation_duration,
        liquidation_duration
    );

    ctx.accounts.state.liquidation_duration = liquidation_duration;
    Ok(())
}

pub fn handle_update_liquidation_margin_buffer_ratio(
    ctx: Context<AdminUpdateState>,
    liquidation_margin_buffer_ratio: u32,
) -> Result<()> {
    msg!(
        "liquidation_margin_buffer_ratio: {} -> {}",
        ctx.accounts.state.liquidation_margin_buffer_ratio,
        liquidation_margin_buffer_ratio
    );

    ctx.accounts.state.liquidation_margin_buffer_ratio = liquidation_margin_buffer_ratio;
    Ok(())
}

pub fn handle_update_oracle_guard_rails(
    ctx: Context<AdminUpdateState>,
    oracle_guard_rails: OracleGuardRails,
) -> Result<()> {
    msg!(
        "oracle_guard_rails: {:?} -> {:?}",
        ctx.accounts.state.oracle_guard_rails,
        oracle_guard_rails
    );

    ctx.accounts.state.oracle_guard_rails = oracle_guard_rails;
    Ok(())
}

pub fn handle_update_state_settlement_duration(
    ctx: Context<AdminUpdateState>,
    settlement_duration: u16,
) -> Result<()> {
    msg!(
        "settlement_duration: {} -> {}",
        ctx.accounts.state.settlement_duration,
        settlement_duration
    );

    ctx.accounts.state.settlement_duration = settlement_duration;
    Ok(())
}

pub fn handle_update_state_max_number_of_sub_accounts(
    ctx: Context<AdminUpdateState>,
    max_number_of_sub_accounts: u16,
) -> Result<()> {
    msg!(
        "max_number_of_sub_accounts: {} -> {}",
        ctx.accounts.state.max_number_of_sub_accounts,
        max_number_of_sub_accounts
    );

    ctx.accounts.state.max_number_of_sub_accounts = max_number_of_sub_accounts;
    Ok(())
}

pub fn handle_update_state_max_initialize_user_fee(
    ctx: Context<AdminUpdateState>,
    max_initialize_user_fee: u16,
) -> Result<()> {
    msg!(
        "max_initialize_user_fee: {} -> {}",
        ctx.accounts.state.max_initialize_user_fee,
        max_initialize_user_fee
    );

    ctx.accounts.state.max_initialize_user_fee = max_initialize_user_fee;
    Ok(())
}

#[access_control(
    perp_market_valid(&ctx.accounts.perp_market)
)]
pub fn handle_update_perp_market_oracle(
    ctx: Context<AdminUpdatePerpMarketOracle>,
    oracle: Pubkey,
    oracle_source: OracleSource,
    skip_invariant_check: bool,
) -> Result<()> {
    let perp_market = &mut load_mut!(ctx.accounts.perp_market)?;
    let amm_cache = &mut ctx.accounts.amm_cache;
    msg!("perp market {}", perp_market.market_index);

    let clock = Clock::get()?;

    OracleMap::validate_oracle_account_info(&ctx.accounts.oracle)?;

    validate!(
        ctx.accounts.oracle.key == &oracle,
        ErrorCode::DefaultError,
        "oracle account info ({:?}) and ix data ({:?}) must match",
        ctx.accounts.oracle.key,
        oracle
    )?;

    validate!(
        ctx.accounts.old_oracle.key == &perp_market.amm.oracle,
        ErrorCode::DefaultError,
        "old oracle account info ({:?}) and perp market oracle ({:?}) must match",
        ctx.accounts.old_oracle.key,
        perp_market.amm.oracle
    )?;

    // Verify new oracle is readable
    let OraclePriceData {
        price: new_oracle_price,
        delay: _oracle_delay,
        ..
    } = get_oracle_price(&oracle_source, &ctx.accounts.oracle, clock.slot)?;

    msg!(
        "perp_market.amm.oracle: {:?} -> {:?}",
        perp_market.amm.oracle,
        oracle
    );

    msg!(
        "perp_market.amm.oracle_source: {:?} -> {:?}",
        perp_market.amm.oracle_source,
        oracle_source
    );

    let OraclePriceData {
        price: old_oracle_price,
        ..
    } = get_oracle_price(
        &perp_market.amm.oracle_source,
        &ctx.accounts.old_oracle,
        clock.slot,
    )?;

    msg!(
        "Oracle Price: {:?} -> {:?}",
        old_oracle_price,
        new_oracle_price
    );

    if !skip_invariant_check {
        validate!(
            new_oracle_price > 0,
            ErrorCode::DefaultError,
            "invalid oracle price, must be greater than 0"
        )?;

        let oracle_change_divergence = new_oracle_price
            .safe_sub(old_oracle_price)?
            .safe_mul(PERCENTAGE_PRECISION_I64)?
            .safe_div(old_oracle_price)?;

        validate!(
            oracle_change_divergence.abs() < (PERCENTAGE_PRECISION_I64 / 10),
            ErrorCode::DefaultError,
            "invalid new oracle price, more than 10% divergence"
        )?;
    }

    perp_market.amm.oracle = oracle;
    perp_market.amm.oracle_source = oracle_source;

    let amm_position_cache_info = amm_cache
        .cache
        .get_mut(perp_market.market_index as usize)
        .expect("value should exist for market index");

    amm_position_cache_info.oracle = oracle;
    amm_position_cache_info.oracle_source = u8::from(oracle_source);

    Ok(())
}

#[access_control(
    perp_market_valid(&ctx.accounts.perp_market)
)]
pub fn handle_update_perp_market_base_spread(
    ctx: Context<AdminUpdatePerpMarket>,
    base_spread: u32,
) -> Result<()> {
    let perp_market = &mut load_mut!(ctx.accounts.perp_market)?;
    msg!("perp market {}", perp_market.market_index);

    msg!(
        "perp_market.amm.base_spread: {:?} -> {:?}",
        perp_market.amm.base_spread,
        base_spread
    );

    msg!(
        "perp_market.amm.long_spread: {:?} -> {:?}",
        perp_market.amm.long_spread,
        base_spread / 2
    );

    msg!(
        "perp_market.amm.short_spread: {:?} -> {:?}",
        perp_market.amm.short_spread,
        base_spread / 2
    );

    perp_market.amm.base_spread = base_spread;
    perp_market.amm.long_spread = base_spread / 2;
    perp_market.amm.short_spread = base_spread / 2;
    Ok(())
}

#[access_control(
    perp_market_valid(&ctx.accounts.perp_market)
)]
pub fn handle_update_amm_jit_intensity(
    ctx: Context<HotAdminUpdatePerpMarket>,
    amm_jit_intensity: u8,
) -> Result<()> {
    validate!(
        (0..=200).contains(&amm_jit_intensity),
        ErrorCode::DefaultError,
        "invalid amm_jit_intensity",
    )?;

    let perp_market = &mut load_mut!(ctx.accounts.perp_market)?;
    msg!("perp market {}", perp_market.market_index);

    msg!(
        "perp_market.amm.amm_jit_intensity: {} -> {}",
        perp_market.amm.amm_jit_intensity,
        amm_jit_intensity
    );

    perp_market.amm.amm_jit_intensity = amm_jit_intensity;

    Ok(())
}

#[access_control(
    perp_market_valid(&ctx.accounts.perp_market)
)]
pub fn handle_update_perp_market_max_spread(
    ctx: Context<AdminUpdatePerpMarket>,
    max_spread: u32,
) -> Result<()> {
    let perp_market = &mut load_mut!(ctx.accounts.perp_market)?;
    msg!("perp market {}", perp_market.market_index);

    validate!(
        max_spread >= perp_market.amm.base_spread,
        ErrorCode::DefaultError,
        "invalid max_spread < base_spread",
    )?;

    validate!(
        max_spread <= perp_market.margin_ratio_initial * 100,
        ErrorCode::DefaultError,
        "invalid max_spread > market.margin_ratio_initial * 100",
    )?;

    msg!(
        "perp_market.amm.max_spread: {:?} -> {:?}",
        perp_market.amm.max_spread,
        max_spread
    );

    perp_market.amm.max_spread = max_spread;

    Ok(())
}

#[access_control(
    perp_market_valid(&ctx.accounts.perp_market)
)]
pub fn handle_update_perp_market_step_size_and_tick_size(
    ctx: Context<AdminUpdatePerpMarket>,
    step_size: u64,
    tick_size: u64,
) -> Result<()> {
    let perp_market = &mut load_mut!(ctx.accounts.perp_market)?;
    msg!("perp market {}", perp_market.market_index);

    validate!(step_size > 0 && tick_size > 0, ErrorCode::DefaultError)?;
    validate!(step_size <= 2000000000, ErrorCode::DefaultError)?; // below i32 max for lp's remainder_base_asset

    msg!(
        "perp_market.amm.order_step_size: {:?} -> {:?}",
        perp_market.amm.order_step_size,
        step_size
    );

    msg!(
        "perp_market.amm.order_tick_size: {:?} -> {:?}",
        perp_market.amm.order_tick_size,
        tick_size
    );

    perp_market.amm.order_step_size = step_size;
    perp_market.amm.order_tick_size = tick_size;
    Ok(())
}

#[access_control(
    perp_market_valid(&ctx.accounts.perp_market)
)]
pub fn handle_update_perp_market_min_order_size(
    ctx: Context<AdminUpdatePerpMarket>,
    order_size: u64,
) -> Result<()> {
    let perp_market = &mut load_mut!(ctx.accounts.perp_market)?;
    msg!("perp market {}", perp_market.market_index);

    validate!(order_size > 0, ErrorCode::DefaultError)?;

    msg!(
        "perp_market.amm.min_order_size: {:?} -> {:?}",
        perp_market.amm.min_order_size,
        order_size
    );

    perp_market.amm.min_order_size = order_size;
    Ok(())
}

#[access_control(
    perp_market_valid(&ctx.accounts.perp_market)
)]
pub fn handle_update_perp_market_lp_pool_fee_transfer_scalar(
    ctx: Context<AdminUpdatePerpMarket>,
    lp_fee_transfer_scalar: u8,
) -> Result<()> {
    let perp_market = &mut load_mut!(ctx.accounts.perp_market)?;
    msg!("perp market {}", perp_market.market_index);
    msg!(
        "perp_market.: {:?} -> {:?}",
        perp_market.lp_fee_transfer_scalar,
        lp_fee_transfer_scalar
    );

    perp_market.lp_fee_transfer_scalar = lp_fee_transfer_scalar;
    Ok(())
}

#[access_control(
    spot_market_valid(&ctx.accounts.spot_market)
)]
pub fn handle_update_spot_market_step_size_and_tick_size(
    ctx: Context<AdminUpdateSpotMarket>,
    step_size: u64,
    tick_size: u64,
) -> Result<()> {
    let spot_market = &mut load_mut!(ctx.accounts.spot_market)?;
    msg!("spot market {}", spot_market.market_index);

    validate!(
        spot_market.market_index == 0 || step_size > 0 && tick_size > 0,
        ErrorCode::DefaultError
    )?;

    msg!(
        "spot_market.order_step_size: {:?} -> {:?}",
        spot_market.order_step_size,
        step_size
    );

    msg!(
        "spot_market.order_tick_size: {:?} -> {:?}",
        spot_market.order_tick_size,
        tick_size
    );

    spot_market.order_step_size = step_size;
    spot_market.order_tick_size = tick_size;
    Ok(())
}

#[access_control(
    spot_market_valid(&ctx.accounts.spot_market)
)]
pub fn handle_update_spot_market_min_order_size(
    ctx: Context<AdminUpdateSpotMarket>,
    order_size: u64,
) -> Result<()> {
    let spot_market = &mut load_mut!(ctx.accounts.spot_market)?;
    msg!("spot market {}", spot_market.market_index);

    validate!(
        spot_market.market_index == 0 || order_size > 0,
        ErrorCode::DefaultError
    )?;

    msg!(
        "spot_market.min_order_size: {:?} -> {:?}",
        spot_market.min_order_size,
        order_size
    );

    spot_market.min_order_size = order_size;
    Ok(())
}

#[access_control(
    perp_market_valid(&ctx.accounts.perp_market)
)]
pub fn handle_update_perp_market_max_slippage_ratio(
    ctx: Context<AdminUpdatePerpMarket>,
    max_slippage_ratio: u16,
) -> Result<()> {
    validate!(max_slippage_ratio > 0, ErrorCode::DefaultError)?;
    let perp_market = &mut load_mut!(ctx.accounts.perp_market)?;
    msg!("perp market {}", perp_market.market_index);

    msg!(
        "perp_market.amm.max_slippage_ratio: {:?} -> {:?}",
        perp_market.amm.max_slippage_ratio,
        max_slippage_ratio
    );

    perp_market.amm.max_slippage_ratio = max_slippage_ratio;
    Ok(())
}

#[access_control(
    perp_market_valid(&ctx.accounts.perp_market)
)]
pub fn handle_update_perp_market_max_fill_reserve_fraction(
    ctx: Context<AdminUpdatePerpMarket>,
    max_fill_reserve_fraction: u16,
) -> Result<()> {
    validate!(max_fill_reserve_fraction > 0, ErrorCode::DefaultError)?;
    let perp_market = &mut load_mut!(ctx.accounts.perp_market)?;
    msg!("perp market {}", perp_market.market_index);

    msg!(
        "perp_market.amm.max_fill_reserve_fraction: {:?} -> {:?}",
        perp_market.amm.max_fill_reserve_fraction,
        max_fill_reserve_fraction
    );

    perp_market.amm.max_fill_reserve_fraction = max_fill_reserve_fraction;
    Ok(())
}

#[access_control(
    perp_market_valid(&ctx.accounts.perp_market)
)]
pub fn handle_update_perp_market_max_open_interest(
    ctx: Context<AdminUpdatePerpMarket>,
    max_open_interest: u128,
) -> Result<()> {
    let perp_market = &mut load_mut!(ctx.accounts.perp_market)?;
    msg!("perp market {}", perp_market.market_index);

    validate!(
        is_multiple_of_step_size(
            max_open_interest.cast::<u64>()?,
            perp_market.amm.order_step_size
        )?,
        ErrorCode::DefaultError,
        "max oi not a multiple of the step size"
    )?;

    msg!(
        "perp_market.amm.max_open_interest: {:?} -> {:?}",
        perp_market.amm.max_open_interest,
        max_open_interest
    );

    perp_market.amm.max_open_interest = max_open_interest;
    Ok(())
}

#[access_control(
    perp_market_valid(&ctx.accounts.perp_market)
)]
pub fn handle_update_perp_market_fee_adjustment(
    ctx: Context<AdminUpdatePerpMarket>,
    fee_adjustment: i16,
) -> Result<()> {
    let perp_market = &mut load_mut!(ctx.accounts.perp_market)?;
    msg!("perp market {}", perp_market.market_index);

    validate!(
        fee_adjustment.unsigned_abs().cast::<u64>()? <= FEE_ADJUSTMENT_MAX,
        ErrorCode::DefaultError,
        "fee adjustment {} greater than max {}",
        fee_adjustment,
        FEE_ADJUSTMENT_MAX
    )?;

    msg!(
        "perp_market.fee_adjustment: {:?} -> {:?}",
        perp_market.fee_adjustment,
        fee_adjustment
    );

    perp_market.fee_adjustment = fee_adjustment;
    Ok(())
}

pub fn handle_update_perp_market_number_of_users(
    ctx: Context<AdminUpdatePerpMarket>,
    number_of_users: Option<u32>,
    number_of_users_with_base: Option<u32>,
) -> Result<()> {
    let perp_market = &mut load_mut!(ctx.accounts.perp_market)?;
    msg!("perp market {}", perp_market.market_index);

    if let Some(number_of_users) = number_of_users {
        msg!(
            "perp_market.number_of_users: {:?} -> {:?}",
            perp_market.number_of_users,
            number_of_users
        );
        perp_market.number_of_users = number_of_users;
    } else {
        msg!("perp_market.number_of_users: unchanged");
    }

    if let Some(number_of_users_with_base) = number_of_users_with_base {
        msg!(
            "perp_market.number_of_users_with_base: {:?} -> {:?}",
            perp_market.number_of_users_with_base,
            number_of_users_with_base
        );
        perp_market.number_of_users_with_base = number_of_users_with_base;
    } else {
        msg!("perp_market.number_of_users_with_base: unchanged");
    }

    validate!(
        perp_market.number_of_users >= perp_market.number_of_users_with_base,
        ErrorCode::DefaultError,
        "number_of_users must be >= number_of_users_with_base "
    )?;

    Ok(())
}

pub fn handle_update_perp_market_fuel(
    ctx: Context<HotAdminUpdatePerpMarket>,
    fuel_boost_taker: Option<u8>,
    fuel_boost_maker: Option<u8>,
    fuel_boost_position: Option<u8>,
) -> Result<()> {
    let perp_market = &mut load_mut!(ctx.accounts.perp_market)?;
    msg!("perp market {}", perp_market.market_index);

    if let Some(fuel_boost_taker) = fuel_boost_taker {
        msg!(
            "perp_market.fuel_boost_taker: {:?} -> {:?}",
            perp_market.fuel_boost_taker,
            fuel_boost_taker
        );
        perp_market.fuel_boost_taker = fuel_boost_taker;
    } else {
        msg!("perp_market.fuel_boost_taker: unchanged");
    }

    if let Some(fuel_boost_maker) = fuel_boost_maker {
        msg!(
            "perp_market.fuel_boost_maker: {:?} -> {:?}",
            perp_market.fuel_boost_maker,
            fuel_boost_maker
        );
        perp_market.fuel_boost_maker = fuel_boost_maker;
    } else {
        msg!("perp_market.fuel_boost_maker: unchanged");
    }

    if let Some(fuel_boost_position) = fuel_boost_position {
        msg!(
            "perp_market.fuel_boost_position: {:?} -> {:?}",
            perp_market.fuel_boost_position,
            fuel_boost_position
        );
        perp_market.fuel_boost_position = fuel_boost_position;
    } else {
        msg!("perp_market.fuel_boost_position: unchanged");
    }

    Ok(())
}

pub fn handle_update_perp_market_protected_maker_params(
    ctx: Context<AdminUpdatePerpMarket>,
    protected_maker_limit_price_divisor: Option<u8>,
    protected_maker_dynamic_divisor: Option<u8>,
) -> Result<()> {
    let perp_market = &mut load_mut!(ctx.accounts.perp_market)?;
    msg!("perp market {}", perp_market.market_index);

    if let Some(protected_maker_limit_price_divisor) = protected_maker_limit_price_divisor {
        msg!(
            "perp_market.protected_maker_limit_price_divisor: {:?} -> {:?}",
            perp_market.protected_maker_limit_price_divisor,
            protected_maker_limit_price_divisor
        );
        perp_market.protected_maker_limit_price_divisor = protected_maker_limit_price_divisor;
    } else {
        msg!("perp_market.protected_maker_limit_price_divisor: unchanged");
    }

    if let Some(protected_maker_dynamic_divisor) = protected_maker_dynamic_divisor {
        msg!(
            "perp_market.protected_maker_dynamic_divisor: {:?} -> {:?}",
            perp_market.protected_maker_dynamic_divisor,
            protected_maker_dynamic_divisor
        );
        perp_market.protected_maker_dynamic_divisor = protected_maker_dynamic_divisor;
    } else {
        msg!("perp_market.protected_maker_dynamic_divisor: unchanged");
    }

    Ok(())
}

pub fn handle_update_perp_market_lp_pool_status(
    ctx: Context<AdminUpdatePerpMarket>,
    lp_status: u8,
) -> Result<()> {
    let perp_market = &mut load_mut!(ctx.accounts.perp_market)?;
    msg!("perp market {}", perp_market.market_index);
    perp_market.lp_status = lp_status;
    Ok(())
}

#[access_control(
    perp_market_valid(&ctx.accounts.perp_market)
)]
pub fn handle_update_perp_market_taker_speed_bump_override(
    ctx: Context<HotAdminUpdatePerpMarket>,
    taker_speed_bump_override: i8,
) -> Result<()> {
    let perp_market = &mut load_mut!(ctx.accounts.perp_market)?;
    msg!("perp market {}", perp_market.market_index);

    msg!(
        "perp_market.amm.taker_speed_bump_override: {:?} -> {:?}",
        perp_market.amm.taker_speed_bump_override,
        taker_speed_bump_override
    );

    perp_market.amm.taker_speed_bump_override = taker_speed_bump_override;
    Ok(())
}

#[access_control(
    perp_market_valid(&ctx.accounts.perp_market)
)]
pub fn handle_update_perp_market_amm_spread_adjustment(
    ctx: Context<HotAdminUpdatePerpMarket>,
    amm_spread_adjustment: i8,
    amm_inventory_spread_adjustment: i8,
    reference_price_offset: i32,
) -> Result<()> {
    let perp_market = &mut load_mut!(ctx.accounts.perp_market)?;
    msg!("perp market {}", perp_market.market_index);

    msg!(
        "perp_market.amm.amm_spread_adjustment: {:?} -> {:?}",
        perp_market.amm.amm_spread_adjustment,
        amm_spread_adjustment
    );

    perp_market.amm.amm_spread_adjustment = amm_spread_adjustment;

    msg!(
        "perp_market.amm.amm_inventory_spread_adjustment: {:?} -> {:?}",
        perp_market.amm.amm_inventory_spread_adjustment,
        amm_inventory_spread_adjustment
    );

    perp_market.amm.amm_inventory_spread_adjustment = amm_inventory_spread_adjustment;

    msg!(
        "perp_market.amm.reference_price_offset: {:?} -> {:?}",
        perp_market.amm.reference_price_offset,
        reference_price_offset
    );

    perp_market.amm.reference_price_offset = reference_price_offset;

    Ok(())
}

#[access_control(
    perp_market_valid(&ctx.accounts.perp_market)
)]
pub fn handle_update_perp_market_oracle_slot_delay_override(
    ctx: Context<HotAdminUpdatePerpMarket>,
    oracle_slot_delay_override: i8,
) -> Result<()> {
    let perp_market = &mut load_mut!(ctx.accounts.perp_market)?;
    msg!("perp market {}", perp_market.market_index);

    msg!(
        "perp_market.amm.oracle_slot_delay_override: {:?} -> {:?}",
        perp_market.amm.oracle_slot_delay_override,
        oracle_slot_delay_override
    );

    perp_market.amm.oracle_slot_delay_override = oracle_slot_delay_override;
    Ok(())
}

#[access_control(
    spot_market_valid(&ctx.accounts.spot_market)
)]
pub fn handle_update_spot_market_fee_adjustment(
    ctx: Context<AdminUpdateSpotMarket>,
    fee_adjustment: i16,
) -> Result<()> {
    let spot = &mut load_mut!(ctx.accounts.spot_market)?;
    msg!("spot market {}", spot.market_index);

    validate!(
        fee_adjustment.unsigned_abs().cast::<u64>()? <= FEE_ADJUSTMENT_MAX,
        ErrorCode::DefaultError,
        "fee adjustment {} greater than max {}",
        fee_adjustment,
        FEE_ADJUSTMENT_MAX
    )?;

    msg!(
        "spot_market.fee_adjustment: {:?} -> {:?}",
        spot.fee_adjustment,
        fee_adjustment
    );

    spot.fee_adjustment = fee_adjustment;
    Ok(())
}

pub fn handle_update_spot_market_fuel(
    ctx: Context<AdminUpdateSpotMarketFuel>,
    fuel_boost_deposits: Option<u8>,
    fuel_boost_borrows: Option<u8>,
    fuel_boost_taker: Option<u8>,
    fuel_boost_maker: Option<u8>,
    fuel_boost_insurance: Option<u8>,
) -> Result<()> {
    let spot_market = &mut load_mut!(ctx.accounts.spot_market)?;
    msg!("spot market {}", spot_market.market_index);

    if let Some(fuel_boost_taker) = fuel_boost_taker {
        msg!(
            "spot_market.fuel_boost_taker: {:?} -> {:?}",
            spot_market.fuel_boost_taker,
            fuel_boost_taker
        );
        spot_market.fuel_boost_taker = fuel_boost_taker;
    } else {
        msg!("spot_market.fuel_boost_taker: unchanged");
    }

    if let Some(fuel_boost_maker) = fuel_boost_maker {
        msg!(
            "spot_market.fuel_boost_maker: {:?} -> {:?}",
            spot_market.fuel_boost_maker,
            fuel_boost_maker
        );
        spot_market.fuel_boost_maker = fuel_boost_maker;
    } else {
        msg!("spot_market.fuel_boost_maker: unchanged");
    }

    if let Some(fuel_boost_deposits) = fuel_boost_deposits {
        msg!(
            "spot_market.fuel_boost_deposits: {:?} -> {:?}",
            spot_market.fuel_boost_deposits,
            fuel_boost_deposits
        );
        spot_market.fuel_boost_deposits = fuel_boost_deposits;
    } else {
        msg!("spot_market.fuel_boost_deposits: unchanged");
    }

    if let Some(fuel_boost_borrows) = fuel_boost_borrows {
        msg!(
            "spot_market.fuel_boost_borrows: {:?} -> {:?}",
            spot_market.fuel_boost_borrows,
            fuel_boost_borrows
        );
        spot_market.fuel_boost_borrows = fuel_boost_borrows;
    } else {
        msg!("spot_market.fuel_boost_borrows: unchanged");
    }

    if let Some(fuel_boost_insurance) = fuel_boost_insurance {
        msg!(
            "spot_market.fuel_boost_insurance: {:?} -> {:?}",
            spot_market.fuel_boost_insurance,
            fuel_boost_insurance
        );
        spot_market.fuel_boost_insurance = fuel_boost_insurance;
    } else {
        msg!("spot_market.fuel_boost_insurance: unchanged");
    }

    Ok(())
}

pub fn handle_update_admin(ctx: Context<AdminUpdateState>, admin: Pubkey) -> Result<()> {
    msg!("admin: {:?} -> {:?}", ctx.accounts.state.admin, admin);
    ctx.accounts.state.admin = admin;
    Ok(())
}

pub fn handle_update_whitelist_mint(
    ctx: Context<AdminUpdateState>,
    whitelist_mint: Pubkey,
) -> Result<()> {
    msg!(
        "whitelist_mint: {:?} -> {:?}",
        ctx.accounts.state.whitelist_mint,
        whitelist_mint
    );

    ctx.accounts.state.whitelist_mint = whitelist_mint;
    Ok(())
}

pub fn handle_update_discount_mint(
    ctx: Context<AdminUpdateState>,
    discount_mint: Pubkey,
) -> Result<()> {
    msg!(
        "discount_mint: {:?} -> {:?}",
        ctx.accounts.state.discount_mint,
        discount_mint
    );

    ctx.accounts.state.discount_mint = discount_mint;
    Ok(())
}

pub fn handle_update_exchange_status(
    ctx: Context<AdminUpdateState>,
    exchange_status: u8,
) -> Result<()> {
    msg!(
        "exchange_status: {:?} -> {:?}",
        ctx.accounts.state.exchange_status,
        exchange_status
    );

    ctx.accounts.state.exchange_status = exchange_status;
    Ok(())
}

pub fn handle_update_perp_auction_duration(
    ctx: Context<AdminUpdateState>,
    min_perp_auction_duration: u8,
) -> Result<()> {
    msg!(
        "min_perp_auction_duration: {:?} -> {:?}",
        ctx.accounts.state.min_perp_auction_duration,
        min_perp_auction_duration
    );

    ctx.accounts.state.min_perp_auction_duration = min_perp_auction_duration;
    Ok(())
}

pub fn handle_update_spot_auction_duration(
    ctx: Context<AdminUpdateState>,
    default_spot_auction_duration: u8,
) -> Result<()> {
    msg!(
        "default_spot_auction_duration: {:?} -> {:?}",
        ctx.accounts.state.default_spot_auction_duration,
        default_spot_auction_duration
    );

    ctx.accounts.state.default_spot_auction_duration = default_spot_auction_duration;
    Ok(())
}

pub fn handle_admin_disable_update_perp_bid_ask_twap(
    ctx: Context<AdminDisableBidAskTwapUpdate>,
    disable: bool,
) -> Result<()> {
    let mut user_stats = load_mut!(ctx.accounts.user_stats)?;

    msg!(
        "disable_update_perp_bid_ask_twap: {:?} -> {:?}",
        user_stats.disable_update_perp_bid_ask_twap,
        disable
    );

    user_stats.disable_update_perp_bid_ask_twap = disable;
    Ok(())
}

pub fn handle_initialize_protocol_if_shares_transfer_config(
    ctx: Context<InitializeProtocolIfSharesTransferConfig>,
) -> Result<()> {
    let mut config = ctx
        .accounts
        .protocol_if_shares_transfer_config
        .load_init()?;

    let now = Clock::get()?.unix_timestamp;
    msg!(
        "next_epoch_ts: {:?} -> {:?}",
        config.next_epoch_ts,
        now.safe_add(EPOCH_DURATION)?
    );
    config.next_epoch_ts = now.safe_add(EPOCH_DURATION)?;

    Ok(())
}

pub fn handle_update_protocol_if_shares_transfer_config(
    ctx: Context<UpdateProtocolIfSharesTransferConfig>,
    whitelisted_signers: Option<[Pubkey; 4]>,
    max_transfer_per_epoch: Option<u128>,
) -> Result<()> {
    let mut config = ctx.accounts.protocol_if_shares_transfer_config.load_mut()?;

    if let Some(whitelisted_signers) = whitelisted_signers {
        msg!(
            "whitelisted_signers: {:?} -> {:?}",
            config.whitelisted_signers,
            whitelisted_signers
        );
        config.whitelisted_signers = whitelisted_signers;
    } else {
        msg!("whitelisted_signers: unchanged");
    }

    if let Some(max_transfer_per_epoch) = max_transfer_per_epoch {
        msg!(
            "max_transfer_per_epoch: {:?} -> {:?}",
            config.max_transfer_per_epoch,
            max_transfer_per_epoch
        );
        config.max_transfer_per_epoch = max_transfer_per_epoch;
    } else {
        msg!("max_transfer_per_epoch: unchanged");
    }

    Ok(())
}

pub fn handle_initialize_prelaunch_oracle(
    ctx: Context<InitializePrelaunchOracle>,
    params: PrelaunchOracleParams,
) -> Result<()> {
    let mut oracle = ctx.accounts.prelaunch_oracle.load_init()?;
    msg!("perp market {}", params.perp_market_index);

    oracle.perp_market_index = params.perp_market_index;
    if let Some(price) = params.price {
        oracle.price = price;
    }
    if let Some(max_price) = params.max_price {
        oracle.max_price = max_price;
    }

    oracle.validate()?;

    Ok(())
}

pub fn handle_update_prelaunch_oracle_params(
    ctx: Context<UpdatePrelaunchOracleParams>,
    params: PrelaunchOracleParams,
) -> Result<()> {
    let mut oracle = ctx.accounts.prelaunch_oracle.load_mut()?;
    let mut perp_market = ctx.accounts.perp_market.load_mut()?;
    msg!("perp market {}", perp_market.market_index);

    let now = Clock::get()?.unix_timestamp;

    if let Some(price) = params.price {
        oracle.price = price;

        msg!("before mark twap ts = {:?} mark twap = {:?} mark twap 5min = {:?} bid twap = {:?} ask twap {:?}", perp_market.amm.last_mark_price_twap_ts, perp_market.amm.last_mark_price_twap, perp_market.amm.last_mark_price_twap_5min, perp_market.amm.last_bid_price_twap, perp_market.amm.last_ask_price_twap);

        perp_market.amm.last_mark_price_twap_ts = now;
        perp_market.amm.last_mark_price_twap = price.cast()?;
        perp_market.amm.last_mark_price_twap_5min = price.cast()?;
        perp_market.amm.last_bid_price_twap =
            perp_market.amm.last_bid_price_twap.min(price.cast()?);
        perp_market.amm.last_ask_price_twap =
            perp_market.amm.last_ask_price_twap.max(price.cast()?);

        msg!("after mark twap ts = {:?} mark twap = {:?} mark twap 5min = {:?} bid twap = {:?} ask twap {:?}", perp_market.amm.last_mark_price_twap_ts, perp_market.amm.last_mark_price_twap, perp_market.amm.last_mark_price_twap_5min, perp_market.amm.last_bid_price_twap, perp_market.amm.last_ask_price_twap);
    } else {
        msg!("mark twap ts, mark twap, mark twap 5min, bid twap, ask twap: unchanged");
    }

    if let Some(max_price) = params.max_price {
        msg!("max price: {:?} -> {:?}", oracle.max_price, max_price);
        oracle.max_price = max_price;
    } else {
        msg!("max price: unchanged")
    }

    oracle.validate()?;

    Ok(())
}

pub fn handle_delete_prelaunch_oracle(
    ctx: Context<DeletePrelaunchOracle>,
    _perp_market_index: u16,
) -> Result<()> {
    let perp_market = ctx.accounts.perp_market.load()?;
    msg!("perp market {}", perp_market.market_index);

    validate!(
        perp_market.amm.oracle != ctx.accounts.prelaunch_oracle.key(),
        ErrorCode::DefaultError,
        "prelaunch oracle currently in use"
    )?;

    Ok(())
}

pub fn handle_initialize_pyth_pull_oracle(
    ctx: Context<InitPythPullPriceFeed>,
    feed_id: [u8; 32],
) -> Result<()> {
    let cpi_program = ctx.accounts.pyth_solana_receiver.to_account_info();
    let cpi_accounts = InitPriceUpdate {
        payer: ctx.accounts.admin.to_account_info(),
        price_update_account: ctx.accounts.price_feed.to_account_info(),
        system_program: ctx.accounts.system_program.to_account_info(),
        write_authority: ctx.accounts.price_feed.to_account_info(),
    };

    let seeds = &[
        PTYH_PRICE_FEED_SEED_PREFIX,
        feed_id.as_ref(),
        &[ctx.bumps.price_feed],
    ];
    let signer_seeds = &[&seeds[..]];
    let cpi_context = CpiContext::new_with_signer(cpi_program, cpi_accounts, signer_seeds);

    pyth_solana_receiver_sdk::cpi::init_price_update(cpi_context, feed_id)?;

    Ok(())
}

pub fn handle_initialize_pyth_lazer_oracle(
    ctx: Context<InitPythLazerOracle>,
    feed_id: u32,
) -> Result<()> {
    let pubkey = ctx.accounts.lazer_oracle.to_account_info().key;
    msg!(
        "Lazer price feed initted {} with feed_id {}",
        pubkey,
        feed_id
    );
    Ok(())
}

pub fn handle_settle_expired_market<'c: 'info, 'info>(
    ctx: Context<'_, '_, 'c, 'info, AdminUpdatePerpMarket<'info>>,
    market_index: u16,
) -> Result<()> {
    let clock = Clock::get()?;
    let _now = clock.unix_timestamp;
    let state = &ctx.accounts.state;

    let AccountMaps {
        perp_market_map,
        spot_market_map,
        mut oracle_map,
    } = load_maps(
        &mut ctx.remaining_accounts.iter().peekable(),
        &get_writable_perp_market_set(market_index),
        &get_writable_spot_market_set(QUOTE_SPOT_MARKET_INDEX),
        clock.slot,
        Some(state.oracle_guard_rails),
    )?;

    controller::repeg::update_amm(
        market_index,
        &perp_market_map,
        &mut oracle_map,
        state,
        &clock,
    )?;

    controller::repeg::settle_expired_market(
        market_index,
        &perp_market_map,
        &mut oracle_map,
        &spot_market_map,
        state,
        &clock,
    )?;

    Ok(())
}

pub fn handle_initialize_high_leverage_mode_config(
    ctx: Context<InitializeHighLeverageModeConfig>,
    max_users: u32,
) -> Result<()> {
    let mut config = ctx.accounts.high_leverage_mode_config.load_init()?;

    config.max_users = max_users;

    config.validate()?;

    Ok(())
}

pub fn handle_initialize_lp_pool(
    ctx: Context<InitializeLpPool>,
    name: [u8; 32],
    min_mint_fee: i64,
    max_mint_fee: i64,
    revenue_rebalance_period: u64,
    max_aum: u128,
    max_settle_quote_amount_per_market: u64,
) -> Result<()> {
    let mut lp_pool = ctx.accounts.lp_pool.load_init()?;
    let mint = ctx.accounts.mint.key();

    *lp_pool = LPPool {
        name,
        pubkey: ctx.accounts.lp_pool.key(),
        mint,
        constituents: 0,
        max_aum,
        last_aum: 0,
        last_aum_slot: 0,
        last_aum_ts: 0,
        max_settle_quote_amount: max_settle_quote_amount_per_market,
        last_revenue_rebalance_ts: 0,
        total_fees_received: 0,
        total_fees_paid: 0,
        total_mint_redeem_fees_paid: 0,
        bump: ctx.bumps.lp_pool,
        min_mint_fee,
        max_mint_fee_premium: max_mint_fee,
        revenue_rebalance_period,
        next_mint_redeem_id: 1,
        usdc_consituent_index: 0,
        cumulative_usdc_sent_to_perp_markets: 0,
        cumulative_usdc_received_from_perp_markets: 0,
        gamma_execution: 2,
        volatility: 4,
        xi: 2,
    };

    let amm_constituent_mapping = &mut ctx.accounts.amm_constituent_mapping;
    amm_constituent_mapping.lp_pool = ctx.accounts.lp_pool.key();
    amm_constituent_mapping.bump = ctx.bumps.amm_constituent_mapping;
    amm_constituent_mapping
        .weights
        .resize_with(0 as usize, AmmConstituentDatum::default);
    amm_constituent_mapping.validate()?;

    let constituent_target_base = &mut ctx.accounts.constituent_target_base;
    constituent_target_base.lp_pool = ctx.accounts.lp_pool.key();
    constituent_target_base.bump = ctx.bumps.constituent_target_base;
    constituent_target_base
        .targets
        .resize_with(0 as usize, TargetsDatum::default);
    constituent_target_base.validate()?;

    let consituent_correlations = &mut ctx.accounts.constituent_correlations;
    consituent_correlations.lp_pool = ctx.accounts.lp_pool.key();
    consituent_correlations.bump = ctx.bumps.constituent_correlations;
    consituent_correlations.correlations.resize(0 as usize, 0);
    consituent_correlations.validate()?;

    Ok(())
}
pub fn handle_update_high_leverage_mode_config(
    ctx: Context<UpdateHighLeverageModeConfig>,
    max_users: u32,
    reduce_only: bool,
    current_users: Option<u32>,
) -> Result<()> {
    let mut config = load_mut!(ctx.accounts.high_leverage_mode_config)?;

    config.max_users = max_users;

    config.reduce_only = reduce_only as u8;

    if let Some(current_users) = current_users {
        config.current_users = current_users;
    }

    config.validate()?;

    Ok(())
}

pub fn handle_initialize_protected_maker_mode_config(
    ctx: Context<InitializeProtectedMakerModeConfig>,
    max_users: u32,
) -> Result<()> {
    let mut config = ctx.accounts.protected_maker_mode_config.load_init()?;

    config.max_users = max_users;

    Ok(())
}

pub fn handle_update_protected_maker_mode_config(
    ctx: Context<UpdateProtectedMakerModeConfig>,
    max_users: u32,
    reduce_only: bool,
    current_users: Option<u32>,
) -> Result<()> {
    let mut config = load_mut!(ctx.accounts.protected_maker_mode_config)?;

    if let Some(users) = current_users {
        config.current_users = users;
    }
    config.max_users = max_users;
    config.reduce_only = reduce_only as u8;

    config.validate()?;

    Ok(())
}

#[access_control(
    deposit_not_paused(&ctx.accounts.state)
)]
pub fn handle_admin_deposit<'c: 'info, 'info>(
    ctx: Context<'_, '_, 'c, 'info, AdminDeposit<'info>>,
    market_index: u16,
    amount: u64,
) -> Result<()> {
    let user_key = ctx.accounts.user.key();
    let user = &mut load_mut!(ctx.accounts.user)?;

    let state = &ctx.accounts.state;
    let clock = Clock::get()?;
    let now = clock.unix_timestamp;
    let slot = clock.slot;

    let remaining_accounts_iter = &mut ctx.remaining_accounts.iter().peekable();
    let AccountMaps {
        perp_market_map: _,
        spot_market_map,
        mut oracle_map,
    } = load_maps(
        remaining_accounts_iter,
        &MarketSet::new(),
        &get_writable_spot_market_set(market_index),
        clock.slot,
        Some(state.oracle_guard_rails),
    )?;

    let mint = get_token_mint(remaining_accounts_iter)?;

    if amount == 0 {
        return Err(ErrorCode::InsufficientDeposit.into());
    }

    validate!(!user.is_bankrupt(), ErrorCode::UserBankrupt)?;

    let mut spot_market = spot_market_map.get_ref_mut(&market_index)?;
    let oracle_price_data = *oracle_map.get_price_data(&spot_market.oracle_id())?;

    validate!(
        user.pool_id == spot_market.pool_id,
        ErrorCode::InvalidPoolId,
        "user pool id ({}) != market pool id ({})",
        user.pool_id,
        spot_market.pool_id
    )?;

    validate!(
        !matches!(spot_market.status, MarketStatus::Initialized),
        ErrorCode::MarketBeingInitialized,
        "Market is being initialized"
    )?;

    controller::spot_balance::update_spot_market_cumulative_interest(
        &mut spot_market,
        Some(&oracle_price_data),
        now,
    )?;

    let position_index = user.force_get_spot_position_index(spot_market.market_index)?;

    // if reduce only, have to compare ix amount to current borrow amount
    let amount = if (spot_market.is_reduce_only())
        && user.spot_positions[position_index].balance_type == SpotBalanceType::Borrow
    {
        user.spot_positions[position_index]
            .get_token_amount(&spot_market)?
            .cast::<u64>()?
            .min(amount)
    } else {
        amount
    };

    let total_deposits_after = user.total_deposits;
    let total_withdraws_after = user.total_withdraws;

    let spot_position = &mut user.spot_positions[position_index];
    controller::spot_position::update_spot_balances_and_cumulative_deposits(
        amount as u128,
        &SpotBalanceType::Deposit,
        &mut spot_market,
        spot_position,
        false,
        None,
    )?;

    let token_amount = spot_position.get_token_amount(&spot_market)?;
    if token_amount == 0 {
        validate!(
            spot_position.scaled_balance == 0,
            ErrorCode::InvalidSpotPosition,
            "deposit left user with invalid position. scaled balance = {} token amount = {}",
            spot_position.scaled_balance,
            token_amount
        )?;
    }

    if spot_position.balance_type == SpotBalanceType::Deposit && spot_position.scaled_balance > 0 {
        validate!(
            matches!(spot_market.status, MarketStatus::Active),
            ErrorCode::MarketActionPaused,
            "spot_market not active",
        )?;
    }

    drop(spot_market);

    user.update_last_active_slot(slot);

    let spot_market = &mut spot_market_map.get_ref_mut(&market_index)?;

    controller::token::receive(
        &ctx.accounts.token_program,
        &ctx.accounts.admin_token_account,
        &ctx.accounts.spot_market_vault,
        &ctx.accounts.admin,
        amount,
        &mint,
        if spot_market.has_transfer_hook() {
            Some(remaining_accounts_iter)
        } else {
            None
        },
    )?;
    ctx.accounts.spot_market_vault.reload()?;
    validate_spot_market_vault_amount(spot_market, ctx.accounts.spot_market_vault.amount)?;

    let deposit_record_id = get_then_update_id!(spot_market, next_deposit_record_id);
    let oracle_price = oracle_price_data.price;
    let deposit_record = DepositRecord {
        ts: now,
        deposit_record_id,
        user_authority: user.authority,
        user: user_key,
        direction: DepositDirection::Deposit,
        amount,
        oracle_price,
        market_deposit_balance: spot_market.deposit_balance,
        market_withdraw_balance: spot_market.borrow_balance,
        market_cumulative_deposit_interest: spot_market.cumulative_deposit_interest,
        market_cumulative_borrow_interest: spot_market.cumulative_borrow_interest,
        total_deposits_after,
        total_withdraws_after,
        market_index,
        explanation: DepositExplanation::Reward,
        transfer_user: None,
    };
    emit!(deposit_record);

    spot_market.validate_max_token_deposits_and_borrows(false)?;

    Ok(())
}

pub fn handle_initialize_if_rebalance_config(
    ctx: Context<InitializeIfRebalanceConfig>,
    params: IfRebalanceConfigParams,
) -> Result<()> {
    let clock = Clock::get()?;
    let now = clock.unix_timestamp;

    let pubkey = ctx.accounts.if_rebalance_config.to_account_info().key;
    let mut config = ctx.accounts.if_rebalance_config.load_init()?;

    config.pubkey = *pubkey;
    config.total_in_amount = params.total_in_amount;
    config.current_in_amount = 0;
    config.epoch_max_in_amount = params.epoch_max_in_amount;
    config.epoch_duration = params.epoch_duration;
    config.out_market_index = params.out_market_index;
    config.in_market_index = params.in_market_index;
    config.max_slippage_bps = params.max_slippage_bps;
    config.swap_mode = params.swap_mode;
    config.status = 0;

    config.validate()?;

    Ok(())
}

pub fn handle_update_if_rebalance_config(
    ctx: Context<UpdateIfRebalanceConfig>,
    params: IfRebalanceConfigParams,
) -> Result<()> {
    let mut config = load_mut!(ctx.accounts.if_rebalance_config)?;

    config.total_in_amount = params.total_in_amount;
    config.epoch_max_in_amount = params.epoch_max_in_amount;
    config.epoch_duration = params.epoch_duration;
    config.max_slippage_bps = params.max_slippage_bps;

    config.validate()?;

    Ok(())
}

pub fn handle_zero_mm_oracle_fields(ctx: Context<HotAdminUpdatePerpMarket>) -> Result<()> {
    let mut perp_market = load_mut!(ctx.accounts.perp_market)?;
    perp_market.amm.mm_oracle_price = 0;
    perp_market.amm.mm_oracle_sequence_id = 0;
    perp_market.amm.mm_oracle_slot = 0;
    Ok(())
}

pub fn handle_update_mm_oracle_native(accounts: &[AccountInfo], data: &[u8]) -> Result<()> {
    // Verify this ix is allowed
    let state = &accounts[3].data.borrow();
    assert!(state[982] & 1 > 0, "ix disabled by admin state");

    let signer_account = &accounts[1];
    #[cfg(not(feature = "anchor-test"))]
    assert!(
        signer_account.is_signer && *signer_account.key == mm_oracle_crank_wallet::id(),
        "signer must be mm oracle crank wallet, signer: {}, mm oracle crank wallet: {}",
        signer_account.key,
        mm_oracle_crank_wallet::id()
    );

    let mut perp_market = accounts[0].data.borrow_mut();
    let perp_market_sequence_id = u64::from_le_bytes(perp_market[936..944].try_into().unwrap());
    let incoming_sequence_id = u64::from_le_bytes(data[8..16].try_into().unwrap());

    if incoming_sequence_id > perp_market_sequence_id {
        let clock_account = &accounts[2];
        let clock_data = clock_account.data.borrow();

        perp_market[832..840].copy_from_slice(&clock_data[0..8]);
        perp_market[912..920].copy_from_slice(&data[0..8]);
        perp_market[936..944].copy_from_slice(&data[8..16]);
    }

    Ok(())
}

pub fn handle_update_amm_spread_adjustment_native(
    accounts: &[AccountInfo],
    data: &[u8],
) -> Result<()> {
    let signer_account = &accounts[1];
    #[cfg(not(feature = "anchor-test"))]
    assert!(
        signer_account.is_signer && *signer_account.key == amm_spread_adjust_wallet::id(),
        "signer must be amm spread adjust wallet, signer: {}, amm spread adjust wallet: {}",
        signer_account.key,
        amm_spread_adjust_wallet::id()
    );
    let mut perp_market = accounts[0].data.borrow_mut();
    perp_market[934..935].copy_from_slice(&[data[0]]);

    Ok(())
}

pub fn handle_update_feature_bit_flags_mm_oracle(
    ctx: Context<HotAdminUpdateState>,
    enable: bool,
) -> Result<()> {
    let state = &mut ctx.accounts.state;
    if enable {
        validate!(
            ctx.accounts.admin.key().eq(&state.admin),
            ErrorCode::DefaultError,
            "Only state admin can re-enable after kill switch"
        )?;

        msg!("Setting first bit to 1, enabling mm oracle update");
        state.feature_bit_flags = state.feature_bit_flags | (FeatureBitFlags::MmOracleUpdate as u8);
    } else {
        msg!("Setting first bit to 0, disabling mm oracle update");
        state.feature_bit_flags =
            state.feature_bit_flags & !(FeatureBitFlags::MmOracleUpdate as u8);
    }
    Ok(())
}

pub fn handle_update_feature_bit_flags_median_trigger_price(
    ctx: Context<HotAdminUpdateState>,
    enable: bool,
) -> Result<()> {
    let state = &mut ctx.accounts.state;
    if enable {
        validate!(
            ctx.accounts.admin.key().eq(&state.admin),
            ErrorCode::DefaultError,
            "Only state admin can re-enable after kill switch"
        )?;

        msg!("Setting second bit to 1, enabling median trigger price");
        state.feature_bit_flags =
            state.feature_bit_flags | (FeatureBitFlags::MedianTriggerPrice as u8);
    } else {
        msg!("Setting second bit to 0, disabling median trigger price");
        state.feature_bit_flags =
            state.feature_bit_flags & !(FeatureBitFlags::MedianTriggerPrice as u8);
    }
    Ok(())
}

pub fn handle_initialize_constituent<'info>(
    ctx: Context<'_, '_, '_, 'info, InitializeConstituent<'info>>,
    spot_market_index: u16,
    decimals: u8,
    max_weight_deviation: i64,
    swap_fee_min: i64,
    swap_fee_max: i64,
    max_borrow_token_amount: u64,
    oracle_staleness_threshold: u64,
    cost_to_trade_bps: i32,
    constituent_derivative_index: Option<i16>,
    constituent_derivative_depeg_threshold: u64,
    derivative_weight: u64,
    volatility: u64,
    gamma_execution: u8,
    gamma_inventory: u8,
    xi: u8,
    new_constituent_correlations: Vec<i64>,
) -> Result<()> {
    let mut constituent = ctx.accounts.constituent.load_init()?;
    let mut lp_pool = ctx.accounts.lp_pool.load_mut()?;

    let constituent_target_base = &mut ctx.accounts.constituent_target_base;
    let current_len = constituent_target_base.targets.len();

    constituent_target_base
        .targets
        .resize_with((current_len + 1) as usize, TargetsDatum::default);

    let new_target = constituent_target_base
        .targets
        .get_mut(current_len)
        .unwrap();
    new_target.cost_to_trade_bps = cost_to_trade_bps;
    constituent_target_base.validate()?;

    msg!(
        "initializing constituent {} with spot market index {}",
        lp_pool.constituents,
        spot_market_index
    );

    validate!(
        derivative_weight <= PRICE_PRECISION_U64,
        ErrorCode::InvalidConstituent,
        "stablecoin_weight must be between 0 and 1",
    )?;

    constituent.spot_market_index = spot_market_index;
    constituent.constituent_index = lp_pool.constituents;
    constituent.decimals = decimals;
    constituent.max_weight_deviation = max_weight_deviation;
    constituent.swap_fee_min = swap_fee_min;
    constituent.swap_fee_max = swap_fee_max;
    constituent.oracle_staleness_threshold = oracle_staleness_threshold;
    constituent.pubkey = ctx.accounts.constituent.key();
    constituent.mint = ctx.accounts.spot_market_mint.key();
    constituent.token_vault = ctx.accounts.constituent_vault.key();
    constituent.bump = ctx.bumps.constituent;
    constituent.max_borrow_token_amount = max_borrow_token_amount;
    constituent.lp_pool = lp_pool.pubkey;
    constituent.constituent_index = (constituent_target_base.targets.len() - 1) as u16;
    constituent.next_swap_id = 1;
    constituent.constituent_derivative_index = constituent_derivative_index.unwrap_or(-1);
    constituent.constituent_derivative_depeg_threshold = constituent_derivative_depeg_threshold;
    constituent.derivative_weight = derivative_weight;
    constituent.volatility = volatility;
    constituent.gamma_execution = gamma_execution;
    constituent.gamma_inventory = gamma_inventory;
    constituent.xi = xi;
    lp_pool.constituents += 1;

    if constituent.mint.eq(&usdc_mint::ID) {
        lp_pool.usdc_consituent_index = constituent.constituent_index;
    }

    let constituent_correlations = &mut ctx.accounts.constituent_correlations;
    validate!(
        new_constituent_correlations.len() as u16 == lp_pool.constituents - 1,
        ErrorCode::InvalidConstituent,
        "expected {} correlations, got {}",
        lp_pool.constituents,
        new_constituent_correlations.len()
    )?;
    constituent_correlations.add_new_constituent(&new_constituent_correlations)?;

    Ok(())
}

#[derive(AnchorSerialize, AnchorDeserialize, Clone, Default)]
pub struct ConstituentParams {
    pub max_weight_deviation: Option<i64>,
    pub swap_fee_min: Option<i64>,
    pub swap_fee_max: Option<i64>,
    pub max_borrow_token_amount: Option<u64>,
    pub oracle_staleness_threshold: Option<u64>,
    pub cost_to_trade_bps: Option<i32>,
    pub constituent_derivative_index: Option<i16>,
    pub derivative_weight: Option<u64>,
    pub volatility: Option<u8>,
    pub gamma_execution: Option<u8>,
    pub gamma_inventory: Option<u8>,
    pub xi: Option<u8>,
}

pub fn handle_update_constituent_params<'info>(
    ctx: Context<UpdateConstituentParams>,
    constituent_params: ConstituentParams,
) -> Result<()> {
    let mut constituent = ctx.accounts.constituent.load_mut()?;
    if constituent_params.max_weight_deviation.is_some() {
        msg!(
            "max_weight_deviation: {:?} -> {:?}",
            constituent.max_weight_deviation,
            constituent_params.max_weight_deviation
        );
        constituent.max_weight_deviation = constituent_params.max_weight_deviation.unwrap();
    }

    if constituent_params.swap_fee_min.is_some() {
        msg!(
            "swap_fee_min: {:?} -> {:?}",
            constituent.swap_fee_min,
            constituent_params.swap_fee_min
        );
        constituent.swap_fee_min = constituent_params.swap_fee_min.unwrap();
    }

    if constituent_params.swap_fee_max.is_some() {
        msg!(
            "swap_fee_max: {:?} -> {:?}",
            constituent.swap_fee_max,
            constituent_params.swap_fee_max
        );
        constituent.swap_fee_max = constituent_params.swap_fee_max.unwrap();
    }

    if constituent_params.oracle_staleness_threshold.is_some() {
        msg!(
            "oracle_staleness_threshold: {:?} -> {:?}",
            constituent.oracle_staleness_threshold,
            constituent_params.oracle_staleness_threshold
        );
        constituent.oracle_staleness_threshold =
            constituent_params.oracle_staleness_threshold.unwrap();
    }

    if constituent_params.cost_to_trade_bps.is_some() {
        let constituent_target_base = &mut ctx.accounts.constituent_target_base;

        let target = constituent_target_base
            .targets
            .get_mut(constituent.constituent_index as usize)
            .unwrap();

        msg!(
            "cost_to_trade: {:?} -> {:?}",
            target.cost_to_trade_bps,
            constituent_params.cost_to_trade_bps
        );
        target.cost_to_trade_bps = constituent_params.cost_to_trade_bps.unwrap();
    }

    if constituent_params.derivative_weight.is_some() {
        msg!(
            "derivative_weight: {:?} -> {:?}",
            constituent.derivative_weight,
            constituent_params.derivative_weight
        );
        constituent.derivative_weight = constituent_params.derivative_weight.unwrap();
    }

    if constituent_params.constituent_derivative_index.is_some() {
        msg!(
            "constituent_derivative_index: {:?} -> {:?}",
            constituent.constituent_derivative_index,
            constituent_params.constituent_derivative_index
        );
        constituent.constituent_derivative_index =
            constituent_params.constituent_derivative_index.unwrap();
    }

    if constituent_params.gamma_execution.is_some() {
        msg!(
            "gamma_execution: {:?} -> {:?}",
            constituent.gamma_execution,
            constituent_params.gamma_execution
        );
        constituent.gamma_execution = constituent_params.gamma_execution.unwrap();
    }

    if constituent_params.gamma_inventory.is_some() {
        msg!(
            "gamma_inventory: {:?} -> {:?}",
            constituent.gamma_inventory,
            constituent_params.gamma_inventory
        );
        constituent.gamma_inventory = constituent_params.gamma_inventory.unwrap();
    }

    if constituent_params.xi.is_some() {
        msg!("xi: {:?} -> {:?}", constituent.xi, constituent_params.xi);
        constituent.xi = constituent_params.xi.unwrap();
    }

    if let Some(max_borrow_token_amount) = constituent_params.max_borrow_token_amount {
        msg!(
            "max_borrow_token_amount: {:?} -> {:?}",
            constituent.max_borrow_token_amount,
            max_borrow_token_amount
        );
        constituent.max_borrow_token_amount = max_borrow_token_amount;
    }

    Ok(())
}

#[derive(AnchorSerialize, AnchorDeserialize, Clone, Default)]
pub struct LpPoolParams {
    pub max_settle_quote_amount: Option<u64>,
}

pub fn handle_update_lp_pool_params<'info>(
    ctx: Context<UpdateLpPoolParams>,
    lp_pool_params: LpPoolParams,
) -> Result<()> {
    let mut lp_pool = ctx.accounts.lp_pool.load_mut()?;

    if let Some(max_settle_quote_amount) = lp_pool_params.max_settle_quote_amount {
        msg!(
            "max_settle_quote_amount: {:?} -> {:?}",
            lp_pool.max_settle_quote_amount,
            max_settle_quote_amount
        );
        lp_pool.max_settle_quote_amount = max_settle_quote_amount;
    }

    Ok(())
}

pub fn handle_update_amm_constituent_mapping_data<'info>(
    ctx: Context<UpdateAmmConstituentMappingData>,
    amm_constituent_mapping_data: Vec<AddAmmConstituentMappingDatum>,
) -> Result<()> {
    let amm_mapping = &mut ctx.accounts.amm_constituent_mapping;

    for datum in amm_constituent_mapping_data {
        let existing_datum = amm_mapping.weights.iter().position(|existing_datum| {
            existing_datum.perp_market_index == datum.perp_market_index
                && existing_datum.constituent_index == datum.constituent_index
        });

        if existing_datum.is_none() {
            msg!(
                "AmmConstituentDatum not found for perp_market_index {} and constituent_index {}",
                datum.perp_market_index,
                datum.constituent_index
            );
            return Err(ErrorCode::InvalidAmmConstituentMappingArgument.into());
        }

        amm_mapping.weights[existing_datum.unwrap()] = AmmConstituentDatum {
            perp_market_index: datum.perp_market_index,
            constituent_index: datum.constituent_index,
            weight: datum.weight,
            last_slot: Clock::get()?.slot,
            ..AmmConstituentDatum::default()
        };

        msg!(
            "Updated AmmConstituentDatum for perp_market_index {} and constituent_index {} to {}",
            datum.perp_market_index,
            datum.constituent_index,
            datum.weight
        );
    }

    Ok(())
}

pub fn handle_remove_amm_constituent_mapping_data<'info>(
    ctx: Context<RemoveAmmConstituentMappingData>,
    perp_market_index: u16,
    constituent_index: u16,
) -> Result<()> {
    let amm_mapping = &mut ctx.accounts.amm_constituent_mapping;

    let position = amm_mapping.weights.iter().position(|existing_datum| {
        existing_datum.perp_market_index == perp_market_index
            && existing_datum.constituent_index == constituent_index
    });

    if position.is_none() {
        msg!(
            "Not found for perp_market_index {} and constituent_index {}",
            perp_market_index,
            constituent_index
        );
        return Err(ErrorCode::InvalidAmmConstituentMappingArgument.into());
    }

    amm_mapping.weights.remove(position.unwrap());
    amm_mapping.weights.shrink_to_fit();

    Ok(())
}

pub fn handle_add_amm_constituent_data<'info>(
    ctx: Context<AddAmmConstituentMappingData>,
    init_amm_constituent_mapping_data: Vec<AddAmmConstituentMappingDatum>,
) -> Result<()> {
    let amm_mapping = &mut ctx.accounts.amm_constituent_mapping;
    let constituent_target_base = &ctx.accounts.constituent_target_base;
    let state = &ctx.accounts.state;
    let mut current_len = amm_mapping.weights.len();

    for init_datum in init_amm_constituent_mapping_data {
        let perp_market_index = init_datum.perp_market_index;

        validate!(
            perp_market_index < state.number_of_markets,
            ErrorCode::InvalidAmmConstituentMappingArgument,
            "perp_market_index too large compared to number of markets"
        )?;

        validate!(
            (init_datum.constituent_index as usize) < constituent_target_base.targets.len(),
            ErrorCode::InvalidAmmConstituentMappingArgument,
            "constituent_index too large compared to number of constituents in target weights"
        )?;

        let constituent_index = init_datum.constituent_index;
        let mut datum = AmmConstituentDatum::default();
        datum.perp_market_index = perp_market_index;
        datum.constituent_index = constituent_index;
        datum.weight = init_datum.weight;
        datum.last_slot = Clock::get()?.slot;

        // Check if the datum already exists
        let exists = amm_mapping.weights.iter().any(|d| {
            d.perp_market_index == perp_market_index && d.constituent_index == constituent_index
        });

        validate!(
            !exists,
            ErrorCode::InvalidAmmConstituentMappingArgument,
            "AmmConstituentDatum already exists for perp_market_index {} and constituent_index {}",
            perp_market_index,
            constituent_index
        )?;

        // Add the new datum to the mapping
        current_len += 1;
        amm_mapping.weights.resize(current_len, datum);
    }

    Ok(())
}

pub fn handle_update_constituent_correlation_data<'info>(
    ctx: Context<UpdateConstituentCorrelation>,
    index1: u16,
    index2: u16,
    corr: i64,
) -> Result<()> {
    let constituent_correlations = &mut ctx.accounts.constituent_correlations;
    constituent_correlations.set_correlation(index1, index2, corr)?;

    msg!(
        "Updated correlation between constituent {} and {} to {}",
        index1,
        index2,
        corr
    );

    constituent_correlations.validate()?;

    Ok(())
}

pub fn handle_begin_lp_swap<'c: 'info, 'info>(
    ctx: Context<'_, '_, 'c, 'info, LPTakerSwap<'info>>,
    in_market_index: u16,
    out_market_index: u16,
    amount_in: u64,
) -> Result<()> {
    let state = &ctx.accounts.state;
    let ixs = ctx.accounts.instructions.as_ref();
    let current_index = instructions::load_current_index_checked(ixs)? as usize;

    let remaining_accounts_iter = &mut ctx.remaining_accounts.iter().peekable();
    let mint = get_token_mint(remaining_accounts_iter)?;
    validate!(
        mint.is_some(),
        ErrorCode::InvalidSwap,
        "BeginLpSwap must have a mint for in token passed in"
    )?;
    let mint = mint.unwrap();

    let mut in_constituent = ctx.accounts.in_constituent.load_mut()?;
    let mut out_constituent = ctx.accounts.out_constituent.load_mut()?;

    let current_ix = instructions::load_instruction_at_checked(current_index, ixs)?;
    validate!(
        current_ix.program_id == *ctx.program_id,
        ErrorCode::InvalidSwap,
        "SwapBegin must be a top-level instruction (cant be cpi)"
    )?;

    validate!(
        in_market_index != out_market_index,
        ErrorCode::InvalidSwap,
        "in and out market the same"
    )?;

    validate!(
        amount_in != 0,
        ErrorCode::InvalidSwap,
        "amount_in cannot be zero"
    )?;

    // Validate that the passed mint is accpetable
    let mint_key = mint.key();
    validate!(
        mint_key == ctx.accounts.constituent_in_token_account.mint,
        ErrorCode::InvalidSwap,
        "mint passed to SwapBegin does not match the mint constituent in token account"
    )?;

    // Make sure we have enough balance to do the swap
    let constituent_in_token_account = &ctx.accounts.constituent_in_token_account;

    validate!(
        amount_in <= constituent_in_token_account.amount,
        ErrorCode::InvalidSwap,
        "trying to swap more than the balance of the constituent in token account"
    )?;

    validate!(
        out_constituent.flash_loan_initial_token_amount == 0,
        ErrorCode::InvalidSwap,
        "begin_lp_swap ended in invalid state"
    )?;

    in_constituent.flash_loan_initial_token_amount = ctx.accounts.signer_in_token_account.amount;
    out_constituent.flash_loan_initial_token_amount = ctx.accounts.signer_out_token_account.amount;

    send_from_program_vault(
        &ctx.accounts.token_program,
        constituent_in_token_account,
        &ctx.accounts.signer_in_token_account,
        &ctx.accounts.drift_signer.to_account_info(),
        state.signer_nonce,
        amount_in,
        &Some(mint),
        Some(remaining_accounts_iter),
    )?;

    // The only other drift program allowed is SwapEnd
    let mut index = current_index + 1;
    let mut found_end = false;
    loop {
        let ix = match instructions::load_instruction_at_checked(index, ixs) {
            Ok(ix) => ix,
            Err(ProgramError::InvalidArgument) => break,
            Err(e) => return Err(e.into()),
        };

        // Check that the drift program key is not used
        if ix.program_id == crate::id() {
            // must be the last ix -- this could possibly be relaxed
            validate!(
                !found_end,
                ErrorCode::InvalidSwap,
                "the transaction must not contain a Drift instruction after FlashLoanEnd"
            )?;
            found_end = true;

            // must be the SwapEnd instruction
            let discriminator = crate::instruction::EndLpSwap::discriminator();
            validate!(
                ix.data[0..8] == discriminator,
                ErrorCode::InvalidSwap,
                "last drift ix must be end of swap"
            )?;

            validate!(
                ctx.accounts.signer_out_token_account.key() == ix.accounts[2].pubkey,
                ErrorCode::InvalidSwap,
                "the out_token_account passed to SwapBegin and End must match"
            )?;

            validate!(
                ctx.accounts.signer_in_token_account.key() == ix.accounts[3].pubkey,
                ErrorCode::InvalidSwap,
                "the in_token_account passed to SwapBegin and End must match"
            )?;

            validate!(
                ctx.accounts.constituent_out_token_account.key() == ix.accounts[4].pubkey,
                ErrorCode::InvalidSwap,
                "the constituent out_token_account passed to SwapBegin and End must match"
            )?;

            validate!(
                ctx.accounts.constituent_in_token_account.key() == ix.accounts[5].pubkey,
                ErrorCode::InvalidSwap,
                "the constituent in token account passed to SwapBegin and End must match"
            )?;

            validate!(
                ctx.accounts.out_constituent.key() == ix.accounts[6].pubkey,
                ErrorCode::InvalidSwap,
                "the out constituent passed to SwapBegin and End must match"
            )?;

            validate!(
                ctx.accounts.in_constituent.key() == ix.accounts[7].pubkey,
                ErrorCode::InvalidSwap,
                "the in constituent passed to SwapBegin and End must match"
            )?;

            validate!(
                ctx.accounts.lp_pool.key() == ix.accounts[8].pubkey,
                ErrorCode::InvalidSwap,
                "the lp pool passed to SwapBegin and End must match"
            )?;
        } else {
            if found_end {
                if ix.program_id == lighthouse::ID {
                    continue;
                }

                for meta in ix.accounts.iter() {
                    validate!(
                        meta.is_writable == false,
                        ErrorCode::InvalidSwap,
                        "instructions after swap end must not have writable accounts"
                    )?;
                }
            } else {
                let mut whitelisted_programs = vec![
                    serum_program::id(),
                    AssociatedToken::id(),
                    jupiter_mainnet_3::ID,
                    jupiter_mainnet_4::ID,
                    jupiter_mainnet_6::ID,
                ];
                whitelisted_programs.push(Token::id());
                whitelisted_programs.push(Token2022::id());
                whitelisted_programs.push(marinade_mainnet::ID);

                validate!(
                    whitelisted_programs.contains(&ix.program_id),
                    ErrorCode::InvalidSwap,
                    "only allowed to pass in ixs to token, openbook, and Jupiter v3/v4/v6 programs"
                )?;

                for meta in ix.accounts.iter() {
                    validate!(
                        meta.pubkey != crate::id(),
                        ErrorCode::InvalidSwap,
                        "instructions between begin and end must not be drift instructions"
                    )?;
                }
            }
        }

        index += 1;
    }

    validate!(
        found_end,
        ErrorCode::InvalidSwap,
        "found no SwapEnd instruction in transaction"
    )?;

    Ok(())
}

pub fn handle_end_lp_swap<'c: 'info, 'info>(
    ctx: Context<'_, '_, 'c, 'info, LPTakerSwap<'info>>,
) -> Result<()> {
    let signer_in_token_account = &ctx.accounts.signer_in_token_account;
    let signer_out_token_account = &ctx.accounts.signer_out_token_account;

    let admin_account_info = ctx.accounts.admin.to_account_info();

    let constituent_in_token_account = &ctx.accounts.constituent_in_token_account;
    let constituent_out_token_account = &ctx.accounts.constituent_out_token_account;

    let mut in_constituent = ctx.accounts.in_constituent.load_mut()?;
    let mut out_constituent = ctx.accounts.out_constituent.load_mut()?;

    let remaining_accounts = &mut ctx.remaining_accounts.iter().peekable();
    let out_token_program = get_token_interface(remaining_accounts)?;

    let in_mint = get_token_mint(remaining_accounts)?;
    let out_mint = get_token_mint(remaining_accounts)?;

    validate!(
        in_mint.is_some(),
        ErrorCode::InvalidSwap,
        "EndLpSwap must have a mint for in token passed in"
    )?;

    validate!(
        out_mint.is_some(),
        ErrorCode::InvalidSwap,
        "EndLpSwap must have a mint for out token passed in"
    )?;

    let in_mint = in_mint.unwrap();
    let out_mint = out_mint.unwrap();

    // Validate that the passed mint is accpetable
    let mint_key = out_mint.key();
    validate!(
        mint_key == constituent_out_token_account.mint,
        ErrorCode::InvalidSwap,
        "mint passed to EndLpSwap does not match the mint constituent out token account"
    )?;

    let mint_key = in_mint.key();
    validate!(
        mint_key == constituent_in_token_account.mint,
        ErrorCode::InvalidSwap,
        "mint passed to EndLpSwap does not match the mint constituent in token account"
    )?;

    // Residual of what wasnt swapped
    if signer_in_token_account.amount > in_constituent.flash_loan_initial_token_amount {
        let residual = signer_in_token_account
            .amount
            .safe_sub(in_constituent.flash_loan_initial_token_amount)?;

        controller::token::receive(
            &ctx.accounts.token_program,
            signer_in_token_account,
            constituent_in_token_account,
            &admin_account_info,
            residual,
            &Some(in_mint),
            Some(remaining_accounts),
        )?;
    }

    // Whatever was swapped
    if signer_out_token_account.amount > out_constituent.flash_loan_initial_token_amount {
        let residual = signer_out_token_account
            .amount
            .safe_sub(out_constituent.flash_loan_initial_token_amount)?;

        if let Some(token_interface) = out_token_program {
            receive(
                &token_interface,
                signer_out_token_account,
                constituent_out_token_account,
                &admin_account_info,
                residual,
                &Some(out_mint),
                Some(remaining_accounts),
            )?;
        } else {
            receive(
                &ctx.accounts.token_program,
                signer_out_token_account,
                constituent_out_token_account,
                &admin_account_info,
                residual,
                &Some(out_mint),
                Some(remaining_accounts),
            )?;
        }
    }

    // Update the balance on the token accounts for after swap
    out_constituent.sync_token_balance(constituent_out_token_account.amount);
    in_constituent.sync_token_balance(constituent_in_token_account.amount);

    out_constituent.flash_loan_initial_token_amount = 0;
    in_constituent.flash_loan_initial_token_amount = 0;

    Ok(())
}

#[derive(Accounts)]
pub struct Initialize<'info> {
    #[account(mut)]
    pub admin: Signer<'info>,
    #[account(
        init,
        seeds = [b"drift_state".as_ref()],
        space = State::SIZE,
        bump,
        payer = admin
    )]
    pub state: Box<Account<'info, State>>,
    pub quote_asset_mint: Box<InterfaceAccount<'info, Mint>>,
    /// CHECK: checked in `initialize`
    pub drift_signer: AccountInfo<'info>,
    pub rent: Sysvar<'info, Rent>,
    pub system_program: Program<'info, System>,
    pub token_program: Interface<'info, TokenInterface>,
}

#[derive(Accounts)]
pub struct InitializeSpotMarket<'info> {
    #[account(
        init,
        seeds = [b"spot_market", state.number_of_spot_markets.to_le_bytes().as_ref()],
        space = SpotMarket::SIZE,
        bump,
        payer = admin
    )]
    pub spot_market: AccountLoader<'info, SpotMarket>,
    pub spot_market_mint: Box<InterfaceAccount<'info, Mint>>,
    #[account(
        init,
        seeds = [b"spot_market_vault".as_ref(), state.number_of_spot_markets.to_le_bytes().as_ref()],
        bump,
        payer = admin,
        token::mint = spot_market_mint,
        token::authority = drift_signer
    )]
    pub spot_market_vault: Box<InterfaceAccount<'info, TokenAccount>>,
    #[account(
        init,
        seeds = [b"insurance_fund_vault".as_ref(), state.number_of_spot_markets.to_le_bytes().as_ref()],
        bump,
        payer = admin,
        token::mint = spot_market_mint,
        token::authority = drift_signer
    )]
    pub insurance_fund_vault: Box<InterfaceAccount<'info, TokenAccount>>,
    #[account(
        constraint = state.signer.eq(&drift_signer.key())
    )]
    /// CHECK: program signer
    pub drift_signer: AccountInfo<'info>,
    #[account(mut)]
    pub state: Box<Account<'info, State>>,
    /// CHECK: checked in `initialize_spot_market`
    pub oracle: AccountInfo<'info>,
    #[account(
        mut,
        constraint = admin.key() == admin_hot_wallet::id() || admin.key() == state.admin
    )]
    pub admin: Signer<'info>,
    pub rent: Sysvar<'info, Rent>,
    pub system_program: Program<'info, System>,
    pub token_program: Interface<'info, TokenInterface>,
}

#[derive(Accounts)]
#[instruction(market_index: u16)]
pub struct DeleteInitializedSpotMarket<'info> {
    #[account(mut)]
    pub admin: Signer<'info>,
    #[account(
        mut,
        has_one = admin
    )]
    pub state: Box<Account<'info, State>>,
    #[account(mut, close = admin)]
    pub spot_market: AccountLoader<'info, SpotMarket>,
    #[account(
        mut,
        seeds = [b"spot_market_vault".as_ref(), market_index.to_le_bytes().as_ref()],
        bump,
    )]
    pub spot_market_vault: Box<InterfaceAccount<'info, TokenAccount>>,
    #[account(
        mut,
        seeds = [b"insurance_fund_vault".as_ref(), market_index.to_le_bytes().as_ref()],
        bump,
    )]
    pub insurance_fund_vault: Box<InterfaceAccount<'info, TokenAccount>>,
    /// CHECK: program signer
    pub drift_signer: AccountInfo<'info>,
    pub token_program: Interface<'info, TokenInterface>,
}

#[derive(Accounts)]
#[instruction(market_index: u16)]
pub struct InitializeSerumFulfillmentConfig<'info> {
    #[account(
        seeds = [b"spot_market", market_index.to_le_bytes().as_ref()],
        bump,
    )]
    pub base_spot_market: AccountLoader<'info, SpotMarket>,
    #[account(
        seeds = [b"spot_market", 0_u16.to_le_bytes().as_ref()],
        bump,
    )]
    pub quote_spot_market: AccountLoader<'info, SpotMarket>,
    #[account(
        mut,
        has_one = admin
    )]
    pub state: Box<Account<'info, State>>,
    /// CHECK: checked in ix
    pub serum_program: AccountInfo<'info>,
    /// CHECK: checked in ix
    pub serum_market: AccountInfo<'info>,
    #[account(
        mut,
        seeds = [b"serum_open_orders".as_ref(), serum_market.key.as_ref()],
        bump,
    )]
    /// CHECK: checked in ix
    pub serum_open_orders: AccountInfo<'info>,
    #[account(
        constraint = state.signer.eq(&drift_signer.key())
    )]
    /// CHECK: program signer
    pub drift_signer: AccountInfo<'info>,
    #[account(
        init,
        seeds = [b"serum_fulfillment_config".as_ref(), serum_market.key.as_ref()],
        space = SerumV3FulfillmentConfig::SIZE,
        bump,
        payer = admin,
    )]
    pub serum_fulfillment_config: AccountLoader<'info, SerumV3FulfillmentConfig>,
    #[account(mut)]
    pub admin: Signer<'info>,
    pub rent: Sysvar<'info, Rent>,
    pub system_program: Program<'info, System>,
}

#[derive(Accounts)]
pub struct UpdateSerumFulfillmentConfig<'info> {
    #[account(
        has_one = admin
    )]
    pub state: Box<Account<'info, State>>,
    #[account(mut)]
    pub serum_fulfillment_config: AccountLoader<'info, SerumV3FulfillmentConfig>,
    #[account(mut)]
    pub admin: Signer<'info>,
}

#[derive(Accounts)]
#[instruction(market_index: u16)]
pub struct InitializePhoenixFulfillmentConfig<'info> {
    #[account(
        seeds = [b"spot_market", market_index.to_le_bytes().as_ref()],
        bump,
    )]
    pub base_spot_market: AccountLoader<'info, SpotMarket>,
    #[account(
        seeds = [b"spot_market", 0_u16.to_le_bytes().as_ref()],
        bump,
    )]
    pub quote_spot_market: AccountLoader<'info, SpotMarket>,
    #[account(
        mut,
        has_one = admin
    )]
    pub state: Box<Account<'info, State>>,
    /// CHECK: checked in ix
    pub phoenix_program: AccountInfo<'info>,
    /// CHECK: checked in ix
    pub phoenix_market: AccountInfo<'info>,
    #[account(
        constraint = state.signer.eq(&drift_signer.key())
    )]
    /// CHECK: program signer
    pub drift_signer: AccountInfo<'info>,
    #[account(
        init,
        seeds = [b"phoenix_fulfillment_config".as_ref(), phoenix_market.key.as_ref()],
        space = PhoenixV1FulfillmentConfig::SIZE,
        bump,
        payer = admin,
    )]
    pub phoenix_fulfillment_config: AccountLoader<'info, PhoenixV1FulfillmentConfig>,
    #[account(mut)]
    pub admin: Signer<'info>,
    pub rent: Sysvar<'info, Rent>,
    pub system_program: Program<'info, System>,
}

#[derive(Accounts)]
pub struct UpdatePhoenixFulfillmentConfig<'info> {
    #[account(
        has_one = admin
    )]
    pub state: Box<Account<'info, State>>,
    #[account(mut)]
    pub phoenix_fulfillment_config: AccountLoader<'info, PhoenixV1FulfillmentConfig>,
    #[account(mut)]
    pub admin: Signer<'info>,
}

#[derive(Accounts)]
pub struct UpdateSerumVault<'info> {
    #[account(
        mut,
        has_one = admin
    )]
    pub state: Box<Account<'info, State>>,
    #[account(mut)]
    pub admin: Signer<'info>,
    pub srm_vault: Box<InterfaceAccount<'info, TokenAccount>>,
}

#[derive(Accounts)]
pub struct InitializePerpMarket<'info> {
    #[account(
        mut,
        constraint = admin.key() == admin_hot_wallet::id() || admin.key() == state.admin
    )]
    pub admin: Signer<'info>,
    #[account(mut)]
    pub state: Box<Account<'info, State>>,
    #[account(
        init,
        seeds = [b"perp_market", state.number_of_markets.to_le_bytes().as_ref()],
        space = PerpMarket::SIZE,
        bump,
        payer = admin
    )]
    pub perp_market: AccountLoader<'info, PerpMarket>,
    #[account(
        mut,
        seeds = [AMM_POSITIONS_CACHE.as_ref()],
        bump = amm_cache.bump,
        realloc = AmmCache::space(amm_cache.cache.len() + 1 as usize),
        realloc::payer = admin,
        realloc::zero = false,
    )]
    pub amm_cache: Box<Account<'info, AmmCache>>,
    /// CHECK: checked in `initialize_perp_market`
    pub oracle: AccountInfo<'info>,
    pub rent: Sysvar<'info, Rent>,
    pub system_program: Program<'info, System>,
}

#[derive(Accounts)]
pub struct InitializeAmmCache<'info> {
    #[account(
        mut,
        constraint = admin.key() == admin_hot_wallet::id() || admin.key() == state.admin
    )]
    pub admin: Signer<'info>,
    pub state: Box<Account<'info, State>>,
    #[account(
        init,
        seeds = [AMM_POSITIONS_CACHE.as_ref()],
        space = AmmCache::space(state.number_of_markets as usize),
        bump,
        payer = admin
    )]
    pub amm_cache: Box<Account<'info, AmmCache>>,
    pub rent: Sysvar<'info, Rent>,
    pub system_program: Program<'info, System>,
}

#[derive(Accounts)]
pub struct UpdateInitAmmCacheInfo<'info> {
    #[account(
        mut,
        constraint = admin.key() == admin_hot_wallet::id() || admin.key() == state.admin
    )]
    pub state: Box<Account<'info, State>>,
    pub admin: Signer<'info>,
    #[account(
        mut,
        seeds = [AMM_POSITIONS_CACHE.as_ref()],
        bump = amm_cache.bump,
    )]
    pub amm_cache: Box<Account<'info, AmmCache>>,
}

#[derive(Accounts)]
pub struct DeleteInitializedPerpMarket<'info> {
    #[account(mut)]
    pub admin: Signer<'info>,
    #[account(
        mut,
        has_one = admin
    )]
    pub state: Box<Account<'info, State>>,
    #[account(mut, close = admin)]
    pub perp_market: AccountLoader<'info, PerpMarket>,
}

#[derive(Accounts)]
pub struct AdminUpdatePerpMarket<'info> {
    pub admin: Signer<'info>,
    #[account(
        has_one = admin
    )]
    pub state: Box<Account<'info, State>>,
    #[account(mut)]
    pub perp_market: AccountLoader<'info, PerpMarket>,
}

#[derive(Accounts)]
pub struct HotAdminUpdatePerpMarket<'info> {
    #[account(
        constraint = admin.key() == admin_hot_wallet::id() || admin.key() == state.admin
    )]
    pub admin: Signer<'info>,
    pub state: Box<Account<'info, State>>,
    #[account(mut)]
    pub perp_market: AccountLoader<'info, PerpMarket>,
}

#[derive(Accounts)]
pub struct AdminUpdatePerpMarketContractTier<'info> {
    pub admin: Signer<'info>,
    #[account(
        has_one = admin
    )]
    pub state: Box<Account<'info, State>>,
    #[account(mut)]
    pub perp_market: AccountLoader<'info, PerpMarket>,
    #[account(
        mut,
        seeds = [AMM_POSITIONS_CACHE.as_ref()],
        bump = amm_cache.bump,
    )]
    pub amm_cache: Box<Account<'info, AmmCache>>,
}

#[derive(Accounts)]
pub struct AdminUpdatePerpMarketAmmSummaryStats<'info> {
    #[account(
        constraint = admin.key() == admin_hot_wallet::id() || admin.key() == state.admin
    )]
    pub admin: Signer<'info>,
    pub state: Box<Account<'info, State>>,
    #[account(mut)]
    pub perp_market: AccountLoader<'info, PerpMarket>,
    #[account(
        seeds = [b"spot_market", perp_market.load()?.quote_spot_market_index.to_le_bytes().as_ref()],
        bump,
    )]
    pub spot_market: AccountLoader<'info, SpotMarket>,
    /// CHECK: checked in `admin_update_perp_market_summary_stats` ix constraint
    pub oracle: AccountInfo<'info>,
}

#[derive(Accounts)]
pub struct SettleExpiredMarketPoolsToRevenuePool<'info> {
    #[account(
        has_one = admin
    )]
    pub state: Box<Account<'info, State>>,
    pub admin: Signer<'info>,
    #[account(
        seeds = [b"spot_market", 0_u16.to_le_bytes().as_ref()],
        bump,
        mut
    )]
    pub spot_market: AccountLoader<'info, SpotMarket>,
    #[account(mut)]
    pub perp_market: AccountLoader<'info, PerpMarket>,
}

#[derive(Accounts)]
pub struct DepositIntoMarketFeePool<'info> {
    #[account(
        mut,
        has_one = admin
    )]
    pub state: Box<Account<'info, State>>,
    #[account(mut)]
    pub perp_market: AccountLoader<'info, PerpMarket>,
    pub admin: Signer<'info>,
    #[account(
        mut,
        token::authority = admin
    )]
    pub source_vault: Box<InterfaceAccount<'info, TokenAccount>>,
    #[account(
        constraint = state.signer.eq(&drift_signer.key())
    )]
    /// CHECK: withdraw fails if this isn't vault owner
    pub drift_signer: AccountInfo<'info>,
    #[account(
        mut,
        seeds = [b"spot_market", 0_u16.to_le_bytes().as_ref()],
        bump,
    )]
    pub quote_spot_market: AccountLoader<'info, SpotMarket>,
    #[account(
        mut,
        seeds = [b"spot_market_vault".as_ref(), 0_u16.to_le_bytes().as_ref()],
        bump,
    )]
    pub spot_market_vault: Box<InterfaceAccount<'info, TokenAccount>>,
    pub token_program: Interface<'info, TokenInterface>,
}

#[derive(Accounts)]
pub struct DepositIntoSpotMarketVault<'info> {
    pub state: Box<Account<'info, State>>,
    #[account(mut)]
    pub spot_market: AccountLoader<'info, SpotMarket>,
    #[account(
        constraint = admin.key() == admin_hot_wallet::id() || admin.key() == state.admin
    )]
    pub admin: Signer<'info>,
    #[account(
        mut,
        token::authority = admin
    )]
    pub source_vault: Box<InterfaceAccount<'info, TokenAccount>>,
    #[account(
        mut,
        constraint = spot_market.load()?.vault == spot_market_vault.key()
    )]
    pub spot_market_vault: Box<InterfaceAccount<'info, TokenAccount>>,
    pub token_program: Interface<'info, TokenInterface>,
}

#[derive(Accounts)]
pub struct RepegCurve<'info> {
    #[account(
        has_one = admin
    )]
    pub state: Box<Account<'info, State>>,
    #[account(mut)]
    pub perp_market: AccountLoader<'info, PerpMarket>,
    /// CHECK: checked in `repeg_curve` ix constraint
    pub oracle: AccountInfo<'info>,
    pub admin: Signer<'info>,
}

#[derive(Accounts)]
pub struct AdminUpdateState<'info> {
    pub admin: Signer<'info>,
    #[account(
        mut,
        has_one = admin
    )]
    pub state: Box<Account<'info, State>>,
}

#[derive(Accounts)]
pub struct HotAdminUpdateState<'info> {
    #[account(
        constraint = admin.key() == admin_hot_wallet::id() || admin.key() == state.admin
    )]
    pub admin: Signer<'info>,
    #[account(mut)]
    pub state: Box<Account<'info, State>>,
}

#[derive(Accounts)]
pub struct AdminUpdateK<'info> {
    pub admin: Signer<'info>,
    #[account(
        has_one = admin
    )]
    pub state: Box<Account<'info, State>>,
    #[account(mut)]
    pub perp_market: AccountLoader<'info, PerpMarket>,
    /// CHECK: checked in `admin_update_k` ix constraint
    pub oracle: AccountInfo<'info>,
}

#[derive(Accounts)]
pub struct AdminUpdateSpotMarket<'info> {
    pub admin: Signer<'info>,
    #[account(
        has_one = admin
    )]
    pub state: Box<Account<'info, State>>,
    #[account(mut)]
    pub spot_market: AccountLoader<'info, SpotMarket>,
}

#[derive(Accounts)]
pub struct AdminUpdateSpotMarketFuel<'info> {
    #[account(
        constraint = admin.key() == admin_hot_wallet::id() || admin.key() == state.admin
    )]
    pub admin: Signer<'info>,
    pub state: Box<Account<'info, State>>,
    #[account(mut)]
    pub spot_market: AccountLoader<'info, SpotMarket>,
}

#[derive(Accounts)]
pub struct AdminUpdateSpotMarketOracle<'info> {
    pub admin: Signer<'info>,
    #[account(
        has_one = admin
    )]
    pub state: Box<Account<'info, State>>,
    #[account(mut)]
    pub spot_market: AccountLoader<'info, SpotMarket>,
    /// CHECK: checked in `initialize_spot_market`
    pub oracle: AccountInfo<'info>,
    /// CHECK: checked in `admin_update_spot_market_oracle` ix constraint
    pub old_oracle: AccountInfo<'info>,
}

#[derive(Accounts)]
pub struct AdminUpdatePerpMarketOracle<'info> {
    pub admin: Signer<'info>,
    #[account(
        has_one = admin
    )]
    pub state: Box<Account<'info, State>>,
    #[account(mut)]
    pub perp_market: AccountLoader<'info, PerpMarket>,
    /// CHECK: checked in `admin_update_perp_market_oracle` ix constraint
    pub oracle: AccountInfo<'info>,
    /// CHECK: checked in `admin_update_perp_market_oracle` ix constraint
    pub old_oracle: AccountInfo<'info>,
    #[account(
        mut,
        seeds = [AMM_POSITIONS_CACHE.as_ref()],
        bump = amm_cache.bump,
    )]
    pub amm_cache: Box<Account<'info, AmmCache>>,
}

#[derive(Accounts)]
pub struct AdminDisableBidAskTwapUpdate<'info> {
    #[account(
        constraint = admin.key() == admin_hot_wallet::id() || admin.key() == state.admin
    )]
    pub admin: Signer<'info>,
    pub state: Box<Account<'info, State>>,
    #[account(mut)]
    pub user_stats: AccountLoader<'info, UserStats>,
}

#[derive(Accounts)]
pub struct InitUserFuel<'info> {
    #[account(
        constraint = admin.key() == admin_hot_wallet::id() || admin.key() == state.admin
    )]
    pub admin: Signer<'info>, // todo
    pub state: Box<Account<'info, State>>,
    #[account(mut)]
    pub user: AccountLoader<'info, User>,
    #[account(mut)]
    pub user_stats: AccountLoader<'info, UserStats>,
}

#[derive(Accounts)]
pub struct InitializeProtocolIfSharesTransferConfig<'info> {
    #[account(mut)]
    pub admin: Signer<'info>,
    #[account(
        init,
        seeds = [b"if_shares_transfer_config".as_ref()],
        space = ProtocolIfSharesTransferConfig::SIZE,
        bump,
        payer = admin
    )]
    pub protocol_if_shares_transfer_config: AccountLoader<'info, ProtocolIfSharesTransferConfig>,
    #[account(
        has_one = admin
    )]
    pub state: Box<Account<'info, State>>,
    pub rent: Sysvar<'info, Rent>,
    pub system_program: Program<'info, System>,
}

#[derive(Accounts)]
pub struct UpdateProtocolIfSharesTransferConfig<'info> {
    #[account(mut)]
    pub admin: Signer<'info>,
    #[account(
        mut,
        seeds = [b"if_shares_transfer_config".as_ref()],
        bump,
    )]
    pub protocol_if_shares_transfer_config: AccountLoader<'info, ProtocolIfSharesTransferConfig>,
    #[account(
        has_one = admin
    )]
    pub state: Box<Account<'info, State>>,
}

#[derive(Accounts)]
#[instruction(params: PrelaunchOracleParams,)]
pub struct InitializePrelaunchOracle<'info> {
    #[account(mut)]
    pub admin: Signer<'info>,
    #[account(
        init,
        seeds = [b"prelaunch_oracle".as_ref(), params.perp_market_index.to_le_bytes().as_ref()],
        space = PrelaunchOracle::SIZE,
        bump,
        payer = admin
    )]
    pub prelaunch_oracle: AccountLoader<'info, PrelaunchOracle>,
    #[account(
        has_one = admin
    )]
    pub state: Box<Account<'info, State>>,
    pub rent: Sysvar<'info, Rent>,
    pub system_program: Program<'info, System>,
}

#[derive(Accounts)]
#[instruction(params: PrelaunchOracleParams,)]
pub struct UpdatePrelaunchOracleParams<'info> {
    #[account(
        mut,
        constraint = admin.key() == admin_hot_wallet::id() || admin.key() == state.admin
    )]
    pub admin: Signer<'info>,
    #[account(
        mut,
        seeds = [b"prelaunch_oracle".as_ref(), params.perp_market_index.to_le_bytes().as_ref()],
        bump,
    )]
    pub prelaunch_oracle: AccountLoader<'info, PrelaunchOracle>,
    #[account(
        mut,
        constraint = perp_market.load()?.market_index == params.perp_market_index
    )]
    pub perp_market: AccountLoader<'info, PerpMarket>,
    pub state: Box<Account<'info, State>>,
}

#[derive(Accounts)]
#[instruction(perp_market_index: u16,)]
pub struct DeletePrelaunchOracle<'info> {
    #[account(mut)]
    pub admin: Signer<'info>,
    #[account(
        mut,
        seeds = [b"prelaunch_oracle".as_ref(), perp_market_index.to_le_bytes().as_ref()],
        bump,
        close = admin
    )]
    pub prelaunch_oracle: AccountLoader<'info, PrelaunchOracle>,
    #[account(
        constraint = perp_market.load()?.market_index == perp_market_index
    )]
    pub perp_market: AccountLoader<'info, PerpMarket>,
    #[account(
        has_one = admin
    )]
    pub state: Box<Account<'info, State>>,
}

#[derive(Accounts)]
#[instruction(market_index: u16)]
pub struct InitializeOpenbookV2FulfillmentConfig<'info> {
    #[account(
        seeds = [b"spot_market", market_index.to_le_bytes().as_ref()],
        bump,
    )]
    pub base_spot_market: AccountLoader<'info, SpotMarket>,
    #[account(
        seeds = [b"spot_market", 0_u16.to_le_bytes().as_ref()],
        bump,
    )]
    pub quote_spot_market: AccountLoader<'info, SpotMarket>,
    #[account(
        mut,
        has_one = admin
    )]
    pub state: Box<Account<'info, State>>,
    /// CHECK: checked in ix
    pub openbook_v2_program: AccountInfo<'info>,
    /// CHECK: checked in ix
    pub openbook_v2_market: AccountInfo<'info>,
    #[account(
        constraint = state.signer.eq(&drift_signer.key())
    )]
    /// CHECK: program signer
    pub drift_signer: AccountInfo<'info>,
    #[account(
        init,
        seeds = [b"openbook_v2_fulfillment_config".as_ref(), openbook_v2_market.key.as_ref()],
        space = OpenbookV2FulfillmentConfig::SIZE,
        bump,
        payer = admin,
    )]
    pub openbook_v2_fulfillment_config: AccountLoader<'info, OpenbookV2FulfillmentConfig>,
    #[account(mut)]
    pub admin: Signer<'info>,
    pub rent: Sysvar<'info, Rent>,
    pub system_program: Program<'info, System>,
}

#[derive(Accounts)]
pub struct UpdateOpenbookV2FulfillmentConfig<'info> {
    #[account(
        has_one = admin
    )]
    pub state: Box<Account<'info, State>>,
    #[account(mut)]
    pub openbook_v2_fulfillment_config: AccountLoader<'info, OpenbookV2FulfillmentConfig>,
    #[account(mut)]
    pub admin: Signer<'info>,
}

#[derive(Accounts)]
#[instruction(feed_id : [u8; 32])]
pub struct InitPythPullPriceFeed<'info> {
    #[account(
        mut,
        constraint = admin.key() == admin_hot_wallet::id() || admin.key() == state.admin
    )]
    pub admin: Signer<'info>,
    pub pyth_solana_receiver: Program<'info, PythSolanaReceiver>,
    /// CHECK: This account's seeds are checked
    #[account(mut, seeds = [PTYH_PRICE_FEED_SEED_PREFIX, &feed_id], bump)]
    pub price_feed: AccountInfo<'info>,
    pub system_program: Program<'info, System>,
    pub state: Box<Account<'info, State>>,
}

#[derive(Accounts)]
#[instruction(feed_id: u32)]
pub struct InitPythLazerOracle<'info> {
    #[account(
        mut,
        constraint = admin.key() == admin_hot_wallet::id() || admin.key() == state.admin
    )]
    pub admin: Signer<'info>,
    #[account(init, seeds = [PYTH_LAZER_ORACLE_SEED, &feed_id.to_le_bytes()],
        space=PythLazerOracle::SIZE,
        bump,
        payer=admin
    )]
    pub lazer_oracle: AccountLoader<'info, PythLazerOracle>,
    pub state: Box<Account<'info, State>>,
    pub rent: Sysvar<'info, Rent>,
    pub system_program: Program<'info, System>,
}

#[derive(Accounts)]
pub struct InitializeHighLeverageModeConfig<'info> {
    #[account(mut)]
    pub admin: Signer<'info>,
    #[account(
        init,
        seeds = [b"high_leverage_mode_config".as_ref()],
        space = HighLeverageModeConfig::SIZE,
        bump,
        payer = admin
    )]
    pub high_leverage_mode_config: AccountLoader<'info, HighLeverageModeConfig>,
    #[account(
        has_one = admin
    )]
    pub state: Box<Account<'info, State>>,
    pub rent: Sysvar<'info, Rent>,
    pub system_program: Program<'info, System>,
}

#[derive(Accounts)]
pub struct UpdateHighLeverageModeConfig<'info> {
    #[account(mut)]
    pub admin: Signer<'info>,
    #[account(
        mut,
        seeds = [b"high_leverage_mode_config".as_ref()],
        bump,
    )]
    pub high_leverage_mode_config: AccountLoader<'info, HighLeverageModeConfig>,
    #[account(
        has_one = admin
    )]
    pub state: Box<Account<'info, State>>,
}

#[derive(Accounts)]
pub struct InitializeProtectedMakerModeConfig<'info> {
    #[account(
        mut,
        constraint = admin.key() == admin_hot_wallet::id() || admin.key() == state.admin
    )]
    pub admin: Signer<'info>,
    #[account(
        init,
        seeds = [b"protected_maker_mode_config".as_ref()],
        space = ProtectedMakerModeConfig::SIZE,
        bump,
        payer = admin
    )]
    pub protected_maker_mode_config: AccountLoader<'info, ProtectedMakerModeConfig>,
    #[account(
        has_one = admin
    )]
    pub state: Box<Account<'info, State>>,
    pub rent: Sysvar<'info, Rent>,
    pub system_program: Program<'info, System>,
}

#[derive(Accounts)]
pub struct UpdateProtectedMakerModeConfig<'info> {
    #[account(mut)]
    pub admin: Signer<'info>,
    #[account(
        mut,
        seeds = [b"protected_maker_mode_config".as_ref()],
        bump,
    )]
    pub protected_maker_mode_config: AccountLoader<'info, ProtectedMakerModeConfig>,
    #[account(
        has_one = admin
    )]
    pub state: Box<Account<'info, State>>,
}

#[derive(Accounts)]
#[instruction(market_index: u16,)]
pub struct AdminDeposit<'info> {
    pub state: Box<Account<'info, State>>,
    #[account(mut)]
    pub user: AccountLoader<'info, User>,
    #[account(
        mut,
        constraint = admin.key() == admin_hot_wallet::id() || admin.key() == state.admin
    )]
    pub admin: Signer<'info>,
    #[account(
        mut,
        seeds = [b"spot_market_vault".as_ref(), market_index.to_le_bytes().as_ref()],
        bump,
    )]
    pub spot_market_vault: Box<InterfaceAccount<'info, TokenAccount>>,
    #[account(
        mut,
        constraint = &spot_market_vault.mint.eq(&admin_token_account.mint),
        token::authority = admin.key()
    )]
    pub admin_token_account: Box<InterfaceAccount<'info, TokenAccount>>,
    pub token_program: Interface<'info, TokenInterface>,
}

#[derive(Accounts)]
#[instruction(params: IfRebalanceConfigParams)]
pub struct InitializeIfRebalanceConfig<'info> {
    #[account(mut)]
    pub admin: Signer<'info>,
    #[account(
        init,
        seeds = [b"if_rebalance_config".as_ref(), params.in_market_index.to_le_bytes().as_ref(), params.out_market_index.to_le_bytes().as_ref()],
        space = IfRebalanceConfig::SIZE,
        bump,
        payer = admin
    )]
    pub if_rebalance_config: AccountLoader<'info, IfRebalanceConfig>,
    #[account(
        has_one = admin
    )]
    pub state: Box<Account<'info, State>>,
    pub rent: Sysvar<'info, Rent>,
    pub system_program: Program<'info, System>,
}

#[derive(Accounts)]
pub struct UpdateIfRebalanceConfig<'info> {
    #[account(mut)]
    pub admin: Signer<'info>,
    #[account(mut)]
    pub if_rebalance_config: AccountLoader<'info, IfRebalanceConfig>,
    #[account(
        has_one = admin
    )]
    pub state: Box<Account<'info, State>>,
}

#[derive(Accounts)]
#[instruction(
    name: [u8; 32],
)]
pub struct InitializeLpPool<'info> {
    #[account(mut)]
    pub admin: Signer<'info>,
    #[account(
        init,
        seeds = [b"lp_pool", name.as_ref()],
        space = LPPool::SIZE,
        bump,
        payer = admin
    )]
    pub lp_pool: AccountLoader<'info, LPPool>,

    pub mint: Account<'info, anchor_spl::token::Mint>,

    #[account(
        init,
        seeds = [b"LP_POOL_TOKEN_VAULT".as_ref(), lp_pool.key().as_ref()],
        bump,
        payer = admin,
        token::mint = mint,
        token::authority = drift_signer
    )]
    pub lp_pool_token_vault: Box<InterfaceAccount<'info, TokenAccount>>,

    #[account(
        init,
        seeds = [AMM_MAP_PDA_SEED.as_ref(), lp_pool.key().as_ref()],
        bump,
        space = AmmConstituentMapping::space(0 as usize),
        payer = admin,
    )]
    pub amm_constituent_mapping: Box<Account<'info, AmmConstituentMapping>>,

    #[account(
        init,
        seeds = [CONSTITUENT_TARGET_BASE_PDA_SEED.as_ref(), lp_pool.key().as_ref()],
        bump,
        space = ConstituentTargetBase::space(0 as usize),
        payer = admin,
    )]
    pub constituent_target_base: Box<Account<'info, ConstituentTargetBase>>,

    #[account(
        init,
        seeds = [CONSTITUENT_CORRELATIONS_PDA_SEED.as_ref(), lp_pool.key().as_ref()],
        bump,
        space = ConstituentCorrelations::space(0 as usize),
        payer = admin,
    )]
    pub constituent_correlations: Box<Account<'info, ConstituentCorrelations>>,

    #[account(
        has_one = admin
    )]
    pub state: Box<Account<'info, State>>,
    /// CHECK: program signer
    pub drift_signer: AccountInfo<'info>,

    pub token_program: Program<'info, Token>,

    pub rent: Sysvar<'info, Rent>,
    pub system_program: Program<'info, System>,
}

#[derive(Accounts)]
#[instruction(
    spot_market_index: u16,
)]
pub struct InitializeConstituent<'info> {
    #[account()]
    pub state: Box<Account<'info, State>>,
    #[account(
        mut,
        constraint = admin.key() == admin_hot_wallet::id() || admin.key() == state.admin
    )]
    pub admin: Signer<'info>,

    #[account(mut)]
    pub lp_pool: AccountLoader<'info, LPPool>,

    #[account(
        mut,
        seeds = [CONSTITUENT_TARGET_BASE_PDA_SEED.as_ref(), lp_pool.key().as_ref()],
        bump = constituent_target_base.bump,
        realloc = ConstituentTargetBase::space(constituent_target_base.targets.len() + 1 as usize),
        realloc::payer = admin,
        realloc::zero = false,
    )]
    pub constituent_target_base: Box<Account<'info, ConstituentTargetBase>>,

    #[account(
        mut,
        seeds = [CONSTITUENT_CORRELATIONS_PDA_SEED.as_ref(), lp_pool.key().as_ref()],
        bump = constituent_correlations.bump,
        realloc = ConstituentCorrelations::space(constituent_target_base.targets.len() + 1 as usize),
        realloc::payer = admin,
        realloc::zero = false,
    )]
    pub constituent_correlations: Box<Account<'info, ConstituentCorrelations>>,

    #[account(
        init,
        seeds = [CONSTITUENT_PDA_SEED.as_ref(), lp_pool.key().as_ref(), spot_market_index.to_le_bytes().as_ref()],
        bump,
        space = Constituent::SIZE,
        payer = admin,
    )]
    pub constituent: AccountLoader<'info, Constituent>,
    pub spot_market_mint: Box<InterfaceAccount<'info, Mint>>,
    #[account(
        init,
        seeds = [CONSTITUENT_VAULT_PDA_SEED.as_ref(), lp_pool.key().as_ref(), spot_market_index.to_le_bytes().as_ref()],
        bump,
        payer = admin,
        token::mint = spot_market_mint,
        token::authority = drift_signer
    )]
    pub constituent_vault: Box<InterfaceAccount<'info, TokenAccount>>,
    #[account(
        constraint = state.signer.eq(&drift_signer.key())
    )]
    /// CHECK: program signer
    pub drift_signer: AccountInfo<'info>,
    pub rent: Sysvar<'info, Rent>,
    pub system_program: Program<'info, System>,
    pub token_program: Interface<'info, TokenInterface>,
}

#[derive(Accounts)]
pub struct UpdateConstituentParams<'info> {
    pub lp_pool: AccountLoader<'info, LPPool>,
    #[account(
        mut,
        seeds = [CONSTITUENT_TARGET_BASE_PDA_SEED.as_ref(), lp_pool.key().as_ref()],
        bump = constituent_target_base.bump,
        constraint = constituent.load()?.lp_pool == lp_pool.key()
    )]
    pub constituent_target_base: Box<Account<'info, ConstituentTargetBase>>,
    #[account(
        mut,
        constraint = admin.key() == admin_hot_wallet::id() || admin.key() == state.admin
    )]
    pub admin: Signer<'info>,
    pub state: Box<Account<'info, State>>,
    #[account(mut)]
    pub constituent: AccountLoader<'info, Constituent>,
}

#[derive(Accounts)]
pub struct UpdateLpPoolParams<'info> {
    #[account(mut)]
    pub lp_pool: AccountLoader<'info, LPPool>,
    #[account(
        mut,
        constraint = admin.key() == admin_hot_wallet::id() || admin.key() == state.admin
    )]
    pub admin: Signer<'info>,
    pub state: Box<Account<'info, State>>,
}

#[derive(AnchorSerialize, AnchorDeserialize, Clone, Default)]
pub struct AddAmmConstituentMappingDatum {
    pub constituent_index: u16,
    pub perp_market_index: u16,
    pub weight: i64,
}

#[derive(Accounts)]
#[instruction(
    amm_constituent_mapping_data:  Vec<AddAmmConstituentMappingDatum>,
)]
pub struct AddAmmConstituentMappingData<'info> {
    #[account(
        mut,
        constraint = admin.key() == admin_hot_wallet::id() || admin.key() == state.admin
    )]
    pub admin: Signer<'info>,
    pub lp_pool: AccountLoader<'info, LPPool>,

    #[account(
        mut,
        seeds = [AMM_MAP_PDA_SEED.as_ref(), lp_pool.key().as_ref()],
        bump,
        realloc = AmmConstituentMapping::space(amm_constituent_mapping.weights.len() + amm_constituent_mapping_data.len()),
        realloc::payer = admin,
        realloc::zero = false,
    )]
    pub amm_constituent_mapping: Box<Account<'info, AmmConstituentMapping>>,
    #[account(
        mut,
        seeds = [CONSTITUENT_TARGET_BASE_PDA_SEED.as_ref(), lp_pool.key().as_ref()],
        bump,
        realloc = ConstituentTargetBase::space(constituent_target_base.targets.len() + 1 as usize),
        realloc::payer = admin,
        realloc::zero = false,
    )]
    pub constituent_target_base: Box<Account<'info, ConstituentTargetBase>>,
    pub state: Box<Account<'info, State>>,
    pub system_program: Program<'info, System>,
}

#[derive(Accounts)]
#[instruction(
    amm_constituent_mapping_data:  Vec<AddAmmConstituentMappingDatum>,
)]
pub struct UpdateAmmConstituentMappingData<'info> {
    #[account(
        mut,
        constraint = admin.key() == admin_hot_wallet::id() || admin.key() == state.admin
    )]
    pub admin: Signer<'info>,
    pub lp_pool: AccountLoader<'info, LPPool>,

    #[account(
        mut,
        seeds = [AMM_MAP_PDA_SEED.as_ref(), lp_pool.key().as_ref()],
        bump,
    )]
    pub amm_constituent_mapping: Box<Account<'info, AmmConstituentMapping>>,
    pub system_program: Program<'info, System>,
    pub state: Box<Account<'info, State>>,
}

#[derive(Accounts)]
pub struct RemoveAmmConstituentMappingData<'info> {
    #[account(
        mut,
        constraint = admin.key() == admin_hot_wallet::id() || admin.key() == state.admin
    )]
    pub admin: Signer<'info>,
    pub lp_pool: AccountLoader<'info, LPPool>,

    #[account(
        mut,
        seeds = [AMM_MAP_PDA_SEED.as_ref(), lp_pool.key().as_ref()],
        bump,
        realloc = AmmConstituentMapping::space(amm_constituent_mapping.weights.len() - 1),
        realloc::payer = admin,
        realloc::zero = false,
    )]
    pub amm_constituent_mapping: Box<Account<'info, AmmConstituentMapping>>,
    pub system_program: Program<'info, System>,
    pub state: Box<Account<'info, State>>,
}

#[derive(Accounts)]
pub struct UpdateConstituentCorrelation<'info> {
    #[account(
        mut,
        constraint = admin.key() == admin_hot_wallet::id() || admin.key() == state.admin
    )]
    pub admin: Signer<'info>,
    pub lp_pool: AccountLoader<'info, LPPool>,

    #[account(
        mut,
        seeds = [CONSTITUENT_CORRELATIONS_PDA_SEED.as_ref(), lp_pool.key().as_ref()],
        bump = constituent_correlations.bump,
    )]
    pub constituent_correlations: Box<Account<'info, ConstituentCorrelations>>,
    pub state: Box<Account<'info, State>>,
}

#[derive(Accounts)]
#[instruction(
    in_market_index: u16,
    out_market_index: u16,
)]
pub struct LPTakerSwap<'info> {
    pub state: Box<Account<'info, State>>,
    #[account(
        mut,
        constraint = admin.key() == admin_hot_wallet::id() || admin.key() == state.admin
    )]
    pub admin: Signer<'info>,

    /// Signer token accounts
    #[account(
        mut,
        constraint = &constituent_out_token_account.mint.eq(&signer_out_token_account.mint),
        token::authority = admin
    )]
    pub signer_out_token_account: Box<InterfaceAccount<'info, TokenAccount>>,
    #[account(
        mut,
        constraint = &constituent_in_token_account.mint.eq(&signer_in_token_account.mint),
        token::authority = admin
    )]
    pub signer_in_token_account: Box<InterfaceAccount<'info, TokenAccount>>,

    /// Constituent token accounts
    #[account(
        mut,
        address = out_constituent.load()?.token_vault,
        constraint = &out_constituent.load()?.mint.eq(&constituent_out_token_account.mint),
        token::authority = drift_signer
    )]
    pub constituent_out_token_account: Box<InterfaceAccount<'info, TokenAccount>>,
    #[account(
        mut,
        address = in_constituent.load()?.token_vault,
        constraint = &in_constituent.load()?.mint.eq(&constituent_in_token_account.mint),
        token::authority = drift_signer
    )]
    pub constituent_in_token_account: Box<InterfaceAccount<'info, TokenAccount>>,

    /// Constituents
    #[account(
        mut,
        seeds = [CONSTITUENT_PDA_SEED.as_ref(), lp_pool.key().as_ref(), out_market_index.to_le_bytes().as_ref()],
        bump = out_constituent.load()?.bump,
    )]
    pub out_constituent: AccountLoader<'info, Constituent>,
    #[account(
        mut,
        seeds = [CONSTITUENT_PDA_SEED.as_ref(), lp_pool.key().as_ref(), in_market_index.to_le_bytes().as_ref()],
        bump = in_constituent.load()?.bump,
    )]
    pub in_constituent: AccountLoader<'info, Constituent>,
    pub lp_pool: AccountLoader<'info, LPPool>,

    /// Instructions Sysvar for instruction introspection
    /// CHECK: fixed instructions sysvar account
    #[account(address = instructions::ID)]
    pub instructions: UncheckedAccount<'info>,
    pub token_program: Interface<'info, TokenInterface>,
    /// CHECK: program signer
    pub drift_signer: AccountInfo<'info>,
}<|MERGE_RESOLUTION|>--- conflicted
+++ resolved
@@ -4,18 +4,14 @@
 use std::convert::{identity, TryInto};
 use std::mem::size_of;
 
-<<<<<<< HEAD
 use crate::math::amm::calculate_net_user_pnl;
-use crate::msg;
 use crate::state::lp_pool::{
     AmmConstituentDatum, AmmConstituentMapping, Constituent, ConstituentCorrelations,
     ConstituentTargetBase, LPPool, TargetsDatum, AMM_MAP_PDA_SEED,
     CONSTITUENT_CORRELATIONS_PDA_SEED, CONSTITUENT_PDA_SEED, CONSTITUENT_TARGET_BASE_PDA_SEED,
     CONSTITUENT_VAULT_PDA_SEED,
 };
-=======
 use crate::{msg, FeatureBitFlags};
->>>>>>> 8a5ab7c2
 use anchor_lang::prelude::*;
 use anchor_spl::token_2022::Token2022;
 use anchor_spl::token_interface::{Mint, TokenAccount, TokenInterface};
@@ -987,15 +983,11 @@
         high_leverage_margin_ratio_maintenance: 0,
         protected_maker_limit_price_divisor: 0,
         protected_maker_dynamic_divisor: 0,
-<<<<<<< HEAD
+        padding1: 0,
+        last_fill_price: 0,
         lp_fee_transfer_scalar: 1,
         lp_status: 0,
-        padding: [0; 34],
-=======
-        padding1: 0,
-        last_fill_price: 0,
-        padding: [0; 24],
->>>>>>> 8a5ab7c2
+        padding: [0; 22],
         amm: AMM {
             oracle: *ctx.accounts.oracle.key,
             oracle_source,
