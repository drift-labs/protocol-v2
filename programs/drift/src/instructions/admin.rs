use anchor_lang::Discriminator;
use anchor_spl::associated_token::AssociatedToken;
use std::convert::identity;
use std::mem::size_of;

<<<<<<< HEAD
use crate::math::amm::calculate_net_user_pnl;
=======
use crate::math::amm::calculate_amm_available_liquidity;
>>>>>>> 82feade7
use crate::msg;
use crate::state::lp_pool::{
    AmmConstituentDatum, AmmConstituentMapping, Constituent, ConstituentCorrelations,
    ConstituentTargetBase, LPPool, TargetsDatum, AMM_MAP_PDA_SEED,
    CONSTITUENT_CORRELATIONS_PDA_SEED, CONSTITUENT_PDA_SEED, CONSTITUENT_TARGET_BASE_PDA_SEED,
    CONSTITUENT_VAULT_PDA_SEED,
};
use anchor_lang::prelude::*;
use anchor_spl::token::Token;
use anchor_spl::token_2022::Token2022;
use anchor_spl::token_interface::{Mint, TokenAccount, TokenInterface};
use phoenix::quantities::WrapperU64;
use pyth_solana_receiver_sdk::cpi::accounts::InitPriceUpdate;
use pyth_solana_receiver_sdk::program::PythSolanaReceiver;
use serum_dex::state::ToAlignedBytes;
use solana_program::sysvar::instructions;

use crate::controller::token::{close_vault, receive, send_from_program_vault};
use crate::error::ErrorCode;
use crate::ids::{
    admin_hot_wallet, jupiter_mainnet_3, jupiter_mainnet_4, jupiter_mainnet_6, lighthouse,
    marinade_mainnet, serum_program, usdc_mint,
};
use crate::instructions::constraints::*;
use crate::instructions::optional_accounts::{load_maps, AccountMaps};
use crate::math::casting::Cast;
use crate::math::constants::{
    AMM_TIMES_PEG_TO_QUOTE_PRECISION_RATIO, AMM_TIMES_PEG_TO_QUOTE_PRECISION_RATIO_I128,
    DEFAULT_LIQUIDATION_MARGIN_BUFFER_RATIO, FEE_POOL_TO_REVENUE_POOL_THRESHOLD,
    IF_FACTOR_PRECISION, INSURANCE_A_MAX, INSURANCE_B_MAX, INSURANCE_C_MAX,
    INSURANCE_SPECULATIVE_MAX, LIQUIDATION_FEE_PRECISION, MAX_CONCENTRATION_COEFFICIENT,
    MAX_SQRT_K, MAX_UPDATE_K_PRICE_CHANGE, PERCENTAGE_PRECISION, PERCENTAGE_PRECISION_I64,
    PRICE_PRECISION_U64, QUOTE_SPOT_MARKET_INDEX, SPOT_CUMULATIVE_INTEREST_PRECISION,
    SPOT_IMF_PRECISION, SPOT_WEIGHT_PRECISION, THIRTEEN_DAY, TWENTY_FOUR_HOUR,
};
use crate::math::cp_curve::get_update_k_result;
use crate::math::helpers::get_proportion_u128;
use crate::math::orders::is_multiple_of_step_size;
use crate::math::repeg::get_total_fee_lower_bound;
use crate::math::safe_math::SafeMath;
use crate::math::spot_balance::get_token_amount;
use crate::math::spot_withdraw::validate_spot_market_vault_amount;
use crate::math::{amm, bn};
use crate::optional_accounts::get_token_mint;
use crate::state::events::{
    CurveRecord, DepositDirection, DepositExplanation, DepositRecord, SpotMarketVaultDepositRecord,
};
use crate::state::fulfillment_params::openbook_v2::{
    OpenbookV2Context, OpenbookV2FulfillmentConfig,
};
use crate::state::fulfillment_params::phoenix::PhoenixMarketContext;
use crate::state::fulfillment_params::phoenix::PhoenixV1FulfillmentConfig;
use crate::state::fulfillment_params::serum::SerumContext;
use crate::state::fulfillment_params::serum::SerumV3FulfillmentConfig;
use crate::state::high_leverage_mode_config::HighLeverageModeConfig;
use crate::state::if_rebalance_config::{IfRebalanceConfig, IfRebalanceConfigParams};
use crate::state::insurance_fund_stake::ProtocolIfSharesTransferConfig;
use crate::state::oracle::get_sb_on_demand_price;
use crate::state::oracle::{
    get_oracle_price, get_prelaunch_price, get_pyth_price, get_switchboard_price,
    HistoricalIndexData, HistoricalOracleData, OraclePriceData, OracleSource, PrelaunchOracle,
    PrelaunchOracleParams,
};
use crate::state::oracle_map::OracleMap;
use crate::state::paused_operations::{InsuranceFundOperation, PerpOperation, SpotOperation};
use crate::state::perp_market::{
    AmmCache, CacheInfo, ContractTier, ContractType, InsuranceClaim, MarketStatus, PerpMarket,
    PoolBalance, AMM, AMM_POSITIONS_CACHE,
};
use crate::state::perp_market_map::{get_writable_perp_market_set, MarketSet};
use crate::state::protected_maker_mode_config::ProtectedMakerModeConfig;
use crate::state::pyth_lazer_oracle::{PythLazerOracle, PYTH_LAZER_ORACLE_SEED};
use crate::state::spot_market::{
    AssetTier, InsuranceFund, SpotBalance, SpotBalanceType, SpotFulfillmentConfigStatus, SpotMarket,
};
use crate::state::spot_market_map::get_writable_spot_market_set;
use crate::state::state::{ExchangeStatus, FeeStructure, OracleGuardRails, State};
use crate::state::traits::Size;
use crate::state::user::{User, UserStats};
use crate::validate;
use crate::validation::fee_structure::validate_fee_structure;
use crate::validation::margin::{validate_margin, validate_margin_weights};
use crate::validation::perp_market::validate_perp_market;
use crate::validation::spot_market::validate_borrow_rate;
use crate::{controller, QUOTE_PRECISION_I64};
use crate::{get_then_update_id, EPOCH_DURATION};
use crate::{load, FEE_ADJUSTMENT_MAX};
use crate::{load_mut, PTYH_PRICE_FEED_SEED_PREFIX};
use crate::{math, safe_decrement, safe_increment};
use crate::{math_error, SPOT_BALANCE_PRECISION};

use super::optional_accounts::get_token_interface;

pub fn handle_initialize(ctx: Context<Initialize>) -> Result<()> {
    let (drift_signer, drift_signer_nonce) =
        Pubkey::find_program_address(&[b"drift_signer".as_ref()], ctx.program_id);

    **ctx.accounts.state = State {
        admin: *ctx.accounts.admin.key,
        exchange_status: ExchangeStatus::active(),
        whitelist_mint: Pubkey::default(),
        discount_mint: Pubkey::default(),
        oracle_guard_rails: OracleGuardRails::default(),
        number_of_authorities: 0,
        number_of_sub_accounts: 0,
        number_of_markets: 0,
        number_of_spot_markets: 0,
        min_perp_auction_duration: 10,
        default_market_order_time_in_force: 60,
        default_spot_auction_duration: 10,
        liquidation_margin_buffer_ratio: DEFAULT_LIQUIDATION_MARGIN_BUFFER_RATIO,
        settlement_duration: 0, // extra duration after market expiry to allow settlement
        signer: drift_signer,
        signer_nonce: drift_signer_nonce,
        srm_vault: Pubkey::default(),
        perp_fee_structure: FeeStructure::perps_default(),
        spot_fee_structure: FeeStructure::spot_default(),
        lp_cooldown_time: 0,
        liquidation_duration: 0,
        initial_pct_to_liquidate: 0,
        max_number_of_sub_accounts: 0,
        max_initialize_user_fee: 0,
        padding: [0; 10],
    };

    Ok(())
}

pub fn handle_initialize_spot_market(
    ctx: Context<InitializeSpotMarket>,
    optimal_utilization: u32,
    optimal_borrow_rate: u32,
    max_borrow_rate: u32,
    oracle_source: OracleSource,
    initial_asset_weight: u32,
    maintenance_asset_weight: u32,
    initial_liability_weight: u32,
    maintenance_liability_weight: u32,
    imf_factor: u32,
    liquidator_fee: u32,
    if_liquidation_fee: u32,
    active_status: bool,
    asset_tier: AssetTier,
    scale_initial_asset_weight_start: u64,
    withdraw_guard_threshold: u64,
    order_tick_size: u64,
    order_step_size: u64,
    if_total_factor: u32,
    name: [u8; 32],
) -> Result<()> {
    let state = &mut ctx.accounts.state;
    let spot_market_pubkey = ctx.accounts.spot_market.key();

    // protocol must be authority of collateral vault
    if ctx.accounts.spot_market_vault.owner != state.signer {
        return Err(ErrorCode::InvalidSpotMarketAuthority.into());
    }

    // protocol must be authority of collateral vault
    if ctx.accounts.insurance_fund_vault.owner != state.signer {
        return Err(ErrorCode::InvalidInsuranceFundAuthority.into());
    }

    validate_borrow_rate(optimal_utilization, optimal_borrow_rate, max_borrow_rate, 0)?;

    let spot_market_index = get_then_update_id!(state, number_of_spot_markets);

    msg!("initializing spot market {}", spot_market_index);

    if oracle_source == OracleSource::QuoteAsset {
        // catches inconsistent parameters
        validate!(
            ctx.accounts.oracle.key == &Pubkey::default(),
            ErrorCode::InvalidSpotMarketInitialization,
            "For OracleSource::QuoteAsset, oracle must be default public key"
        )?;
    } else {
        OracleMap::validate_oracle_account_info(&ctx.accounts.oracle)?;
    }

    let oracle_price_data = get_oracle_price(
        &oracle_source,
        &ctx.accounts.oracle,
        Clock::get()?.unix_timestamp.cast()?,
    );

    let (historical_oracle_data_default, historical_index_data_default) =
        if spot_market_index == QUOTE_SPOT_MARKET_INDEX {
            validate!(
                ctx.accounts.oracle.key == &Pubkey::default(),
                ErrorCode::InvalidSpotMarketInitialization,
                "For quote asset spot market, oracle must be default public key"
            )?;

            validate!(
                oracle_source == OracleSource::QuoteAsset,
                ErrorCode::InvalidSpotMarketInitialization,
                "For quote asset spot market, oracle source must be QuoteAsset"
            )?;

            validate!(
                ctx.accounts.spot_market_mint.decimals == 6,
                ErrorCode::InvalidSpotMarketInitialization,
                "For quote asset spot market, mint decimals must be 6"
            )?;

            (
                HistoricalOracleData::default_quote_oracle(),
                HistoricalIndexData::default_quote_oracle(),
            )
        } else {
            validate!(
                ctx.accounts.spot_market_mint.decimals >= 5,
                ErrorCode::InvalidSpotMarketInitialization,
                "Mint decimals must be greater than or equal to 5"
            )?;

            validate!(
                oracle_price_data.is_ok(),
                ErrorCode::InvalidSpotMarketInitialization,
                "Unable to read oracle price for {}",
                ctx.accounts.oracle.key,
            )?;

            (
                HistoricalOracleData::default_with_current_oracle(oracle_price_data?),
                HistoricalIndexData::default_with_current_oracle(oracle_price_data?)?,
            )
        };

    validate_margin_weights(
        spot_market_index,
        initial_asset_weight,
        maintenance_asset_weight,
        initial_liability_weight,
        maintenance_liability_weight,
        imf_factor,
    )?;

    let spot_market = &mut ctx.accounts.spot_market.load_init()?;
    let clock = Clock::get()?;
    let now = clock
        .unix_timestamp
        .cast()
        .or(Err(ErrorCode::UnableToCastUnixTime))?;

    let decimals = ctx.accounts.spot_market_mint.decimals.cast::<u32>()?;

    let token_program = if ctx.accounts.token_program.key() == Token2022::id() {
        1_u8
    } else if ctx.accounts.token_program.key() == Token::id() {
        0_u8
    } else {
        msg!("unexpected program {:?}", ctx.accounts.token_program.key());
        return Err(ErrorCode::DefaultError.into());
    };

    if active_status {
        validate!(
            ctx.accounts.admin.key() == state.admin,
            ErrorCode::DefaultError,
            "admin must be state admin"
        )?;
    }

    **spot_market = SpotMarket {
        market_index: spot_market_index,
        pubkey: spot_market_pubkey,
        status: if active_status {
            MarketStatus::Active
        } else {
            MarketStatus::Initialized
        },
        name,
        asset_tier,
        expiry_ts: 0,
        oracle: ctx.accounts.oracle.key(),
        oracle_source,
        historical_oracle_data: historical_oracle_data_default,
        historical_index_data: historical_index_data_default,
        mint: ctx.accounts.spot_market_mint.key(),
        vault: *ctx.accounts.spot_market_vault.to_account_info().key,
        revenue_pool: PoolBalance {
            scaled_balance: 0,
            market_index: spot_market_index,
            ..PoolBalance::default()
        }, // in base asset
        decimals,
        optimal_utilization,
        optimal_borrow_rate,
        max_borrow_rate,
        deposit_balance: 0,
        borrow_balance: 0,
        max_token_deposits: 0,
        deposit_token_twap: 0,
        borrow_token_twap: 0,
        utilization_twap: 0,
        cumulative_deposit_interest: SPOT_CUMULATIVE_INTEREST_PRECISION,
        cumulative_borrow_interest: SPOT_CUMULATIVE_INTEREST_PRECISION,
        total_social_loss: 0,
        total_quote_social_loss: 0,
        last_interest_ts: now,
        last_twap_ts: now,
        initial_asset_weight,
        maintenance_asset_weight,
        initial_liability_weight,
        maintenance_liability_weight,
        imf_factor,
        liquidator_fee,
        if_liquidation_fee, // 1%
        withdraw_guard_threshold,
        order_step_size,
        order_tick_size,
        min_order_size: order_step_size,
        max_position_size: 0,
        next_fill_record_id: 1,
        next_deposit_record_id: 1,
        spot_fee_pool: PoolBalance::default(), // in quote asset
        total_spot_fee: 0,
        orders_enabled: spot_market_index != 0,
        paused_operations: 0,
        if_paused_operations: 0,
        fee_adjustment: 0,
        max_token_borrows_fraction: 0,
        flash_loan_amount: 0,
        flash_loan_initial_token_amount: 0,
        total_swap_fee: 0,
        scale_initial_asset_weight_start,
        min_borrow_rate: 0,
        fuel_boost_deposits: 0,
        fuel_boost_borrows: 0,
        fuel_boost_taker: 1,
        fuel_boost_maker: 1,
        fuel_boost_insurance: 0,
        token_program,
        pool_id: 0,
        padding: [0; 40],
        insurance_fund: InsuranceFund {
            vault: *ctx.accounts.insurance_fund_vault.to_account_info().key,
            unstaking_period: THIRTEEN_DAY,
            total_factor: if_total_factor,
            user_factor: if_total_factor / 2,
            revenue_settle_period: 3600,
            ..InsuranceFund::default()
        },
    };

    Ok(())
}

#[access_control(
    spot_market_valid(&ctx.accounts.spot_market)
)]
pub fn handle_update_spot_market_pool_id(
    ctx: Context<AdminUpdateSpotMarket>,
    pool_id: u8,
) -> Result<()> {
    let mut spot_market = load_mut!(ctx.accounts.spot_market)?;
    msg!(
        "updating spot market {} pool id to {}",
        spot_market.market_index,
        pool_id
    );

    validate!(
        spot_market.status == MarketStatus::Initialized,
        ErrorCode::DefaultError,
        "Market must be just initialized to update pool"
    )?;

    spot_market.pool_id = pool_id;

    Ok(())
}

pub fn handle_initialize_serum_fulfillment_config(
    ctx: Context<InitializeSerumFulfillmentConfig>,
    market_index: u16,
) -> Result<()> {
    validate!(
        market_index != QUOTE_SPOT_MARKET_INDEX,
        ErrorCode::InvalidSpotMarketAccount,
        "Cant add serum market to quote asset"
    )?;

    let base_spot_market = load!(&ctx.accounts.base_spot_market)?;
    let quote_spot_market = load!(&ctx.accounts.quote_spot_market)?;

    let serum_program_id = crate::ids::serum_program::id();
    validate!(
        ctx.accounts.serum_program.key() == serum_program_id,
        ErrorCode::InvalidSerumProgram
    )?;

    let serum_market_key = ctx.accounts.serum_market.key();

    let serum_context = SerumContext {
        serum_program: &ctx.accounts.serum_program,
        serum_market: &ctx.accounts.serum_market,
        serum_open_orders: &ctx.accounts.serum_open_orders,
    };

    let market_state = serum_context.load_serum_market()?;

    validate!(
        identity(market_state.coin_mint) == base_spot_market.mint.to_aligned_bytes(),
        ErrorCode::InvalidSerumMarket,
        "Invalid base mint"
    )?;

    validate!(
        identity(market_state.pc_mint) == quote_spot_market.mint.to_aligned_bytes(),
        ErrorCode::InvalidSerumMarket,
        "Invalid quote mint"
    )?;

    let market_step_size = market_state.coin_lot_size;
    let valid_step_size = base_spot_market.order_step_size >= market_step_size
        && base_spot_market
            .order_step_size
            .rem_euclid(market_step_size)
            == 0;

    validate!(
        valid_step_size,
        ErrorCode::InvalidSerumMarket,
        "base market step size ({}) not a multiple of serum step size ({})",
        base_spot_market.order_step_size,
        market_step_size
    )?;

    let market_tick_size = market_state.pc_lot_size;
    let valid_tick_size = base_spot_market.order_tick_size >= market_tick_size
        && base_spot_market
            .order_tick_size
            .rem_euclid(market_tick_size)
            == 0;

    validate!(
        valid_tick_size,
        ErrorCode::InvalidSerumMarket,
        "base market tick size ({}) not a multiple of serum tick size ({})",
        base_spot_market.order_tick_size,
        market_tick_size
    )?;

    drop(market_state);

    let open_orders_seeds: &[&[u8]] = &[b"serum_open_orders", serum_market_key.as_ref()];
    controller::pda::seed_and_create_pda(
        ctx.program_id,
        &ctx.accounts.admin.to_account_info(),
        &Rent::get()?,
        size_of::<serum_dex::state::OpenOrders>() + 12,
        &serum_program_id,
        &ctx.accounts.system_program.to_account_info(),
        &ctx.accounts.serum_open_orders,
        open_orders_seeds,
    )?;

    let open_orders = serum_context.load_open_orders()?;
    validate!(
        open_orders.account_flags == 0,
        ErrorCode::InvalidSerumOpenOrders,
        "Serum open orders already initialized"
    )?;
    drop(open_orders);

    serum_context.invoke_init_open_orders(
        &ctx.accounts.drift_signer,
        &ctx.accounts.rent,
        ctx.accounts.state.signer_nonce,
    )?;

    let serum_fulfillment_config_key = ctx.accounts.serum_fulfillment_config.key();
    let mut serum_fulfillment_config = ctx.accounts.serum_fulfillment_config.load_init()?;
    *serum_fulfillment_config = serum_context
        .to_serum_v3_fulfillment_config(&serum_fulfillment_config_key, market_index)?;

    Ok(())
}

pub fn handle_update_serum_fulfillment_config_status(
    ctx: Context<UpdateSerumFulfillmentConfig>,
    status: SpotFulfillmentConfigStatus,
) -> Result<()> {
    let mut config = load_mut!(ctx.accounts.serum_fulfillment_config)?;
    msg!("config.status {:?} -> {:?}", config.status, status);
    config.status = status;
    Ok(())
}

pub fn handle_update_serum_vault(ctx: Context<UpdateSerumVault>) -> Result<()> {
    let vault = &ctx.accounts.srm_vault;
    validate!(
        vault.mint == crate::ids::srm_mint::id() || vault.mint == crate::ids::msrm_mint::id(),
        ErrorCode::InvalidSrmVault,
        "vault did not hav srm or msrm mint"
    )?;

    validate!(
        vault.owner == ctx.accounts.state.signer,
        ErrorCode::InvalidVaultOwner,
        "vault owner was not program signer"
    )?;

    let state = &mut ctx.accounts.state;

    msg!("state.srm_vault {:?} -> {:?}", state.srm_vault, vault.key());
    state.srm_vault = vault.key();

    Ok(())
}

pub fn handle_initialize_openbook_v2_fulfillment_config(
    ctx: Context<InitializeOpenbookV2FulfillmentConfig>,
    market_index: u16,
) -> Result<()> {
    validate!(
        market_index != QUOTE_SPOT_MARKET_INDEX,
        ErrorCode::InvalidSpotMarketAccount,
        "Cannot add openbook v2 market to quote asset"
    )?;

    let base_spot_market = load!(&ctx.accounts.base_spot_market)?;
    let quote_spot_market = load!(&ctx.accounts.quote_spot_market)?;

    let openbook_v2_program_id = openbook_v2_light::id();

    validate!(
        ctx.accounts.openbook_v2_program.key() == openbook_v2_program_id,
        ErrorCode::InvalidOpenbookV2Program
    )?;

    let openbook_v2_market_context = OpenbookV2Context {
        openbook_v2_program: &ctx.accounts.openbook_v2_program,
        openbook_v2_market: &ctx.accounts.openbook_v2_market,
    };
    let market = openbook_v2_market_context.load_openbook_v2_market()?;
    validate!(
        market.base_mint == base_spot_market.mint,
        ErrorCode::InvalidOpenbookV2Market,
        "Invalid base mint"
    )?;

    validate!(
        market.quote_mint == quote_spot_market.mint,
        ErrorCode::InvalidOpenbookV2Market,
        "Invalid quote mint"
    )?;

    validate!(
        market.taker_fee == 0,
        ErrorCode::InvalidOpenbookV2Market,
        "Fee must be 0"
    )?;

    let market_step_size = market.base_lot_size as u64;
    let valid_step_size = base_spot_market.order_step_size >= market_step_size
        && base_spot_market
            .order_step_size
            .rem_euclid(market_step_size)
            == 0;

    validate!(
        valid_step_size,
        ErrorCode::InvalidOpenbookV2Market,
        "base market step size ({}) not a multiple of Openbook V2 base lot size ({})",
        base_spot_market.order_step_size,
        market_step_size
    )?;

    let openbook_v2_fulfillment_config_key = ctx.accounts.openbook_v2_fulfillment_config.key();
    let mut openbook_v2_fulfillment_config =
        ctx.accounts.openbook_v2_fulfillment_config.load_init()?;
    *openbook_v2_fulfillment_config = openbook_v2_market_context
        .to_openbook_v2_fulfillment_config(&openbook_v2_fulfillment_config_key, market_index)?;
    Ok(())
}

pub fn handle_update_openbook_v2_fulfillment_config_status(
    ctx: Context<UpdateOpenbookV2FulfillmentConfig>,
    status: SpotFulfillmentConfigStatus,
) -> Result<()> {
    let mut config = load_mut!(ctx.accounts.openbook_v2_fulfillment_config)?;
    msg!("config.status {:?} -> {:?}", config.status, status);
    config.status = status;
    Ok(())
}

pub fn handle_initialize_phoenix_fulfillment_config(
    ctx: Context<InitializePhoenixFulfillmentConfig>,
    market_index: u16,
) -> Result<()> {
    validate!(
        market_index != QUOTE_SPOT_MARKET_INDEX,
        ErrorCode::InvalidSpotMarketAccount,
        "Cannot add phoenix market to quote asset"
    )?;

    let base_spot_market = load!(&ctx.accounts.base_spot_market)?;
    let quote_spot_market = load!(&ctx.accounts.quote_spot_market)?;

    let phoenix_program_id = phoenix::id();

    validate!(
        ctx.accounts.phoenix_program.key() == phoenix_program_id,
        ErrorCode::InvalidPhoenixProgram
    )?;

    let phoenix_market_context = PhoenixMarketContext::new(&ctx.accounts.phoenix_market)?;

    validate!(
        phoenix_market_context.header.base_params.mint_key == base_spot_market.mint,
        ErrorCode::InvalidPhoenixMarket,
        "Invalid base mint"
    )?;

    validate!(
        phoenix_market_context.header.quote_params.mint_key == quote_spot_market.mint,
        ErrorCode::InvalidPhoenixMarket,
        "Invalid quote mint"
    )?;

    let market_step_size = phoenix_market_context.header.get_base_lot_size().as_u64();
    let valid_step_size = base_spot_market.order_step_size >= market_step_size
        && base_spot_market
            .order_step_size
            .rem_euclid(market_step_size)
            == 0;

    validate!(
        valid_step_size,
        ErrorCode::InvalidPhoenixMarket,
        "base market step size ({}) not a multiple of Phoenix base lot size ({})",
        base_spot_market.order_step_size,
        market_step_size
    )?;

    let phoenix_fulfillment_config_key = ctx.accounts.phoenix_fulfillment_config.key();
    let mut phoenix_fulfillment_config = ctx.accounts.phoenix_fulfillment_config.load_init()?;
    *phoenix_fulfillment_config = phoenix_market_context
        .to_phoenix_v1_fulfillment_config(&phoenix_fulfillment_config_key, market_index);

    Ok(())
}

pub fn handle_update_phoenix_fulfillment_config_status(
    ctx: Context<UpdatePhoenixFulfillmentConfig>,
    status: SpotFulfillmentConfigStatus,
) -> Result<()> {
    let mut config = load_mut!(ctx.accounts.phoenix_fulfillment_config)?;
    msg!("config.status {:?} -> {:?}", config.status, status);
    config.status = status;
    Ok(())
}

pub fn handle_initialize_perp_market(
    ctx: Context<InitializePerpMarket>,
    market_index: u16,
    amm_base_asset_reserve: u128,
    amm_quote_asset_reserve: u128,
    amm_periodicity: i64,
    amm_peg_multiplier: u128,
    oracle_source: OracleSource,
    contract_tier: ContractTier,
    margin_ratio_initial: u32,
    margin_ratio_maintenance: u32,
    liquidator_fee: u32,
    if_liquidation_fee: u32,
    imf_factor: u32,
    active_status: bool,
    base_spread: u32,
    max_spread: u32,
    max_open_interest: u128,
    max_revenue_withdraw_per_period: u64,
    quote_max_insurance: u64,
    order_step_size: u64,
    order_tick_size: u64,
    min_order_size: u64,
    concentration_coef_scale: u128,
    curve_update_intensity: u8,
    amm_jit_intensity: u8,
    name: [u8; 32],
) -> Result<()> {
    msg!("perp market {}", market_index);
    let perp_market_pubkey = ctx.accounts.perp_market.to_account_info().key;
    let perp_market = &mut ctx.accounts.perp_market.load_init()?;
    let clock = Clock::get()?;
    let now = clock.unix_timestamp;
    let clock_slot = clock.slot;

    if amm_base_asset_reserve != amm_quote_asset_reserve {
        return Err(ErrorCode::InvalidInitialPeg.into());
    }

    validate!(
        (0..=200).contains(&curve_update_intensity),
        ErrorCode::DefaultError,
        "invalid curve_update_intensity",
    )?;

    validate!(
        (0..=200).contains(&amm_jit_intensity),
        ErrorCode::DefaultError,
        "invalid amm_jit_intensity",
    )?;

    let init_reserve_price = amm::calculate_price(
        amm_quote_asset_reserve,
        amm_base_asset_reserve,
        amm_peg_multiplier,
    )?;

    assert_eq!(amm_peg_multiplier, init_reserve_price.cast::<u128>()?);

    let concentration_coef = MAX_CONCENTRATION_COEFFICIENT;

    // Verify there's no overflow
    let _k =
        bn::U192::from(amm_base_asset_reserve).safe_mul(bn::U192::from(amm_quote_asset_reserve))?;

    let (min_base_asset_reserve, max_base_asset_reserve) =
        amm::calculate_bid_ask_bounds(concentration_coef, amm_base_asset_reserve)?;

    OracleMap::validate_oracle_account_info(&ctx.accounts.oracle)?;

    // Verify oracle is readable
    let (oracle_price, oracle_delay, last_oracle_price_twap) = match oracle_source {
        OracleSource::Pyth => {
            let OraclePriceData {
                price: oracle_price,
                delay: oracle_delay,
                ..
            } = get_pyth_price(&ctx.accounts.oracle, clock_slot, &OracleSource::Pyth)?;
            let last_oracle_price_twap = perp_market
                .amm
                .get_pyth_twap(&ctx.accounts.oracle, &OracleSource::Pyth)?;
            (oracle_price, oracle_delay, last_oracle_price_twap)
        }
        OracleSource::Pyth1K => {
            let OraclePriceData {
                price: oracle_price,
                delay: oracle_delay,
                ..
            } = get_pyth_price(&ctx.accounts.oracle, clock_slot, &OracleSource::Pyth1K)?;
            let last_oracle_price_twap = perp_market
                .amm
                .get_pyth_twap(&ctx.accounts.oracle, &OracleSource::Pyth1K)?;
            (oracle_price, oracle_delay, last_oracle_price_twap)
        }
        OracleSource::Pyth1M => {
            let OraclePriceData {
                price: oracle_price,
                delay: oracle_delay,
                ..
            } = get_pyth_price(&ctx.accounts.oracle, clock_slot, &OracleSource::Pyth1M)?;
            let last_oracle_price_twap = perp_market
                .amm
                .get_pyth_twap(&ctx.accounts.oracle, &OracleSource::Pyth1M)?;
            (oracle_price, oracle_delay, last_oracle_price_twap)
        }
        OracleSource::PythStableCoin => {
            let OraclePriceData {
                price: oracle_price,
                delay: oracle_delay,
                ..
            } = get_pyth_price(
                &ctx.accounts.oracle,
                clock_slot,
                &OracleSource::PythStableCoin,
            )?;
            (oracle_price, oracle_delay, QUOTE_PRECISION_I64)
        }
        OracleSource::Switchboard => {
            let OraclePriceData {
                price: oracle_price,
                delay: oracle_delay,
                ..
            } = get_switchboard_price(&ctx.accounts.oracle, clock_slot)?;

            (oracle_price, oracle_delay, oracle_price)
        }
        OracleSource::QuoteAsset => {
            msg!("Quote asset oracle cant be used for perp market");
            return Err(ErrorCode::InvalidOracle.into());
        }
        OracleSource::Prelaunch => {
            let OraclePriceData {
                price: oracle_price,
                delay: oracle_delay,
                ..
            } = get_prelaunch_price(&ctx.accounts.oracle, clock_slot)?;
            (oracle_price, oracle_delay, oracle_price)
        }
        OracleSource::PythPull => {
            let OraclePriceData {
                price: oracle_price,
                delay: oracle_delay,
                ..
            } = get_pyth_price(&ctx.accounts.oracle, clock_slot, &OracleSource::PythPull)?;
            let last_oracle_price_twap = perp_market
                .amm
                .get_pyth_twap(&ctx.accounts.oracle, &OracleSource::PythPull)?;
            (oracle_price, oracle_delay, last_oracle_price_twap)
        }
        OracleSource::Pyth1KPull => {
            let OraclePriceData {
                price: oracle_price,
                delay: oracle_delay,
                ..
            } = get_pyth_price(&ctx.accounts.oracle, clock_slot, &OracleSource::Pyth1KPull)?;
            let last_oracle_price_twap = perp_market
                .amm
                .get_pyth_twap(&ctx.accounts.oracle, &OracleSource::Pyth1KPull)?;
            (oracle_price, oracle_delay, last_oracle_price_twap)
        }
        OracleSource::Pyth1MPull => {
            let OraclePriceData {
                price: oracle_price,
                delay: oracle_delay,
                ..
            } = get_pyth_price(&ctx.accounts.oracle, clock_slot, &OracleSource::Pyth1MPull)?;
            let last_oracle_price_twap = perp_market
                .amm
                .get_pyth_twap(&ctx.accounts.oracle, &OracleSource::Pyth1MPull)?;
            (oracle_price, oracle_delay, last_oracle_price_twap)
        }
        OracleSource::PythStableCoinPull => {
            let OraclePriceData {
                price: oracle_price,
                delay: oracle_delay,
                ..
            } = get_pyth_price(
                &ctx.accounts.oracle,
                clock_slot,
                &OracleSource::PythStableCoinPull,
            )?;
            (oracle_price, oracle_delay, QUOTE_PRECISION_I64)
        }
        OracleSource::SwitchboardOnDemand => {
            let OraclePriceData {
                price: oracle_price,
                delay: oracle_delay,
                ..
            } = get_sb_on_demand_price(&ctx.accounts.oracle, clock_slot)?;

            (oracle_price, oracle_delay, oracle_price)
        }
        OracleSource::PythLazer => {
            let OraclePriceData {
                price: oracle_price,
                delay: oracle_delay,
                ..
            } = get_pyth_price(&ctx.accounts.oracle, clock_slot, &OracleSource::PythLazer)?;
            let last_oracle_price_twap = perp_market
                .amm
                .get_pyth_twap(&ctx.accounts.oracle, &OracleSource::PythLazer)?;
            (oracle_price, oracle_delay, last_oracle_price_twap)
        }
        OracleSource::PythLazer1K => {
            let OraclePriceData {
                price: oracle_price,
                delay: oracle_delay,
                ..
            } = get_pyth_price(&ctx.accounts.oracle, clock_slot, &OracleSource::PythLazer1K)?;
            let last_oracle_price_twap = perp_market
                .amm
                .get_pyth_twap(&ctx.accounts.oracle, &OracleSource::PythLazer1K)?;
            (oracle_price, oracle_delay, last_oracle_price_twap)
        }
        OracleSource::PythLazer1M => {
            let OraclePriceData {
                price: oracle_price,
                delay: oracle_delay,
                ..
            } = get_pyth_price(&ctx.accounts.oracle, clock_slot, &OracleSource::PythLazer1M)?;
            let last_oracle_price_twap = perp_market
                .amm
                .get_pyth_twap(&ctx.accounts.oracle, &OracleSource::PythLazer1M)?;
            (oracle_price, oracle_delay, last_oracle_price_twap)
        }
        OracleSource::PythLazerStableCoin => {
            let OraclePriceData {
                price: oracle_price,
                delay: oracle_delay,
                ..
            } = get_pyth_price(
                &ctx.accounts.oracle,
                clock_slot,
                &OracleSource::PythLazerStableCoin,
            )?;
            (oracle_price, oracle_delay, QUOTE_PRECISION_I64)
        }
    };

    validate_margin(
        margin_ratio_initial,
        margin_ratio_maintenance,
        0,
        0,
        liquidator_fee,
        max_spread,
    )?;

    let state = &mut ctx.accounts.state;
    validate!(
        market_index == state.number_of_markets,
        ErrorCode::MarketIndexAlreadyInitialized,
        "market_index={} != state.number_of_markets={}",
        market_index,
        state.number_of_markets
    )?;

    if active_status {
        validate!(
            ctx.accounts.admin.key() == state.admin,
            ErrorCode::DefaultError,
            "admin must be state admin"
        )?;
    }

    **perp_market = PerpMarket {
        contract_type: ContractType::Perpetual,
        contract_tier,
        status: if active_status {
            MarketStatus::Active
        } else {
            MarketStatus::Initialized
        },
        name,
        expiry_price: 0,
        expiry_ts: 0,
        pubkey: *perp_market_pubkey,
        market_index,
        number_of_users_with_base: 0,
        number_of_users: 0,
        margin_ratio_initial, // unit is 20% (+2 decimal places)
        margin_ratio_maintenance,
        imf_factor,
        next_fill_record_id: 1,
        next_funding_rate_record_id: 1,
        next_curve_record_id: 1,
        pnl_pool: PoolBalance::default(),
        insurance_claim: InsuranceClaim {
            max_revenue_withdraw_per_period,
            quote_max_insurance,
            ..InsuranceClaim::default()
        },
        unrealized_pnl_initial_asset_weight: 0, // 100%
        unrealized_pnl_maintenance_asset_weight: SPOT_WEIGHT_PRECISION.cast()?, // 100%
        unrealized_pnl_imf_factor: 0,
        unrealized_pnl_max_imbalance: 0,
        liquidator_fee,
        if_liquidation_fee,
        paused_operations: 0,
        quote_spot_market_index: QUOTE_SPOT_MARKET_INDEX,
        fee_adjustment: 0,
        fuel_boost_position: 0,
        fuel_boost_taker: 1,
        fuel_boost_maker: 1,
        pool_id: 0,
        high_leverage_margin_ratio_initial: 0,
        high_leverage_margin_ratio_maintenance: 0,
        protected_maker_limit_price_divisor: 0,
        protected_maker_dynamic_divisor: 0,
        lp_fee_transfer_scalar: 1,
        padding: [0; 35],
        amm: AMM {
            oracle: *ctx.accounts.oracle.key,
            oracle_source,
            base_asset_reserve: amm_base_asset_reserve,
            quote_asset_reserve: amm_quote_asset_reserve,
            terminal_quote_asset_reserve: amm_quote_asset_reserve,
            ask_base_asset_reserve: amm_base_asset_reserve,
            ask_quote_asset_reserve: amm_quote_asset_reserve,
            bid_base_asset_reserve: amm_base_asset_reserve,
            bid_quote_asset_reserve: amm_quote_asset_reserve,
            cumulative_funding_rate_long: 0,
            cumulative_funding_rate_short: 0,
            total_social_loss: 0,
            last_funding_rate: 0,
            last_funding_rate_long: 0,
            last_funding_rate_short: 0,
            last_24h_avg_funding_rate: 0,
            last_funding_rate_ts: now,
            funding_period: amm_periodicity,
            last_mark_price_twap: init_reserve_price,
            last_mark_price_twap_5min: init_reserve_price,
            last_mark_price_twap_ts: now,
            sqrt_k: amm_base_asset_reserve,
            concentration_coef,
            min_base_asset_reserve,
            max_base_asset_reserve,
            peg_multiplier: amm_peg_multiplier,
            total_fee: 0,
            total_fee_withdrawn: 0,
            total_fee_minus_distributions: 0,
            total_mm_fee: 0,
            total_exchange_fee: 0,
            total_liquidation_fee: 0,
            net_revenue_since_last_funding: 0,
            historical_oracle_data: HistoricalOracleData {
                last_oracle_price: oracle_price,
                last_oracle_delay: oracle_delay,
                last_oracle_price_twap,
                last_oracle_price_twap_5min: oracle_price,
                last_oracle_price_twap_ts: now,
                ..HistoricalOracleData::default()
            },
            last_oracle_normalised_price: oracle_price,
            last_oracle_conf_pct: 0,
            last_oracle_reserve_price_spread_pct: 0, // todo
            order_step_size,
            order_tick_size,
            min_order_size,
            max_position_size: 0,
            max_slippage_ratio: 50,         // ~2%
            max_fill_reserve_fraction: 100, // moves price ~2%
            base_spread,
            long_spread: 0,
            short_spread: 0,
            max_spread,
            last_bid_price_twap: init_reserve_price,
            last_ask_price_twap: init_reserve_price,
            base_asset_amount_with_amm: 0,
            base_asset_amount_long: 0,
            base_asset_amount_short: 0,
            quote_asset_amount: 0,
            quote_entry_amount_long: 0,
            quote_entry_amount_short: 0,
            quote_break_even_amount_long: 0,
            quote_break_even_amount_short: 0,
            max_open_interest,
            mark_std: 0,
            oracle_std: 0,
            volume_24h: 0,
            long_intensity_count: 0,
            long_intensity_volume: 0,
            short_intensity_count: 0,
            short_intensity_volume: 0,
            last_trade_ts: now,
            curve_update_intensity,
            fee_pool: PoolBalance::default(),
            base_asset_amount_per_lp: 0,
            quote_asset_amount_per_lp: 0,
            last_update_slot: clock_slot,

            // lp stuff
            base_asset_amount_with_unsettled_lp: 0,
            user_lp_shares: 0,
            amm_jit_intensity,

            last_oracle_valid: false,
            target_base_asset_amount_per_lp: 0,
            per_lp_base: 0,
            oracle_slot_delay_override: 0,
            taker_speed_bump_override: 0,
            amm_spread_adjustment: 0,
            total_fee_earned_per_lp: 0,
            net_unsettled_funding_pnl: 0,
            quote_asset_amount_with_unsettled_lp: 0,
            reference_price_offset: 0,
            amm_inventory_spread_adjustment: 0,
            padding: [0; 11],
        },
    };

    safe_increment!(state.number_of_markets, 1);

    let amm_cache = &mut ctx.accounts.amm_cache;
    let current_len = amm_cache.cache.len();
    amm_cache
        .cache
        .resize_with(current_len + 1, CacheInfo::default);
    let current_market_info = amm_cache.cache.get_mut(current_len).unwrap();
    current_market_info.slot = clock_slot;

    current_market_info.oracle = perp_market.amm.oracle;
    current_market_info.oracle_source = u8::from(perp_market.amm.oracle_source);
    current_market_info.last_oracle_price_twap = perp_market
        .amm
        .historical_oracle_data
        .last_oracle_price_twap;
    amm_cache.validate(state)?;

    controller::amm::update_concentration_coef(perp_market, concentration_coef_scale)?;
    crate::dlog!(oracle_price);

    let (amm_bid_size, amm_ask_size) = amm::calculate_market_open_bids_asks(&perp_market.amm)?;
    crate::dlog!(amm_bid_size, amm_ask_size);

    let mrk = perp_market.amm.reserve_price()?;
    let (amm_bid_price, amm_ask_price) = perp_market.amm.bid_ask_price(mrk)?;
    crate::dlog!(amm_bid_price, amm_ask_price);

    crate::validation::perp_market::validate_perp_market(perp_market)?;

    Ok(())
}

pub fn handle_initialize_amm_cache(ctx: Context<InitializeAmmCache>) -> Result<()> {
    let amm_cache = &mut ctx.accounts.amm_cache;
    let state = &ctx.accounts.state;
    amm_cache
        .cache
        .resize_with(state.number_of_markets as usize, CacheInfo::default);
    amm_cache.bump = ctx.bumps.amm_cache;

    Ok(())
}

pub fn handle_update_init_amm_cache_info<'c: 'info, 'info>(
    ctx: Context<'_, '_, 'c, 'info, UpdateInitAmmCacheInfo<'info>>,
) -> Result<()> {
    let amm_cache = &mut ctx.accounts.amm_cache;

    let AccountMaps {
        perp_market_map,
        spot_market_map,
        mut oracle_map,
    } = load_maps(
        &mut ctx.remaining_accounts.iter().peekable(),
        &MarketSet::new(),
        &MarketSet::new(),
        Clock::get()?.slot,
        None,
    )?;

    let quote_market = spot_market_map.get_quote_spot_market()?;

    for (_, perp_market_loader) in perp_market_map.0 {
        let perp_market = perp_market_loader.load()?;
        let oracle_data = oracle_map.get_price_data(&perp_market.oracle_id())?;

        let market_index = perp_market.market_index as usize;
        let cache = amm_cache.cache.get_mut(market_index).unwrap();
        cache.oracle = perp_market.amm.oracle;
        cache.oracle_source = u8::from(perp_market.amm.oracle_source);
        cache.last_oracle_price_twap = perp_market
            .amm
            .historical_oracle_data
            .last_oracle_price_twap;
        cache.last_fee_pool_token_amount = get_token_amount(
            perp_market.amm.fee_pool.scaled_balance,
            &quote_market,
            perp_market.amm.fee_pool.balance_type(),
        )?;
        cache.last_net_pnl_pool_token_amount = get_token_amount(
            perp_market.pnl_pool.scaled_balance,
            &quote_market,
            perp_market.pnl_pool.balance_type(),
        )?
        .cast::<i128>()?
        .safe_sub(calculate_net_user_pnl(&perp_market.amm, oracle_data.price)?)?;
    }

    Ok(())
}

#[access_control(
    perp_market_valid(&ctx.accounts.perp_market)
)]
pub fn handle_initialize_prediction_market(ctx: Context<AdminUpdatePerpMarket>) -> Result<()> {
    let perp_market = &mut load_mut!(ctx.accounts.perp_market)?;
    msg!("updating perp market {} expiry", perp_market.market_index);

    validate!(
        perp_market.status == MarketStatus::Initialized,
        ErrorCode::DefaultError,
        "Market must be just initialized to make prediction market"
    )?;

    perp_market.contract_type = ContractType::Prediction;

    let paused_operations = perp_market.paused_operations | PerpOperation::UpdateFunding as u8;

    perp_market.paused_operations = paused_operations;

    Ok(())
}

pub fn handle_delete_initialized_perp_market(
    ctx: Context<DeleteInitializedPerpMarket>,
    market_index: u16,
) -> Result<()> {
    let perp_market = &mut ctx.accounts.perp_market.load()?;
    msg!("perp market {}", perp_market.market_index);
    let state = &mut ctx.accounts.state;

    // to preserve all protocol invariants, can only remove the last market if it hasn't been "activated"

    validate!(
        state.number_of_markets - 1 == market_index,
        ErrorCode::InvalidMarketAccountforDeletion,
        "state.number_of_markets={} != market_index={}",
        state.number_of_markets,
        market_index
    )?;
    validate!(
        perp_market.status == MarketStatus::Initialized,
        ErrorCode::InvalidMarketAccountforDeletion,
        "perp_market.status != Initialized",
    )?;
    validate!(
        perp_market.number_of_users == 0,
        ErrorCode::InvalidMarketAccountforDeletion,
        "perp_market.number_of_users={} != 0",
        perp_market.number_of_users,
    )?;
    validate!(
        perp_market.market_index == market_index,
        ErrorCode::InvalidMarketAccountforDeletion,
        "market_index={} != perp_market.market_index={}",
        market_index,
        perp_market.market_index
    )?;

    safe_decrement!(state.number_of_markets, 1);

    Ok(())
}

pub fn handle_delete_initialized_spot_market(
    ctx: Context<DeleteInitializedSpotMarket>,
    market_index: u16,
) -> Result<()> {
    let spot_market = ctx.accounts.spot_market.load()?;
    msg!("spot market {}", spot_market.market_index);
    let state = &mut ctx.accounts.state;

    // to preserve all protocol invariants, can only remove the last market if it hasn't been "activated"

    validate!(
        state.number_of_spot_markets - 1 == market_index,
        ErrorCode::InvalidMarketAccountforDeletion,
        "state.number_of_spot_markets={} != market_index={}",
        state.number_of_markets,
        market_index
    )?;
    validate!(
        spot_market.status == MarketStatus::Initialized,
        ErrorCode::InvalidMarketAccountforDeletion,
        "spot_market.status != Initialized",
    )?;
    validate!(
        spot_market.deposit_balance == 0,
        ErrorCode::InvalidMarketAccountforDeletion,
        "spot_market.number_of_users={} != 0",
        spot_market.deposit_balance,
    )?;
    validate!(
        spot_market.borrow_balance == 0,
        ErrorCode::InvalidMarketAccountforDeletion,
        "spot_market.borrow_balance={} != 0",
        spot_market.borrow_balance,
    )?;
    validate!(
        spot_market.market_index == market_index,
        ErrorCode::InvalidMarketAccountforDeletion,
        "market_index={} != spot_market.market_index={}",
        market_index,
        spot_market.market_index
    )?;

    safe_decrement!(state.number_of_spot_markets, 1);

    drop(spot_market);

    validate!(
        ctx.accounts.spot_market_vault.amount == 0,
        ErrorCode::InvalidMarketAccountforDeletion,
        "ctx.accounts.spot_market_vault.amount={}",
        ctx.accounts.spot_market_vault.amount
    )?;

    close_vault(
        &ctx.accounts.token_program,
        &ctx.accounts.spot_market_vault,
        &ctx.accounts.admin.to_account_info(),
        &ctx.accounts.drift_signer,
        state.signer_nonce,
    )?;

    validate!(
        ctx.accounts.insurance_fund_vault.amount == 0,
        ErrorCode::InvalidMarketAccountforDeletion,
        "ctx.accounts.insurance_fund_vault.amount={}",
        ctx.accounts.insurance_fund_vault.amount
    )?;

    close_vault(
        &ctx.accounts.token_program,
        &ctx.accounts.insurance_fund_vault,
        &ctx.accounts.admin.to_account_info(),
        &ctx.accounts.drift_signer,
        state.signer_nonce,
    )?;

    Ok(())
}

#[access_control(
    spot_market_valid(&ctx.accounts.spot_market)
)]
pub fn handle_update_spot_market_oracle(
    ctx: Context<AdminUpdateSpotMarketOracle>,
    oracle: Pubkey,
    oracle_source: OracleSource,
    skip_invariant_check: bool,
) -> Result<()> {
    let spot_market = &mut load_mut!(ctx.accounts.spot_market)?;
    msg!("updating spot market {} oracle", spot_market.market_index);
    let clock = Clock::get()?;

    OracleMap::validate_oracle_account_info(&ctx.accounts.oracle)?;

    validate!(
        ctx.accounts.oracle.key == &oracle,
        ErrorCode::DefaultError,
        "oracle account info ({:?}) and ix data ({:?}) must match",
        ctx.accounts.oracle.key,
        oracle
    )?;

    validate!(
        ctx.accounts.old_oracle.key == &spot_market.oracle,
        ErrorCode::DefaultError,
        "old oracle account info ({:?}) and spot market oracle ({:?}) must match",
        ctx.accounts.old_oracle.key,
        spot_market.oracle
    )?;

    // Verify oracle is readable
    let OraclePriceData {
        price: new_oracle_price,
        ..
    } = get_oracle_price(&oracle_source, &ctx.accounts.oracle, clock.slot)?;

    msg!(
        "spot_market.oracle {:?} -> {:?}",
        spot_market.oracle,
        oracle
    );

    msg!(
        "spot_market.oracle_source {:?} -> {:?}",
        spot_market.oracle_source,
        oracle_source
    );

    let OraclePriceData {
        price: old_oracle_price,
        ..
    } = get_oracle_price(
        &spot_market.oracle_source,
        &ctx.accounts.old_oracle,
        clock.slot,
    )?;

    msg!(
        "Oracle Price: {:?} -> {:?}",
        old_oracle_price,
        new_oracle_price
    );

    if !skip_invariant_check {
        validate!(
            new_oracle_price > 0,
            ErrorCode::DefaultError,
            "invalid oracle price, must be greater than 0"
        )?;

        let oracle_change_divergence = new_oracle_price
            .safe_sub(old_oracle_price)?
            .safe_mul(PERCENTAGE_PRECISION_I64)?
            .safe_div(old_oracle_price)?;

        validate!(
            oracle_change_divergence.abs() < (PERCENTAGE_PRECISION_I64 / 10),
            ErrorCode::DefaultError,
            "invalid new oracle price, more than 10% divergence"
        )?;
    }

    spot_market.oracle = oracle;
    spot_market.oracle_source = oracle_source;
    Ok(())
}

#[access_control(
    spot_market_valid(&ctx.accounts.spot_market)
)]
pub fn handle_update_spot_market_expiry(
    ctx: Context<AdminUpdateSpotMarket>,
    expiry_ts: i64,
) -> Result<()> {
    let spot_market = &mut load_mut!(ctx.accounts.spot_market)?;
    msg!("updating spot market {} expiry", spot_market.market_index);
    let now = Clock::get()?.unix_timestamp;

    validate!(
        now < expiry_ts,
        ErrorCode::DefaultError,
        "Market expiry ts must later than current clock timestamp"
    )?;

    msg!(
        "spot_market.status {:?} -> {:?}",
        spot_market.status,
        MarketStatus::ReduceOnly
    );
    msg!(
        "spot_market.expiry_ts {} -> {}",
        spot_market.expiry_ts,
        expiry_ts
    );

    // automatically enter reduce only
    spot_market.status = MarketStatus::ReduceOnly;
    spot_market.expiry_ts = expiry_ts;

    Ok(())
}

pub fn handle_init_user_fuel(
    ctx: Context<InitUserFuel>,
    fuel_bonus_deposits: Option<i32>,
    fuel_bonus_borrows: Option<u32>,
    fuel_bonus_taker: Option<u32>,
    fuel_bonus_maker: Option<u32>,
    fuel_bonus_insurance: Option<u32>,
) -> Result<()> {
    let clock: Clock = Clock::get()?;
    let now_u32 = clock.unix_timestamp as u32;

    let user = &mut load_mut!(ctx.accounts.user)?;
    let user_stats = &mut load_mut!(ctx.accounts.user_stats)?;

    if let Some(fuel_bonus_deposits) = fuel_bonus_deposits {
        let new_fuel_bonus_deposits = if fuel_bonus_deposits >= 0 {
            user_stats
                .fuel_deposits
                .saturating_add(fuel_bonus_deposits.cast()?)
        } else {
            user_stats
                .fuel_deposits
                .saturating_sub(fuel_bonus_deposits.unsigned_abs())
        };

        msg!(
            "user_stats.fuel_deposits {:?} -> {:?}",
            user_stats.fuel_deposits,
            new_fuel_bonus_deposits
        );
        user_stats.fuel_deposits = new_fuel_bonus_deposits;
    }
    if let Some(fuel_bonus_borrows) = fuel_bonus_borrows {
        msg!(
            "user_stats.fuel_borrows {:?} -> {:?}",
            user_stats.fuel_borrows,
            user_stats.fuel_borrows.saturating_add(fuel_bonus_borrows)
        );
        user_stats.fuel_borrows = user_stats.fuel_borrows.saturating_add(fuel_bonus_borrows);
    }

    if let Some(fuel_bonus_taker) = fuel_bonus_taker {
        msg!(
            "user_stats.fuel_taker {:?} -> {:?}",
            user_stats.fuel_taker,
            user_stats.fuel_taker.saturating_add(fuel_bonus_taker)
        );
        user_stats.fuel_taker = user_stats.fuel_taker.saturating_add(fuel_bonus_taker);
    }
    if let Some(fuel_bonus_maker) = fuel_bonus_maker {
        msg!(
            "user_stats.fuel_maker {:?} -> {:?}",
            user_stats.fuel_maker,
            user_stats.fuel_maker.saturating_add(fuel_bonus_maker)
        );
        user_stats.fuel_maker = user_stats.fuel_maker.saturating_add(fuel_bonus_maker);
    }

    if let Some(fuel_bonus_insurance) = fuel_bonus_insurance {
        msg!(
            "user_stats.fuel_insurance {:?} -> {:?}",
            user_stats.fuel_insurance,
            user_stats
                .fuel_insurance
                .saturating_add(fuel_bonus_insurance)
        );
        user_stats.fuel_insurance = user_stats
            .fuel_insurance
            .saturating_add(fuel_bonus_insurance);
    }

    user.last_fuel_bonus_update_ts = now_u32;
    user_stats.last_fuel_if_bonus_update_ts = now_u32;

    Ok(())
}

#[access_control(
    perp_market_valid(&ctx.accounts.perp_market)
)]
pub fn handle_update_perp_market_expiry(
    ctx: Context<AdminUpdatePerpMarket>,
    expiry_ts: i64,
) -> Result<()> {
    let clock: Clock = Clock::get()?;
    let perp_market = &mut load_mut!(ctx.accounts.perp_market)?;
    msg!("updating perp market {} expiry", perp_market.market_index);

    validate!(
        clock.unix_timestamp < expiry_ts,
        ErrorCode::DefaultError,
        "Market expiry ts must later than current clock timestamp"
    )?;

    msg!(
        "perp_market.status {:?} -> {:?}",
        perp_market.status,
        MarketStatus::ReduceOnly
    );
    msg!(
        "perp_market.expiry_ts {} -> {}",
        perp_market.expiry_ts,
        expiry_ts
    );

    // automatically enter reduce only
    perp_market.status = MarketStatus::ReduceOnly;
    perp_market.expiry_ts = expiry_ts;

    Ok(())
}

#[access_control(
    perp_market_valid(&ctx.accounts.perp_market)
)]
pub fn handle_move_amm_price(
    ctx: Context<AdminUpdatePerpMarket>,
    base_asset_reserve: u128,
    quote_asset_reserve: u128,
    sqrt_k: u128,
) -> Result<()> {
    let perp_market = &mut load_mut!(ctx.accounts.perp_market)?;

    msg!(
        "moving amm price for perp market {}",
        perp_market.market_index
    );

    let base_asset_reserve_before = perp_market.amm.base_asset_reserve;
    let quote_asset_reserve_before = perp_market.amm.quote_asset_reserve;
    let sqrt_k_before = perp_market.amm.sqrt_k;
    let max_base_asset_reserve_before = perp_market.amm.max_base_asset_reserve;
    let min_base_asset_reserve_before = perp_market.amm.min_base_asset_reserve;

    controller::amm::move_price(perp_market, base_asset_reserve, quote_asset_reserve, sqrt_k)?;
    validate_perp_market(perp_market)?;

    let base_asset_reserve_after = perp_market.amm.base_asset_reserve;
    let quote_asset_reserve_after = perp_market.amm.quote_asset_reserve;
    let sqrt_k_after = perp_market.amm.sqrt_k;
    let max_base_asset_reserve_after = perp_market.amm.max_base_asset_reserve;
    let min_base_asset_reserve_after = perp_market.amm.min_base_asset_reserve;

    msg!(
        "base_asset_reserve {} -> {}",
        base_asset_reserve_before,
        base_asset_reserve_after
    );

    msg!(
        "quote_asset_reserve {} -> {}",
        quote_asset_reserve_before,
        quote_asset_reserve_after
    );

    msg!("sqrt_k {} -> {}", sqrt_k_before, sqrt_k_after);

    msg!(
        "max_base_asset_reserve {} -> {}",
        max_base_asset_reserve_before,
        max_base_asset_reserve_after
    );

    msg!(
        "min_base_asset_reserve {} -> {}",
        min_base_asset_reserve_before,
        min_base_asset_reserve_after
    );

    Ok(())
}

#[access_control(
    perp_market_valid(&ctx.accounts.perp_market)
)]
pub fn handle_recenter_perp_market_amm(
    ctx: Context<AdminUpdatePerpMarket>,
    peg_multiplier: u128,
    sqrt_k: u128,
) -> Result<()> {
    let perp_market = &mut load_mut!(ctx.accounts.perp_market)?;

    msg!(
        "recentering amm for perp market {}",
        perp_market.market_index
    );

    let base_asset_reserve_before = perp_market.amm.base_asset_reserve;
    let quote_asset_reserve_before = perp_market.amm.quote_asset_reserve;
    let sqrt_k_before = perp_market.amm.sqrt_k;
    let peg_multiplier_before = perp_market.amm.peg_multiplier;
    let max_base_asset_reserve_before = perp_market.amm.max_base_asset_reserve;
    let min_base_asset_reserve_before = perp_market.amm.min_base_asset_reserve;

    controller::amm::recenter_perp_market_amm(perp_market, peg_multiplier, sqrt_k)?;
    validate_perp_market(perp_market)?;

    let base_asset_reserve_after = perp_market.amm.base_asset_reserve;
    let quote_asset_reserve_after = perp_market.amm.quote_asset_reserve;
    let sqrt_k_after = perp_market.amm.sqrt_k;
    let peg_multiplier_after = perp_market.amm.peg_multiplier;
    let max_base_asset_reserve_after = perp_market.amm.max_base_asset_reserve;
    let min_base_asset_reserve_after = perp_market.amm.min_base_asset_reserve;

    msg!(
        "base_asset_reserve {} -> {}",
        base_asset_reserve_before,
        base_asset_reserve_after
    );

    msg!(
        "quote_asset_reserve {} -> {}",
        quote_asset_reserve_before,
        quote_asset_reserve_after
    );

    msg!("sqrt_k {} -> {}", sqrt_k_before, sqrt_k_after);

    msg!(
        "peg_multiplier {} -> {}",
        peg_multiplier_before,
        peg_multiplier_after
    );

    msg!(
        "max_base_asset_reserve {} -> {}",
        max_base_asset_reserve_before,
        max_base_asset_reserve_after
    );

    msg!(
        "min_base_asset_reserve {} -> {}",
        min_base_asset_reserve_before,
        min_base_asset_reserve_after
    );

    Ok(())
}

#[access_control(
    perp_market_valid(&ctx.accounts.perp_market)
)]
pub fn handle_recenter_perp_market_amm_crank(
    ctx: Context<AdminUpdatePerpMarketAmmSummaryStats>,
    depth: Option<u128>,
) -> Result<()> {
    let perp_market = &mut load_mut!(ctx.accounts.perp_market)?;
    let spot_market = &mut load!(ctx.accounts.spot_market)?;

    let clock = Clock::get()?;
    let price_oracle = &ctx.accounts.oracle;

    let OraclePriceData {
        price: oracle_price,
        ..
    } = get_oracle_price(&perp_market.amm.oracle_source, price_oracle, clock.slot)?;

    msg!(
        "recentering amm crank for perp market {}",
        perp_market.market_index
    );

    let base_asset_reserve_before = perp_market.amm.base_asset_reserve;
    let quote_asset_reserve_before = perp_market.amm.quote_asset_reserve;
    let sqrt_k_before = perp_market.amm.sqrt_k;
    let peg_multiplier_before = perp_market.amm.peg_multiplier;
    let max_base_asset_reserve_before = perp_market.amm.max_base_asset_reserve;
    let min_base_asset_reserve_before = perp_market.amm.min_base_asset_reserve;

    let mut sqrt_k = sqrt_k_before;
    let peg_multiplier: u128 = oracle_price.cast()?;
    let (max_bids_before, max_asks_before) =
        amm::calculate_market_open_bids_asks(&perp_market.amm)?;

    if let Some(depth) = depth {
        let base_depth = max_bids_before
            .safe_add(max_asks_before.abs())?
            .safe_div(2)?
            .unsigned_abs();
        let quote_depth = base_depth
            .safe_mul(peg_multiplier)?
            .safe_div(AMM_TIMES_PEG_TO_QUOTE_PRECISION_RATIO)?;
        sqrt_k = get_proportion_u128(sqrt_k, depth, quote_depth)?;
    }

    controller::amm::recenter_perp_market_amm(perp_market, peg_multiplier, sqrt_k)?;
    validate_perp_market(perp_market)?;

    let base_asset_reserve_after = perp_market.amm.base_asset_reserve;
    let quote_asset_reserve_after = perp_market.amm.quote_asset_reserve;
    let sqrt_k_after = perp_market.amm.sqrt_k;
    let peg_multiplier_after = perp_market.amm.peg_multiplier;
    let max_base_asset_reserve_after = perp_market.amm.max_base_asset_reserve;
    let min_base_asset_reserve_after = perp_market.amm.min_base_asset_reserve;

    msg!(
        "base_asset_reserve {} -> {}",
        base_asset_reserve_before,
        base_asset_reserve_after
    );

    msg!(
        "quote_asset_reserve {} -> {}",
        quote_asset_reserve_before,
        quote_asset_reserve_after
    );

    msg!("sqrt_k {} -> {}", sqrt_k_before, sqrt_k_after);

    msg!(
        "peg_multiplier {} -> {}",
        peg_multiplier_before,
        peg_multiplier_after
    );

    msg!(
        "max_base_asset_reserve {} -> {}",
        max_base_asset_reserve_before,
        max_base_asset_reserve_after
    );

    msg!(
        "min_base_asset_reserve {} -> {}",
        min_base_asset_reserve_before,
        min_base_asset_reserve_after
    );

    let (max_bids_after, max_asks_after) = amm::calculate_market_open_bids_asks(&perp_market.amm)?;

    msg!("max_bids {} -> {}", max_bids_before, max_bids_after);

    msg!("max_asks {} -> {}", max_asks_before, max_asks_after);
    Ok(())
}

#[derive(Debug, Clone, Copy, AnchorSerialize, AnchorDeserialize, PartialEq, Eq)]
pub struct UpdatePerpMarketSummaryStatsParams {
    // new aggregate unsettled user stats
    pub quote_asset_amount_with_unsettled_lp: Option<i64>,
    pub net_unsettled_funding_pnl: Option<i64>,
    pub update_amm_summary_stats: Option<bool>,
    pub exclude_total_liq_fee: Option<bool>,
}

#[access_control(
    perp_market_valid(&ctx.accounts.perp_market)
    valid_oracle_for_perp_market(&ctx.accounts.oracle, &ctx.accounts.perp_market)
)]
pub fn handle_update_perp_market_amm_summary_stats(
    ctx: Context<AdminUpdatePerpMarketAmmSummaryStats>,
    params: UpdatePerpMarketSummaryStatsParams,
) -> Result<()> {
    let perp_market = &mut load_mut!(ctx.accounts.perp_market)?;
    let spot_market = &mut load!(ctx.accounts.spot_market)?;

    msg!(
        "updating amm summary stats for perp market {}",
        perp_market.market_index
    );

    msg!(
        "updating amm summary stats for spot market {}",
        spot_market.market_index
    );

    let clock = Clock::get()?;
    let price_oracle = &ctx.accounts.oracle;

    let OraclePriceData {
        price: oracle_price,
        ..
    } = get_oracle_price(&perp_market.amm.oracle_source, price_oracle, clock.slot)?;

    if let Some(quote_asset_amount_with_unsettled_lp) = params.quote_asset_amount_with_unsettled_lp
    {
        msg!(
            "quote_asset_amount_with_unsettled_lp {} -> {}",
            perp_market.amm.quote_asset_amount_with_unsettled_lp,
            quote_asset_amount_with_unsettled_lp
        );
        perp_market.amm.quote_asset_amount_with_unsettled_lp = quote_asset_amount_with_unsettled_lp;
    }

    if let Some(net_unsettled_funding_pnl) = params.net_unsettled_funding_pnl {
        msg!(
            "net_unsettled_funding_pnl {} -> {}",
            perp_market.amm.net_unsettled_funding_pnl,
            net_unsettled_funding_pnl
        );
        perp_market.amm.net_unsettled_funding_pnl = net_unsettled_funding_pnl;
    }

    if params.update_amm_summary_stats == Some(true) {
        let new_total_fee_minus_distributions =
            controller::amm::calculate_perp_market_amm_summary_stats(
                perp_market,
                spot_market,
                oracle_price,
                params.exclude_total_liq_fee.unwrap_or(false),
            )?;

        msg!(
            "updating amm summary stats for market index = {}",
            perp_market.market_index,
        );

        msg!(
            "total_fee_minus_distributions: {:?} -> {:?}",
            perp_market.amm.total_fee_minus_distributions,
            new_total_fee_minus_distributions,
        );

        let fee_difference = new_total_fee_minus_distributions
            .safe_sub(perp_market.amm.total_fee_minus_distributions)?;

        msg!(
            "perp_market.amm.total_fee: {} -> {}",
            perp_market.amm.total_fee,
            perp_market.amm.total_fee.saturating_add(fee_difference)
        );

        msg!(
            "perp_market.amm.total_mm_fee: {} -> {}",
            perp_market.amm.total_mm_fee,
            perp_market.amm.total_mm_fee.saturating_add(fee_difference)
        );

        perp_market.amm.total_fee = perp_market.amm.total_fee.saturating_add(fee_difference);
        perp_market.amm.total_mm_fee = perp_market.amm.total_mm_fee.saturating_add(fee_difference);
        perp_market.amm.total_fee_minus_distributions = new_total_fee_minus_distributions;
    }
    validate_perp_market(perp_market)?;

    Ok(())
}

#[access_control(
    perp_market_valid(&ctx.accounts.perp_market)
)]
pub fn handle_settle_expired_market_pools_to_revenue_pool(
    ctx: Context<SettleExpiredMarketPoolsToRevenuePool>,
) -> Result<()> {
    let perp_market = &mut load_mut!(ctx.accounts.perp_market)?;
    let spot_market: &mut std::cell::RefMut<'_, SpotMarket> =
        &mut load_mut!(ctx.accounts.spot_market)?;
    let state = &ctx.accounts.state;

    msg!(
        "settling expired market pools to revenue pool for perp market {}",
        perp_market.market_index
    );

    msg!(
        "settling expired market pools to revenue pool for spot market {}",
        spot_market.market_index
    );

    let clock = Clock::get()?;
    let now = clock.unix_timestamp;

    controller::spot_balance::update_spot_market_cumulative_interest(spot_market, None, now)?;

    validate!(
        spot_market.market_index == QUOTE_SPOT_MARKET_INDEX,
        ErrorCode::DefaultError,
        "spot_market must be perp market's quote asset"
    )?;

    validate!(
        perp_market.status == MarketStatus::Settlement,
        ErrorCode::DefaultError,
        "Market must in Settlement"
    )?;

    validate!(
        perp_market.amm.base_asset_amount_long == 0
            && perp_market.amm.base_asset_amount_short == 0
            && perp_market.number_of_users_with_base == 0,
        ErrorCode::DefaultError,
        "outstanding base_asset_amounts must be balanced {} {} {}",
        perp_market.amm.base_asset_amount_long,
        perp_market.amm.base_asset_amount_short,
        perp_market.number_of_users_with_base
    )?;

    validate!(
        math::amm::calculate_net_user_cost_basis(&perp_market.amm)? == 0,
        ErrorCode::DefaultError,
        "outstanding quote_asset_amounts must be balanced"
    )?;

    // block when settlement_duration is default/unconfigured
    validate!(
        state.settlement_duration != 0,
        ErrorCode::DefaultError,
        "invalid state.settlement_duration (is 0)"
    )?;

    let escrow_period_before_transfer = if state.settlement_duration > 1 {
        // minimum of TWENTY_FOUR_HOUR to examine settlement process
        TWENTY_FOUR_HOUR
            .safe_add(state.settlement_duration.cast()?)?
            .safe_sub(1)?
    } else {
        // for testing / expediting if settlement_duration not default but 1
        state.settlement_duration.cast::<i64>()?
    };

    validate!(
        now > perp_market
            .expiry_ts
            .safe_add(escrow_period_before_transfer)?,
        ErrorCode::DefaultError,
        "must be escrow_period_before_transfer={} after market.expiry_ts",
        escrow_period_before_transfer
    )?;

    let fee_pool_token_amount = get_token_amount(
        perp_market.amm.fee_pool.scaled_balance,
        spot_market,
        &SpotBalanceType::Deposit,
    )?;
    let pnl_pool_token_amount = get_token_amount(
        perp_market.pnl_pool.scaled_balance,
        spot_market,
        &SpotBalanceType::Deposit,
    )?;

    controller::spot_balance::update_spot_balances(
        fee_pool_token_amount,
        &SpotBalanceType::Borrow,
        spot_market,
        &mut perp_market.amm.fee_pool,
        false,
    )?;

    controller::spot_balance::update_spot_balances(
        pnl_pool_token_amount,
        &SpotBalanceType::Borrow,
        spot_market,
        &mut perp_market.pnl_pool,
        false,
    )?;

    controller::spot_balance::update_revenue_pool_balances(
        pnl_pool_token_amount.safe_add(fee_pool_token_amount)?,
        &SpotBalanceType::Deposit,
        spot_market,
    )?;

    math::spot_withdraw::validate_spot_balances(spot_market)?;

    perp_market.status = MarketStatus::Delisted;

    Ok(())
}

#[access_control(
    perp_market_valid(&ctx.accounts.perp_market)
)]
pub fn handle_deposit_into_perp_market_fee_pool<'c: 'info, 'info>(
    ctx: Context<'_, '_, 'c, 'info, DepositIntoMarketFeePool<'info>>,
    amount: u64,
) -> Result<()> {
    let perp_market = &mut load_mut!(ctx.accounts.perp_market)?;

    let remaining_accounts_iter = &mut ctx.remaining_accounts.iter().peekable();

    let mint = get_token_mint(remaining_accounts_iter)?;

    msg!(
        "depositing {} into perp market {} fee pool",
        amount,
        perp_market.market_index
    );

    msg!(
        "perp_market.amm.total_fee_minus_distributions: {:?} -> {:?}",
        perp_market.amm.total_fee_minus_distributions,
        perp_market
            .amm
            .total_fee_minus_distributions
            .safe_add(amount.cast()?)?,
    );

    perp_market.amm.total_fee_minus_distributions = perp_market
        .amm
        .total_fee_minus_distributions
        .safe_add(amount.cast()?)?;

    let quote_spot_market = &mut load_mut!(ctx.accounts.quote_spot_market)?;

    controller::spot_balance::update_spot_balances(
        amount.cast::<u128>()?,
        &SpotBalanceType::Deposit,
        quote_spot_market,
        &mut perp_market.amm.fee_pool,
        false,
    )?;

    controller::token::receive(
        &ctx.accounts.token_program,
        &ctx.accounts.source_vault,
        &ctx.accounts.spot_market_vault,
        &ctx.accounts.admin.to_account_info(),
        amount,
        &mint,
    )?;

    Ok(())
}

#[access_control(
    deposit_not_paused(&ctx.accounts.state)
    spot_market_valid(&ctx.accounts.spot_market)
)]
pub fn handle_deposit_into_spot_market_vault<'c: 'info, 'info>(
    ctx: Context<'_, '_, 'c, 'info, DepositIntoSpotMarketVault<'info>>,
    amount: u64,
) -> Result<()> {
    let spot_market = &mut load_mut!(ctx.accounts.spot_market)?;

    validate!(
        !spot_market.is_operation_paused(SpotOperation::Deposit),
        ErrorCode::DefaultError,
        "spot market deposits paused"
    )?;

    let remaining_accounts_iter = &mut ctx.remaining_accounts.iter().peekable();

    let mint = get_token_mint(remaining_accounts_iter)?;

    msg!(
        "depositing {} into spot market {} vault",
        amount,
        spot_market.market_index
    );

    let deposit_token_amount_before = spot_market.get_deposits()?;

    let deposit_token_amount_after = deposit_token_amount_before.safe_add(amount.cast()?)?;

    validate!(
        deposit_token_amount_after > deposit_token_amount_before,
        ErrorCode::DefaultError,
        "new_deposit_token_amount ({}) <= deposit_token_amount ({})",
        deposit_token_amount_after,
        deposit_token_amount_before
    )?;

    let token_precision = spot_market.get_precision();

    let cumulative_deposit_interest_before = spot_market.cumulative_deposit_interest;

    let cumulative_deposit_interest_after = deposit_token_amount_after
        .safe_mul(SPOT_CUMULATIVE_INTEREST_PRECISION)?
        .safe_div(spot_market.deposit_balance)?
        .safe_mul(SPOT_BALANCE_PRECISION)?
        .safe_div(token_precision.cast()?)?;

    validate!(
        cumulative_deposit_interest_after > cumulative_deposit_interest_before,
        ErrorCode::DefaultError,
        "cumulative_deposit_interest_after ({}) <= cumulative_deposit_interest_before ({})",
        cumulative_deposit_interest_after,
        cumulative_deposit_interest_before
    )?;

    spot_market.cumulative_deposit_interest = cumulative_deposit_interest_after;

    controller::token::receive(
        &ctx.accounts.token_program,
        &ctx.accounts.source_vault,
        &ctx.accounts.spot_market_vault,
        &ctx.accounts.admin.to_account_info(),
        amount,
        &mint,
    )?;

    ctx.accounts.spot_market_vault.reload()?;
    validate_spot_market_vault_amount(spot_market, ctx.accounts.spot_market_vault.amount)?;

    spot_market.validate_max_token_deposits_and_borrows(false)?;

    emit!(SpotMarketVaultDepositRecord {
        ts: Clock::get()?.unix_timestamp,
        market_index: spot_market.market_index,
        deposit_balance: spot_market.deposit_balance,
        cumulative_deposit_interest_before,
        cumulative_deposit_interest_after,
        deposit_token_amount_before: deposit_token_amount_before.cast()?,
        amount
    });

    Ok(())
}

#[access_control(
    perp_market_valid(&ctx.accounts.perp_market)
    valid_oracle_for_perp_market(&ctx.accounts.oracle, &ctx.accounts.perp_market)
)]
pub fn handle_repeg_amm_curve(ctx: Context<RepegCurve>, new_peg_candidate: u128) -> Result<()> {
    let clock = Clock::get()?;
    let now = clock.unix_timestamp;
    let clock_slot = clock.slot;

    let perp_market = &mut load_mut!(ctx.accounts.perp_market)?;
    msg!(
        "repegging amm curve for perp market {}",
        perp_market.market_index
    );

    let price_oracle = &ctx.accounts.oracle;
    let OraclePriceData {
        price: oracle_price,
        ..
    } = get_oracle_price(&perp_market.amm.oracle_source, price_oracle, clock.slot)?;

    let peg_multiplier_before = perp_market.amm.peg_multiplier;
    let base_asset_reserve_before = perp_market.amm.base_asset_reserve;
    let quote_asset_reserve_before = perp_market.amm.quote_asset_reserve;
    let sqrt_k_before = perp_market.amm.sqrt_k;

    let oracle_validity_rails = &ctx.accounts.state.oracle_guard_rails;

    let adjustment_cost = controller::repeg::repeg(
        perp_market,
        price_oracle,
        new_peg_candidate,
        clock_slot,
        oracle_validity_rails,
    )?;

    let peg_multiplier_after = perp_market.amm.peg_multiplier;
    let base_asset_reserve_after = perp_market.amm.base_asset_reserve;
    let quote_asset_reserve_after = perp_market.amm.quote_asset_reserve;
    let sqrt_k_after = perp_market.amm.sqrt_k;

    msg!(
        "perp_market.amm.peg_multiplier {} -> {}",
        peg_multiplier_before,
        peg_multiplier_after
    );

    msg!(
        "perp_market.amm.base_asset_reserve {} -> {}",
        base_asset_reserve_before,
        base_asset_reserve_after
    );

    msg!(
        "perp_market.amm.quote_asset_reserve {} -> {}",
        quote_asset_reserve_before,
        quote_asset_reserve_after
    );

    msg!(
        "perp_market.amm.sqrt_k {} -> {}",
        sqrt_k_before,
        sqrt_k_after
    );

    emit!(CurveRecord {
        ts: now,
        record_id: get_then_update_id!(perp_market, next_curve_record_id),
        market_index: perp_market.market_index,
        peg_multiplier_before,
        base_asset_reserve_before,
        quote_asset_reserve_before,
        sqrt_k_before,
        peg_multiplier_after,
        base_asset_reserve_after,
        quote_asset_reserve_after,
        sqrt_k_after,
        base_asset_amount_long: perp_market.amm.base_asset_amount_long.unsigned_abs(),
        base_asset_amount_short: perp_market.amm.base_asset_amount_short.unsigned_abs(),
        base_asset_amount_with_amm: perp_market.amm.base_asset_amount_with_amm,
        number_of_users: perp_market.number_of_users,
        total_fee: perp_market.amm.total_fee,
        total_fee_minus_distributions: perp_market.amm.total_fee_minus_distributions,
        adjustment_cost,
        oracle_price,
        fill_record: 0,
    });

    Ok(())
}

#[access_control(
    perp_market_valid(&ctx.accounts.perp_market)
    valid_oracle_for_perp_market(&ctx.accounts.oracle, &ctx.accounts.perp_market)
)]
pub fn handle_update_amm_oracle_twap(ctx: Context<RepegCurve>) -> Result<()> {
    // allow update to amm's oracle twap iff price gap is reduced and thus more tame funding
    // otherwise if oracle error or funding flip: set oracle twap to mark twap (0 gap)

    let clock = Clock::get()?;
    let now = clock.unix_timestamp;

    let perp_market = &mut load_mut!(ctx.accounts.perp_market)?;
    msg!(
        "updating amm oracle twap for perp market {}",
        perp_market.market_index
    );
    let price_oracle = &ctx.accounts.oracle;
    let oracle_twap = perp_market.amm.get_oracle_twap(price_oracle, clock.slot)?;

    if let Some(oracle_twap) = oracle_twap {
        let oracle_mark_gap_before = perp_market
            .amm
            .last_mark_price_twap
            .cast::<i64>()?
            .safe_sub(
                perp_market
                    .amm
                    .historical_oracle_data
                    .last_oracle_price_twap,
            )?;

        let oracle_mark_gap_after = perp_market
            .amm
            .last_mark_price_twap
            .cast::<i64>()?
            .safe_sub(oracle_twap)?;

        if (oracle_mark_gap_after > 0 && oracle_mark_gap_before < 0)
            || (oracle_mark_gap_after < 0 && oracle_mark_gap_before > 0)
        {
            msg!(
                "perp_market.amm.historical_oracle_data.last_oracle_price_twap {} -> {}",
                perp_market
                    .amm
                    .historical_oracle_data
                    .last_oracle_price_twap,
                perp_market.amm.last_mark_price_twap.cast::<i64>()?
            );
            msg!(
                "perp_market.amm.historical_oracle_data.last_oracle_price_twap_ts {} -> {}",
                perp_market
                    .amm
                    .historical_oracle_data
                    .last_oracle_price_twap_ts,
                now
            );
            perp_market
                .amm
                .historical_oracle_data
                .last_oracle_price_twap = perp_market.amm.last_mark_price_twap.cast::<i64>()?;
            perp_market
                .amm
                .historical_oracle_data
                .last_oracle_price_twap_ts = now;
        } else if oracle_mark_gap_after.unsigned_abs() <= oracle_mark_gap_before.unsigned_abs() {
            msg!(
                "perp_market.amm.historical_oracle_data.last_oracle_price_twap {} -> {}",
                perp_market
                    .amm
                    .historical_oracle_data
                    .last_oracle_price_twap,
                oracle_twap
            );
            msg!(
                "perp_market.amm.historical_oracle_data.last_oracle_price_twap_ts {} -> {}",
                perp_market
                    .amm
                    .historical_oracle_data
                    .last_oracle_price_twap_ts,
                now
            );
            perp_market
                .amm
                .historical_oracle_data
                .last_oracle_price_twap = oracle_twap;
            perp_market
                .amm
                .historical_oracle_data
                .last_oracle_price_twap_ts = now;
        } else {
            return Err(ErrorCode::PriceBandsBreached.into());
        }
    } else {
        return Err(ErrorCode::InvalidOracle.into());
    }

    Ok(())
}

#[access_control(
    perp_market_valid(&ctx.accounts.perp_market)
    valid_oracle_for_perp_market(&ctx.accounts.oracle, &ctx.accounts.perp_market)
)]
pub fn handle_update_k(ctx: Context<AdminUpdateK>, sqrt_k: u128) -> Result<()> {
    let clock = Clock::get()?;
    let now = clock.unix_timestamp;

    let perp_market = &mut load_mut!(ctx.accounts.perp_market)?;

    msg!("updating k for perp market {}", perp_market.market_index);
    let base_asset_amount_long = perp_market.amm.base_asset_amount_long.unsigned_abs();
    let base_asset_amount_short = perp_market.amm.base_asset_amount_short.unsigned_abs();
    let base_asset_amount_with_amm = perp_market.amm.base_asset_amount_with_amm;
    let number_of_users = perp_market.number_of_users_with_base;

    let price_before = math::amm::calculate_price(
        perp_market.amm.quote_asset_reserve,
        perp_market.amm.base_asset_reserve,
        perp_market.amm.peg_multiplier,
    )?;

    let peg_multiplier_before = perp_market.amm.peg_multiplier;
    let base_asset_reserve_before = perp_market.amm.base_asset_reserve;
    let quote_asset_reserve_before = perp_market.amm.quote_asset_reserve;
    let sqrt_k_before = perp_market.amm.sqrt_k;

    let k_increasing = sqrt_k > perp_market.amm.sqrt_k;

    let new_sqrt_k_u192 = bn::U192::from(sqrt_k);

    let update_k_result = get_update_k_result(perp_market, new_sqrt_k_u192, true)?;

    let adjustment_cost: i128 = math::cp_curve::adjust_k_cost(perp_market, &update_k_result)?;

    math::cp_curve::update_k(perp_market, &update_k_result)?;

    if k_increasing {
        validate!(
            adjustment_cost >= 0,
            ErrorCode::InvalidUpdateK,
            "adjustment_cost negative when k increased",
        )?;
    } else {
        validate!(
            adjustment_cost <= 0,
            ErrorCode::InvalidUpdateK,
            "adjustment_cost positive when k decreased",
        )?;
    }

    if adjustment_cost > 0 {
        let max_cost = perp_market
            .amm
            .total_fee_minus_distributions
            .safe_sub(get_total_fee_lower_bound(perp_market)?.cast()?)?
            .safe_sub(perp_market.amm.total_fee_withdrawn.cast()?)?;

        validate!(
            adjustment_cost <= max_cost,
            ErrorCode::InvalidUpdateK,
            "adjustment_cost={} > max_cost={} for k change",
            adjustment_cost,
            max_cost
        )?;
    }

    validate!(
        !k_increasing || perp_market.amm.sqrt_k < MAX_SQRT_K,
        ErrorCode::InvalidUpdateK,
        "cannot increase sqrt_k={} past MAX_SQRT_K",
        perp_market.amm.sqrt_k
    )?;

    validate!(
        perp_market.amm.sqrt_k > perp_market.amm.user_lp_shares,
        ErrorCode::InvalidUpdateK,
        "cannot decrease sqrt_k={} below user_lp_shares={}",
        perp_market.amm.sqrt_k,
        perp_market.amm.user_lp_shares
    )?;

    perp_market.amm.total_fee_minus_distributions = perp_market
        .amm
        .total_fee_minus_distributions
        .safe_sub(adjustment_cost)?;

    perp_market.amm.net_revenue_since_last_funding = perp_market
        .amm
        .net_revenue_since_last_funding
        .safe_sub(adjustment_cost as i64)?;

    let amm = &perp_market.amm;

    let price_after = math::amm::calculate_price(
        amm.quote_asset_reserve,
        amm.base_asset_reserve,
        amm.peg_multiplier,
    )?;

    let price_change_too_large = price_before
        .cast::<i128>()?
        .safe_sub(price_after.cast::<i128>()?)?
        .unsigned_abs()
        .gt(&MAX_UPDATE_K_PRICE_CHANGE);

    if price_change_too_large {
        msg!(
            "{:?} -> {:?} (> {:?})",
            price_before,
            price_after,
            MAX_UPDATE_K_PRICE_CHANGE
        );
        return Err(ErrorCode::InvalidUpdateK.into());
    }

    let k_sqrt_check = bn::U192::from(amm.base_asset_reserve)
        .safe_mul(bn::U192::from(amm.quote_asset_reserve))?
        .integer_sqrt()
        .try_to_u128()?;

    let k_err = k_sqrt_check
        .cast::<i128>()?
        .safe_sub(amm.sqrt_k.cast::<i128>()?)?;

    if k_err.unsigned_abs() > 100 {
        msg!("k_err={:?}, {:?} != {:?}", k_err, k_sqrt_check, amm.sqrt_k);
        return Err(ErrorCode::InvalidUpdateK.into());
    }

    let peg_multiplier_after = amm.peg_multiplier;
    let base_asset_reserve_after = amm.base_asset_reserve;
    let quote_asset_reserve_after = amm.quote_asset_reserve;
    let sqrt_k_after = amm.sqrt_k;

    msg!(
        "perp_market.amm.peg_multiplier {} -> {}",
        peg_multiplier_before,
        peg_multiplier_after
    );

    msg!(
        "perp_market.amm.base_asset_reserve {} -> {}",
        base_asset_reserve_before,
        base_asset_reserve_after
    );

    msg!(
        "perp_market.amm.quote_asset_reserve {} -> {}",
        quote_asset_reserve_before,
        quote_asset_reserve_after
    );

    msg!(
        "perp_market.amm.sqrt_k {} -> {}",
        sqrt_k_before,
        sqrt_k_after
    );

    let total_fee = amm.total_fee;
    let total_fee_minus_distributions = amm.total_fee_minus_distributions;

    let OraclePriceData {
        price: oracle_price,
        ..
    } = get_oracle_price(
        &perp_market.amm.oracle_source,
        &ctx.accounts.oracle,
        clock.slot,
    )?;

    emit!(CurveRecord {
        ts: now,
        record_id: get_then_update_id!(perp_market, next_curve_record_id),
        market_index: perp_market.market_index,
        peg_multiplier_before,
        base_asset_reserve_before,
        quote_asset_reserve_before,
        sqrt_k_before,
        peg_multiplier_after,
        base_asset_reserve_after,
        quote_asset_reserve_after,
        sqrt_k_after,
        base_asset_amount_long,
        base_asset_amount_short,
        base_asset_amount_with_amm,
        number_of_users,
        adjustment_cost,
        total_fee,
        total_fee_minus_distributions,
        oracle_price,
        fill_record: 0,
    });

    Ok(())
}

#[access_control(
    perp_market_valid(&ctx.accounts.perp_market)
    valid_oracle_for_perp_market(&ctx.accounts.oracle, &ctx.accounts.perp_market)
)]
pub fn handle_reset_amm_oracle_twap(ctx: Context<RepegCurve>) -> Result<()> {
    // admin failsafe to reset amm oracle_twap to the mark_twap

    let perp_market = &mut load_mut!(ctx.accounts.perp_market)?;

    msg!(
        "resetting amm oracle twap for perp market {}",
        perp_market.market_index
    );
    msg!(
        "perp_market.amm.historical_oracle_data.last_oracle_price_twap: {:?} -> {:?}",
        perp_market
            .amm
            .historical_oracle_data
            .last_oracle_price_twap,
        perp_market.amm.last_mark_price_twap.cast::<i64>()?
    );

    msg!(
        "perp_market.amm.historical_oracle_data.last_oracle_price_twap_ts: {:?} -> {:?}",
        perp_market
            .amm
            .historical_oracle_data
            .last_oracle_price_twap_ts,
        perp_market.amm.last_mark_price_twap_ts
    );

    perp_market
        .amm
        .historical_oracle_data
        .last_oracle_price_twap = perp_market.amm.last_mark_price_twap.cast::<i64>()?;
    perp_market
        .amm
        .historical_oracle_data
        .last_oracle_price_twap_ts = perp_market.amm.last_mark_price_twap_ts;

    Ok(())
}

#[access_control(
    perp_market_valid(&ctx.accounts.perp_market)
)]
pub fn handle_update_perp_market_margin_ratio(
    ctx: Context<AdminUpdatePerpMarket>,
    margin_ratio_initial: u32,
    margin_ratio_maintenance: u32,
) -> Result<()> {
    let perp_market = &mut load_mut!(ctx.accounts.perp_market)?;

    msg!(
        "updating perp market {} margin ratio",
        perp_market.market_index
    );

    validate_margin(
        margin_ratio_initial,
        margin_ratio_maintenance,
        perp_market.high_leverage_margin_ratio_initial.cast()?,
        perp_market.high_leverage_margin_ratio_maintenance.cast()?,
        perp_market.liquidator_fee,
        perp_market.amm.max_spread,
    )?;

    msg!(
        "perp_market.margin_ratio_initial: {:?} -> {:?}",
        perp_market.margin_ratio_initial,
        margin_ratio_initial
    );

    msg!(
        "perp_market.margin_ratio_maintenance: {:?} -> {:?}",
        perp_market.margin_ratio_maintenance,
        margin_ratio_maintenance
    );

    perp_market.margin_ratio_initial = margin_ratio_initial;
    perp_market.margin_ratio_maintenance = margin_ratio_maintenance;
    Ok(())
}

#[access_control(
    perp_market_valid(&ctx.accounts.perp_market)
)]
pub fn handle_update_perp_market_high_leverage_margin_ratio(
    ctx: Context<AdminUpdatePerpMarket>,
    margin_ratio_initial: u16,
    margin_ratio_maintenance: u16,
) -> Result<()> {
    let perp_market = &mut load_mut!(ctx.accounts.perp_market)?;

    msg!(
        "updating perp market {} margin ratio",
        perp_market.market_index
    );

    validate_margin(
        perp_market.margin_ratio_initial,
        perp_market.margin_ratio_maintenance,
        margin_ratio_initial.cast()?,
        margin_ratio_maintenance.cast()?,
        perp_market.liquidator_fee,
        perp_market.amm.max_spread,
    )?;

    msg!(
        "perp_market.high_leverage_margin_ratio_initial: {:?} -> {:?}",
        perp_market.high_leverage_margin_ratio_initial,
        margin_ratio_initial
    );

    msg!(
        "perp_market.high_leverage_margin_ratio_maintenance: {:?} -> {:?}",
        perp_market.high_leverage_margin_ratio_maintenance,
        margin_ratio_maintenance
    );

    perp_market.high_leverage_margin_ratio_initial = margin_ratio_initial;
    perp_market.high_leverage_margin_ratio_maintenance = margin_ratio_maintenance;

    Ok(())
}

#[access_control(
    perp_market_valid(&ctx.accounts.perp_market)
)]
pub fn handle_update_perp_market_funding_period(
    ctx: Context<AdminUpdatePerpMarket>,
    funding_period: i64,
) -> Result<()> {
    let perp_market = &mut load_mut!(ctx.accounts.perp_market)?;

    msg!(
        "updating funding period for perp market {}",
        perp_market.market_index
    );

    validate!(funding_period >= 0, ErrorCode::DefaultError)?;

    msg!(
        "perp_market.amm.funding_period: {:?} -> {:?}",
        perp_market.amm.funding_period,
        funding_period
    );

    perp_market.amm.funding_period = funding_period;
    Ok(())
}

#[access_control(
    perp_market_valid(&ctx.accounts.perp_market)
)]
pub fn handle_update_perp_market_max_imbalances(
    ctx: Context<AdminUpdatePerpMarket>,
    unrealized_max_imbalance: u64,
    max_revenue_withdraw_per_period: u64,
    quote_max_insurance: u64,
) -> Result<()> {
    let perp_market = &mut load_mut!(ctx.accounts.perp_market)?;

    msg!(
        "updating perp market {} max imbalances",
        perp_market.market_index
    );

    let max_insurance_for_tier = match perp_market.contract_tier {
        ContractTier::A => INSURANCE_A_MAX,
        ContractTier::B => INSURANCE_B_MAX,
        ContractTier::C => INSURANCE_C_MAX,
        ContractTier::Speculative => INSURANCE_SPECULATIVE_MAX,
        ContractTier::HighlySpeculative => INSURANCE_SPECULATIVE_MAX,
        ContractTier::Isolated => INSURANCE_SPECULATIVE_MAX,
    };

    validate!(
        max_revenue_withdraw_per_period
            <= max_insurance_for_tier.max(FEE_POOL_TO_REVENUE_POOL_THRESHOLD.cast()?)
            && unrealized_max_imbalance <= max_insurance_for_tier + 1
            && quote_max_insurance <= max_insurance_for_tier,
        ErrorCode::DefaultError,
        "all maxs must be less than max_insurance for ContractTier ={}",
        max_insurance_for_tier
    )?;

    validate!(
        perp_market.insurance_claim.quote_settled_insurance <= quote_max_insurance,
        ErrorCode::DefaultError,
        "quote_max_insurance must be above market.insurance_claim.quote_settled_insurance={}",
        perp_market.insurance_claim.quote_settled_insurance
    )?;

    msg!(
        "market.max_revenue_withdraw_per_period: {:?} -> {:?}",
        perp_market.insurance_claim.max_revenue_withdraw_per_period,
        max_revenue_withdraw_per_period
    );

    msg!(
        "market.unrealized_max_imbalance: {:?} -> {:?}",
        perp_market.unrealized_pnl_max_imbalance,
        unrealized_max_imbalance
    );

    msg!(
        "market.quote_max_insurance: {:?} -> {:?}",
        perp_market.insurance_claim.quote_max_insurance,
        quote_max_insurance
    );

    perp_market.insurance_claim.max_revenue_withdraw_per_period = max_revenue_withdraw_per_period;
    perp_market.unrealized_pnl_max_imbalance = unrealized_max_imbalance;
    perp_market.insurance_claim.quote_max_insurance = quote_max_insurance;

    // ensure altered max_revenue_withdraw_per_period doesn't break invariant check
    crate::validation::perp_market::validate_perp_market(perp_market)?;

    Ok(())
}

#[access_control(
    perp_market_valid(&ctx.accounts.perp_market)
)]
pub fn handle_update_perp_market_name(
    ctx: Context<AdminUpdatePerpMarket>,
    name: [u8; 32],
) -> Result<()> {
    let mut perp_market = load_mut!(ctx.accounts.perp_market)?;
    msg!("perp_market.name: {:?} -> {:?}", perp_market.name, name);
    perp_market.name = name;
    Ok(())
}

#[access_control(
    spot_market_valid(&ctx.accounts.spot_market)
)]
pub fn handle_update_spot_market_name(
    ctx: Context<AdminUpdateSpotMarket>,
    name: [u8; 32],
) -> Result<()> {
    let mut spot_market = load_mut!(ctx.accounts.spot_market)?;
    msg!("spot_market.name: {:?} -> {:?}", spot_market.name, name);
    spot_market.name = name;
    Ok(())
}

#[access_control(
    perp_market_valid(&ctx.accounts.perp_market)
)]
pub fn handle_update_perp_liquidation_fee(
    ctx: Context<AdminUpdatePerpMarket>,
    liquidator_fee: u32,
    if_liquidation_fee: u32,
) -> Result<()> {
    let perp_market = &mut load_mut!(ctx.accounts.perp_market)?;

    msg!(
        "updating perp market {} liquidation fee",
        perp_market.market_index
    );

    validate!(
        liquidator_fee.safe_add(if_liquidation_fee)? < LIQUIDATION_FEE_PRECISION,
        ErrorCode::DefaultError,
        "Total liquidation fee must be less than 100%"
    )?;

    validate!(
        if_liquidation_fee < LIQUIDATION_FEE_PRECISION,
        ErrorCode::DefaultError,
        "If liquidation fee must be less than 100%"
    )?;

    validate_margin(
        perp_market.margin_ratio_initial,
        perp_market.margin_ratio_maintenance,
        perp_market.high_leverage_margin_ratio_initial.cast()?,
        perp_market.high_leverage_margin_ratio_maintenance.cast()?,
        liquidator_fee,
        perp_market.amm.max_spread,
    )?;

    msg!(
        "perp_market.liquidator_fee: {:?} -> {:?}",
        perp_market.liquidator_fee,
        liquidator_fee
    );

    msg!(
        "perp_market.if_liquidation_fee: {:?} -> {:?}",
        perp_market.if_liquidation_fee,
        if_liquidation_fee
    );

    perp_market.liquidator_fee = liquidator_fee;
    perp_market.if_liquidation_fee = if_liquidation_fee;
    Ok(())
}

#[access_control(
    spot_market_valid(&ctx.accounts.spot_market)
)]
pub fn handle_update_insurance_fund_unstaking_period(
    ctx: Context<AdminUpdateSpotMarket>,
    insurance_fund_unstaking_period: i64,
) -> Result<()> {
    let spot_market = &mut load_mut!(ctx.accounts.spot_market)?;

    msg!("updating spot market {} IF unstaking period");
    msg!(
        "spot_market.insurance_fund.unstaking_period: {:?} -> {:?}",
        spot_market.insurance_fund.unstaking_period,
        insurance_fund_unstaking_period
    );

    spot_market.insurance_fund.unstaking_period = insurance_fund_unstaking_period;
    Ok(())
}

#[access_control(
    spot_market_valid(&ctx.accounts.spot_market)
)]
pub fn handle_update_spot_market_liquidation_fee(
    ctx: Context<AdminUpdateSpotMarket>,
    liquidator_fee: u32,
    if_liquidation_fee: u32,
) -> Result<()> {
    let spot_market = &mut load_mut!(ctx.accounts.spot_market)?;
    msg!(
        "updating spot market {} liquidation fee",
        spot_market.market_index
    );

    validate!(
        liquidator_fee.safe_add(if_liquidation_fee)? < LIQUIDATION_FEE_PRECISION,
        ErrorCode::DefaultError,
        "Total liquidation fee must be less than 100%"
    )?;

    validate!(
        if_liquidation_fee <= LIQUIDATION_FEE_PRECISION / 10,
        ErrorCode::DefaultError,
        "if_liquidation_fee must be <= 10%"
    )?;

    msg!(
        "spot_market.liquidator_fee: {:?} -> {:?}",
        spot_market.liquidator_fee,
        liquidator_fee
    );

    msg!(
        "spot_market.if_liquidation_fee: {:?} -> {:?}",
        spot_market.if_liquidation_fee,
        if_liquidation_fee
    );

    spot_market.liquidator_fee = liquidator_fee;
    spot_market.if_liquidation_fee = if_liquidation_fee;
    Ok(())
}

#[access_control(
    spot_market_valid(&ctx.accounts.spot_market)
)]
pub fn handle_update_withdraw_guard_threshold(
    ctx: Context<AdminUpdateSpotMarket>,
    withdraw_guard_threshold: u64,
) -> Result<()> {
    let spot_market = &mut load_mut!(ctx.accounts.spot_market)?;
    msg!(
        "updating spot market withdraw guard threshold {}",
        spot_market.market_index
    );

    msg!(
        "spot_market.withdraw_guard_threshold: {:?} -> {:?}",
        spot_market.withdraw_guard_threshold,
        withdraw_guard_threshold
    );
    spot_market.withdraw_guard_threshold = withdraw_guard_threshold;
    Ok(())
}

#[access_control(
    spot_market_valid(&ctx.accounts.spot_market)
)]
pub fn handle_update_spot_market_if_factor(
    ctx: Context<AdminUpdateSpotMarket>,
    spot_market_index: u16,
    user_if_factor: u32,
    total_if_factor: u32,
) -> Result<()> {
    let spot_market = &mut load_mut!(ctx.accounts.spot_market)?;

    msg!("spot market {}", spot_market.market_index);

    validate!(
        spot_market.market_index == spot_market_index,
        ErrorCode::DefaultError,
        "spot_market_index dne spot_market.index"
    )?;

    validate!(
        user_if_factor <= total_if_factor,
        ErrorCode::DefaultError,
        "user_if_factor must be <= total_if_factor"
    )?;

    validate!(
        total_if_factor <= IF_FACTOR_PRECISION.cast()?,
        ErrorCode::DefaultError,
        "total_if_factor must be <= 100%"
    )?;

    msg!(
        "spot_market.user_if_factor: {:?} -> {:?}",
        spot_market.insurance_fund.user_factor,
        user_if_factor
    );
    msg!(
        "spot_market.total_if_factor: {:?} -> {:?}",
        spot_market.insurance_fund.total_factor,
        total_if_factor
    );

    spot_market.insurance_fund.user_factor = user_if_factor;
    spot_market.insurance_fund.total_factor = total_if_factor;

    Ok(())
}

#[access_control(
    spot_market_valid(&ctx.accounts.spot_market)
)]
pub fn handle_update_spot_market_revenue_settle_period(
    ctx: Context<AdminUpdateSpotMarket>,
    revenue_settle_period: i64,
) -> Result<()> {
    let spot_market = &mut load_mut!(ctx.accounts.spot_market)?;
    msg!("spot market {}", spot_market.market_index);

    validate!(revenue_settle_period > 0, ErrorCode::DefaultError)?;
    msg!(
        "spot_market.revenue_settle_period: {:?} -> {:?}",
        spot_market.insurance_fund.revenue_settle_period,
        revenue_settle_period
    );
    spot_market.insurance_fund.revenue_settle_period = revenue_settle_period;
    Ok(())
}

#[access_control(
    spot_market_valid(&ctx.accounts.spot_market)
)]
pub fn handle_update_spot_market_status(
    ctx: Context<AdminUpdateSpotMarket>,
    status: MarketStatus,
) -> Result<()> {
    status.validate_not_deprecated()?;
    let spot_market = &mut load_mut!(ctx.accounts.spot_market)?;
    msg!("spot market {}", spot_market.market_index);

    msg!(
        "spot_market.status: {:?} -> {:?}",
        spot_market.status,
        status
    );

    spot_market.status = status;
    Ok(())
}

#[access_control(
spot_market_valid(&ctx.accounts.spot_market)
)]
pub fn handle_update_spot_market_paused_operations(
    ctx: Context<AdminUpdateSpotMarket>,
    paused_operations: u8,
) -> Result<()> {
    let spot_market = &mut load_mut!(ctx.accounts.spot_market)?;
    msg!("spot market {}", spot_market.market_index);

    spot_market.paused_operations = paused_operations;

    SpotOperation::log_all_operations_paused(spot_market.paused_operations);

    Ok(())
}

#[access_control(
    spot_market_valid(&ctx.accounts.spot_market)
)]
pub fn handle_update_spot_market_asset_tier(
    ctx: Context<AdminUpdateSpotMarket>,
    asset_tier: AssetTier,
) -> Result<()> {
    let spot_market = &mut load_mut!(ctx.accounts.spot_market)?;
    msg!("spot market {}", spot_market.market_index);

    if spot_market.initial_asset_weight > 0 {
        validate!(
            matches!(asset_tier, AssetTier::Collateral | AssetTier::Protected),
            ErrorCode::DefaultError,
            "initial_asset_weight > 0 so AssetTier must be collateral or protected"
        )?;
    }

    msg!(
        "spot_market.asset_tier: {:?} -> {:?}",
        spot_market.asset_tier,
        asset_tier
    );

    spot_market.asset_tier = asset_tier;
    Ok(())
}

#[access_control(
    spot_market_valid(&ctx.accounts.spot_market)
)]
pub fn handle_update_spot_market_margin_weights(
    ctx: Context<AdminUpdateSpotMarket>,
    initial_asset_weight: u32,
    maintenance_asset_weight: u32,
    initial_liability_weight: u32,
    maintenance_liability_weight: u32,
    imf_factor: u32,
) -> Result<()> {
    let spot_market = &mut load_mut!(ctx.accounts.spot_market)?;
    msg!("spot market {}", spot_market.market_index);

    validate_margin_weights(
        spot_market.market_index,
        initial_asset_weight,
        maintenance_asset_weight,
        initial_liability_weight,
        maintenance_liability_weight,
        imf_factor,
    )?;

    msg!(
        "spot_market.initial_asset_weight: {:?} -> {:?}",
        spot_market.initial_asset_weight,
        initial_asset_weight
    );

    msg!(
        "spot_market.maintenance_asset_weight: {:?} -> {:?}",
        spot_market.maintenance_asset_weight,
        maintenance_asset_weight
    );

    msg!(
        "spot_market.initial_liability_weight: {:?} -> {:?}",
        spot_market.initial_liability_weight,
        initial_liability_weight
    );

    msg!(
        "spot_market.maintenance_liability_weight: {:?} -> {:?}",
        spot_market.maintenance_liability_weight,
        maintenance_liability_weight
    );

    msg!(
        "spot_market.imf_factor: {:?} -> {:?}",
        spot_market.imf_factor,
        imf_factor
    );

    spot_market.initial_asset_weight = initial_asset_weight;
    spot_market.maintenance_asset_weight = maintenance_asset_weight;
    spot_market.initial_liability_weight = initial_liability_weight;
    spot_market.maintenance_liability_weight = maintenance_liability_weight;
    spot_market.imf_factor = imf_factor;

    Ok(())
}

#[access_control(
    spot_market_valid(&ctx.accounts.spot_market)
)]
pub fn handle_update_spot_market_borrow_rate(
    ctx: Context<AdminUpdateSpotMarket>,
    optimal_utilization: u32,
    optimal_borrow_rate: u32,
    max_borrow_rate: u32,
    min_borrow_rate: Option<u8>,
) -> Result<()> {
    let spot_market = &mut load_mut!(ctx.accounts.spot_market)?;
    msg!("spot market {}", spot_market.market_index);

    validate_borrow_rate(
        optimal_utilization,
        optimal_borrow_rate,
        max_borrow_rate,
        min_borrow_rate
            .unwrap_or(spot_market.min_borrow_rate)
            .cast::<u32>()?
            * ((PERCENTAGE_PRECISION / 200) as u32),
    )?;

    msg!(
        "spot_market.optimal_utilization: {:?} -> {:?}",
        spot_market.optimal_utilization,
        optimal_utilization
    );

    msg!(
        "spot_market.optimal_borrow_rate: {:?} -> {:?}",
        spot_market.optimal_borrow_rate,
        optimal_borrow_rate
    );

    msg!(
        "spot_market.max_borrow_rate: {:?} -> {:?}",
        spot_market.max_borrow_rate,
        max_borrow_rate
    );

    spot_market.optimal_utilization = optimal_utilization;
    spot_market.optimal_borrow_rate = optimal_borrow_rate;
    spot_market.max_borrow_rate = max_borrow_rate;

    if let Some(min_borrow_rate) = min_borrow_rate {
        msg!(
            "spot_market.min_borrow_rate: {:?} -> {:?}",
            spot_market.min_borrow_rate,
            min_borrow_rate
        );
        spot_market.min_borrow_rate = min_borrow_rate
    }

    Ok(())
}

#[access_control(
    spot_market_valid(&ctx.accounts.spot_market)
)]
pub fn handle_update_spot_market_max_token_deposits(
    ctx: Context<AdminUpdateSpotMarket>,
    max_token_deposits: u64,
) -> Result<()> {
    let spot_market = &mut load_mut!(ctx.accounts.spot_market)?;
    msg!("spot market {}", spot_market.market_index);

    msg!(
        "spot_market.max_token_deposits: {:?} -> {:?}",
        spot_market.max_token_deposits,
        max_token_deposits
    );

    spot_market.max_token_deposits = max_token_deposits;
    Ok(())
}

#[access_control(
    spot_market_valid(&ctx.accounts.spot_market)
)]
pub fn handle_update_spot_market_max_token_borrows(
    ctx: Context<AdminUpdateSpotMarket>,
    max_token_borrows_fraction: u16,
) -> Result<()> {
    let spot_market = &mut load_mut!(ctx.accounts.spot_market)?;
    msg!("spot market {}", spot_market.market_index);

    msg!(
        "spot_market.max_token_borrows_fraction: {:?} -> {:?}",
        spot_market.max_token_borrows_fraction,
        max_token_borrows_fraction
    );

    let current_spot_tokens_borrows: u64 = spot_market.get_borrows()?.cast()?;
    let new_max_token_borrows = spot_market
        .max_token_deposits
        .safe_mul(max_token_borrows_fraction.cast()?)?
        .safe_div(10000)?;

    validate!(
        current_spot_tokens_borrows <= new_max_token_borrows,
        ErrorCode::InvalidSpotMarketInitialization,
        "spot borrows {} > max_token_borrows {}",
        current_spot_tokens_borrows,
        max_token_borrows_fraction
    )?;

    spot_market.max_token_borrows_fraction = max_token_borrows_fraction;
    Ok(())
}

#[access_control(
spot_market_valid(&ctx.accounts.spot_market)
)]
pub fn handle_update_spot_market_scale_initial_asset_weight_start(
    ctx: Context<AdminUpdateSpotMarket>,
    scale_initial_asset_weight_start: u64,
) -> Result<()> {
    let spot_market = &mut load_mut!(ctx.accounts.spot_market)?;
    msg!("spot market {}", spot_market.market_index);

    msg!(
        "spot_market.scale_initial_asset_weight_start: {:?} -> {:?}",
        spot_market.scale_initial_asset_weight_start,
        scale_initial_asset_weight_start
    );

    spot_market.scale_initial_asset_weight_start = scale_initial_asset_weight_start;
    Ok(())
}

#[access_control(
    spot_market_valid(&ctx.accounts.spot_market)
)]
pub fn handle_update_spot_market_orders_enabled(
    ctx: Context<AdminUpdateSpotMarket>,
    orders_enabled: bool,
) -> Result<()> {
    let spot_market = &mut load_mut!(ctx.accounts.spot_market)?;
    msg!("spot market {}", spot_market.market_index);

    msg!(
        "spot_market.orders_enabled: {:?} -> {:?}",
        spot_market.orders_enabled,
        orders_enabled
    );

    spot_market.orders_enabled = orders_enabled;
    Ok(())
}

#[access_control(
    spot_market_valid(&ctx.accounts.spot_market)
)]
pub fn handle_update_spot_market_if_paused_operations(
    ctx: Context<AdminUpdateSpotMarket>,
    paused_operations: u8,
) -> Result<()> {
    let spot_market = &mut load_mut!(ctx.accounts.spot_market)?;
    spot_market.if_paused_operations = paused_operations;
    msg!("spot market {}", spot_market.market_index);
    InsuranceFundOperation::log_all_operations_paused(paused_operations);
    Ok(())
}

#[access_control(
    perp_market_valid(&ctx.accounts.perp_market)
)]
pub fn handle_update_perp_market_status(
    ctx: Context<AdminUpdatePerpMarket>,
    status: MarketStatus,
) -> Result<()> {
    validate!(
        !matches!(status, MarketStatus::Delisted | MarketStatus::Settlement),
        ErrorCode::DefaultError,
        "must set settlement/delist through another instruction",
    )?;

    status.validate_not_deprecated()?;

    let perp_market = &mut load_mut!(ctx.accounts.perp_market)?;

    msg!("perp market {}", perp_market.market_index);

    msg!(
        "perp_market.status: {:?} -> {:?}",
        perp_market.status,
        status
    );

    perp_market.status = status;
    Ok(())
}

#[access_control(
    perp_market_valid(&ctx.accounts.perp_market)
)]
pub fn handle_update_perp_market_paused_operations(
    ctx: Context<AdminUpdatePerpMarket>,
    paused_operations: u8,
) -> Result<()> {
    let perp_market = &mut load_mut!(ctx.accounts.perp_market)?;
    msg!("perp market {}", perp_market.market_index);

    perp_market.paused_operations = paused_operations;

    if perp_market.is_prediction_market() {
        validate!(
            perp_market.is_operation_paused(PerpOperation::UpdateFunding),
            ErrorCode::DefaultError,
            "prediction market must have funding paused"
        )?;
    }

    PerpOperation::log_all_operations_paused(perp_market.paused_operations);

    Ok(())
}

#[access_control(
    perp_market_valid(&ctx.accounts.perp_market)
)]
pub fn handle_update_perp_market_contract_tier(
    ctx: Context<AdminUpdatePerpMarketContractTier>,
    contract_tier: ContractTier,
) -> Result<()> {
    let perp_market = &mut load_mut!(ctx.accounts.perp_market)?;
    let amm_cache = &mut ctx.accounts.amm_cache;
    msg!("perp market {}", perp_market.market_index);

    msg!(
        "perp_market.contract_tier: {:?} -> {:?}",
        perp_market.contract_tier,
        contract_tier
    );

    perp_market.contract_tier = contract_tier;
    let max_confidence_interval_multiplier =
        perp_market.get_max_confidence_interval_multiplier()?;
    amm_cache
        .cache
        .get_mut(perp_market.market_index as usize)
        .expect("value should exist for market index")
        .max_confidence_interval_multiplier = max_confidence_interval_multiplier;

    Ok(())
}

#[access_control(
    perp_market_valid(&ctx.accounts.perp_market)
)]
pub fn handle_update_perp_market_imf_factor(
    ctx: Context<AdminUpdatePerpMarket>,
    imf_factor: u32,
    unrealized_pnl_imf_factor: u32,
) -> Result<()> {
    validate!(
        imf_factor <= SPOT_IMF_PRECISION,
        ErrorCode::DefaultError,
        "invalid imf factor",
    )?;
    validate!(
        unrealized_pnl_imf_factor <= SPOT_IMF_PRECISION,
        ErrorCode::DefaultError,
        "invalid unrealized pnl imf factor",
    )?;
    let perp_market = &mut load_mut!(ctx.accounts.perp_market)?;
    msg!("perp market {}", perp_market.market_index);

    msg!(
        "perp_market.imf_factor: {:?} -> {:?}",
        perp_market.imf_factor,
        imf_factor
    );

    msg!(
        "perp_market.unrealized_pnl_imf_factor: {:?} -> {:?}",
        perp_market.unrealized_pnl_imf_factor,
        unrealized_pnl_imf_factor
    );

    perp_market.imf_factor = imf_factor;
    perp_market.unrealized_pnl_imf_factor = unrealized_pnl_imf_factor;
    Ok(())
}

#[access_control(
    perp_market_valid(&ctx.accounts.perp_market)
)]
pub fn handle_update_perp_market_unrealized_asset_weight(
    ctx: Context<AdminUpdatePerpMarket>,
    unrealized_initial_asset_weight: u32,
    unrealized_maintenance_asset_weight: u32,
) -> Result<()> {
    validate!(
        unrealized_initial_asset_weight <= SPOT_WEIGHT_PRECISION.cast()?,
        ErrorCode::DefaultError,
        "invalid unrealized_initial_asset_weight",
    )?;
    validate!(
        unrealized_maintenance_asset_weight <= SPOT_WEIGHT_PRECISION.cast()?,
        ErrorCode::DefaultError,
        "invalid unrealized_maintenance_asset_weight",
    )?;
    validate!(
        unrealized_initial_asset_weight <= unrealized_maintenance_asset_weight,
        ErrorCode::DefaultError,
        "must enforce unrealized_initial_asset_weight <= unrealized_maintenance_asset_weight",
    )?;
    let perp_market = &mut load_mut!(ctx.accounts.perp_market)?;
    msg!("perp market {}", perp_market.market_index);

    msg!(
        "perp_market.unrealized_initial_asset_weight: {:?} -> {:?}",
        perp_market.unrealized_pnl_initial_asset_weight,
        unrealized_initial_asset_weight
    );

    msg!(
        "perp_market.unrealized_maintenance_asset_weight: {:?} -> {:?}",
        perp_market.unrealized_pnl_maintenance_asset_weight,
        unrealized_maintenance_asset_weight
    );

    perp_market.unrealized_pnl_initial_asset_weight = unrealized_initial_asset_weight;
    perp_market.unrealized_pnl_maintenance_asset_weight = unrealized_maintenance_asset_weight;
    Ok(())
}

#[access_control(
    perp_market_valid(&ctx.accounts.perp_market)
)]
pub fn handle_update_perp_market_concentration_coef(
    ctx: Context<AdminUpdatePerpMarket>,
    concentration_scale: u128,
) -> Result<()> {
    validate!(
        concentration_scale > 0,
        ErrorCode::DefaultError,
        "invalid concentration_scale",
    )?;

    let perp_market = &mut load_mut!(ctx.accounts.perp_market)?;
    msg!("perp market {}", perp_market.market_index);

    let prev_concentration_coef = perp_market.amm.concentration_coef;
    controller::amm::update_concentration_coef(perp_market, concentration_scale)?;
    let new_concentration_coef = perp_market.amm.concentration_coef;

    msg!(
        "perp_market.amm.concentration_coef: {} -> {}",
        prev_concentration_coef,
        new_concentration_coef
    );

    Ok(())
}

#[access_control(
    perp_market_valid(&ctx.accounts.perp_market)
)]
pub fn handle_update_perp_market_curve_update_intensity(
    ctx: Context<HotAdminUpdatePerpMarket>,
    curve_update_intensity: u8,
) -> Result<()> {
    // (0, 100] is for repeg / formulaic k intensity
    // (100, 200] is for reference price offset intensity
    validate!(
        curve_update_intensity <= 200,
        ErrorCode::DefaultError,
        "invalid curve_update_intensity",
    )?;
    let perp_market = &mut load_mut!(ctx.accounts.perp_market)?;
    msg!("perp market {}", perp_market.market_index);

    msg!(
        "perp_market.amm.curve_update_intensity: {} -> {}",
        perp_market.amm.curve_update_intensity,
        curve_update_intensity
    );

    perp_market.amm.curve_update_intensity = curve_update_intensity;
    Ok(())
}

#[access_control(
    perp_market_valid(&ctx.accounts.perp_market)
)]
pub fn handle_update_perp_market_target_base_asset_amount_per_lp(
    ctx: Context<AdminUpdatePerpMarket>,
    target_base_asset_amount_per_lp: i32,
) -> Result<()> {
    let perp_market = &mut load_mut!(ctx.accounts.perp_market)?;
    msg!("perp market {}", perp_market.market_index);

    msg!(
        "perp_market.amm.target_base_asset_amount_per_lp: {} -> {}",
        perp_market.amm.target_base_asset_amount_per_lp,
        target_base_asset_amount_per_lp
    );

    perp_market.amm.target_base_asset_amount_per_lp = target_base_asset_amount_per_lp;
    Ok(())
}

pub fn handle_update_perp_market_per_lp_base(
    ctx: Context<AdminUpdatePerpMarket>,
    per_lp_base: i8,
) -> Result<()> {
    let perp_market = &mut load_mut!(ctx.accounts.perp_market)?;
    msg!("perp market {}", perp_market.market_index);

    let old_per_lp_base = perp_market.amm.per_lp_base;
    msg!(
        "updated perp_market per_lp_base {} -> {}",
        old_per_lp_base,
        per_lp_base
    );

    let expo_diff = per_lp_base.safe_sub(old_per_lp_base)?;

    validate!(
        expo_diff.abs() == 1,
        ErrorCode::DefaultError,
        "invalid expo update (must be 1)",
    )?;

    validate!(
        per_lp_base.abs() <= 9,
        ErrorCode::DefaultError,
        "only consider lp_base within range of AMM_RESERVE_PRECISION",
    )?;

    controller::lp::apply_lp_rebase_to_perp_market(perp_market, expo_diff)?;

    Ok(())
}

pub fn handle_update_lp_cooldown_time(
    ctx: Context<AdminUpdateState>,
    lp_cooldown_time: u64,
) -> Result<()> {
    msg!(
        "lp_cooldown_time: {} -> {}",
        ctx.accounts.state.lp_cooldown_time,
        lp_cooldown_time
    );

    ctx.accounts.state.lp_cooldown_time = lp_cooldown_time;
    Ok(())
}

pub fn handle_update_perp_fee_structure(
    ctx: Context<AdminUpdateState>,
    fee_structure: FeeStructure,
) -> Result<()> {
    validate_fee_structure(&fee_structure)?;

    msg!(
        "perp_fee_structure: {:?} -> {:?}",
        ctx.accounts.state.perp_fee_structure,
        fee_structure
    );

    ctx.accounts.state.perp_fee_structure = fee_structure;
    Ok(())
}

pub fn handle_update_spot_fee_structure(
    ctx: Context<AdminUpdateState>,
    fee_structure: FeeStructure,
) -> Result<()> {
    validate_fee_structure(&fee_structure)?;

    msg!(
        "spot_fee_structure: {:?} -> {:?}",
        ctx.accounts.state.spot_fee_structure,
        fee_structure
    );

    ctx.accounts.state.spot_fee_structure = fee_structure;
    Ok(())
}

pub fn handle_update_initial_pct_to_liquidate(
    ctx: Context<AdminUpdateState>,
    initial_pct_to_liquidate: u16,
) -> Result<()> {
    msg!(
        "initial_pct_to_liquidate: {} -> {}",
        ctx.accounts.state.initial_pct_to_liquidate,
        initial_pct_to_liquidate
    );

    ctx.accounts.state.initial_pct_to_liquidate = initial_pct_to_liquidate;
    Ok(())
}

pub fn handle_update_liquidation_duration(
    ctx: Context<AdminUpdateState>,
    liquidation_duration: u8,
) -> Result<()> {
    msg!(
        "liquidation_duration: {} -> {}",
        ctx.accounts.state.liquidation_duration,
        liquidation_duration
    );

    ctx.accounts.state.liquidation_duration = liquidation_duration;
    Ok(())
}

pub fn handle_update_liquidation_margin_buffer_ratio(
    ctx: Context<AdminUpdateState>,
    liquidation_margin_buffer_ratio: u32,
) -> Result<()> {
    msg!(
        "liquidation_margin_buffer_ratio: {} -> {}",
        ctx.accounts.state.liquidation_margin_buffer_ratio,
        liquidation_margin_buffer_ratio
    );

    ctx.accounts.state.liquidation_margin_buffer_ratio = liquidation_margin_buffer_ratio;
    Ok(())
}

pub fn handle_update_oracle_guard_rails(
    ctx: Context<AdminUpdateState>,
    oracle_guard_rails: OracleGuardRails,
) -> Result<()> {
    msg!(
        "oracle_guard_rails: {:?} -> {:?}",
        ctx.accounts.state.oracle_guard_rails,
        oracle_guard_rails
    );

    ctx.accounts.state.oracle_guard_rails = oracle_guard_rails;
    Ok(())
}

pub fn handle_update_state_settlement_duration(
    ctx: Context<AdminUpdateState>,
    settlement_duration: u16,
) -> Result<()> {
    msg!(
        "settlement_duration: {} -> {}",
        ctx.accounts.state.settlement_duration,
        settlement_duration
    );

    ctx.accounts.state.settlement_duration = settlement_duration;
    Ok(())
}

pub fn handle_update_state_max_number_of_sub_accounts(
    ctx: Context<AdminUpdateState>,
    max_number_of_sub_accounts: u16,
) -> Result<()> {
    msg!(
        "max_number_of_sub_accounts: {} -> {}",
        ctx.accounts.state.max_number_of_sub_accounts,
        max_number_of_sub_accounts
    );

    ctx.accounts.state.max_number_of_sub_accounts = max_number_of_sub_accounts;
    Ok(())
}

pub fn handle_update_state_max_initialize_user_fee(
    ctx: Context<AdminUpdateState>,
    max_initialize_user_fee: u16,
) -> Result<()> {
    msg!(
        "max_initialize_user_fee: {} -> {}",
        ctx.accounts.state.max_initialize_user_fee,
        max_initialize_user_fee
    );

    ctx.accounts.state.max_initialize_user_fee = max_initialize_user_fee;
    Ok(())
}

#[access_control(
    perp_market_valid(&ctx.accounts.perp_market)
)]
pub fn handle_update_perp_market_oracle(
    ctx: Context<AdminUpdatePerpMarketOracle>,
    oracle: Pubkey,
    oracle_source: OracleSource,
    skip_invariant_check: bool,
) -> Result<()> {
    let perp_market = &mut load_mut!(ctx.accounts.perp_market)?;
    let amm_cache = &mut ctx.accounts.amm_cache;
    msg!("perp market {}", perp_market.market_index);

    let clock = Clock::get()?;

    OracleMap::validate_oracle_account_info(&ctx.accounts.oracle)?;

    validate!(
        ctx.accounts.oracle.key == &oracle,
        ErrorCode::DefaultError,
        "oracle account info ({:?}) and ix data ({:?}) must match",
        ctx.accounts.oracle.key,
        oracle
    )?;

    validate!(
        ctx.accounts.old_oracle.key == &perp_market.amm.oracle,
        ErrorCode::DefaultError,
        "old oracle account info ({:?}) and perp market oracle ({:?}) must match",
        ctx.accounts.old_oracle.key,
        perp_market.amm.oracle
    )?;

    // Verify new oracle is readable
    let OraclePriceData {
        price: new_oracle_price,
        delay: _oracle_delay,
        ..
    } = get_oracle_price(&oracle_source, &ctx.accounts.oracle, clock.slot)?;

    msg!(
        "perp_market.amm.oracle: {:?} -> {:?}",
        perp_market.amm.oracle,
        oracle
    );

    msg!(
        "perp_market.amm.oracle_source: {:?} -> {:?}",
        perp_market.amm.oracle_source,
        oracle_source
    );

    let OraclePriceData {
        price: old_oracle_price,
        ..
    } = get_oracle_price(
        &perp_market.amm.oracle_source,
        &ctx.accounts.old_oracle,
        clock.slot,
    )?;

    msg!(
        "Oracle Price: {:?} -> {:?}",
        old_oracle_price,
        new_oracle_price
    );

    if !skip_invariant_check {
        validate!(
            new_oracle_price > 0,
            ErrorCode::DefaultError,
            "invalid oracle price, must be greater than 0"
        )?;

        let oracle_change_divergence = new_oracle_price
            .safe_sub(old_oracle_price)?
            .safe_mul(PERCENTAGE_PRECISION_I64)?
            .safe_div(old_oracle_price)?;

        validate!(
            oracle_change_divergence.abs() < (PERCENTAGE_PRECISION_I64 / 10),
            ErrorCode::DefaultError,
            "invalid new oracle price, more than 10% divergence"
        )?;
    }

    perp_market.amm.oracle = oracle;
    perp_market.amm.oracle_source = oracle_source;

    let amm_position_cache_info = amm_cache
        .cache
        .get_mut(perp_market.market_index as usize)
        .expect("value should exist for market index");

    amm_position_cache_info.oracle = oracle;
    amm_position_cache_info.oracle_source = u8::from(oracle_source);

    Ok(())
}

#[access_control(
    perp_market_valid(&ctx.accounts.perp_market)
)]
pub fn handle_update_perp_market_base_spread(
    ctx: Context<AdminUpdatePerpMarket>,
    base_spread: u32,
) -> Result<()> {
    let perp_market = &mut load_mut!(ctx.accounts.perp_market)?;
    msg!("perp market {}", perp_market.market_index);

    msg!(
        "perp_market.amm.base_spread: {:?} -> {:?}",
        perp_market.amm.base_spread,
        base_spread
    );

    msg!(
        "perp_market.amm.long_spread: {:?} -> {:?}",
        perp_market.amm.long_spread,
        base_spread / 2
    );

    msg!(
        "perp_market.amm.short_spread: {:?} -> {:?}",
        perp_market.amm.short_spread,
        base_spread / 2
    );

    perp_market.amm.base_spread = base_spread;
    perp_market.amm.long_spread = base_spread / 2;
    perp_market.amm.short_spread = base_spread / 2;
    Ok(())
}

#[access_control(
    perp_market_valid(&ctx.accounts.perp_market)
)]
pub fn handle_update_amm_jit_intensity(
    ctx: Context<HotAdminUpdatePerpMarket>,
    amm_jit_intensity: u8,
) -> Result<()> {
    validate!(
        (0..=200).contains(&amm_jit_intensity),
        ErrorCode::DefaultError,
        "invalid amm_jit_intensity",
    )?;

    let perp_market = &mut load_mut!(ctx.accounts.perp_market)?;
    msg!("perp market {}", perp_market.market_index);

    msg!(
        "perp_market.amm.amm_jit_intensity: {} -> {}",
        perp_market.amm.amm_jit_intensity,
        amm_jit_intensity
    );

    perp_market.amm.amm_jit_intensity = amm_jit_intensity;

    Ok(())
}

#[access_control(
    perp_market_valid(&ctx.accounts.perp_market)
)]
pub fn handle_update_perp_market_max_spread(
    ctx: Context<AdminUpdatePerpMarket>,
    max_spread: u32,
) -> Result<()> {
    let perp_market = &mut load_mut!(ctx.accounts.perp_market)?;
    msg!("perp market {}", perp_market.market_index);

    validate!(
        max_spread >= perp_market.amm.base_spread,
        ErrorCode::DefaultError,
        "invalid max_spread < base_spread",
    )?;

    validate!(
        max_spread <= perp_market.margin_ratio_initial * 100,
        ErrorCode::DefaultError,
        "invalid max_spread > market.margin_ratio_initial * 100",
    )?;

    msg!(
        "perp_market.amm.max_spread: {:?} -> {:?}",
        perp_market.amm.max_spread,
        max_spread
    );

    perp_market.amm.max_spread = max_spread;

    Ok(())
}

#[access_control(
    perp_market_valid(&ctx.accounts.perp_market)
)]
pub fn handle_update_perp_market_step_size_and_tick_size(
    ctx: Context<AdminUpdatePerpMarket>,
    step_size: u64,
    tick_size: u64,
) -> Result<()> {
    let perp_market = &mut load_mut!(ctx.accounts.perp_market)?;
    msg!("perp market {}", perp_market.market_index);

    validate!(step_size > 0 && tick_size > 0, ErrorCode::DefaultError)?;
    validate!(step_size <= 2000000000, ErrorCode::DefaultError)?; // below i32 max for lp's remainder_base_asset

    msg!(
        "perp_market.amm.order_step_size: {:?} -> {:?}",
        perp_market.amm.order_step_size,
        step_size
    );

    msg!(
        "perp_market.amm.order_tick_size: {:?} -> {:?}",
        perp_market.amm.order_tick_size,
        tick_size
    );

    perp_market.amm.order_step_size = step_size;
    perp_market.amm.order_tick_size = tick_size;
    Ok(())
}

#[access_control(
    perp_market_valid(&ctx.accounts.perp_market)
)]
pub fn handle_update_perp_market_min_order_size(
    ctx: Context<AdminUpdatePerpMarket>,
    order_size: u64,
) -> Result<()> {
    let perp_market = &mut load_mut!(ctx.accounts.perp_market)?;
    msg!("perp market {}", perp_market.market_index);

    validate!(order_size > 0, ErrorCode::DefaultError)?;

    msg!(
        "perp_market.amm.min_order_size: {:?} -> {:?}",
        perp_market.amm.min_order_size,
        order_size
    );

    perp_market.amm.min_order_size = order_size;
    Ok(())
}

#[access_control(
    perp_market_valid(&ctx.accounts.perp_market)
)]
pub fn handle_update_perp_market_lp_pool_fee_transfer_scalar(
    ctx: Context<AdminUpdatePerpMarket>,
    lp_fee_transfer_scalar: u8,
) -> Result<()> {
    let perp_market = &mut load_mut!(ctx.accounts.perp_market)?;
    msg!("perp market {}", perp_market.market_index);
    msg!(
        "perp_market.: {:?} -> {:?}",
        perp_market.lp_fee_transfer_scalar,
        lp_fee_transfer_scalar
    );

    perp_market.lp_fee_transfer_scalar = lp_fee_transfer_scalar;
    Ok(())
}

#[access_control(
    spot_market_valid(&ctx.accounts.spot_market)
)]
pub fn handle_update_spot_market_step_size_and_tick_size(
    ctx: Context<AdminUpdateSpotMarket>,
    step_size: u64,
    tick_size: u64,
) -> Result<()> {
    let spot_market = &mut load_mut!(ctx.accounts.spot_market)?;
    msg!("spot market {}", spot_market.market_index);

    validate!(
        spot_market.market_index == 0 || step_size > 0 && tick_size > 0,
        ErrorCode::DefaultError
    )?;

    msg!(
        "spot_market.order_step_size: {:?} -> {:?}",
        spot_market.order_step_size,
        step_size
    );

    msg!(
        "spot_market.order_tick_size: {:?} -> {:?}",
        spot_market.order_tick_size,
        tick_size
    );

    spot_market.order_step_size = step_size;
    spot_market.order_tick_size = tick_size;
    Ok(())
}

#[access_control(
    spot_market_valid(&ctx.accounts.spot_market)
)]
pub fn handle_update_spot_market_min_order_size(
    ctx: Context<AdminUpdateSpotMarket>,
    order_size: u64,
) -> Result<()> {
    let spot_market = &mut load_mut!(ctx.accounts.spot_market)?;
    msg!("spot market {}", spot_market.market_index);

    validate!(
        spot_market.market_index == 0 || order_size > 0,
        ErrorCode::DefaultError
    )?;

    msg!(
        "spot_market.min_order_size: {:?} -> {:?}",
        spot_market.min_order_size,
        order_size
    );

    spot_market.min_order_size = order_size;
    Ok(())
}

#[access_control(
    perp_market_valid(&ctx.accounts.perp_market)
)]
pub fn handle_update_perp_market_max_slippage_ratio(
    ctx: Context<AdminUpdatePerpMarket>,
    max_slippage_ratio: u16,
) -> Result<()> {
    validate!(max_slippage_ratio > 0, ErrorCode::DefaultError)?;
    let perp_market = &mut load_mut!(ctx.accounts.perp_market)?;
    msg!("perp market {}", perp_market.market_index);

    msg!(
        "perp_market.amm.max_slippage_ratio: {:?} -> {:?}",
        perp_market.amm.max_slippage_ratio,
        max_slippage_ratio
    );

    perp_market.amm.max_slippage_ratio = max_slippage_ratio;
    Ok(())
}

#[access_control(
    perp_market_valid(&ctx.accounts.perp_market)
)]
pub fn handle_update_perp_market_max_fill_reserve_fraction(
    ctx: Context<AdminUpdatePerpMarket>,
    max_fill_reserve_fraction: u16,
) -> Result<()> {
    validate!(max_fill_reserve_fraction > 0, ErrorCode::DefaultError)?;
    let perp_market = &mut load_mut!(ctx.accounts.perp_market)?;
    msg!("perp market {}", perp_market.market_index);

    msg!(
        "perp_market.amm.max_fill_reserve_fraction: {:?} -> {:?}",
        perp_market.amm.max_fill_reserve_fraction,
        max_fill_reserve_fraction
    );

    perp_market.amm.max_fill_reserve_fraction = max_fill_reserve_fraction;
    Ok(())
}

#[access_control(
    perp_market_valid(&ctx.accounts.perp_market)
)]
pub fn handle_update_perp_market_max_open_interest(
    ctx: Context<AdminUpdatePerpMarket>,
    max_open_interest: u128,
) -> Result<()> {
    let perp_market = &mut load_mut!(ctx.accounts.perp_market)?;
    msg!("perp market {}", perp_market.market_index);

    validate!(
        is_multiple_of_step_size(
            max_open_interest.cast::<u64>()?,
            perp_market.amm.order_step_size
        )?,
        ErrorCode::DefaultError,
        "max oi not a multiple of the step size"
    )?;

    msg!(
        "perp_market.amm.max_open_interest: {:?} -> {:?}",
        perp_market.amm.max_open_interest,
        max_open_interest
    );

    perp_market.amm.max_open_interest = max_open_interest;
    Ok(())
}

#[access_control(
    perp_market_valid(&ctx.accounts.perp_market)
)]
pub fn handle_update_perp_market_fee_adjustment(
    ctx: Context<AdminUpdatePerpMarket>,
    fee_adjustment: i16,
) -> Result<()> {
    let perp_market = &mut load_mut!(ctx.accounts.perp_market)?;
    msg!("perp market {}", perp_market.market_index);

    validate!(
        fee_adjustment.unsigned_abs().cast::<u64>()? <= FEE_ADJUSTMENT_MAX,
        ErrorCode::DefaultError,
        "fee adjustment {} greater than max {}",
        fee_adjustment,
        FEE_ADJUSTMENT_MAX
    )?;

    msg!(
        "perp_market.fee_adjustment: {:?} -> {:?}",
        perp_market.fee_adjustment,
        fee_adjustment
    );

    perp_market.fee_adjustment = fee_adjustment;
    Ok(())
}

pub fn handle_update_perp_market_number_of_users(
    ctx: Context<AdminUpdatePerpMarket>,
    number_of_users: Option<u32>,
    number_of_users_with_base: Option<u32>,
) -> Result<()> {
    let perp_market = &mut load_mut!(ctx.accounts.perp_market)?;
    msg!("perp market {}", perp_market.market_index);

    if let Some(number_of_users) = number_of_users {
        msg!(
            "perp_market.number_of_users: {:?} -> {:?}",
            perp_market.number_of_users,
            number_of_users
        );
        perp_market.number_of_users = number_of_users;
    } else {
        msg!("perp_market.number_of_users: unchanged");
    }

    if let Some(number_of_users_with_base) = number_of_users_with_base {
        msg!(
            "perp_market.number_of_users_with_base: {:?} -> {:?}",
            perp_market.number_of_users_with_base,
            number_of_users_with_base
        );
        perp_market.number_of_users_with_base = number_of_users_with_base;
    } else {
        msg!("perp_market.number_of_users_with_base: unchanged");
    }

    validate!(
        perp_market.number_of_users >= perp_market.number_of_users_with_base,
        ErrorCode::DefaultError,
        "number_of_users must be >= number_of_users_with_base "
    )?;

    Ok(())
}

pub fn handle_update_perp_market_fuel(
    ctx: Context<HotAdminUpdatePerpMarket>,
    fuel_boost_taker: Option<u8>,
    fuel_boost_maker: Option<u8>,
    fuel_boost_position: Option<u8>,
) -> Result<()> {
    let perp_market = &mut load_mut!(ctx.accounts.perp_market)?;
    msg!("perp market {}", perp_market.market_index);

    if let Some(fuel_boost_taker) = fuel_boost_taker {
        msg!(
            "perp_market.fuel_boost_taker: {:?} -> {:?}",
            perp_market.fuel_boost_taker,
            fuel_boost_taker
        );
        perp_market.fuel_boost_taker = fuel_boost_taker;
    } else {
        msg!("perp_market.fuel_boost_taker: unchanged");
    }

    if let Some(fuel_boost_maker) = fuel_boost_maker {
        msg!(
            "perp_market.fuel_boost_maker: {:?} -> {:?}",
            perp_market.fuel_boost_maker,
            fuel_boost_maker
        );
        perp_market.fuel_boost_maker = fuel_boost_maker;
    } else {
        msg!("perp_market.fuel_boost_maker: unchanged");
    }

    if let Some(fuel_boost_position) = fuel_boost_position {
        msg!(
            "perp_market.fuel_boost_position: {:?} -> {:?}",
            perp_market.fuel_boost_position,
            fuel_boost_position
        );
        perp_market.fuel_boost_position = fuel_boost_position;
    } else {
        msg!("perp_market.fuel_boost_position: unchanged");
    }

    Ok(())
}

pub fn handle_update_perp_market_protected_maker_params(
    ctx: Context<AdminUpdatePerpMarket>,
    protected_maker_limit_price_divisor: Option<u8>,
    protected_maker_dynamic_divisor: Option<u8>,
) -> Result<()> {
    let perp_market = &mut load_mut!(ctx.accounts.perp_market)?;
    msg!("perp market {}", perp_market.market_index);

    if let Some(protected_maker_limit_price_divisor) = protected_maker_limit_price_divisor {
        msg!(
            "perp_market.protected_maker_limit_price_divisor: {:?} -> {:?}",
            perp_market.protected_maker_limit_price_divisor,
            protected_maker_limit_price_divisor
        );
        perp_market.protected_maker_limit_price_divisor = protected_maker_limit_price_divisor;
    } else {
        msg!("perp_market.protected_maker_limit_price_divisor: unchanged");
    }

    if let Some(protected_maker_dynamic_divisor) = protected_maker_dynamic_divisor {
        msg!(
            "perp_market.protected_maker_dynamic_divisor: {:?} -> {:?}",
            perp_market.protected_maker_dynamic_divisor,
            protected_maker_dynamic_divisor
        );
        perp_market.protected_maker_dynamic_divisor = protected_maker_dynamic_divisor;
    } else {
        msg!("perp_market.protected_maker_dynamic_divisor: unchanged");
    }

    Ok(())
}

#[access_control(
    perp_market_valid(&ctx.accounts.perp_market)
)]
pub fn handle_update_perp_market_taker_speed_bump_override(
    ctx: Context<HotAdminUpdatePerpMarket>,
    taker_speed_bump_override: i8,
) -> Result<()> {
    let perp_market = &mut load_mut!(ctx.accounts.perp_market)?;
    msg!("perp market {}", perp_market.market_index);

    msg!(
        "perp_market.amm.taker_speed_bump_override: {:?} -> {:?}",
        perp_market.amm.taker_speed_bump_override,
        taker_speed_bump_override
    );

    perp_market.amm.taker_speed_bump_override = taker_speed_bump_override;
    Ok(())
}

#[access_control(
    perp_market_valid(&ctx.accounts.perp_market)
)]
pub fn handle_update_perp_market_amm_spread_adjustment(
    ctx: Context<HotAdminUpdatePerpMarket>,
    amm_spread_adjustment: i8,
    amm_inventory_spread_adjustment: i8,
) -> Result<()> {
    let perp_market = &mut load_mut!(ctx.accounts.perp_market)?;
    msg!("perp market {}", perp_market.market_index);

    msg!(
        "perp_market.amm.amm_spread_adjustment: {:?} -> {:?}",
        perp_market.amm.amm_spread_adjustment,
        amm_spread_adjustment
    );

    perp_market.amm.amm_spread_adjustment = amm_spread_adjustment;

    msg!(
        "perp_market.amm.amm_inventory_spread_adjustment: {:?} -> {:?}",
        perp_market.amm.amm_inventory_spread_adjustment,
        amm_inventory_spread_adjustment
    );

    perp_market.amm.amm_inventory_spread_adjustment = amm_inventory_spread_adjustment;
    Ok(())
}

#[access_control(
    perp_market_valid(&ctx.accounts.perp_market)
)]
pub fn handle_update_perp_market_oracle_slot_delay_override(
    ctx: Context<HotAdminUpdatePerpMarket>,
    oracle_slot_delay_override: i8,
) -> Result<()> {
    let perp_market = &mut load_mut!(ctx.accounts.perp_market)?;
    msg!("perp market {}", perp_market.market_index);

    msg!(
        "perp_market.amm.oracle_slot_delay_override: {:?} -> {:?}",
        perp_market.amm.oracle_slot_delay_override,
        oracle_slot_delay_override
    );

    perp_market.amm.oracle_slot_delay_override = oracle_slot_delay_override;
    Ok(())
}

#[access_control(
    spot_market_valid(&ctx.accounts.spot_market)
)]
pub fn handle_update_spot_market_fee_adjustment(
    ctx: Context<AdminUpdateSpotMarket>,
    fee_adjustment: i16,
) -> Result<()> {
    let spot = &mut load_mut!(ctx.accounts.spot_market)?;
    msg!("spot market {}", spot.market_index);

    validate!(
        fee_adjustment.unsigned_abs().cast::<u64>()? <= FEE_ADJUSTMENT_MAX,
        ErrorCode::DefaultError,
        "fee adjustment {} greater than max {}",
        fee_adjustment,
        FEE_ADJUSTMENT_MAX
    )?;

    msg!(
        "spot_market.fee_adjustment: {:?} -> {:?}",
        spot.fee_adjustment,
        fee_adjustment
    );

    spot.fee_adjustment = fee_adjustment;
    Ok(())
}

pub fn handle_update_spot_market_fuel(
    ctx: Context<AdminUpdateSpotMarketFuel>,
    fuel_boost_deposits: Option<u8>,
    fuel_boost_borrows: Option<u8>,
    fuel_boost_taker: Option<u8>,
    fuel_boost_maker: Option<u8>,
    fuel_boost_insurance: Option<u8>,
) -> Result<()> {
    let spot_market = &mut load_mut!(ctx.accounts.spot_market)?;
    msg!("spot market {}", spot_market.market_index);

    if let Some(fuel_boost_taker) = fuel_boost_taker {
        msg!(
            "spot_market.fuel_boost_taker: {:?} -> {:?}",
            spot_market.fuel_boost_taker,
            fuel_boost_taker
        );
        spot_market.fuel_boost_taker = fuel_boost_taker;
    } else {
        msg!("spot_market.fuel_boost_taker: unchanged");
    }

    if let Some(fuel_boost_maker) = fuel_boost_maker {
        msg!(
            "spot_market.fuel_boost_maker: {:?} -> {:?}",
            spot_market.fuel_boost_maker,
            fuel_boost_maker
        );
        spot_market.fuel_boost_maker = fuel_boost_maker;
    } else {
        msg!("spot_market.fuel_boost_maker: unchanged");
    }

    if let Some(fuel_boost_deposits) = fuel_boost_deposits {
        msg!(
            "spot_market.fuel_boost_deposits: {:?} -> {:?}",
            spot_market.fuel_boost_deposits,
            fuel_boost_deposits
        );
        spot_market.fuel_boost_deposits = fuel_boost_deposits;
    } else {
        msg!("spot_market.fuel_boost_deposits: unchanged");
    }

    if let Some(fuel_boost_borrows) = fuel_boost_borrows {
        msg!(
            "spot_market.fuel_boost_borrows: {:?} -> {:?}",
            spot_market.fuel_boost_borrows,
            fuel_boost_borrows
        );
        spot_market.fuel_boost_borrows = fuel_boost_borrows;
    } else {
        msg!("spot_market.fuel_boost_borrows: unchanged");
    }

    if let Some(fuel_boost_insurance) = fuel_boost_insurance {
        msg!(
            "spot_market.fuel_boost_insurance: {:?} -> {:?}",
            spot_market.fuel_boost_insurance,
            fuel_boost_insurance
        );
        spot_market.fuel_boost_insurance = fuel_boost_insurance;
    } else {
        msg!("spot_market.fuel_boost_insurance: unchanged");
    }

    Ok(())
}

pub fn handle_update_admin(ctx: Context<AdminUpdateState>, admin: Pubkey) -> Result<()> {
    msg!("admin: {:?} -> {:?}", ctx.accounts.state.admin, admin);
    ctx.accounts.state.admin = admin;
    Ok(())
}

pub fn handle_update_whitelist_mint(
    ctx: Context<AdminUpdateState>,
    whitelist_mint: Pubkey,
) -> Result<()> {
    msg!(
        "whitelist_mint: {:?} -> {:?}",
        ctx.accounts.state.whitelist_mint,
        whitelist_mint
    );

    ctx.accounts.state.whitelist_mint = whitelist_mint;
    Ok(())
}

pub fn handle_update_discount_mint(
    ctx: Context<AdminUpdateState>,
    discount_mint: Pubkey,
) -> Result<()> {
    msg!(
        "discount_mint: {:?} -> {:?}",
        ctx.accounts.state.discount_mint,
        discount_mint
    );

    ctx.accounts.state.discount_mint = discount_mint;
    Ok(())
}

pub fn handle_update_exchange_status(
    ctx: Context<AdminUpdateState>,
    exchange_status: u8,
) -> Result<()> {
    msg!(
        "exchange_status: {:?} -> {:?}",
        ctx.accounts.state.exchange_status,
        exchange_status
    );

    ctx.accounts.state.exchange_status = exchange_status;
    Ok(())
}

pub fn handle_update_perp_auction_duration(
    ctx: Context<AdminUpdateState>,
    min_perp_auction_duration: u8,
) -> Result<()> {
    msg!(
        "min_perp_auction_duration: {:?} -> {:?}",
        ctx.accounts.state.min_perp_auction_duration,
        min_perp_auction_duration
    );

    ctx.accounts.state.min_perp_auction_duration = min_perp_auction_duration;
    Ok(())
}

pub fn handle_update_spot_auction_duration(
    ctx: Context<AdminUpdateState>,
    default_spot_auction_duration: u8,
) -> Result<()> {
    msg!(
        "default_spot_auction_duration: {:?} -> {:?}",
        ctx.accounts.state.default_spot_auction_duration,
        default_spot_auction_duration
    );

    ctx.accounts.state.default_spot_auction_duration = default_spot_auction_duration;
    Ok(())
}

pub fn handle_admin_disable_update_perp_bid_ask_twap(
    ctx: Context<AdminDisableBidAskTwapUpdate>,
    disable: bool,
) -> Result<()> {
    let mut user_stats = load_mut!(ctx.accounts.user_stats)?;

    msg!(
        "disable_update_perp_bid_ask_twap: {:?} -> {:?}",
        user_stats.disable_update_perp_bid_ask_twap,
        disable
    );

    user_stats.disable_update_perp_bid_ask_twap = disable;
    Ok(())
}

pub fn handle_initialize_protocol_if_shares_transfer_config(
    ctx: Context<InitializeProtocolIfSharesTransferConfig>,
) -> Result<()> {
    let mut config = ctx
        .accounts
        .protocol_if_shares_transfer_config
        .load_init()?;

    let now = Clock::get()?.unix_timestamp;
    msg!(
        "next_epoch_ts: {:?} -> {:?}",
        config.next_epoch_ts,
        now.safe_add(EPOCH_DURATION)?
    );
    config.next_epoch_ts = now.safe_add(EPOCH_DURATION)?;

    Ok(())
}

pub fn handle_update_protocol_if_shares_transfer_config(
    ctx: Context<UpdateProtocolIfSharesTransferConfig>,
    whitelisted_signers: Option<[Pubkey; 4]>,
    max_transfer_per_epoch: Option<u128>,
) -> Result<()> {
    let mut config = ctx.accounts.protocol_if_shares_transfer_config.load_mut()?;

    if let Some(whitelisted_signers) = whitelisted_signers {
        msg!(
            "whitelisted_signers: {:?} -> {:?}",
            config.whitelisted_signers,
            whitelisted_signers
        );
        config.whitelisted_signers = whitelisted_signers;
    } else {
        msg!("whitelisted_signers: unchanged");
    }

    if let Some(max_transfer_per_epoch) = max_transfer_per_epoch {
        msg!(
            "max_transfer_per_epoch: {:?} -> {:?}",
            config.max_transfer_per_epoch,
            max_transfer_per_epoch
        );
        config.max_transfer_per_epoch = max_transfer_per_epoch;
    } else {
        msg!("max_transfer_per_epoch: unchanged");
    }

    Ok(())
}

pub fn handle_initialize_prelaunch_oracle(
    ctx: Context<InitializePrelaunchOracle>,
    params: PrelaunchOracleParams,
) -> Result<()> {
    let mut oracle = ctx.accounts.prelaunch_oracle.load_init()?;
    msg!("perp market {}", params.perp_market_index);

    oracle.perp_market_index = params.perp_market_index;
    if let Some(price) = params.price {
        oracle.price = price;
    }
    if let Some(max_price) = params.max_price {
        oracle.max_price = max_price;
    }

    oracle.validate()?;

    Ok(())
}

pub fn handle_update_prelaunch_oracle_params(
    ctx: Context<UpdatePrelaunchOracleParams>,
    params: PrelaunchOracleParams,
) -> Result<()> {
    let mut oracle = ctx.accounts.prelaunch_oracle.load_mut()?;
    let mut perp_market = ctx.accounts.perp_market.load_mut()?;
    msg!("perp market {}", perp_market.market_index);

    let now = Clock::get()?.unix_timestamp;

    if let Some(price) = params.price {
        oracle.price = price;

        msg!("before mark twap ts = {:?} mark twap = {:?} mark twap 5min = {:?} bid twap = {:?} ask twap {:?}", perp_market.amm.last_mark_price_twap_ts, perp_market.amm.last_mark_price_twap, perp_market.amm.last_mark_price_twap_5min, perp_market.amm.last_bid_price_twap, perp_market.amm.last_ask_price_twap);

        perp_market.amm.last_mark_price_twap_ts = now;
        perp_market.amm.last_mark_price_twap = price.cast()?;
        perp_market.amm.last_mark_price_twap_5min = price.cast()?;
        perp_market.amm.last_bid_price_twap =
            perp_market.amm.last_bid_price_twap.min(price.cast()?);
        perp_market.amm.last_ask_price_twap =
            perp_market.amm.last_ask_price_twap.max(price.cast()?);

        msg!("after mark twap ts = {:?} mark twap = {:?} mark twap 5min = {:?} bid twap = {:?} ask twap {:?}", perp_market.amm.last_mark_price_twap_ts, perp_market.amm.last_mark_price_twap, perp_market.amm.last_mark_price_twap_5min, perp_market.amm.last_bid_price_twap, perp_market.amm.last_ask_price_twap);
    } else {
        msg!("mark twap ts, mark twap, mark twap 5min, bid twap, ask twap: unchanged");
    }

    if let Some(max_price) = params.max_price {
        msg!("max price: {:?} -> {:?}", oracle.max_price, max_price);
        oracle.max_price = max_price;
    } else {
        msg!("max price: unchanged")
    }

    oracle.validate()?;

    Ok(())
}

pub fn handle_delete_prelaunch_oracle(
    ctx: Context<DeletePrelaunchOracle>,
    _perp_market_index: u16,
) -> Result<()> {
    let perp_market = ctx.accounts.perp_market.load()?;
    msg!("perp market {}", perp_market.market_index);

    validate!(
        perp_market.amm.oracle != ctx.accounts.prelaunch_oracle.key(),
        ErrorCode::DefaultError,
        "prelaunch oracle currently in use"
    )?;

    Ok(())
}

pub fn handle_initialize_pyth_pull_oracle(
    ctx: Context<InitPythPullPriceFeed>,
    feed_id: [u8; 32],
) -> Result<()> {
    let cpi_program = ctx.accounts.pyth_solana_receiver.to_account_info();
    let cpi_accounts = InitPriceUpdate {
        payer: ctx.accounts.admin.to_account_info(),
        price_update_account: ctx.accounts.price_feed.to_account_info(),
        system_program: ctx.accounts.system_program.to_account_info(),
        write_authority: ctx.accounts.price_feed.to_account_info(),
    };

    let seeds = &[
        PTYH_PRICE_FEED_SEED_PREFIX,
        feed_id.as_ref(),
        &[ctx.bumps.price_feed],
    ];
    let signer_seeds = &[&seeds[..]];
    let cpi_context = CpiContext::new_with_signer(cpi_program, cpi_accounts, signer_seeds);

    pyth_solana_receiver_sdk::cpi::init_price_update(cpi_context, feed_id)?;

    Ok(())
}

pub fn handle_initialize_pyth_lazer_oracle(
    ctx: Context<InitPythLazerOracle>,
    feed_id: u32,
) -> Result<()> {
    let pubkey = ctx.accounts.lazer_oracle.to_account_info().key;
    msg!(
        "Lazer price feed initted {} with feed_id {}",
        pubkey,
        feed_id
    );
    Ok(())
}

pub fn handle_settle_expired_market<'c: 'info, 'info>(
    ctx: Context<'_, '_, 'c, 'info, AdminUpdatePerpMarket<'info>>,
    market_index: u16,
) -> Result<()> {
    let clock = Clock::get()?;
    let _now = clock.unix_timestamp;
    let state = &ctx.accounts.state;

    let AccountMaps {
        perp_market_map,
        spot_market_map,
        mut oracle_map,
    } = load_maps(
        &mut ctx.remaining_accounts.iter().peekable(),
        &get_writable_perp_market_set(market_index),
        &get_writable_spot_market_set(QUOTE_SPOT_MARKET_INDEX),
        clock.slot,
        Some(state.oracle_guard_rails),
    )?;

    controller::repeg::update_amm(
        market_index,
        &perp_market_map,
        &mut oracle_map,
        state,
        &clock,
    )?;

    controller::repeg::settle_expired_market(
        market_index,
        &perp_market_map,
        &mut oracle_map,
        &spot_market_map,
        state,
        &clock,
    )?;

    Ok(())
}

pub fn handle_initialize_high_leverage_mode_config(
    ctx: Context<InitializeHighLeverageModeConfig>,
    max_users: u32,
) -> Result<()> {
    let mut config = ctx.accounts.high_leverage_mode_config.load_init()?;

    config.max_users = max_users;

    config.validate()?;

    Ok(())
}

pub fn handle_initialize_lp_pool(
    ctx: Context<InitializeLpPool>,
    name: [u8; 32],
    min_mint_fee: i64,
    max_mint_fee: i64,
    revenue_rebalance_period: u64,
    max_aum: u128,
) -> Result<()> {
    let mut lp_pool = ctx.accounts.lp_pool.load_init()?;
    let mint = ctx.accounts.mint.key();

    *lp_pool = LPPool {
        name,
        pubkey: ctx.accounts.lp_pool.key(),
        mint,
        constituents: 0,
        max_aum,
        last_aum: 0,
        last_aum_slot: 0,
        last_aum_ts: 0,
        last_revenue_rebalance_ts: 0,
        total_fees_received: 0,
        total_fees_paid: 0,
        total_mint_redeem_fees_paid: 0,
        oldest_oracle_slot: 0,
        bump: ctx.bumps.lp_pool,
        min_mint_fee,
        max_mint_fee_premium: max_mint_fee,
        revenue_rebalance_period,
        next_mint_redeem_id: 1,
        usdc_consituent_index: 0,
        cumulative_usdc_sent_to_perp_markets: 0,
        cumulative_usdc_received_from_perp_markets: 0,
        gamma_execution: 2,
        volatility: 4,
        xi: 2,
    };

    let amm_constituent_mapping = &mut ctx.accounts.amm_constituent_mapping;
    amm_constituent_mapping.bump = ctx.bumps.amm_constituent_mapping;
    amm_constituent_mapping
        .weights
        .resize_with(0 as usize, AmmConstituentDatum::default);
    amm_constituent_mapping.validate()?;

    let constituent_target_base = &mut ctx.accounts.constituent_target_base;
    constituent_target_base.bump = ctx.bumps.constituent_target_base;
    constituent_target_base
        .targets
        .resize_with(0 as usize, TargetsDatum::default);
    constituent_target_base.validate()?;

    let consituent_correlations = &mut ctx.accounts.constituent_correlations;
    consituent_correlations.bump = ctx.bumps.constituent_correlations;
    consituent_correlations.correlations.resize(0 as usize, 0);
    consituent_correlations.validate()?;

    Ok(())
}
pub fn handle_update_high_leverage_mode_config(
    ctx: Context<UpdateHighLeverageModeConfig>,
    max_users: u32,
    reduce_only: bool,
    current_users: Option<u32>,
) -> Result<()> {
    let mut config = load_mut!(ctx.accounts.high_leverage_mode_config)?;

    config.max_users = max_users;

    config.reduce_only = reduce_only as u8;

    if let Some(current_users) = current_users {
        config.current_users = current_users;
    }

    config.validate()?;

    Ok(())
}

pub fn handle_initialize_protected_maker_mode_config(
    ctx: Context<InitializeProtectedMakerModeConfig>,
    max_users: u32,
) -> Result<()> {
    let mut config = ctx.accounts.protected_maker_mode_config.load_init()?;

    config.max_users = max_users;

    Ok(())
}

pub fn handle_update_protected_maker_mode_config(
    ctx: Context<UpdateProtectedMakerModeConfig>,
    max_users: u32,
    reduce_only: bool,
    current_users: Option<u32>,
) -> Result<()> {
    let mut config = load_mut!(ctx.accounts.protected_maker_mode_config)?;

    if let Some(users) = current_users {
        config.current_users = users;
    }
    config.max_users = max_users;
    config.reduce_only = reduce_only as u8;

    config.validate()?;

    Ok(())
}

#[access_control(
    deposit_not_paused(&ctx.accounts.state)
)]
pub fn handle_admin_deposit<'c: 'info, 'info>(
    ctx: Context<'_, '_, 'c, 'info, AdminDeposit<'info>>,
    market_index: u16,
    amount: u64,
) -> Result<()> {
    let user_key = ctx.accounts.user.key();
    let user = &mut load_mut!(ctx.accounts.user)?;

    let state = &ctx.accounts.state;
    let clock = Clock::get()?;
    let now = clock.unix_timestamp;
    let slot = clock.slot;

    let remaining_accounts_iter = &mut ctx.remaining_accounts.iter().peekable();
    let AccountMaps {
        perp_market_map: _,
        spot_market_map,
        mut oracle_map,
    } = load_maps(
        remaining_accounts_iter,
        &MarketSet::new(),
        &get_writable_spot_market_set(market_index),
        clock.slot,
        Some(state.oracle_guard_rails),
    )?;

    let mint = get_token_mint(remaining_accounts_iter)?;

    if amount == 0 {
        return Err(ErrorCode::InsufficientDeposit.into());
    }

    validate!(!user.is_bankrupt(), ErrorCode::UserBankrupt)?;

    let mut spot_market = spot_market_map.get_ref_mut(&market_index)?;
    let oracle_price_data = *oracle_map.get_price_data(&spot_market.oracle_id())?;

    validate!(
        user.pool_id == spot_market.pool_id,
        ErrorCode::InvalidPoolId,
        "user pool id ({}) != market pool id ({})",
        user.pool_id,
        spot_market.pool_id
    )?;

    validate!(
        !matches!(spot_market.status, MarketStatus::Initialized),
        ErrorCode::MarketBeingInitialized,
        "Market is being initialized"
    )?;

    controller::spot_balance::update_spot_market_cumulative_interest(
        &mut spot_market,
        Some(&oracle_price_data),
        now,
    )?;

    let position_index = user.force_get_spot_position_index(spot_market.market_index)?;

    // if reduce only, have to compare ix amount to current borrow amount
    let amount = if (spot_market.is_reduce_only())
        && user.spot_positions[position_index].balance_type == SpotBalanceType::Borrow
    {
        user.spot_positions[position_index]
            .get_token_amount(&spot_market)?
            .cast::<u64>()?
            .min(amount)
    } else {
        amount
    };

    let total_deposits_after = user.total_deposits;
    let total_withdraws_after = user.total_withdraws;

    let spot_position = &mut user.spot_positions[position_index];
    controller::spot_position::update_spot_balances_and_cumulative_deposits(
        amount as u128,
        &SpotBalanceType::Deposit,
        &mut spot_market,
        spot_position,
        false,
        None,
    )?;

    let token_amount = spot_position.get_token_amount(&spot_market)?;
    if token_amount == 0 {
        validate!(
            spot_position.scaled_balance == 0,
            ErrorCode::InvalidSpotPosition,
            "deposit left user with invalid position. scaled balance = {} token amount = {}",
            spot_position.scaled_balance,
            token_amount
        )?;
    }

    if spot_position.balance_type == SpotBalanceType::Deposit && spot_position.scaled_balance > 0 {
        validate!(
            matches!(spot_market.status, MarketStatus::Active),
            ErrorCode::MarketActionPaused,
            "spot_market not active",
        )?;
    }

    drop(spot_market);

    user.update_last_active_slot(slot);

    let spot_market = &mut spot_market_map.get_ref_mut(&market_index)?;

    controller::token::receive(
        &ctx.accounts.token_program,
        &ctx.accounts.admin_token_account,
        &ctx.accounts.spot_market_vault,
        &ctx.accounts.admin,
        amount,
        &mint,
    )?;
    ctx.accounts.spot_market_vault.reload()?;
    validate_spot_market_vault_amount(spot_market, ctx.accounts.spot_market_vault.amount)?;

    let deposit_record_id = get_then_update_id!(spot_market, next_deposit_record_id);
    let oracle_price = oracle_price_data.price;
    let deposit_record = DepositRecord {
        ts: now,
        deposit_record_id,
        user_authority: user.authority,
        user: user_key,
        direction: DepositDirection::Deposit,
        amount,
        oracle_price,
        market_deposit_balance: spot_market.deposit_balance,
        market_withdraw_balance: spot_market.borrow_balance,
        market_cumulative_deposit_interest: spot_market.cumulative_deposit_interest,
        market_cumulative_borrow_interest: spot_market.cumulative_borrow_interest,
        total_deposits_after,
        total_withdraws_after,
        market_index,
        explanation: DepositExplanation::Reward,
        transfer_user: None,
    };
    emit!(deposit_record);

    spot_market.validate_max_token_deposits_and_borrows(false)?;

    Ok(())
}

pub fn handle_initialize_if_rebalance_config(
    ctx: Context<InitializeIfRebalanceConfig>,
    params: IfRebalanceConfigParams,
) -> Result<()> {
    let clock = Clock::get()?;
    let now = clock.unix_timestamp;

    let pubkey = ctx.accounts.if_rebalance_config.to_account_info().key;
    let mut config = ctx.accounts.if_rebalance_config.load_init()?;

    config.pubkey = *pubkey;
    config.total_in_amount = params.total_in_amount;
    config.current_in_amount = 0;
    config.epoch_max_in_amount = params.epoch_max_in_amount;
    config.epoch_duration = params.epoch_duration;
    config.out_market_index = params.out_market_index;
    config.in_market_index = params.in_market_index;
    config.max_slippage_bps = params.max_slippage_bps;
    config.swap_mode = params.swap_mode;
    config.status = 0;

    config.validate()?;

    Ok(())
<<<<<<< HEAD
=======
}

pub fn handle_update_if_rebalance_config(
    ctx: Context<UpdateIfRebalanceConfig>,
    params: IfRebalanceConfigParams,
) -> Result<()> {
    let mut config = load_mut!(ctx.accounts.if_rebalance_config)?;

    config.total_in_amount = params.total_in_amount;
    config.epoch_max_in_amount = params.epoch_max_in_amount;
    config.epoch_duration = params.epoch_duration;
    config.max_slippage_bps = params.max_slippage_bps;

    config.validate()?;

    Ok(())
}

#[derive(Accounts)]
pub struct Initialize<'info> {
    #[account(mut)]
    pub admin: Signer<'info>,
    #[account(
        init,
        seeds = [b"drift_state".as_ref()],
        space = State::SIZE,
        bump,
        payer = admin
    )]
    pub state: Box<Account<'info, State>>,
    pub quote_asset_mint: Box<InterfaceAccount<'info, Mint>>,
    /// CHECK: checked in `initialize`
    pub drift_signer: AccountInfo<'info>,
    pub rent: Sysvar<'info, Rent>,
    pub system_program: Program<'info, System>,
    pub token_program: Interface<'info, TokenInterface>,
>>>>>>> 82feade7
}

pub fn handle_update_if_rebalance_config(
    ctx: Context<UpdateIfRebalanceConfig>,
    params: IfRebalanceConfigParams,
) -> Result<()> {
    let mut config = load_mut!(ctx.accounts.if_rebalance_config)?;

    config.total_in_amount = params.total_in_amount;
    config.epoch_max_in_amount = params.epoch_max_in_amount;
    config.epoch_duration = params.epoch_duration;
    config.max_slippage_bps = params.max_slippage_bps;

    config.validate()?;

    Ok(())
}

pub fn handle_initialize_constituent<'info>(
    ctx: Context<'_, '_, '_, 'info, InitializeConstituent<'info>>,
    spot_market_index: u16,
    decimals: u8,
    max_weight_deviation: i64,
    swap_fee_min: i64,
    swap_fee_max: i64,
    oracle_staleness_threshold: u64,
    cost_to_trade_bps: i32,
    constituent_derivative_index: Option<i16>,
    derivative_weight: u64,
    volatility: u64,
    gamma_execution: u8,
    gamma_inventory: u8,
    xi: u8,
    new_constituent_correlations: Vec<i64>,
) -> Result<()> {
    let mut constituent = ctx.accounts.constituent.load_init()?;
    let mut lp_pool = ctx.accounts.lp_pool.load_mut()?;

    let constituent_target_base = &mut ctx.accounts.constituent_target_base;
    let current_len = constituent_target_base.targets.len();

    constituent_target_base
        .targets
        .resize_with((current_len + 1) as usize, TargetsDatum::default);

    let new_target = constituent_target_base
        .targets
        .get_mut(current_len)
        .unwrap();
    new_target.cost_to_trade_bps = cost_to_trade_bps;
    constituent_target_base.validate()?;

    msg!(
        "initializing constituent {} with spot market index {}",
        lp_pool.constituents,
        spot_market_index
    );

    validate!(
        derivative_weight <= PRICE_PRECISION_U64,
        ErrorCode::InvalidConstituent,
        "stablecoin_weight must be between 0 and 1",
    )?;

    constituent.spot_market_index = spot_market_index;
    constituent.constituent_index = lp_pool.constituents;
    constituent.decimals = decimals;
    constituent.max_weight_deviation = max_weight_deviation;
    constituent.swap_fee_min = swap_fee_min;
    constituent.swap_fee_max = swap_fee_max;
    constituent.oracle_staleness_threshold = oracle_staleness_threshold;
    constituent.pubkey = ctx.accounts.constituent.key();
    constituent.mint = ctx.accounts.spot_market_mint.key();
    constituent.token_vault = ctx.accounts.constituent_vault.key();
    constituent.bump = ctx.bumps.constituent;
    constituent.lp_pool = lp_pool.pubkey;
    constituent.constituent_index = (constituent_target_base.targets.len() - 1) as u16;
    constituent.next_swap_id = 1;
    constituent.constituent_derivative_index = constituent_derivative_index.unwrap_or(-1);
    constituent.derivative_weight = derivative_weight;
    constituent.volatility = volatility;
    constituent.gamma_execution = gamma_execution;
    constituent.gamma_inventory = gamma_inventory;
    constituent.xi = xi;
    lp_pool.constituents += 1;

    if constituent.mint.eq(&usdc_mint::ID) {
        lp_pool.usdc_consituent_index = constituent.constituent_index;
    }

    let constituent_correlations = &mut ctx.accounts.constituent_correlations;
    validate!(
        new_constituent_correlations.len() as u16 == lp_pool.constituents - 1,
        ErrorCode::InvalidConstituent,
        "expected {} correlations, got {}",
        lp_pool.constituents,
        new_constituent_correlations.len()
    )?;
    constituent_correlations.add_new_constituent(&new_constituent_correlations)?;

    Ok(())
}

#[derive(AnchorSerialize, AnchorDeserialize, Clone, Default)]
pub struct ConstituentParams {
    pub max_weight_deviation: Option<i64>,
    pub swap_fee_min: Option<i64>,
    pub swap_fee_max: Option<i64>,
    pub oracle_staleness_threshold: Option<u64>,
    pub cost_to_trade_bps: Option<i32>,
    pub constituent_derivative_index: Option<i16>,
    pub derivative_weight: Option<u64>,
    pub volatility: Option<u8>,
    pub gamma_execution: Option<u8>,
    pub gamma_inventory: Option<u8>,
    pub xi: Option<u8>,
}

pub fn handle_update_constituent_params<'info>(
    ctx: Context<UpdateConstituentParams>,
    constituent_params: ConstituentParams,
) -> Result<()> {
    let mut constituent = ctx.accounts.constituent.load_mut()?;
    if constituent_params.max_weight_deviation.is_some() {
        msg!(
            "max_weight_deviation: {:?} -> {:?}",
            constituent.max_weight_deviation,
            constituent_params.max_weight_deviation
        );
        constituent.max_weight_deviation = constituent_params.max_weight_deviation.unwrap();
    }

    if constituent_params.swap_fee_min.is_some() {
        msg!(
            "swap_fee_min: {:?} -> {:?}",
            constituent.swap_fee_min,
            constituent_params.swap_fee_min
        );
        constituent.swap_fee_min = constituent_params.swap_fee_min.unwrap();
    }

    if constituent_params.swap_fee_max.is_some() {
        msg!(
            "swap_fee_max: {:?} -> {:?}",
            constituent.swap_fee_max,
            constituent_params.swap_fee_max
        );
        constituent.swap_fee_max = constituent_params.swap_fee_max.unwrap();
    }

    if constituent_params.oracle_staleness_threshold.is_some() {
        msg!(
            "oracle_staleness_threshold: {:?} -> {:?}",
            constituent.oracle_staleness_threshold,
            constituent_params.oracle_staleness_threshold
        );
        constituent.oracle_staleness_threshold =
            constituent_params.oracle_staleness_threshold.unwrap();
    }

    if constituent_params.cost_to_trade_bps.is_some() {
        let constituent_target_base = &mut ctx.accounts.constituent_target_base;

        let target = constituent_target_base
            .targets
            .get_mut(constituent.constituent_index as usize)
            .unwrap();

        msg!(
            "cost_to_trade: {:?} -> {:?}",
            target.cost_to_trade_bps,
            constituent_params.cost_to_trade_bps
        );
        target.cost_to_trade_bps = constituent_params.cost_to_trade_bps.unwrap();
    }

    if constituent_params.derivative_weight.is_some() {
        msg!(
            "derivative_weight: {:?} -> {:?}",
            constituent.derivative_weight,
            constituent_params.derivative_weight
        );
        constituent.derivative_weight = constituent_params.derivative_weight.unwrap();
    }

    if constituent_params.constituent_derivative_index.is_some() {
        msg!(
            "constituent_derivative_index: {:?} -> {:?}",
            constituent.constituent_derivative_index,
            constituent_params.constituent_derivative_index
        );
        constituent.constituent_derivative_index =
            constituent_params.constituent_derivative_index.unwrap();
    }

    if constituent_params.gamma_execution.is_some() {
        msg!(
            "gamma_execution: {:?} -> {:?}",
            constituent.gamma_execution,
            constituent_params.gamma_execution
        );
        constituent.gamma_execution = constituent_params.gamma_execution.unwrap();
    }

    if constituent_params.gamma_inventory.is_some() {
        msg!(
            "gamma_inventory: {:?} -> {:?}",
            constituent.gamma_inventory,
            constituent_params.gamma_inventory
        );
        constituent.gamma_inventory = constituent_params.gamma_inventory.unwrap();
    }

    if constituent_params.xi.is_some() {
        msg!("xi: {:?} -> {:?}", constituent.xi, constituent_params.xi);
        constituent.xi = constituent_params.xi.unwrap();
    }

    Ok(())
}

pub fn handle_update_amm_constituent_mapping_data<'info>(
    ctx: Context<UpdateAmmConstituentMappingData>,
    amm_constituent_mapping_data: Vec<AddAmmConstituentMappingDatum>,
) -> Result<()> {
    let amm_mapping = &mut ctx.accounts.amm_constituent_mapping;

    for datum in amm_constituent_mapping_data {
        let existing_datum = amm_mapping.weights.iter().position(|existing_datum| {
            existing_datum.perp_market_index == datum.perp_market_index
                && existing_datum.constituent_index == datum.constituent_index
        });

        if existing_datum.is_none() {
            msg!(
                "AmmConstituentDatum not found for perp_market_index {} and constituent_index {}",
                datum.perp_market_index,
                datum.constituent_index
            );
            return Err(ErrorCode::InvalidAmmConstituentMappingArgument.into());
        }

        amm_mapping.weights[existing_datum.unwrap()] = AmmConstituentDatum {
            perp_market_index: datum.perp_market_index,
            constituent_index: datum.constituent_index,
            weight: datum.weight,
            last_slot: Clock::get()?.slot,
            ..AmmConstituentDatum::default()
        };

        msg!(
            "Updated AmmConstituentDatum for perp_market_index {} and constituent_index {} to {}",
            datum.perp_market_index,
            datum.constituent_index,
            datum.weight
        );
    }

    Ok(())
}

pub fn handle_remove_amm_constituent_mapping_data<'info>(
    ctx: Context<RemoveAmmConstituentMappingData>,
    perp_market_index: u16,
    constituent_index: u16,
) -> Result<()> {
    let amm_mapping = &mut ctx.accounts.amm_constituent_mapping;

    let position = amm_mapping.weights.iter().position(|existing_datum| {
        existing_datum.perp_market_index == perp_market_index
            && existing_datum.constituent_index == constituent_index
    });

    if position.is_none() {
        msg!(
            "Not found for perp_market_index {} and constituent_index {}",
            perp_market_index,
            constituent_index
        );
        return Err(ErrorCode::InvalidAmmConstituentMappingArgument.into());
    }

    amm_mapping.weights.remove(position.unwrap());
    amm_mapping.weights.shrink_to_fit();

    Ok(())
}

pub fn handle_add_amm_constituent_data<'info>(
    ctx: Context<AddAmmConstituentMappingData>,
    init_amm_constituent_mapping_data: Vec<AddAmmConstituentMappingDatum>,
) -> Result<()> {
    let amm_mapping = &mut ctx.accounts.amm_constituent_mapping;
    let constituent_target_base = &ctx.accounts.constituent_target_base;
    let state = &ctx.accounts.state;
    let mut current_len = amm_mapping.weights.len();

    for init_datum in init_amm_constituent_mapping_data {
        let perp_market_index = init_datum.perp_market_index;

        validate!(
            perp_market_index < state.number_of_markets,
            ErrorCode::InvalidAmmConstituentMappingArgument,
            "perp_market_index too large compared to number of markets"
        )?;

        validate!(
            (init_datum.constituent_index as usize) < constituent_target_base.targets.len(),
            ErrorCode::InvalidAmmConstituentMappingArgument,
            "constituent_index too large compared to number of constituents in target weights"
        )?;

        let constituent_index = init_datum.constituent_index;
        let mut datum = AmmConstituentDatum::default();
        datum.perp_market_index = perp_market_index;
        datum.constituent_index = constituent_index;
        datum.weight = init_datum.weight;
        datum.last_slot = Clock::get()?.slot;

        // Check if the datum already exists
        let exists = amm_mapping.weights.iter().any(|d| {
            d.perp_market_index == perp_market_index && d.constituent_index == constituent_index
        });

        validate!(
            !exists,
            ErrorCode::InvalidAmmConstituentMappingArgument,
            "AmmConstituentDatum already exists for perp_market_index {} and constituent_index {}",
            perp_market_index,
            constituent_index
        )?;

        // Add the new datum to the mapping
        current_len += 1;
        amm_mapping.weights.resize(current_len, datum);
    }

    Ok(())
}

pub fn handle_update_constituent_correlation_data<'info>(
    ctx: Context<UpdateConstituentCorrelation>,
    index1: u16,
    index2: u16,
    corr: i64,
) -> Result<()> {
    let constituent_correlations = &mut ctx.accounts.constituent_correlations;
    constituent_correlations.set_correlation(index1, index2, corr)?;

    msg!(
        "Updated correlation between constituent {} and {} to {}",
        index1,
        index2,
        corr
    );

    constituent_correlations.validate()?;

    Ok(())
}

pub fn handle_begin_lp_swap<'c: 'info, 'info>(
    ctx: Context<'_, '_, 'c, 'info, LPTakerSwap<'info>>,
    in_market_index: u16,
    out_market_index: u16,
    amount_in: u64,
) -> Result<()> {
    let state = &ctx.accounts.state;
    let ixs = ctx.accounts.instructions.as_ref();
    let current_index = instructions::load_current_index_checked(ixs)? as usize;

    let remaining_accounts_iter = &mut ctx.remaining_accounts.iter().peekable();
    let mint = get_token_mint(remaining_accounts_iter)?;
    validate!(
        mint.is_some(),
        ErrorCode::InvalidSwap,
        "BeginLpSwap must have a mint for in token passed in"
    )?;
    let mint = mint.unwrap();

    let mut in_constituent = ctx.accounts.in_constituent.load_mut()?;
    let mut out_constituent = ctx.accounts.out_constituent.load_mut()?;

    let current_ix = instructions::load_instruction_at_checked(current_index, ixs)?;
    validate!(
        current_ix.program_id == *ctx.program_id,
        ErrorCode::InvalidSwap,
        "SwapBegin must be a top-level instruction (cant be cpi)"
    )?;

    validate!(
        in_market_index != out_market_index,
        ErrorCode::InvalidSwap,
        "in and out market the same"
    )?;

    validate!(
        amount_in != 0,
        ErrorCode::InvalidSwap,
        "amount_in cannot be zero"
    )?;

    // Validate that the passed mint is accpetable
    let mint_key = mint.key();
    validate!(
        mint_key == ctx.accounts.constituent_in_token_account.mint,
        ErrorCode::InvalidSwap,
        "mint passed to SwapBegin does not match the mint constituent in token account"
    )?;

    // Make sure we have enough balance to do the swap
    let constituent_in_token_account = &ctx.accounts.constituent_in_token_account;

    validate!(
        amount_in <= constituent_in_token_account.amount,
        ErrorCode::InvalidSwap,
        "trying to swap more than the balance of the constituent in token account"
    )?;

    validate!(
        out_constituent.flash_loan_initial_token_amount == 0,
        ErrorCode::InvalidSwap,
        "begin_lp_swap ended in invalid state"
    )?;

    in_constituent.flash_loan_initial_token_amount = ctx.accounts.signer_in_token_account.amount;
    out_constituent.flash_loan_initial_token_amount = ctx.accounts.signer_out_token_account.amount;

    send_from_program_vault(
        &ctx.accounts.token_program,
        constituent_in_token_account,
        &ctx.accounts.signer_in_token_account,
        &ctx.accounts.drift_signer.to_account_info(),
        state.signer_nonce,
        amount_in,
        &Some(mint),
    )?;

    // The only other drift program allowed is SwapEnd
    let mut index = current_index + 1;
    let mut found_end = false;
    loop {
        let ix = match instructions::load_instruction_at_checked(index, ixs) {
            Ok(ix) => ix,
            Err(ProgramError::InvalidArgument) => break,
            Err(e) => return Err(e.into()),
        };

        // Check that the drift program key is not used
        if ix.program_id == crate::id() {
            // must be the last ix -- this could possibly be relaxed
            validate!(
                !found_end,
                ErrorCode::InvalidSwap,
                "the transaction must not contain a Drift instruction after FlashLoanEnd"
            )?;
            found_end = true;

            // must be the SwapEnd instruction
            let discriminator = crate::instruction::EndLpSwap::discriminator();
            validate!(
                ix.data[0..8] == discriminator,
                ErrorCode::InvalidSwap,
                "last drift ix must be end of swap"
            )?;

            validate!(
                ctx.accounts.signer_out_token_account.key() == ix.accounts[2].pubkey,
                ErrorCode::InvalidSwap,
                "the out_token_account passed to SwapBegin and End must match"
            )?;

            validate!(
                ctx.accounts.signer_in_token_account.key() == ix.accounts[3].pubkey,
                ErrorCode::InvalidSwap,
                "the in_token_account passed to SwapBegin and End must match"
            )?;

            validate!(
                ctx.accounts.constituent_out_token_account.key() == ix.accounts[4].pubkey,
                ErrorCode::InvalidSwap,
                "the constituent out_token_account passed to SwapBegin and End must match"
            )?;

            validate!(
                ctx.accounts.constituent_in_token_account.key() == ix.accounts[5].pubkey,
                ErrorCode::InvalidSwap,
                "the constituent in token account passed to SwapBegin and End must match"
            )?;

            validate!(
                ctx.accounts.out_constituent.key() == ix.accounts[6].pubkey,
                ErrorCode::InvalidSwap,
                "the out constituent passed to SwapBegin and End must match"
            )?;

            validate!(
                ctx.accounts.in_constituent.key() == ix.accounts[7].pubkey,
                ErrorCode::InvalidSwap,
                "the in constituent passed to SwapBegin and End must match"
            )?;

            validate!(
                ctx.accounts.lp_pool.key() == ix.accounts[8].pubkey,
                ErrorCode::InvalidSwap,
                "the lp pool passed to SwapBegin and End must match"
            )?;
        } else {
            if found_end {
                if ix.program_id == lighthouse::ID {
                    continue;
                }

                for meta in ix.accounts.iter() {
                    validate!(
                        meta.is_writable == false,
                        ErrorCode::InvalidSwap,
                        "instructions after swap end must not have writable accounts"
                    )?;
                }
            } else {
                let mut whitelisted_programs = vec![
                    serum_program::id(),
                    AssociatedToken::id(),
                    jupiter_mainnet_3::ID,
                    jupiter_mainnet_4::ID,
                    jupiter_mainnet_6::ID,
                ];
                whitelisted_programs.push(Token::id());
                whitelisted_programs.push(Token2022::id());
                whitelisted_programs.push(marinade_mainnet::ID);

                validate!(
                    whitelisted_programs.contains(&ix.program_id),
                    ErrorCode::InvalidSwap,
                    "only allowed to pass in ixs to token, openbook, and Jupiter v3/v4/v6 programs"
                )?;

                for meta in ix.accounts.iter() {
                    validate!(
                        meta.pubkey != crate::id(),
                        ErrorCode::InvalidSwap,
                        "instructions between begin and end must not be drift instructions"
                    )?;
                }
            }
        }

        index += 1;
    }

    validate!(
        found_end,
        ErrorCode::InvalidSwap,
        "found no SwapEnd instruction in transaction"
    )?;

    Ok(())
}

pub fn handle_end_lp_swap<'c: 'info, 'info>(
    ctx: Context<'_, '_, 'c, 'info, LPTakerSwap<'info>>,
) -> Result<()> {
    let signer_in_token_account = &ctx.accounts.signer_in_token_account;
    let signer_out_token_account = &ctx.accounts.signer_out_token_account;

    let admin_account_info = ctx.accounts.admin.to_account_info();

    let constituent_in_token_account = &ctx.accounts.constituent_in_token_account;
    let constituent_out_token_account = &ctx.accounts.constituent_out_token_account;

    let mut in_constituent = ctx.accounts.in_constituent.load_mut()?;
    let mut out_constituent = ctx.accounts.out_constituent.load_mut()?;

    let remaining_accounts = &mut ctx.remaining_accounts.iter().peekable();
    let out_token_program = get_token_interface(remaining_accounts)?;

    let in_mint = get_token_mint(remaining_accounts)?;
    let out_mint = get_token_mint(remaining_accounts)?;

    validate!(
        in_mint.is_some(),
        ErrorCode::InvalidSwap,
        "EndLpSwap must have a mint for in token passed in"
    )?;

    validate!(
        out_mint.is_some(),
        ErrorCode::InvalidSwap,
        "EndLpSwap must have a mint for out token passed in"
    )?;

    let in_mint = in_mint.unwrap();
    let out_mint = out_mint.unwrap();

    // Validate that the passed mint is accpetable
    let mint_key = out_mint.key();
    validate!(
        mint_key == constituent_out_token_account.mint,
        ErrorCode::InvalidSwap,
        "mint passed to EndLpSwap does not match the mint constituent out token account"
    )?;

    let mint_key = in_mint.key();
    validate!(
        mint_key == constituent_in_token_account.mint,
        ErrorCode::InvalidSwap,
        "mint passed to EndLpSwap does not match the mint constituent in token account"
    )?;

    // Residual of what wasnt swapped
    if signer_in_token_account.amount > in_constituent.flash_loan_initial_token_amount {
        let residual = signer_in_token_account
            .amount
            .safe_sub(in_constituent.flash_loan_initial_token_amount)?;

        controller::token::receive(
            &ctx.accounts.token_program,
            signer_in_token_account,
            constituent_in_token_account,
            &admin_account_info,
            residual,
            &Some(in_mint),
        )?;
    }

    // Whatever was swapped
    if signer_out_token_account.amount > out_constituent.flash_loan_initial_token_amount {
        let residual = signer_out_token_account
            .amount
            .safe_sub(out_constituent.flash_loan_initial_token_amount)?;

        if let Some(token_interface) = out_token_program {
            receive(
                &token_interface,
                signer_out_token_account,
                constituent_out_token_account,
                &admin_account_info,
                residual,
                &Some(out_mint),
            )?;
        } else {
            receive(
                &ctx.accounts.token_program,
                signer_out_token_account,
                constituent_out_token_account,
                &admin_account_info,
                residual,
                &Some(out_mint),
            )?;
        }
    }

    // Update the balance on the token accounts for after swap
    out_constituent.sync_token_balance(constituent_out_token_account.amount);
    in_constituent.sync_token_balance(constituent_in_token_account.amount);

    out_constituent.flash_loan_initial_token_amount = 0;
    in_constituent.flash_loan_initial_token_amount = 0;

    Ok(())
}

#[derive(Accounts)]
pub struct Initialize<'info> {
    #[account(mut)]
    pub admin: Signer<'info>,
    #[account(
        init,
        seeds = [b"drift_state".as_ref()],
        space = State::SIZE,
        bump,
        payer = admin
    )]
    pub state: Box<Account<'info, State>>,
    pub quote_asset_mint: Box<InterfaceAccount<'info, Mint>>,
    /// CHECK: checked in `initialize`
    pub drift_signer: AccountInfo<'info>,
    pub rent: Sysvar<'info, Rent>,
    pub system_program: Program<'info, System>,
    pub token_program: Interface<'info, TokenInterface>,
}

#[derive(Accounts)]
pub struct InitializeSpotMarket<'info> {
    #[account(
        init,
        seeds = [b"spot_market", state.number_of_spot_markets.to_le_bytes().as_ref()],
        space = SpotMarket::SIZE,
        bump,
        payer = admin
    )]
    pub spot_market: AccountLoader<'info, SpotMarket>,
    pub spot_market_mint: Box<InterfaceAccount<'info, Mint>>,
    #[account(
        init,
        seeds = [b"spot_market_vault".as_ref(), state.number_of_spot_markets.to_le_bytes().as_ref()],
        bump,
        payer = admin,
        token::mint = spot_market_mint,
        token::authority = drift_signer
    )]
    pub spot_market_vault: Box<InterfaceAccount<'info, TokenAccount>>,
    #[account(
        init,
        seeds = [b"insurance_fund_vault".as_ref(), state.number_of_spot_markets.to_le_bytes().as_ref()],
        bump,
        payer = admin,
        token::mint = spot_market_mint,
        token::authority = drift_signer
    )]
    pub insurance_fund_vault: Box<InterfaceAccount<'info, TokenAccount>>,
    #[account(
        constraint = state.signer.eq(&drift_signer.key())
    )]
    /// CHECK: program signer
    pub drift_signer: AccountInfo<'info>,
    #[account(mut)]
    pub state: Box<Account<'info, State>>,
    /// CHECK: checked in `initialize_spot_market`
    pub oracle: AccountInfo<'info>,
    #[account(
        mut,
        constraint = admin.key() == admin_hot_wallet::id() || admin.key() == state.admin
    )]
    pub admin: Signer<'info>,
    pub rent: Sysvar<'info, Rent>,
    pub system_program: Program<'info, System>,
    pub token_program: Interface<'info, TokenInterface>,
}

#[derive(Accounts)]
#[instruction(market_index: u16)]
pub struct DeleteInitializedSpotMarket<'info> {
    #[account(mut)]
    pub admin: Signer<'info>,
    #[account(
        mut,
        has_one = admin
    )]
    pub state: Box<Account<'info, State>>,
    #[account(mut, close = admin)]
    pub spot_market: AccountLoader<'info, SpotMarket>,
    #[account(
        mut,
        seeds = [b"spot_market_vault".as_ref(), market_index.to_le_bytes().as_ref()],
        bump,
    )]
    pub spot_market_vault: Box<InterfaceAccount<'info, TokenAccount>>,
    #[account(
        mut,
        seeds = [b"insurance_fund_vault".as_ref(), market_index.to_le_bytes().as_ref()],
        bump,
    )]
    pub insurance_fund_vault: Box<InterfaceAccount<'info, TokenAccount>>,
    /// CHECK: program signer
    pub drift_signer: AccountInfo<'info>,
    pub token_program: Interface<'info, TokenInterface>,
}

#[derive(Accounts)]
#[instruction(market_index: u16)]
pub struct InitializeSerumFulfillmentConfig<'info> {
    #[account(
        seeds = [b"spot_market", market_index.to_le_bytes().as_ref()],
        bump,
    )]
    pub base_spot_market: AccountLoader<'info, SpotMarket>,
    #[account(
        seeds = [b"spot_market", 0_u16.to_le_bytes().as_ref()],
        bump,
    )]
    pub quote_spot_market: AccountLoader<'info, SpotMarket>,
    #[account(
        mut,
        has_one = admin
    )]
    pub state: Box<Account<'info, State>>,
    /// CHECK: checked in ix
    pub serum_program: AccountInfo<'info>,
    /// CHECK: checked in ix
    pub serum_market: AccountInfo<'info>,
    #[account(
        mut,
        seeds = [b"serum_open_orders".as_ref(), serum_market.key.as_ref()],
        bump,
    )]
    /// CHECK: checked in ix
    pub serum_open_orders: AccountInfo<'info>,
    #[account(
        constraint = state.signer.eq(&drift_signer.key())
    )]
    /// CHECK: program signer
    pub drift_signer: AccountInfo<'info>,
    #[account(
        init,
        seeds = [b"serum_fulfillment_config".as_ref(), serum_market.key.as_ref()],
        space = SerumV3FulfillmentConfig::SIZE,
        bump,
        payer = admin,
    )]
    pub serum_fulfillment_config: AccountLoader<'info, SerumV3FulfillmentConfig>,
    #[account(mut)]
    pub admin: Signer<'info>,
    pub rent: Sysvar<'info, Rent>,
    pub system_program: Program<'info, System>,
}

#[derive(Accounts)]
pub struct UpdateSerumFulfillmentConfig<'info> {
    #[account(
        has_one = admin
    )]
    pub state: Box<Account<'info, State>>,
    #[account(mut)]
    pub serum_fulfillment_config: AccountLoader<'info, SerumV3FulfillmentConfig>,
    #[account(mut)]
    pub admin: Signer<'info>,
}

#[derive(Accounts)]
#[instruction(market_index: u16)]
pub struct InitializePhoenixFulfillmentConfig<'info> {
    #[account(
        seeds = [b"spot_market", market_index.to_le_bytes().as_ref()],
        bump,
    )]
    pub base_spot_market: AccountLoader<'info, SpotMarket>,
    #[account(
        seeds = [b"spot_market", 0_u16.to_le_bytes().as_ref()],
        bump,
    )]
    pub quote_spot_market: AccountLoader<'info, SpotMarket>,
    #[account(
        mut,
        has_one = admin
    )]
    pub state: Box<Account<'info, State>>,
    /// CHECK: checked in ix
    pub phoenix_program: AccountInfo<'info>,
    /// CHECK: checked in ix
    pub phoenix_market: AccountInfo<'info>,
    #[account(
        constraint = state.signer.eq(&drift_signer.key())
    )]
    /// CHECK: program signer
    pub drift_signer: AccountInfo<'info>,
    #[account(
        init,
        seeds = [b"phoenix_fulfillment_config".as_ref(), phoenix_market.key.as_ref()],
        space = PhoenixV1FulfillmentConfig::SIZE,
        bump,
        payer = admin,
    )]
    pub phoenix_fulfillment_config: AccountLoader<'info, PhoenixV1FulfillmentConfig>,
    #[account(mut)]
    pub admin: Signer<'info>,
    pub rent: Sysvar<'info, Rent>,
    pub system_program: Program<'info, System>,
}

#[derive(Accounts)]
pub struct UpdatePhoenixFulfillmentConfig<'info> {
    #[account(
        has_one = admin
    )]
    pub state: Box<Account<'info, State>>,
    #[account(mut)]
    pub phoenix_fulfillment_config: AccountLoader<'info, PhoenixV1FulfillmentConfig>,
    #[account(mut)]
    pub admin: Signer<'info>,
}

#[derive(Accounts)]
pub struct UpdateSerumVault<'info> {
    #[account(
        mut,
        has_one = admin
    )]
    pub state: Box<Account<'info, State>>,
    #[account(mut)]
    pub admin: Signer<'info>,
    pub srm_vault: Box<InterfaceAccount<'info, TokenAccount>>,
}

#[derive(Accounts)]
pub struct InitializePerpMarket<'info> {
    #[account(
        mut,
        constraint = admin.key() == admin_hot_wallet::id() || admin.key() == state.admin
    )]
    pub admin: Signer<'info>,
    #[account(mut)]
    pub state: Box<Account<'info, State>>,
    #[account(
        init,
        seeds = [b"perp_market", state.number_of_markets.to_le_bytes().as_ref()],
        space = PerpMarket::SIZE,
        bump,
        payer = admin
    )]
    pub perp_market: AccountLoader<'info, PerpMarket>,
    #[account(
        mut,
        seeds = [AMM_POSITIONS_CACHE.as_ref()],
        bump = amm_cache.bump,
        realloc = AmmCache::space(amm_cache.cache.len() + 1 as usize),
        realloc::payer = admin,
        realloc::zero = false,
    )]
    pub amm_cache: Box<Account<'info, AmmCache>>,
    /// CHECK: checked in `initialize_perp_market`
    pub oracle: AccountInfo<'info>,
    pub rent: Sysvar<'info, Rent>,
    pub system_program: Program<'info, System>,
}

#[derive(Accounts)]
pub struct InitializeAmmCache<'info> {
    #[account(
        mut,
        constraint = admin.key() == admin_hot_wallet::id() || admin.key() == state.admin
    )]
    pub admin: Signer<'info>,
    pub state: Box<Account<'info, State>>,
    #[account(
        init,
        seeds = [AMM_POSITIONS_CACHE.as_ref()],
        space = AmmCache::space(state.number_of_markets as usize),
        bump,
        payer = admin
    )]
    pub amm_cache: Box<Account<'info, AmmCache>>,
    pub rent: Sysvar<'info, Rent>,
    pub system_program: Program<'info, System>,
}

#[derive(Accounts)]
pub struct UpdateInitAmmCacheInfo<'info> {
    #[account(
        mut,
        constraint = admin.key() == admin_hot_wallet::id() || admin.key() == state.admin
    )]
    pub state: Box<Account<'info, State>>,
    pub admin: Signer<'info>,
    #[account(
        mut,
        seeds = [AMM_POSITIONS_CACHE.as_ref()],
        bump = amm_cache.bump,
    )]
    pub amm_cache: Box<Account<'info, AmmCache>>,
}

#[derive(Accounts)]
pub struct DeleteInitializedPerpMarket<'info> {
    #[account(mut)]
    pub admin: Signer<'info>,
    #[account(
        mut,
        has_one = admin
    )]
    pub state: Box<Account<'info, State>>,
    #[account(mut, close = admin)]
    pub perp_market: AccountLoader<'info, PerpMarket>,
}

#[derive(Accounts)]
pub struct AdminUpdatePerpMarket<'info> {
    pub admin: Signer<'info>,
    #[account(
        has_one = admin
    )]
    pub state: Box<Account<'info, State>>,
    #[account(mut)]
    pub perp_market: AccountLoader<'info, PerpMarket>,
}

#[derive(Accounts)]
pub struct HotAdminUpdatePerpMarket<'info> {
    #[account(
        constraint = admin.key() == admin_hot_wallet::id() || admin.key() == state.admin
    )]
    pub admin: Signer<'info>,
    pub state: Box<Account<'info, State>>,
    #[account(mut)]
    pub perp_market: AccountLoader<'info, PerpMarket>,
}

#[derive(Accounts)]
<<<<<<< HEAD
pub struct AdminUpdatePerpMarketContractTier<'info> {
    pub admin: Signer<'info>,
    #[account(
        has_one = admin
    )]
    pub state: Box<Account<'info, State>>,
    #[account(mut)]
    pub perp_market: AccountLoader<'info, PerpMarket>,
    #[account(
        mut,
        seeds = [AMM_POSITIONS_CACHE.as_ref()],
        bump = amm_cache.bump,
    )]
    pub amm_cache: Box<Account<'info, AmmCache>>,
}

#[derive(Accounts)]
=======
>>>>>>> 82feade7
pub struct AdminUpdatePerpMarketAmmSummaryStats<'info> {
    #[account(
        constraint = admin.key() == admin_hot_wallet::id() || admin.key() == state.admin
    )]
    pub admin: Signer<'info>,
    pub state: Box<Account<'info, State>>,
    #[account(mut)]
    pub perp_market: AccountLoader<'info, PerpMarket>,
    #[account(
        seeds = [b"spot_market", perp_market.load()?.quote_spot_market_index.to_le_bytes().as_ref()],
        bump,
    )]
    pub spot_market: AccountLoader<'info, SpotMarket>,
    /// CHECK: checked in `admin_update_perp_market_summary_stats` ix constraint
    pub oracle: AccountInfo<'info>,
}

#[derive(Accounts)]
pub struct SettleExpiredMarketPoolsToRevenuePool<'info> {
    #[account(
        has_one = admin
    )]
    pub state: Box<Account<'info, State>>,
    pub admin: Signer<'info>,
    #[account(
        seeds = [b"spot_market", 0_u16.to_le_bytes().as_ref()],
        bump,
        mut
    )]
    pub spot_market: AccountLoader<'info, SpotMarket>,
    #[account(mut)]
    pub perp_market: AccountLoader<'info, PerpMarket>,
}

#[derive(Accounts)]
pub struct DepositIntoMarketFeePool<'info> {
    #[account(
        mut,
        has_one = admin
    )]
    pub state: Box<Account<'info, State>>,
    #[account(mut)]
    pub perp_market: AccountLoader<'info, PerpMarket>,
    pub admin: Signer<'info>,
    #[account(
        mut,
        token::authority = admin
    )]
    pub source_vault: Box<InterfaceAccount<'info, TokenAccount>>,
    #[account(
        constraint = state.signer.eq(&drift_signer.key())
    )]
    /// CHECK: withdraw fails if this isn't vault owner
    pub drift_signer: AccountInfo<'info>,
    #[account(
        mut,
        seeds = [b"spot_market", 0_u16.to_le_bytes().as_ref()],
        bump,
    )]
    pub quote_spot_market: AccountLoader<'info, SpotMarket>,
    #[account(
        mut,
        seeds = [b"spot_market_vault".as_ref(), 0_u16.to_le_bytes().as_ref()],
        bump,
    )]
    pub spot_market_vault: Box<InterfaceAccount<'info, TokenAccount>>,
    pub token_program: Interface<'info, TokenInterface>,
}

#[derive(Accounts)]
pub struct DepositIntoSpotMarketVault<'info> {
    pub state: Box<Account<'info, State>>,
    #[account(mut)]
    pub spot_market: AccountLoader<'info, SpotMarket>,
    #[account(
        constraint = admin.key() == admin_hot_wallet::id() || admin.key() == state.admin
    )]
    pub admin: Signer<'info>,
    #[account(
        mut,
        token::authority = admin
    )]
    pub source_vault: Box<InterfaceAccount<'info, TokenAccount>>,
    #[account(
        mut,
        constraint = spot_market.load()?.vault == spot_market_vault.key()
    )]
    pub spot_market_vault: Box<InterfaceAccount<'info, TokenAccount>>,
    pub token_program: Interface<'info, TokenInterface>,
}

#[derive(Accounts)]
pub struct RepegCurve<'info> {
    #[account(
        has_one = admin
    )]
    pub state: Box<Account<'info, State>>,
    #[account(mut)]
    pub perp_market: AccountLoader<'info, PerpMarket>,
    /// CHECK: checked in `repeg_curve` ix constraint
    pub oracle: AccountInfo<'info>,
    pub admin: Signer<'info>,
}

#[derive(Accounts)]
pub struct AdminUpdateState<'info> {
    pub admin: Signer<'info>,
    #[account(
        mut,
        has_one = admin
    )]
    pub state: Box<Account<'info, State>>,
}

#[derive(Accounts)]
pub struct AdminUpdateK<'info> {
    pub admin: Signer<'info>,
    #[account(
        has_one = admin
    )]
    pub state: Box<Account<'info, State>>,
    #[account(mut)]
    pub perp_market: AccountLoader<'info, PerpMarket>,
    /// CHECK: checked in `admin_update_k` ix constraint
    pub oracle: AccountInfo<'info>,
}

#[derive(Accounts)]
pub struct AdminUpdateSpotMarket<'info> {
    pub admin: Signer<'info>,
    #[account(
        has_one = admin
    )]
    pub state: Box<Account<'info, State>>,
    #[account(mut)]
    pub spot_market: AccountLoader<'info, SpotMarket>,
}

#[derive(Accounts)]
pub struct AdminUpdateSpotMarketFuel<'info> {
    #[account(
        constraint = admin.key() == admin_hot_wallet::id() || admin.key() == state.admin
    )]
    pub admin: Signer<'info>,
    pub state: Box<Account<'info, State>>,
    #[account(mut)]
    pub spot_market: AccountLoader<'info, SpotMarket>,
}

#[derive(Accounts)]
pub struct AdminUpdateSpotMarketOracle<'info> {
    pub admin: Signer<'info>,
    #[account(
        has_one = admin
    )]
    pub state: Box<Account<'info, State>>,
    #[account(mut)]
    pub spot_market: AccountLoader<'info, SpotMarket>,
    /// CHECK: checked in `initialize_spot_market`
    pub oracle: AccountInfo<'info>,
    /// CHECK: checked in `admin_update_spot_market_oracle` ix constraint
    pub old_oracle: AccountInfo<'info>,
}

#[derive(Accounts)]
pub struct AdminUpdatePerpMarketOracle<'info> {
    pub admin: Signer<'info>,
    #[account(
        has_one = admin
    )]
    pub state: Box<Account<'info, State>>,
    #[account(mut)]
    pub perp_market: AccountLoader<'info, PerpMarket>,
    /// CHECK: checked in `admin_update_perp_market_oracle` ix constraint
    pub oracle: AccountInfo<'info>,
    /// CHECK: checked in `admin_update_perp_market_oracle` ix constraint
    pub old_oracle: AccountInfo<'info>,
    #[account(
        mut,
        seeds = [AMM_POSITIONS_CACHE.as_ref()],
        bump = amm_cache.bump,
    )]
    pub amm_cache: Box<Account<'info, AmmCache>>,
}

#[derive(Accounts)]
pub struct AdminDisableBidAskTwapUpdate<'info> {
    #[account(
        constraint = admin.key() == admin_hot_wallet::id() || admin.key() == state.admin
    )]
    pub admin: Signer<'info>,
    pub state: Box<Account<'info, State>>,
    #[account(mut)]
    pub user_stats: AccountLoader<'info, UserStats>,
}

#[derive(Accounts)]
pub struct InitUserFuel<'info> {
    #[account(
        constraint = admin.key() == admin_hot_wallet::id() || admin.key() == state.admin
    )]
    pub admin: Signer<'info>, // todo
    pub state: Box<Account<'info, State>>,
    #[account(mut)]
    pub user: AccountLoader<'info, User>,
    #[account(mut)]
    pub user_stats: AccountLoader<'info, UserStats>,
}

#[derive(Accounts)]
pub struct InitializeProtocolIfSharesTransferConfig<'info> {
    #[account(mut)]
    pub admin: Signer<'info>,
    #[account(
        init,
        seeds = [b"if_shares_transfer_config".as_ref()],
        space = ProtocolIfSharesTransferConfig::SIZE,
        bump,
        payer = admin
    )]
    pub protocol_if_shares_transfer_config: AccountLoader<'info, ProtocolIfSharesTransferConfig>,
    #[account(
        has_one = admin
    )]
    pub state: Box<Account<'info, State>>,
    pub rent: Sysvar<'info, Rent>,
    pub system_program: Program<'info, System>,
}

#[derive(Accounts)]
pub struct UpdateProtocolIfSharesTransferConfig<'info> {
    #[account(mut)]
    pub admin: Signer<'info>,
    #[account(
        mut,
        seeds = [b"if_shares_transfer_config".as_ref()],
        bump,
    )]
    pub protocol_if_shares_transfer_config: AccountLoader<'info, ProtocolIfSharesTransferConfig>,
    #[account(
        has_one = admin
    )]
    pub state: Box<Account<'info, State>>,
}

#[derive(Accounts)]
#[instruction(params: PrelaunchOracleParams,)]
pub struct InitializePrelaunchOracle<'info> {
    #[account(mut)]
    pub admin: Signer<'info>,
    #[account(
        init,
        seeds = [b"prelaunch_oracle".as_ref(), params.perp_market_index.to_le_bytes().as_ref()],
        space = PrelaunchOracle::SIZE,
        bump,
        payer = admin
    )]
    pub prelaunch_oracle: AccountLoader<'info, PrelaunchOracle>,
    #[account(
        has_one = admin
    )]
    pub state: Box<Account<'info, State>>,
    pub rent: Sysvar<'info, Rent>,
    pub system_program: Program<'info, System>,
}

#[derive(Accounts)]
#[instruction(params: PrelaunchOracleParams,)]
pub struct UpdatePrelaunchOracleParams<'info> {
    #[account(mut)]
    pub admin: Signer<'info>,
    #[account(
        mut,
        seeds = [b"prelaunch_oracle".as_ref(), params.perp_market_index.to_le_bytes().as_ref()],
        bump,
    )]
    pub prelaunch_oracle: AccountLoader<'info, PrelaunchOracle>,
    #[account(
        mut,
        constraint = perp_market.load()?.market_index == params.perp_market_index
    )]
    pub perp_market: AccountLoader<'info, PerpMarket>,
    #[account(
        has_one = admin
    )]
    pub state: Box<Account<'info, State>>,
}

#[derive(Accounts)]
#[instruction(perp_market_index: u16,)]
pub struct DeletePrelaunchOracle<'info> {
    #[account(mut)]
    pub admin: Signer<'info>,
    #[account(
        mut,
        seeds = [b"prelaunch_oracle".as_ref(), perp_market_index.to_le_bytes().as_ref()],
        bump,
        close = admin
    )]
    pub prelaunch_oracle: AccountLoader<'info, PrelaunchOracle>,
    #[account(
        constraint = perp_market.load()?.market_index == perp_market_index
    )]
    pub perp_market: AccountLoader<'info, PerpMarket>,
    #[account(
        has_one = admin
    )]
    pub state: Box<Account<'info, State>>,
}

#[derive(Accounts)]
#[instruction(market_index: u16)]
pub struct InitializeOpenbookV2FulfillmentConfig<'info> {
    #[account(
        seeds = [b"spot_market", market_index.to_le_bytes().as_ref()],
        bump,
    )]
    pub base_spot_market: AccountLoader<'info, SpotMarket>,
    #[account(
        seeds = [b"spot_market", 0_u16.to_le_bytes().as_ref()],
        bump,
    )]
    pub quote_spot_market: AccountLoader<'info, SpotMarket>,
    #[account(
        mut,
        has_one = admin
    )]
    pub state: Box<Account<'info, State>>,
    /// CHECK: checked in ix
    pub openbook_v2_program: AccountInfo<'info>,
    /// CHECK: checked in ix
    pub openbook_v2_market: AccountInfo<'info>,
    #[account(
        constraint = state.signer.eq(&drift_signer.key())
    )]
    /// CHECK: program signer
    pub drift_signer: AccountInfo<'info>,
    #[account(
        init,
        seeds = [b"openbook_v2_fulfillment_config".as_ref(), openbook_v2_market.key.as_ref()],
        space = OpenbookV2FulfillmentConfig::SIZE,
        bump,
        payer = admin,
    )]
    pub openbook_v2_fulfillment_config: AccountLoader<'info, OpenbookV2FulfillmentConfig>,
    #[account(mut)]
    pub admin: Signer<'info>,
    pub rent: Sysvar<'info, Rent>,
    pub system_program: Program<'info, System>,
}

#[derive(Accounts)]
pub struct UpdateOpenbookV2FulfillmentConfig<'info> {
    #[account(
        has_one = admin
    )]
    pub state: Box<Account<'info, State>>,
    #[account(mut)]
    pub openbook_v2_fulfillment_config: AccountLoader<'info, OpenbookV2FulfillmentConfig>,
    #[account(mut)]
    pub admin: Signer<'info>,
}

#[derive(Accounts)]
#[instruction(feed_id : [u8; 32])]
pub struct InitPythPullPriceFeed<'info> {
    #[account(
        mut,
        constraint = admin.key() == admin_hot_wallet::id() || admin.key() == state.admin
    )]
    pub admin: Signer<'info>,
    pub pyth_solana_receiver: Program<'info, PythSolanaReceiver>,
    /// CHECK: This account's seeds are checked
    #[account(mut, seeds = [PTYH_PRICE_FEED_SEED_PREFIX, &feed_id], bump)]
    pub price_feed: AccountInfo<'info>,
    pub system_program: Program<'info, System>,
    pub state: Box<Account<'info, State>>,
}

#[derive(Accounts)]
#[instruction(feed_id: u32)]
pub struct InitPythLazerOracle<'info> {
    #[account(
        mut,
        constraint = admin.key() == admin_hot_wallet::id() || admin.key() == state.admin
    )]
    pub admin: Signer<'info>,
    #[account(init, seeds = [PYTH_LAZER_ORACLE_SEED, &feed_id.to_le_bytes()],
        space=PythLazerOracle::SIZE,
        bump,
        payer=admin
    )]
    pub lazer_oracle: AccountLoader<'info, PythLazerOracle>,
    pub state: Box<Account<'info, State>>,
    pub rent: Sysvar<'info, Rent>,
    pub system_program: Program<'info, System>,
}

#[derive(Accounts)]
pub struct InitializeHighLeverageModeConfig<'info> {
    #[account(mut)]
    pub admin: Signer<'info>,
    #[account(
        init,
        seeds = [b"high_leverage_mode_config".as_ref()],
        space = HighLeverageModeConfig::SIZE,
        bump,
        payer = admin
    )]
    pub high_leverage_mode_config: AccountLoader<'info, HighLeverageModeConfig>,
    #[account(
        has_one = admin
    )]
    pub state: Box<Account<'info, State>>,
    pub rent: Sysvar<'info, Rent>,
    pub system_program: Program<'info, System>,
}

#[derive(Accounts)]
pub struct UpdateHighLeverageModeConfig<'info> {
    #[account(mut)]
    pub admin: Signer<'info>,
    #[account(
        mut,
        seeds = [b"high_leverage_mode_config".as_ref()],
        bump,
    )]
    pub high_leverage_mode_config: AccountLoader<'info, HighLeverageModeConfig>,
    #[account(
        has_one = admin
    )]
    pub state: Box<Account<'info, State>>,
}

#[derive(Accounts)]
pub struct InitializeProtectedMakerModeConfig<'info> {
    #[account(
        mut,
        constraint = admin.key() == admin_hot_wallet::id() || admin.key() == state.admin
    )]
    pub admin: Signer<'info>,
    #[account(
        init,
        seeds = [b"protected_maker_mode_config".as_ref()],
        space = ProtectedMakerModeConfig::SIZE,
        bump,
        payer = admin
    )]
    pub protected_maker_mode_config: AccountLoader<'info, ProtectedMakerModeConfig>,
    #[account(
        has_one = admin
    )]
    pub state: Box<Account<'info, State>>,
    pub rent: Sysvar<'info, Rent>,
    pub system_program: Program<'info, System>,
}

#[derive(Accounts)]
pub struct UpdateProtectedMakerModeConfig<'info> {
    #[account(mut)]
    pub admin: Signer<'info>,
    #[account(
        mut,
        seeds = [b"protected_maker_mode_config".as_ref()],
        bump,
    )]
    pub protected_maker_mode_config: AccountLoader<'info, ProtectedMakerModeConfig>,
    #[account(
        has_one = admin
    )]
    pub state: Box<Account<'info, State>>,
}

#[derive(Accounts)]
#[instruction(market_index: u16,)]
pub struct AdminDeposit<'info> {
    pub state: Box<Account<'info, State>>,
    #[account(mut)]
    pub user: AccountLoader<'info, User>,
    #[account(
        mut,
        constraint = admin.key() == admin_hot_wallet::id() || admin.key() == state.admin
    )]
    pub admin: Signer<'info>,
    #[account(
        mut,
        seeds = [b"spot_market_vault".as_ref(), market_index.to_le_bytes().as_ref()],
        bump,
    )]
    pub spot_market_vault: Box<InterfaceAccount<'info, TokenAccount>>,
    #[account(
        mut,
        constraint = &spot_market_vault.mint.eq(&admin_token_account.mint),
        token::authority = admin.key()
    )]
    pub admin_token_account: Box<InterfaceAccount<'info, TokenAccount>>,
    pub token_program: Interface<'info, TokenInterface>,
}

#[derive(Accounts)]
#[instruction(params: IfRebalanceConfigParams)]
pub struct InitializeIfRebalanceConfig<'info> {
    #[account(mut)]
    pub admin: Signer<'info>,
    #[account(
        init,
        seeds = [b"if_rebalance_config".as_ref(), params.in_market_index.to_le_bytes().as_ref(), params.out_market_index.to_le_bytes().as_ref()],
        space = IfRebalanceConfig::SIZE,
        bump,
        payer = admin
    )]
    pub if_rebalance_config: AccountLoader<'info, IfRebalanceConfig>,
    #[account(
        has_one = admin
    )]
    pub state: Box<Account<'info, State>>,
    pub rent: Sysvar<'info, Rent>,
    pub system_program: Program<'info, System>,
}

#[derive(Accounts)]
pub struct UpdateIfRebalanceConfig<'info> {
    #[account(mut)]
    pub admin: Signer<'info>,
    #[account(mut)]
    pub if_rebalance_config: AccountLoader<'info, IfRebalanceConfig>,
    #[account(
        has_one = admin
    )]
    pub state: Box<Account<'info, State>>,
<<<<<<< HEAD
}

#[derive(Accounts)]
#[instruction(
    name: [u8; 32],
)]
pub struct InitializeLpPool<'info> {
    #[account(mut)]
    pub admin: Signer<'info>,
    #[account(
        init,
        seeds = [b"lp_pool", name.as_ref()],
        space = LPPool::SIZE,
        bump,
        payer = admin
    )]
    pub lp_pool: AccountLoader<'info, LPPool>,

    pub mint: Account<'info, anchor_spl::token::Mint>,

    #[account(
        init,
        seeds = [b"LP_POOL_TOKEN_VAULT".as_ref(), lp_pool.key().as_ref()],
        bump,
        payer = admin,
        token::mint = mint,
        token::authority = drift_signer
    )]
    pub lp_pool_token_vault: Box<InterfaceAccount<'info, TokenAccount>>,

    #[account(
        init,
        seeds = [AMM_MAP_PDA_SEED.as_ref(), lp_pool.key().as_ref()],
        bump,
        space = AmmConstituentMapping::space(0 as usize),
        payer = admin,
    )]
    pub amm_constituent_mapping: Box<Account<'info, AmmConstituentMapping>>,

    #[account(
        init,
        seeds = [CONSTITUENT_TARGET_BASE_PDA_SEED.as_ref(), lp_pool.key().as_ref()],
        bump,
        space = ConstituentTargetBase::space(0 as usize),
        payer = admin,
    )]
    pub constituent_target_base: Box<Account<'info, ConstituentTargetBase>>,

    #[account(
        init,
        seeds = [CONSTITUENT_CORRELATIONS_PDA_SEED.as_ref(), lp_pool.key().as_ref()],
        bump,
        space = ConstituentCorrelations::space(0 as usize),
        payer = admin,
    )]
    pub constituent_correlations: Box<Account<'info, ConstituentCorrelations>>,

    #[account(
        has_one = admin
    )]
    pub state: Box<Account<'info, State>>,
    /// CHECK: program signer
    pub drift_signer: AccountInfo<'info>,

    pub token_program: Program<'info, Token>,

    pub rent: Sysvar<'info, Rent>,
    pub system_program: Program<'info, System>,
}

#[derive(Accounts)]
#[instruction(
    spot_market_index: u16,
)]
pub struct InitializeConstituent<'info> {
    #[account()]
    pub state: Box<Account<'info, State>>,
    #[account(
        mut,
        constraint = admin.key() == admin_hot_wallet::id() || admin.key() == state.admin
    )]
    pub admin: Signer<'info>,

    #[account(mut)]
    pub lp_pool: AccountLoader<'info, LPPool>,

    #[account(
        mut,
        seeds = [CONSTITUENT_TARGET_BASE_PDA_SEED.as_ref(), lp_pool.key().as_ref()],
        bump = constituent_target_base.bump,
        realloc = ConstituentTargetBase::space(constituent_target_base.targets.len() + 1 as usize),
        realloc::payer = admin,
        realloc::zero = false,
    )]
    pub constituent_target_base: Box<Account<'info, ConstituentTargetBase>>,

    #[account(
        mut,
        seeds = [CONSTITUENT_CORRELATIONS_PDA_SEED.as_ref(), lp_pool.key().as_ref()],
        bump = constituent_correlations.bump,
        realloc = ConstituentCorrelations::space(constituent_target_base.targets.len() + 1 as usize),
        realloc::payer = admin,
        realloc::zero = false,
    )]
    pub constituent_correlations: Box<Account<'info, ConstituentCorrelations>>,

    #[account(
        init,
        seeds = [CONSTITUENT_PDA_SEED.as_ref(), lp_pool.key().as_ref(), spot_market_index.to_le_bytes().as_ref()],
        bump,
        space = Constituent::SIZE,
        payer = admin,
    )]
    pub constituent: AccountLoader<'info, Constituent>,
    pub spot_market_mint: Box<InterfaceAccount<'info, Mint>>,
    #[account(
        init,
        seeds = [CONSTITUENT_VAULT_PDA_SEED.as_ref(), lp_pool.key().as_ref(), spot_market_index.to_le_bytes().as_ref()],
        bump,
        payer = admin,
        token::mint = spot_market_mint,
        token::authority = drift_signer
    )]
    pub constituent_vault: Box<InterfaceAccount<'info, TokenAccount>>,
    #[account(
        constraint = state.signer.eq(&drift_signer.key())
    )]
    /// CHECK: program signer
    pub drift_signer: AccountInfo<'info>,
    pub rent: Sysvar<'info, Rent>,
    pub system_program: Program<'info, System>,
    pub token_program: Interface<'info, TokenInterface>,
}

#[derive(Accounts)]
pub struct UpdateConstituentParams<'info> {
    pub lp_pool: AccountLoader<'info, LPPool>,
    #[account(
        mut,
        seeds = [CONSTITUENT_TARGET_BASE_PDA_SEED.as_ref(), lp_pool.key().as_ref()],
        bump = constituent_target_base.bump,
        constraint = constituent.load()?.lp_pool == lp_pool.key()
    )]
    pub constituent_target_base: Box<Account<'info, ConstituentTargetBase>>,
    #[account(
        mut,
        constraint = admin.key() == admin_hot_wallet::id() || admin.key() == state.admin
    )]
    pub admin: Signer<'info>,
    pub state: Box<Account<'info, State>>,
    #[account(mut)]
    pub constituent: AccountLoader<'info, Constituent>,
}

#[derive(AnchorSerialize, AnchorDeserialize, Clone, Default)]
pub struct AddAmmConstituentMappingDatum {
    pub constituent_index: u16,
    pub perp_market_index: u16,
    pub weight: i64,
}

#[derive(Accounts)]
#[instruction(
    amm_constituent_mapping_data:  Vec<AddAmmConstituentMappingDatum>,
)]
pub struct AddAmmConstituentMappingData<'info> {
    #[account(
        mut,
        constraint = admin.key() == admin_hot_wallet::id() || admin.key() == state.admin
    )]
    pub admin: Signer<'info>,
    pub lp_pool: AccountLoader<'info, LPPool>,

    #[account(
        mut,
        seeds = [AMM_MAP_PDA_SEED.as_ref(), lp_pool.key().as_ref()],
        bump,
        realloc = AmmConstituentMapping::space(amm_constituent_mapping.weights.len() + amm_constituent_mapping_data.len()),
        realloc::payer = admin,
        realloc::zero = false,
    )]
    pub amm_constituent_mapping: Box<Account<'info, AmmConstituentMapping>>,
    #[account(
        mut,
        seeds = [CONSTITUENT_TARGET_BASE_PDA_SEED.as_ref(), lp_pool.key().as_ref()],
        bump,
        realloc = ConstituentTargetBase::space(constituent_target_base.targets.len() + 1 as usize),
        realloc::payer = admin,
        realloc::zero = false,
    )]
    pub constituent_target_base: Box<Account<'info, ConstituentTargetBase>>,
    pub state: Box<Account<'info, State>>,
    pub system_program: Program<'info, System>,
}

#[derive(Accounts)]
#[instruction(
    amm_constituent_mapping_data:  Vec<AddAmmConstituentMappingDatum>,
)]
pub struct UpdateAmmConstituentMappingData<'info> {
    #[account(
        mut,
        constraint = admin.key() == admin_hot_wallet::id() || admin.key() == state.admin
    )]
    pub admin: Signer<'info>,
    pub lp_pool: AccountLoader<'info, LPPool>,

    #[account(
        mut,
        seeds = [AMM_MAP_PDA_SEED.as_ref(), lp_pool.key().as_ref()],
        bump,
    )]
    pub amm_constituent_mapping: Box<Account<'info, AmmConstituentMapping>>,
    pub system_program: Program<'info, System>,
    pub state: Box<Account<'info, State>>,
}

#[derive(Accounts)]
pub struct RemoveAmmConstituentMappingData<'info> {
    #[account(
        mut,
        constraint = admin.key() == admin_hot_wallet::id() || admin.key() == state.admin
    )]
    pub admin: Signer<'info>,
    pub lp_pool: AccountLoader<'info, LPPool>,

    #[account(
        mut,
        seeds = [AMM_MAP_PDA_SEED.as_ref(), lp_pool.key().as_ref()],
        bump,
        realloc = AmmConstituentMapping::space(amm_constituent_mapping.weights.len() - 1),
        realloc::payer = admin,
        realloc::zero = false,
    )]
    pub amm_constituent_mapping: Box<Account<'info, AmmConstituentMapping>>,
    pub system_program: Program<'info, System>,
    pub state: Box<Account<'info, State>>,
}

#[derive(Accounts)]
pub struct UpdateConstituentCorrelation<'info> {
    #[account(
        mut,
        constraint = admin.key() == admin_hot_wallet::id() || admin.key() == state.admin
    )]
    pub admin: Signer<'info>,
    pub lp_pool: AccountLoader<'info, LPPool>,

    #[account(
        mut,
        seeds = [CONSTITUENT_CORRELATIONS_PDA_SEED.as_ref(), lp_pool.key().as_ref()],
        bump = constituent_correlations.bump,
    )]
    pub constituent_correlations: Box<Account<'info, ConstituentCorrelations>>,
    pub state: Box<Account<'info, State>>,
}

#[derive(Accounts)]
#[instruction(
    in_market_index: u16,
    out_market_index: u16,
)]
pub struct LPTakerSwap<'info> {
    pub state: Box<Account<'info, State>>,
    #[account(
        mut,
        constraint = admin.key() == admin_hot_wallet::id() || admin.key() == state.admin
    )]
    pub admin: Signer<'info>,

    /// Signer token accounts
    #[account(
        mut,
        constraint = &constituent_out_token_account.mint.eq(&signer_out_token_account.mint),
        token::authority = admin
    )]
    pub signer_out_token_account: Box<InterfaceAccount<'info, TokenAccount>>,
    #[account(
        mut,
        constraint = &constituent_in_token_account.mint.eq(&signer_in_token_account.mint),
        token::authority = admin
    )]
    pub signer_in_token_account: Box<InterfaceAccount<'info, TokenAccount>>,

    /// Constituent token accounts
    #[account(
        mut,
        address = out_constituent.load()?.token_vault,
        constraint = &out_constituent.load()?.mint.eq(&constituent_out_token_account.mint),
        token::authority = drift_signer
    )]
    pub constituent_out_token_account: Box<InterfaceAccount<'info, TokenAccount>>,
    #[account(
        mut,
        address = in_constituent.load()?.token_vault,
        constraint = &in_constituent.load()?.mint.eq(&constituent_in_token_account.mint),
        token::authority = drift_signer
    )]
    pub constituent_in_token_account: Box<InterfaceAccount<'info, TokenAccount>>,

    /// Constituents
    #[account(
        mut,
        seeds = [CONSTITUENT_PDA_SEED.as_ref(), lp_pool.key().as_ref(), out_market_index.to_le_bytes().as_ref()],
        bump = out_constituent.load()?.bump,
    )]
    pub out_constituent: AccountLoader<'info, Constituent>,
    #[account(
        mut,
        seeds = [CONSTITUENT_PDA_SEED.as_ref(), lp_pool.key().as_ref(), in_market_index.to_le_bytes().as_ref()],
        bump = in_constituent.load()?.bump,
    )]
    pub in_constituent: AccountLoader<'info, Constituent>,
    pub lp_pool: AccountLoader<'info, LPPool>,

    /// Instructions Sysvar for instruction introspection
    /// CHECK: fixed instructions sysvar account
    #[account(address = instructions::ID)]
    pub instructions: UncheckedAccount<'info>,
    pub token_program: Interface<'info, TokenInterface>,
    /// CHECK: program signer
    pub drift_signer: AccountInfo<'info>,
=======
>>>>>>> 82feade7
}<|MERGE_RESOLUTION|>--- conflicted
+++ resolved
@@ -3,11 +3,7 @@
 use std::convert::identity;
 use std::mem::size_of;
 
-<<<<<<< HEAD
-use crate::math::amm::calculate_net_user_pnl;
-=======
-use crate::math::amm::calculate_amm_available_liquidity;
->>>>>>> 82feade7
+use crate::math::amm::{calculate_amm_available_liquidity, calculate_net_user_pnl};
 use crate::msg;
 use crate::state::lp_pool::{
     AmmConstituentDatum, AmmConstituentMapping, Constituent, ConstituentCorrelations,
@@ -4981,45 +4977,6 @@
     config.validate()?;
 
     Ok(())
-<<<<<<< HEAD
-=======
-}
-
-pub fn handle_update_if_rebalance_config(
-    ctx: Context<UpdateIfRebalanceConfig>,
-    params: IfRebalanceConfigParams,
-) -> Result<()> {
-    let mut config = load_mut!(ctx.accounts.if_rebalance_config)?;
-
-    config.total_in_amount = params.total_in_amount;
-    config.epoch_max_in_amount = params.epoch_max_in_amount;
-    config.epoch_duration = params.epoch_duration;
-    config.max_slippage_bps = params.max_slippage_bps;
-
-    config.validate()?;
-
-    Ok(())
-}
-
-#[derive(Accounts)]
-pub struct Initialize<'info> {
-    #[account(mut)]
-    pub admin: Signer<'info>,
-    #[account(
-        init,
-        seeds = [b"drift_state".as_ref()],
-        space = State::SIZE,
-        bump,
-        payer = admin
-    )]
-    pub state: Box<Account<'info, State>>,
-    pub quote_asset_mint: Box<InterfaceAccount<'info, Mint>>,
-    /// CHECK: checked in `initialize`
-    pub drift_signer: AccountInfo<'info>,
-    pub rent: Sysvar<'info, Rent>,
-    pub system_program: Program<'info, System>,
-    pub token_program: Interface<'info, TokenInterface>,
->>>>>>> 82feade7
 }
 
 pub fn handle_update_if_rebalance_config(
@@ -6009,7 +5966,6 @@
 }
 
 #[derive(Accounts)]
-<<<<<<< HEAD
 pub struct AdminUpdatePerpMarketContractTier<'info> {
     pub admin: Signer<'info>,
     #[account(
@@ -6027,8 +5983,6 @@
 }
 
 #[derive(Accounts)]
-=======
->>>>>>> 82feade7
 pub struct AdminUpdatePerpMarketAmmSummaryStats<'info> {
     #[account(
         constraint = admin.key() == admin_hot_wallet::id() || admin.key() == state.admin
@@ -6559,7 +6513,6 @@
         has_one = admin
     )]
     pub state: Box<Account<'info, State>>,
-<<<<<<< HEAD
 }
 
 #[derive(Accounts)]
@@ -6882,6 +6835,4 @@
     pub token_program: Interface<'info, TokenInterface>,
     /// CHECK: program signer
     pub drift_signer: AccountInfo<'info>,
-=======
->>>>>>> 82feade7
 }