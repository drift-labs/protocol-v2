--- conflicted
+++ resolved
@@ -5239,36 +5239,7 @@
     Ok(())
 }
 
-<<<<<<< HEAD
-pub fn handle_update_feature_bit_flags_settle_lp_pool(
-=======
 pub fn handle_update_feature_bit_flags_builder_codes(
->>>>>>> 142b10f4
-    ctx: Context<HotAdminUpdateState>,
-    enable: bool,
-) -> Result<()> {
-    let state = &mut ctx.accounts.state;
-    if enable {
-        validate!(
-            ctx.accounts.admin.key().eq(&state.admin),
-            ErrorCode::DefaultError,
-<<<<<<< HEAD
-            "Only state admin can re-enable after kill switch"
-        )?;
-=======
-            "Only state admin can enable feature bit flags"
-        )?;
-
-        msg!("Setting 3rd bit to 1, enabling builder codes");
-        state.feature_bit_flags = state.feature_bit_flags | (FeatureBitFlags::BuilderCodes as u8);
-    } else {
-        msg!("Setting 3rd bit to 0, disabling builder codes");
-        state.feature_bit_flags = state.feature_bit_flags & !(FeatureBitFlags::BuilderCodes as u8);
-    }
-    Ok(())
-}
-
-pub fn handle_update_feature_bit_flags_builder_referral(
     ctx: Context<HotAdminUpdateState>,
     enable: bool,
 ) -> Result<()> {
@@ -5280,6 +5251,27 @@
             "Only state admin can enable feature bit flags"
         )?;
 
+        msg!("Setting 3rd bit to 1, enabling builder codes");
+        state.feature_bit_flags = state.feature_bit_flags | (FeatureBitFlags::BuilderCodes as u8);
+    } else {
+        msg!("Setting 3rd bit to 0, disabling builder codes");
+        state.feature_bit_flags = state.feature_bit_flags & !(FeatureBitFlags::BuilderCodes as u8);
+    }
+    Ok(())
+}
+
+pub fn handle_update_feature_bit_flags_builder_referral(
+    ctx: Context<HotAdminUpdateState>,
+    enable: bool,
+) -> Result<()> {
+    let state = &mut ctx.accounts.state;
+    if enable {
+        validate!(
+            ctx.accounts.admin.key().eq(&state.admin),
+            ErrorCode::DefaultError,
+            "Only state admin can enable feature bit flags"
+        )?;
+
         msg!("Setting 4th bit to 1, enabling builder referral");
         state.feature_bit_flags =
             state.feature_bit_flags | (FeatureBitFlags::BuilderReferral as u8);
@@ -5291,37 +5283,7 @@
     Ok(())
 }
 
-#[derive(Accounts)]
-pub struct Initialize<'info> {
-    #[account(mut)]
-    pub admin: Signer<'info>,
-    #[account(
-        init,
-        seeds = [b"drift_state".as_ref()],
-        space = State::SIZE,
-        bump,
-        payer = admin
-    )]
-    pub state: Box<Account<'info, State>>,
-    pub quote_asset_mint: Box<InterfaceAccount<'info, Mint>>,
-    /// CHECK: checked in `initialize`
-    pub drift_signer: AccountInfo<'info>,
-    pub rent: Sysvar<'info, Rent>,
-    pub system_program: Program<'info, System>,
-    pub token_program: Interface<'info, TokenInterface>,
-}
->>>>>>> 142b10f4
-
-        msg!("Setting third bit to 1, enabling settle LP pool");
-        state.feature_bit_flags = state.feature_bit_flags | (FeatureBitFlags::SettleLpPool as u8);
-    } else {
-        msg!("Setting third bit to 0, disabling settle LP pool");
-        state.feature_bit_flags = state.feature_bit_flags & !(FeatureBitFlags::SettleLpPool as u8);
-    }
-    Ok(())
-}
-
-pub fn handle_update_feature_bit_flags_swap_lp_pool(
+pub fn handle_update_feature_bit_flags_settle_lp_pool(
     ctx: Context<HotAdminUpdateState>,
     enable: bool,
 ) -> Result<()> {
@@ -5333,10 +5295,31 @@
             "Only state admin can re-enable after kill switch"
         )?;
 
-        msg!("Setting fourth bit to 1, enabling swapping with LP pool");
+        msg!("Setting 5th bit to 1, enabling settle LP pool");
+        state.feature_bit_flags = state.feature_bit_flags | (FeatureBitFlags::SettleLpPool as u8);
+    } else {
+        msg!("Setting 5th bit to 0, disabling settle LP pool");
+        state.feature_bit_flags = state.feature_bit_flags & !(FeatureBitFlags::SettleLpPool as u8);
+    }
+    Ok(())
+}
+
+pub fn handle_update_feature_bit_flags_swap_lp_pool(
+    ctx: Context<HotAdminUpdateState>,
+    enable: bool,
+) -> Result<()> {
+    let state = &mut ctx.accounts.state;
+    if enable {
+        validate!(
+            ctx.accounts.admin.key().eq(&state.admin),
+            ErrorCode::DefaultError,
+            "Only state admin can re-enable after kill switch"
+        )?;
+
+        msg!("Setting 6th bit to 1, enabling swapping with LP pool");
         state.feature_bit_flags = state.feature_bit_flags | (FeatureBitFlags::SwapLpPool as u8);
     } else {
-        msg!("Setting fourth bit to 0, disabling swapping with LP pool");
+        msg!("Setting 6th bit to 0, disabling swapping with LP pool");
         state.feature_bit_flags = state.feature_bit_flags & !(FeatureBitFlags::SwapLpPool as u8);
     }
     Ok(())
