--- conflicted
+++ resolved
@@ -4502,15 +4502,11 @@
         total_fees_paid: 0,
         total_mint_redeem_fees_paid: 0,
         oldest_oracle_slot: 0,
-<<<<<<< HEAD
+        bump: ctx.bumps.lp_pool,
         min_mint_fee,
         max_mint_fee_premium: max_mint_fee,
         revenue_rebalance_period,
-        _padding: [0; 13],
-=======
-        bump: ctx.bumps.lp_pool,
         _padding: [0; 12],
->>>>>>> b363288d
     };
 
     let amm_constituent_mapping = &mut ctx.accounts.amm_constituent_mapping;
