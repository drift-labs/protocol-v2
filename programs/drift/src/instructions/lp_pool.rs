use std::collections::BTreeMap;

use anchor_lang::{prelude::*, Accounts, Key, Result};
use anchor_spl::token_interface::{Mint, TokenAccount, TokenInterface};

use crate::{
    controller::{
        self,
        spot_balance::update_spot_balances,
        token::{burn_tokens, mint_tokens},
    },
    error::ErrorCode,
    get_then_update_id,
    ids::admin_hot_wallet,
    math::{
        self,
        casting::Cast,
        constants::{
            PERCENTAGE_PRECISION, PERCENTAGE_PRECISION_I128, PERCENTAGE_PRECISION_I64,
            PERCENTAGE_PRECISION_U64, PRICE_PRECISION, PRICE_PRECISION_I128, QUOTE_PRECISION_I128,
        },
        oracle::{is_oracle_valid_for_action, oracle_validity, DriftAction},
        safe_math::SafeMath,
    },
    math_error, msg, safe_decrement, safe_increment,
    state::{
        constituent_map::{ConstituentMap, ConstituentSet},
        events::{emit_stack, LPMintRedeemRecord, LPSwapRecord},
        lp_pool::{
            calculate_target_weight, update_constituent_target_base_for_derivatives,
            AmmConstituentDatum, AmmConstituentMappingFixed, Constituent,
            ConstituentCorrelationsFixed, ConstituentTargetBaseFixed, LPPool, TargetsDatum,
            WeightValidationFlags, LP_POOL_SWAP_AUM_UPDATE_DELAY,
            MAX_AMM_CACHE_STALENESS_FOR_TARGET_CALC,
        },
        oracle::OraclePriceData,
        oracle_map::OracleMap,
        perp_market::{AmmCacheFixed, CacheInfo, AMM_POSITIONS_CACHE},
        perp_market_map::MarketSet,
        spot_market::{SpotBalanceType, SpotMarket},
        spot_market_map::get_writable_spot_market_set_from_many,
        state::State,
        traits::Size,
        user::MarketType,
        zero_copy::{AccountZeroCopy, AccountZeroCopyMut, ZeroCopyLoader},
    },
    validate,
};

use solana_program::sysvar::clock::Clock;

use super::optional_accounts::{load_maps, AccountMaps};
use crate::controller::spot_balance::update_spot_market_cumulative_interest;
use crate::controller::token::{receive, send_from_program_vault};
use crate::instructions::constraints::*;
use crate::state::lp_pool::{
    CONSTITUENT_PDA_SEED, CONSTITUENT_TARGET_BASE_PDA_SEED, LP_POOL_TOKEN_VAULT_PDA_SEED,
};

pub fn handle_update_constituent_target_base<'c: 'info, 'info>(
    ctx: Context<'_, '_, 'c, 'info, UpdateConstituentTargetBase<'info>>,
) -> Result<()> {
    let slot = Clock::get()?.slot;

    let lp_pool_key: &Pubkey = &ctx.accounts.lp_pool.key();
    let amm_cache_key: &Pubkey = &ctx.accounts.amm_cache.key();

    let amm_cache: AccountZeroCopy<'_, CacheInfo, AmmCacheFixed> =
        ctx.accounts.amm_cache.load_zc()?;

    amm_cache.check_oracle_staleness(slot, MAX_AMM_CACHE_STALENESS_FOR_TARGET_CALC)?;
    amm_cache.check_perp_market_staleness(slot, MAX_AMM_CACHE_STALENESS_FOR_TARGET_CALC)?;

    let expected_cache_pda = &Pubkey::create_program_address(
        &[
            AMM_POSITIONS_CACHE.as_ref(),
            amm_cache.fixed.bump.to_le_bytes().as_ref(),
        ],
        &crate::ID,
    )
    .map_err(|_| ErrorCode::InvalidPDA)?;
    validate!(
        expected_cache_pda.eq(amm_cache_key),
        ErrorCode::InvalidPDA,
        "Amm cache PDA does not match expected PDA"
    )?;

    let state = &ctx.accounts.state;
    let mut constituent_target_base: AccountZeroCopyMut<
        '_,
        TargetsDatum,
        ConstituentTargetBaseFixed,
    > = ctx.accounts.constituent_target_base.load_zc_mut()?;
    validate!(
        constituent_target_base.fixed.lp_pool.eq(lp_pool_key),
        ErrorCode::InvalidPDA,
        "Constituent target base lp pool pubkey does not match lp pool pubkey",
    )?;

    let num_constituents = constituent_target_base.len();
    for datum in constituent_target_base.iter() {
        msg!("weight datum: {:?}", datum);
    }

    let slot = Clock::get()?.slot;

    let amm_constituent_mapping: AccountZeroCopy<
        '_,
        AmmConstituentDatum,
        AmmConstituentMappingFixed,
    > = ctx.accounts.amm_constituent_mapping.load_zc()?;
    validate!(
        amm_constituent_mapping.fixed.lp_pool.eq(lp_pool_key),
        ErrorCode::InvalidPDA,
        "Amm constituent mapping lp pool pubkey does not match lp pool pubkey",
    )?;

    let remaining_accounts = &mut ctx.remaining_accounts.iter().peekable();
    let constituent_map =
        ConstituentMap::load(&ConstituentSet::new(), &lp_pool_key, remaining_accounts)?;

    let mut amm_inventories: Vec<(u16, i64, i64)> =
        Vec::with_capacity(amm_constituent_mapping.len() as usize);
    for (_, datum) in amm_constituent_mapping.iter().enumerate() {
        let cache_info = amm_cache.get(datum.perp_market_index as u32);

        let oracle_validity = oracle_validity(
            MarketType::Perp,
            datum.perp_market_index,
            cache_info.last_oracle_price_twap,
            &OraclePriceData {
                price: cache_info.oracle_price,
                confidence: cache_info.oracle_confidence,
                delay: cache_info.oracle_delay,
                has_sufficient_number_of_data_points: true,
            },
            &state.oracle_guard_rails.validity,
            cache_info.max_confidence_interval_multiplier,
            &cache_info.get_oracle_source()?,
            true,
            0,
        )?;

        if !is_oracle_valid_for_action(
            oracle_validity,
            Some(DriftAction::UpdateLpConstituentTargetBase),
        )? {
            msg!("Oracle data for perp market {} and constituent index {} is invalid. Skipping update",
                datum.perp_market_index, datum.constituent_index);
            continue;
        }

        amm_inventories.push((
            datum.perp_market_index,
            cache_info.position,
            cache_info.oracle_price,
        ));
    }

    if amm_inventories.is_empty() {
        msg!("No valid inventories found for constituent target weights update");
        return Ok(());
    }

    let mut constituent_indexes_and_decimals_and_prices: Vec<(u16, u8, i64)> =
        Vec::with_capacity(constituent_map.0.len());
    for (index, loader) in &constituent_map.0 {
        let constituent_ref = loader.load()?;
        constituent_indexes_and_decimals_and_prices.push((
            *index,
            constituent_ref.decimals,
            constituent_ref.last_oracle_price,
        ));
    }

    let exists_invalid_constituent_index = constituent_indexes_and_decimals_and_prices
        .iter()
        .any(|(index, _, _)| *index as u32 >= num_constituents);

    validate!(
        !exists_invalid_constituent_index,
        ErrorCode::InvalidUpdateConstituentTargetBaseArgument,
        "Constituent index larger than number of constituent target weights"
    )?;

    constituent_target_base.update_target_base(
        &amm_constituent_mapping,
        amm_inventories.as_slice(),
        constituent_indexes_and_decimals_and_prices.as_slice(),
        slot,
    )?;

    Ok(())
}

pub fn handle_update_lp_pool_aum<'c: 'info, 'info>(
    ctx: Context<'_, '_, 'c, 'info, UpdateLPPoolAum<'info>>,
) -> Result<()> {
    let mut lp_pool = ctx.accounts.lp_pool.load_mut()?;
    let state = &ctx.accounts.state;

    let slot = Clock::get()?.slot;
    let now = Clock::get()?.unix_timestamp;

    let remaining_accounts = &mut ctx.remaining_accounts.iter().peekable();

    let AccountMaps {
        perp_market_map: _,
        spot_market_map,
        oracle_map: _,
    } = load_maps(
        remaining_accounts,
        &MarketSet::new(),
        &MarketSet::new(),
        slot,
        Some(state.oracle_guard_rails),
    )?;

    let constituent_map =
        ConstituentMap::load(&ConstituentSet::new(), &lp_pool.pubkey, remaining_accounts)?;

    validate!(
        constituent_map.0.len() == lp_pool.constituents as usize,
        ErrorCode::WrongNumberOfConstituents,
        "Constituent map length does not match lp pool constituent count"
    )?;

    let mut constituent_target_base: AccountZeroCopyMut<
        '_,
        TargetsDatum,
        ConstituentTargetBaseFixed,
    > = ctx.accounts.constituent_target_base.load_zc_mut()?;
    validate!(
        constituent_target_base.fixed.lp_pool.eq(&lp_pool.pubkey),
        ErrorCode::InvalidPDA,
        "Constituent target base lp pool pubkey does not match lp pool pubkey",
    )?;

    let amm_cache_key: &Pubkey = &ctx.accounts.amm_cache.key();
    let amm_cache: AccountZeroCopyMut<'_, CacheInfo, AmmCacheFixed> =
        ctx.accounts.amm_cache.load_zc_mut()?;
    let expected_amm_pda = &Pubkey::create_program_address(
        &[
            AMM_POSITIONS_CACHE.as_ref(),
            amm_cache.fixed.bump.to_le_bytes().as_ref(),
        ],
        &crate::ID,
    )
    .map_err(|_| ErrorCode::InvalidPDA)?;
    validate!(
        amm_cache_key.eq(expected_amm_pda),
        ErrorCode::InvalidPDA,
        "Amm cache PDA does not match expected PDA"
    )?;

<<<<<<< HEAD
    let (aum, crypto_delta, derivative_groups) = lp_pool.update_aum(
        now,
        slot,
        &constituent_map,
        &spot_market_map,
        &constituent_target_base,
        &amm_cache,
    )?;
=======
    let mut aum: u128 = 0;
    let mut crypto_delta = 0_i128;
    let mut oldest_slot = u64::MAX;
    let mut derivative_groups: BTreeMap<u16, Vec<u16>> = BTreeMap::new();
    for i in 0..lp_pool.constituents as usize {
        let constituent = constituent_map.get_ref(&(i as u16))?;
        if slot.saturating_sub(constituent.last_oracle_slot)
            > constituent.oracle_staleness_threshold
        {
            msg!(
                "Constituent {} oracle slot is too stale: {}, current slot: {}",
                constituent.constituent_index,
                constituent.last_oracle_slot,
                slot
            );
            return Err(ErrorCode::ConstituentOracleStale.into());
        }

        if constituent.constituent_derivative_index >= 0 && constituent.derivative_weight != 0 {
            if !derivative_groups.contains_key(&(constituent.constituent_derivative_index as u16)) {
                derivative_groups.insert(
                    constituent.constituent_derivative_index as u16,
                    vec![constituent.constituent_index],
                );
            } else {
                derivative_groups
                    .get_mut(&(constituent.constituent_derivative_index as u16))
                    .unwrap()
                    .push(constituent.constituent_index);
            }
        }

        let spot_market = spot_market_map.get_ref(&constituent.spot_market_index)?;

        let oracle_slot = constituent.last_oracle_slot;

        if oracle_slot < oldest_slot {
            oldest_slot = oracle_slot;
        }

        let (numerator_scale, denominator_scale) = if spot_market.decimals > 6 {
            (10_i128.pow(spot_market.decimals - 6), 1)
        } else {
            (1, 10_i128.pow(6 - spot_market.decimals))
        };

        let constituent_aum = constituent
            .get_full_balance(&spot_market)?
            .safe_mul(numerator_scale)?
            .safe_div(denominator_scale)?
            .safe_mul(constituent.last_oracle_price as i128)?
            .safe_div(PRICE_PRECISION_I128)?
            .max(0);
        msg!(
            "constituent: {}, aum: {}, deriv index: {}",
            constituent.constituent_index,
            constituent_aum,
            constituent.constituent_derivative_index
        );
        if constituent.constituent_index != lp_pool.usdc_consituent_index
            && constituent.constituent_derivative_index != lp_pool.usdc_consituent_index as i16
        {
            let constituent_target_notional = constituent_target_base
                .get(constituent.constituent_index as u32)
                .target_base
                .safe_mul(constituent.last_oracle_price)?
                .safe_div(10_i64.pow(constituent.decimals as u32))?;
            crypto_delta = crypto_delta.safe_add(constituent_target_notional.cast()?)?;
        }
        aum = aum.safe_add(constituent_aum.cast()?)?;
    }

    let mut aum_i128 = aum.cast::<i128>()?;
    for cache_datum in amm_cache.iter() {
        aum_i128 -= cache_datum.quote_owed_from_lp_pool as i128;
    }
    aum = aum_i128.max(0i128).cast::<u128>()?;

    lp_pool.oldest_oracle_slot = oldest_slot;
    lp_pool.last_aum = aum;
    lp_pool.last_aum_slot = slot;
    lp_pool.last_aum_ts = Clock::get()?.unix_timestamp;
>>>>>>> 464e1d3d

    // Set USDC stable weight
    let total_stable_target_base = aum
        .cast::<i128>()?
        .safe_sub(crypto_delta.abs())?
        .max(0_i128);
    constituent_target_base
        .get_mut(lp_pool.usdc_consituent_index as u32)
        .target_base = total_stable_target_base.cast::<i64>()?;

    msg!(
        "stable target base: {}",
        constituent_target_base
            .get(lp_pool.usdc_consituent_index as u32)
            .target_base
    );
    msg!("aum: {}, crypto_delta: {}", aum, crypto_delta);
    msg!("derivative groups: {:?}", derivative_groups);

    update_constituent_target_base_for_derivatives(
        aum,
        &derivative_groups,
        &constituent_map,
        &spot_market_map,
        &mut constituent_target_base,
    )?;

    Ok(())
}

#[access_control(
    fill_not_paused(&ctx.accounts.state)
)]
pub fn handle_lp_pool_swap<'c: 'info, 'info>(
    ctx: Context<'_, '_, 'c, 'info, LPPoolSwap<'info>>,
    in_market_index: u16,
    out_market_index: u16,
    in_amount: u64,
    min_out_amount: u64,
) -> Result<()> {
    validate!(
        in_market_index != out_market_index,
        ErrorCode::InvalidSpotMarketAccount,
        "In and out spot market indices cannot be the same"
    )?;

    let slot = Clock::get()?.slot;
    let now = Clock::get()?.unix_timestamp;
    let state = &ctx.accounts.state;
    let lp_pool = &ctx.accounts.lp_pool.load()?;

    if slot.saturating_sub(lp_pool.last_aum_slot) > LP_POOL_SWAP_AUM_UPDATE_DELAY {
        msg!(
            "Must update LP pool AUM before swap, last_aum_slot: {}, current slot: {}",
            lp_pool.last_aum_slot,
            slot
        );
        return Err(ErrorCode::LpPoolAumDelayed.into());
    }

    let mut in_constituent = ctx.accounts.in_constituent.load_mut()?;
    let mut out_constituent = ctx.accounts.out_constituent.load_mut()?;

    let constituent_target_base: AccountZeroCopy<'_, TargetsDatum, ConstituentTargetBaseFixed> =
        ctx.accounts.constituent_target_base.load_zc()?;
    validate!(
        constituent_target_base.fixed.lp_pool.eq(&lp_pool.pubkey),
        ErrorCode::InvalidPDA,
        "Constituent target base lp pool pubkey does not match lp pool pubkey",
    )?;

    let constituent_correlations: AccountZeroCopy<'_, i64, ConstituentCorrelationsFixed> =
        ctx.accounts.constituent_correlations.load_zc()?;
    validate!(
        constituent_correlations.fixed.lp_pool.eq(&lp_pool.pubkey),
        ErrorCode::InvalidPDA,
        "Constituent correlations lp pool pubkey does not match lp pool pubkey",
    )?;

    let AccountMaps {
        perp_market_map: _,
        spot_market_map,
        mut oracle_map,
    } = load_maps(
        &mut ctx.remaining_accounts.iter().peekable(),
        &MarketSet::new(),
        &MarketSet::new(),
        slot,
        Some(state.oracle_guard_rails),
    )?;

    let in_spot_market = spot_market_map.get_ref(&in_market_index)?;
    let out_spot_market = spot_market_map.get_ref(&out_market_index)?;

    let in_oracle_id = in_spot_market.oracle_id();
    let out_oracle_id = out_spot_market.oracle_id();

    let (in_oracle, in_oracle_validity) = oracle_map.get_price_data_and_validity(
        MarketType::Spot,
        in_spot_market.market_index,
        &in_oracle_id,
        in_spot_market.historical_oracle_data.last_oracle_price_twap,
        in_spot_market.get_max_confidence_interval_multiplier()?,
        0,
    )?;
    let in_oracle = in_oracle.clone();

    let (out_oracle, out_oracle_validity) = oracle_map.get_price_data_and_validity(
        MarketType::Spot,
        out_spot_market.market_index,
        &out_oracle_id,
        out_spot_market
            .historical_oracle_data
            .last_oracle_price_twap,
        out_spot_market.get_max_confidence_interval_multiplier()?,
        0,
    )?;

    if !is_oracle_valid_for_action(in_oracle_validity, Some(DriftAction::LpPoolSwap))? {
        msg!(
            "In oracle data for spot market {} is invalid for lp pool swap.",
            in_spot_market.market_index,
        );
        return Err(ErrorCode::InvalidOracle.into());
    }

    if !is_oracle_valid_for_action(out_oracle_validity, Some(DriftAction::LpPoolSwap))? {
        msg!(
            "Out oracle data for spot market {} is invalid for lp pool swap.",
            out_spot_market.market_index,
        );
        return Err(ErrorCode::InvalidOracle.into());
    }

    let in_target_weight = constituent_target_base.get_target_weight(
        in_constituent.constituent_index,
        &in_spot_market,
        in_oracle.price,
        lp_pool.last_aum,
    )?;
    let out_target_weight = constituent_target_base.get_target_weight(
        out_constituent.constituent_index,
        &out_spot_market,
        out_oracle.price,
        lp_pool.last_aum,
    )?;

    let (in_amount, out_amount, in_fee, out_fee) = lp_pool.get_swap_amount(
        &in_oracle,
        &out_oracle,
        &in_constituent,
        &out_constituent,
        &in_spot_market,
        &out_spot_market,
        in_target_weight,
        out_target_weight,
        in_amount as u128,
        constituent_correlations.get_correlation(
            in_constituent.constituent_index,
            out_constituent.constituent_index,
        )?,
    )?;
    msg!(
        "in_amount: {}, out_amount: {}, in_fee: {}, out_fee: {}",
        in_amount,
        out_amount,
        in_fee,
        out_fee
    );
    let out_amount_net_fees = if out_fee > 0 {
        out_amount.safe_sub(out_fee.unsigned_abs())?
    } else {
        out_amount.safe_add(out_fee.unsigned_abs())?
    };

    validate!(
        out_amount_net_fees.cast::<u64>()? >= min_out_amount,
        ErrorCode::SlippageOutsideLimit,
        format!(
            "Slippage outside limit: out_amount_net_fees({}) < min_out_amount({})",
            out_amount_net_fees, min_out_amount
        )
        .as_str()
    )?;

    validate!(
        out_amount_net_fees.cast::<u64>()? <= out_constituent.token_balance,
        ErrorCode::InsufficientConstituentTokenBalance,
        format!(
            "Insufficient out constituent balance: out_amount_net_fees({}) > out_constituent.token_balance({})",
            out_amount_net_fees, out_constituent.token_balance
        )
        .as_str()
    )?;

    in_constituent.record_swap_fees(in_fee)?;
    out_constituent.record_swap_fees(out_fee)?;

    let in_swap_id = get_then_update_id!(in_constituent, next_swap_id);
    let out_swap_id = get_then_update_id!(out_constituent, next_swap_id);

    emit_stack::<_, { LPSwapRecord::SIZE }>(LPSwapRecord {
        ts: now,
        slot,
        authority: ctx.accounts.authority.key(),
        out_amount: out_amount_net_fees,
        in_amount,
        out_fee,
        in_fee,
        out_spot_market_index: out_market_index,
        in_spot_market_index: in_market_index,
        out_constituent_index: out_constituent.constituent_index,
        in_constituent_index: in_constituent.constituent_index,
        out_oracle_price: out_oracle.price,
        in_oracle_price: in_oracle.price,
        last_aum: lp_pool.last_aum,
        last_aum_slot: lp_pool.last_aum_slot,
        in_market_current_weight: in_constituent.get_weight(
            in_oracle.price,
            &in_spot_market,
            0,
            lp_pool.last_aum,
        )?,
        in_market_target_weight: in_target_weight,
        out_market_current_weight: out_constituent.get_weight(
            out_oracle.price,
            &out_spot_market,
            0,
            lp_pool.last_aum,
        )?,
        out_market_target_weight: out_target_weight,
        in_swap_id,
        out_swap_id,
    })?;

    receive(
        &ctx.accounts.token_program,
        &ctx.accounts.user_in_token_account,
        &ctx.accounts.constituent_in_token_account,
        &ctx.accounts.authority,
        in_amount.cast::<u64>()?,
        &Some((*ctx.accounts.in_market_mint).clone()),
    )?;

    send_from_program_vault(
        &ctx.accounts.token_program,
        &ctx.accounts.constituent_out_token_account,
        &ctx.accounts.user_out_token_account,
        &ctx.accounts.drift_signer,
        state.signer_nonce,
        out_amount_net_fees.cast::<u64>()?,
        &Some((*ctx.accounts.out_market_mint).clone()),
    )?;

    ctx.accounts.constituent_in_token_account.reload()?;
    ctx.accounts.constituent_out_token_account.reload()?;

    in_constituent.sync_token_balance(ctx.accounts.constituent_in_token_account.amount);
    out_constituent.sync_token_balance(ctx.accounts.constituent_out_token_account.amount);

    Ok(())
}

#[access_control(
    fill_not_paused(&ctx.accounts.state)
)]
pub fn handle_lp_pool_add_liquidity<'c: 'info, 'info>(
    ctx: Context<'_, '_, 'c, 'info, LPPoolAddLiquidity<'info>>,
    in_market_index: u16,
    in_amount: u128,
    min_mint_amount: u64,
) -> Result<()> {
    let slot = Clock::get()?.slot;
    let now = Clock::get()?.unix_timestamp;
    let state = &ctx.accounts.state;
    let mut lp_pool = ctx.accounts.lp_pool.load_mut()?;

    if slot.saturating_sub(lp_pool.last_aum_slot) > LP_POOL_SWAP_AUM_UPDATE_DELAY {
        msg!(
            "Must update LP pool AUM before swap, last_aum_slot: {}, current slot: {}",
            lp_pool.last_aum_slot,
            slot
        );
        return Err(ErrorCode::LpPoolAumDelayed.into());
    }

    let mut in_constituent = ctx.accounts.in_constituent.load_mut()?;

    let constituent_target_base = ctx.accounts.constituent_target_base.load_zc()?;

    let AccountMaps {
        perp_market_map: _,
        spot_market_map,
        mut oracle_map,
    } = load_maps(
        &mut ctx.remaining_accounts.iter().peekable(),
        &MarketSet::new(),
        &get_writable_spot_market_set_from_many(vec![in_market_index]),
        slot,
        Some(state.oracle_guard_rails),
    )?;

    let mut in_spot_market = spot_market_map.get_ref_mut(&in_market_index)?;

    let in_oracle_id = in_spot_market.oracle_id();

    let (in_oracle, in_oracle_validity) = oracle_map.get_price_data_and_validity(
        MarketType::Spot,
        in_spot_market.market_index,
        &in_oracle_id,
        in_spot_market.historical_oracle_data.last_oracle_price_twap,
        in_spot_market.get_max_confidence_interval_multiplier()?,
        0,
    )?;
    let in_oracle = in_oracle.clone();

    if !is_oracle_valid_for_action(in_oracle_validity, Some(DriftAction::LpPoolSwap))? {
        msg!(
            "In oracle data for spot market {} is invalid for lp pool swap.",
            in_spot_market.market_index,
        );
        return Err(ErrorCode::InvalidOracle.into());
    }

    // TODO: check self.aum validity

    update_spot_market_cumulative_interest(&mut in_spot_market, Some(&in_oracle), now)?;

    msg!("aum: {}", lp_pool.last_aum);
    let in_target_weight = if lp_pool.last_aum == 0 {
        PERCENTAGE_PRECISION_I64 // 100% weight if no aum
    } else {
        constituent_target_base.get_target_weight(
            in_constituent.constituent_index,
            &in_spot_market,
            in_oracle.price,
            lp_pool.last_aum, // TODO: add in_amount * in_oracle to est post add_liquidity aum
        )?
    };

    let dlp_total_supply = ctx.accounts.lp_mint.supply;

    let (lp_amount, in_amount, lp_fee_amount, in_fee_amount) = lp_pool
        .get_add_liquidity_mint_amount(
            now,
            &in_spot_market,
            &in_constituent,
            in_amount,
            &in_oracle,
            in_target_weight,
            dlp_total_supply,
        )?;
    msg!(
        "lp_amount: {}, in_amount: {}, lp_fee_amount: {}, in_fee_amount: {}",
        lp_amount,
        in_amount,
        lp_fee_amount,
        in_fee_amount
    );

    let lp_mint_amount_net_fees = if lp_fee_amount > 0 {
        lp_amount.safe_sub(lp_fee_amount.unsigned_abs() as u64)?
    } else {
        lp_amount.safe_add(lp_fee_amount.unsigned_abs() as u64)?
    };

    validate!(
        lp_mint_amount_net_fees >= min_mint_amount,
        ErrorCode::SlippageOutsideLimit,
        format!(
            "Slippage outside limit: lp_mint_amount_net_fees({}) < min_mint_amount({})",
            lp_mint_amount_net_fees, min_mint_amount
        )
        .as_str()
    )?;

    in_constituent.record_swap_fees(in_fee_amount)?;
    lp_pool.record_mint_redeem_fees(lp_fee_amount)?;

    msg!("receive");
    receive(
        &ctx.accounts.token_program,
        &ctx.accounts.user_in_token_account,
        &ctx.accounts.constituent_in_token_account,
        &ctx.accounts.authority,
        in_amount.cast::<u64>()?,
        &Some((*ctx.accounts.in_market_mint).clone()),
    )?;

    msg!("mint_tokens");
    mint_tokens(
        &ctx.accounts.token_program,
        &ctx.accounts.lp_pool_token_vault,
        &ctx.accounts.drift_signer,
        state.signer_nonce,
        lp_amount,
        &ctx.accounts.lp_mint,
    )?;

    msg!("send_from_program_vault");
    send_from_program_vault(
        &ctx.accounts.token_program,
        &ctx.accounts.lp_pool_token_vault,
        &ctx.accounts.user_lp_token_account,
        &ctx.accounts.drift_signer,
        state.signer_nonce,
        lp_mint_amount_net_fees,
        &Some((*ctx.accounts.lp_mint).clone()),
    )?;

    lp_pool.last_aum = lp_pool.last_aum.safe_add(
        in_amount
            .cast::<u128>()?
            .safe_mul(in_oracle.price.cast::<u128>()?)?
            .safe_div(10_u128.pow(in_spot_market.decimals))?,
    )?;

    ctx.accounts.constituent_in_token_account.reload()?;
    ctx.accounts.lp_mint.reload()?;

    in_constituent.sync_token_balance(ctx.accounts.constituent_in_token_account.amount);

    let dlp_total_supply = ctx.accounts.lp_mint.supply;
    let lp_price = if dlp_total_supply > 0 {
        lp_pool
            .last_aum
            .safe_mul(PRICE_PRECISION)?
            .safe_div(dlp_total_supply as u128)?
    } else {
        0
    };

    let mint_redeem_id = get_then_update_id!(lp_pool, next_mint_redeem_id);
    emit_stack::<_, { LPMintRedeemRecord::SIZE }>(LPMintRedeemRecord {
        ts: now,
        slot,
        authority: ctx.accounts.authority.key(),
        description: 1,
        amount: in_amount,
        fee: in_fee_amount,
        spot_market_index: in_market_index,
        constituent_index: in_constituent.constituent_index,
        oracle_price: in_oracle.price,
        mint: in_constituent.mint,
        lp_amount,
        lp_fee: lp_fee_amount,
        lp_price,
        mint_redeem_id,
        last_aum: lp_pool.last_aum,
        last_aum_slot: lp_pool.last_aum_slot,
        in_market_current_weight: in_constituent.get_weight(
            in_oracle.price,
            &in_spot_market,
            0,
            lp_pool.last_aum,
        )?,
        in_market_target_weight: in_target_weight,
    })?;

    Ok(())
}

#[access_control(
    fill_not_paused(&ctx.accounts.state)
)]
pub fn handle_lp_pool_remove_liquidity<'c: 'info, 'info>(
    ctx: Context<'_, '_, 'c, 'info, LPPoolRemoveLiquidity<'info>>,
    out_market_index: u16,
    lp_to_burn: u64,
    min_amount_out: u128,
) -> Result<()> {
    let slot = Clock::get()?.slot;
    let now = Clock::get()?.unix_timestamp;
    let state = &ctx.accounts.state;
    let mut lp_pool = ctx.accounts.lp_pool.load_mut()?;

    if slot.saturating_sub(lp_pool.last_aum_slot) > LP_POOL_SWAP_AUM_UPDATE_DELAY {
        msg!(
            "Must update LP pool AUM before swap, last_aum_slot: {}, current slot: {}",
            lp_pool.last_aum_slot,
            slot
        );
        return Err(ErrorCode::LpPoolAumDelayed.into());
    }

    let mut out_constituent = ctx.accounts.out_constituent.load_mut()?;

    let constituent_target_base = ctx.accounts.constituent_target_base.load_zc()?;

    let AccountMaps {
        perp_market_map: _,
        spot_market_map,
        mut oracle_map,
    } = load_maps(
        &mut ctx.remaining_accounts.iter().peekable(),
        &MarketSet::new(),
        &get_writable_spot_market_set_from_many(vec![out_market_index]),
        slot,
        Some(state.oracle_guard_rails),
    )?;

    let mut out_spot_market = spot_market_map.get_ref_mut(&out_market_index)?;

    let out_oracle_id = out_spot_market.oracle_id();

    let (out_oracle, out_oracle_validity) = oracle_map.get_price_data_and_validity(
        MarketType::Spot,
        out_spot_market.market_index,
        &out_oracle_id,
        out_spot_market
            .historical_oracle_data
            .last_oracle_price_twap,
        out_spot_market.get_max_confidence_interval_multiplier()?,
        0,
    )?;
    let out_oracle = out_oracle.clone();

    // TODO: check self.aum validity

    if !is_oracle_valid_for_action(out_oracle_validity, Some(DriftAction::LpPoolSwap))? {
        msg!(
            "Out oracle data for spot market {} is invalid for lp pool swap.",
            out_spot_market.market_index,
        );
        return Err(ErrorCode::InvalidOracle.into());
    }

    update_spot_market_cumulative_interest(&mut out_spot_market, Some(&out_oracle), now)?;

    let out_target_weight = constituent_target_base.get_target_weight(
        out_constituent.constituent_index,
        &out_spot_market,
        out_oracle.price,
        lp_pool.last_aum, // TODO: remove out_amount * out_oracle to est post remove_liquidity aum
    )?;

    let dlp_total_supply = ctx.accounts.lp_mint.supply;

    let (lp_burn_amount, out_amount, lp_fee_amount, out_fee_amount) = lp_pool
        .get_remove_liquidity_amount(
            now,
            &out_spot_market,
            &out_constituent,
            lp_to_burn,
            &out_oracle,
            out_target_weight,
            dlp_total_supply,
        )?;
    msg!(
        "lp_burn_amount: {}, out_amount: {}, lp_fee_amount: {}, out_fee_amount: {}",
        lp_burn_amount,
        out_amount,
        lp_fee_amount,
        out_fee_amount
    );

    let lp_burn_amount_net_fees = if lp_fee_amount > 0 {
        lp_burn_amount.safe_sub(lp_fee_amount.unsigned_abs() as u64)?
    } else {
        lp_burn_amount.safe_add(lp_fee_amount.unsigned_abs() as u64)?
    };

    let out_amount_net_fees = if out_fee_amount > 0 {
        out_amount.safe_sub(out_fee_amount.unsigned_abs())?
    } else {
        out_amount.safe_add(out_fee_amount.unsigned_abs())?
    };
    let out_amount_net_fees =
        out_amount_net_fees.min(ctx.accounts.constituent_out_token_account.amount as u128);

    validate!(
        out_amount_net_fees >= min_amount_out,
        ErrorCode::SlippageOutsideLimit,
        format!(
            "Slippage outside limit: lp_mint_amount_net_fees({}) < min_mint_amount({})",
            out_amount_net_fees, min_amount_out
        )
        .as_str()
    )?;

    out_constituent.record_swap_fees(out_fee_amount)?;
    lp_pool.record_mint_redeem_fees(lp_fee_amount)?;

    receive(
        &ctx.accounts.token_program,
        &ctx.accounts.user_lp_token_account,
        &ctx.accounts.lp_pool_token_vault,
        &ctx.accounts.authority,
        lp_burn_amount,
        &None,
    )?;

    burn_tokens(
        &ctx.accounts.token_program,
        &ctx.accounts.lp_pool_token_vault,
        &ctx.accounts.drift_signer,
        state.signer_nonce,
        lp_burn_amount_net_fees,
        &ctx.accounts.lp_mint,
    )?;

    send_from_program_vault(
        &ctx.accounts.token_program,
        &ctx.accounts.constituent_out_token_account,
        &ctx.accounts.user_out_token_account,
        &ctx.accounts.drift_signer,
        state.signer_nonce,
        out_amount_net_fees.cast::<u64>()?,
        &None,
    )?;

    lp_pool.last_aum = lp_pool.last_aum.safe_sub(
        out_amount_net_fees
            .cast::<u128>()?
            .safe_mul(out_oracle.price.cast::<u128>()?)?
            .safe_div(10_u128.pow(out_spot_market.decimals))?,
    )?;

    ctx.accounts.constituent_out_token_account.reload()?;
    ctx.accounts.lp_mint.reload()?;

    out_constituent.sync_token_balance(ctx.accounts.constituent_out_token_account.amount);

    let dlp_total_supply = ctx.accounts.lp_mint.supply;
    let lp_price = if dlp_total_supply > 0 {
        lp_pool
            .last_aum
            .safe_mul(PRICE_PRECISION)?
            .safe_div(dlp_total_supply as u128)?
    } else {
        0
    };

    let mint_redeem_id = get_then_update_id!(lp_pool, next_mint_redeem_id);
    emit_stack::<_, { LPMintRedeemRecord::SIZE }>(LPMintRedeemRecord {
        ts: now,
        slot,
        authority: ctx.accounts.authority.key(),
        description: 0,
        amount: out_amount,
        fee: out_fee_amount,
        spot_market_index: out_market_index,
        constituent_index: out_constituent.constituent_index,
        oracle_price: out_oracle.price,
        mint: out_constituent.mint,
        lp_amount: lp_burn_amount,
        lp_fee: lp_fee_amount,
        lp_price,
        mint_redeem_id,
        last_aum: lp_pool.last_aum,
        last_aum_slot: lp_pool.last_aum_slot,
        in_market_current_weight: out_constituent.get_weight(
            out_oracle.price,
            &out_spot_market,
            0,
            lp_pool.last_aum,
        )?,
        in_market_target_weight: out_target_weight,
    })?;

    Ok(())
}

pub fn handle_update_constituent_oracle_info<'c: 'info, 'info>(
    ctx: Context<'_, '_, 'c, 'info, UpdateConstituentOracleInfo<'info>>,
) -> Result<()> {
    let clock = Clock::get()?;
    let mut constituent = ctx.accounts.constituent.load_mut()?;
    let spot_market = ctx.accounts.spot_market.load()?;

    let oracle_id = spot_market.oracle_id();
    let mut oracle_map = OracleMap::load_one(
        &ctx.accounts.oracle,
        clock.slot,
        Some(ctx.accounts.state.oracle_guard_rails),
    )?;

    let oracle_data = oracle_map.get_price_data(&oracle_id)?;
    let oracle_data_slot = clock.slot - oracle_data.delay.max(0i64).cast::<u64>()?;
    if constituent.last_oracle_slot < oracle_data_slot {
        constituent.last_oracle_price = oracle_data.price;
        constituent.last_oracle_slot = oracle_data_slot;
    }

    Ok(())
}

pub fn handle_deposit_to_program_vault<'c: 'info, 'info>(
    ctx: Context<'_, '_, 'c, 'info, DepositWithdrawProgramVault<'info>>,
    amount: u64,
) -> Result<()> {
    let clock = Clock::get()?;

    let mut spot_market = ctx.accounts.spot_market.load_mut()?;
    let mut constituent = ctx.accounts.constituent.load_mut()?;
    let spot_market_vault = &ctx.accounts.spot_market_vault;
    let oracle_id = spot_market.oracle_id();
    let mut oracle_map = OracleMap::load_one(
        &ctx.accounts.oracle,
        clock.slot,
        Some(ctx.accounts.state.oracle_guard_rails),
    )?;

    if amount == 0 {
        return Err(ErrorCode::InsufficientDeposit.into());
    }

    let deposit_plus_token_amount_before = amount.safe_add(spot_market_vault.amount)?;

    let oracle_data = oracle_map.get_price_data(&oracle_id)?;
    let oracle_data_slot = clock.slot - oracle_data.delay.max(0i64).cast::<u64>()?;
    if constituent.last_oracle_slot < oracle_data_slot {
        constituent.last_oracle_price = oracle_data.price;
        constituent.last_oracle_slot = oracle_data_slot;
    }

    controller::spot_balance::update_spot_market_cumulative_interest(
        &mut spot_market,
        Some(&oracle_data),
        clock.unix_timestamp,
    )?;

    controller::token::send_from_program_vault(
        &ctx.accounts.token_program,
        &ctx.accounts.constituent_token_account,
        &spot_market_vault,
        &ctx.accounts.drift_signer,
        ctx.accounts.state.signer_nonce,
        amount,
        &Some(*ctx.accounts.mint.clone()),
    )?;

    // Adjust BLPosition for the new deposits
    let spot_position = &mut constituent.spot_balance;
    update_spot_balances(
        amount as u128,
        &SpotBalanceType::Deposit,
        &mut spot_market,
        spot_position,
        false,
    )?;

    safe_increment!(spot_position.cumulative_deposits, amount.cast()?);

    ctx.accounts.spot_market_vault.reload()?;
    spot_market.validate_max_token_deposits_and_borrows(false)?;

    validate!(
        ctx.accounts.spot_market_vault.amount == deposit_plus_token_amount_before,
        ErrorCode::LpInvariantFailed,
        "Spot market vault amount mismatch after deposit"
    )?;

    Ok(())
}

pub fn handle_withdraw_from_program_vault<'c: 'info, 'info>(
    ctx: Context<'_, '_, 'c, 'info, DepositWithdrawProgramVault<'info>>,
    amount: u64,
) -> Result<()> {
    let state = &ctx.accounts.state;
    let clock = Clock::get()?;

    let mut spot_market = ctx.accounts.spot_market.load_mut()?;
    let mut constituent = ctx.accounts.constituent.load_mut()?;
    let spot_market_vault = &ctx.accounts.spot_market_vault;
    let oracle_id = spot_market.oracle_id();
    let mut oracle_map = OracleMap::load_one(
        &ctx.accounts.oracle,
        clock.slot,
        Some(ctx.accounts.state.oracle_guard_rails),
    )?;

    if amount == 0 {
        return Err(ErrorCode::InsufficientDeposit.into());
    }

    let oracle_data = oracle_map.get_price_data(&oracle_id)?;
    let oracle_data_slot = clock.slot - oracle_data.delay.max(0i64).cast::<u64>()?;
    if constituent.last_oracle_slot < oracle_data_slot {
        constituent.last_oracle_price = oracle_data.price;
        constituent.last_oracle_slot = oracle_data_slot;
    }

    controller::spot_balance::update_spot_market_cumulative_interest(
        &mut spot_market,
        Some(&oracle_data),
        clock.unix_timestamp,
    )?;

    controller::token::send_from_program_vault(
        &ctx.accounts.token_program,
        &spot_market_vault,
        &ctx.accounts.constituent_token_account,
        &ctx.accounts.drift_signer,
        state.signer_nonce,
        amount,
        &Some(*ctx.accounts.mint.clone()),
    )?;

    // Adjust BLPosition for the new deposits
    let spot_position = &mut constituent.spot_balance;
    update_spot_balances(
        amount as u128,
        &SpotBalanceType::Borrow,
        &mut spot_market,
        spot_position,
        true,
    )?;

    safe_decrement!(spot_position.cumulative_deposits, amount.cast()?);

    ctx.accounts.spot_market_vault.reload()?;
    math::spot_withdraw::validate_spot_market_vault_amount(
        &spot_market,
        ctx.accounts.spot_market_vault.amount,
    )?;

    spot_market.validate_max_token_deposits_and_borrows(true)?;

    Ok(())
}

#[derive(Accounts)]
pub struct DepositWithdrawProgramVault<'info> {
    pub state: Box<Account<'info, State>>,
    #[account(
        mut,
        constraint = admin.key() == admin_hot_wallet::id() || admin.key() == state.admin
    )]
    pub admin: Signer<'info>,
    /// CHECK: program signer
    pub drift_signer: AccountInfo<'info>,
    #[account(mut)]
    pub constituent: AccountLoader<'info, Constituent>,
    #[account(
        mut,
        address = constituent.load()?.token_vault,
        constraint = &constituent.load()?.mint.eq(&constituent_token_account.mint),
        token::authority = drift_signer
    )]
    pub constituent_token_account: Box<InterfaceAccount<'info, TokenAccount>>,
    #[account(
        mut,
        owner = crate::ID,
        constraint = spot_market.load()?.market_index == constituent.load()?.spot_market_index
    )]
    pub spot_market: AccountLoader<'info, SpotMarket>,
    #[account(
        mut,
        address = spot_market.load()?.vault,
        token::authority = drift_signer,
    )]
    pub spot_market_vault: Box<InterfaceAccount<'info, TokenAccount>>,
    pub token_program: Interface<'info, TokenInterface>,
    #[account(
        address = spot_market.load()?.mint,
    )]
    pub mint: Box<InterfaceAccount<'info, Mint>>,
    /// CHECK: checked when loading oracle in oracle map
    pub oracle: AccountInfo<'info>,
}

#[derive(Accounts)]
pub struct UpdateConstituentOracleInfo<'info> {
    pub state: Box<Account<'info, State>>,
    #[account(mut)]
    pub keeper: Signer<'info>,
    #[account(mut)]
    pub constituent: AccountLoader<'info, Constituent>,
    #[account(
        owner = crate::ID,
        constraint = spot_market.load()?.market_index == constituent.load()?.spot_market_index
    )]
    pub spot_market: AccountLoader<'info, SpotMarket>,
    /// CHECK: checked when loading oracle in oracle map
    pub oracle: AccountInfo<'info>,
}

#[derive(Accounts)]
pub struct UpdateConstituentTargetBase<'info> {
    pub state: Box<Account<'info, State>>,
    #[account(mut)]
    pub keeper: Signer<'info>,
    /// CHECK: checked in AmmConstituentMappingZeroCopy checks
    pub amm_constituent_mapping: AccountInfo<'info>,
    /// CHECK: checked in ConstituentTargetBaseZeroCopy checks
    #[account(mut)]
    pub constituent_target_base: AccountInfo<'info>,
    /// CHECK: checked in AmmCacheZeroCopy checks
    pub amm_cache: AccountInfo<'info>,
    pub lp_pool: AccountLoader<'info, LPPool>,
}

#[derive(Accounts)]
pub struct UpdateLPPoolAum<'info> {
    pub state: Box<Account<'info, State>>,
    #[account(mut)]
    pub keeper: Signer<'info>,
    #[account(mut)]
    pub lp_pool: AccountLoader<'info, LPPool>,
    /// CHECK: checked in ConstituentTargetBaseZeroCopy checks
    #[account(mut)]
    pub constituent_target_base: AccountInfo<'info>,
    /// CHECK: checked in AmmCacheZeroCopy checks
    #[account(mut)]
    pub amm_cache: AccountInfo<'info>,
}

/// `in`/`out` is in the program's POV for this swap. So `user_in_token_account` is the user owned token account
/// for the `in` token for this swap.
#[derive(Accounts)]
#[instruction(
    in_market_index: u16,
    out_market_index: u16,
)]
pub struct LPPoolSwap<'info> {
    /// CHECK: forced drift_signer
    pub drift_signer: AccountInfo<'info>,
    pub state: Box<Account<'info, State>>,
    pub lp_pool: AccountLoader<'info, LPPool>,

    /// CHECK: checked in ConstituentTargetBaseZeroCopy checks and in ix
    pub constituent_target_base: AccountInfo<'info>,

    /// CHECK: checked in ConstituentCorrelationsZeroCopy checks and in ix
    pub constituent_correlations: AccountInfo<'info>,

    #[account(
        mut,
        address = in_constituent.load()?.token_vault,
    )]
    pub constituent_in_token_account: Box<InterfaceAccount<'info, TokenAccount>>,
    #[account(
        mut,
        address = out_constituent.load()?.token_vault,
    )]
    pub constituent_out_token_account: Box<InterfaceAccount<'info, TokenAccount>>,

    #[account(
        mut,
        constraint = user_in_token_account.mint.eq(&constituent_in_token_account.mint)
    )]
    pub user_in_token_account: Box<InterfaceAccount<'info, TokenAccount>>,
    #[account(
        mut,
        constraint = user_out_token_account.mint.eq(&constituent_out_token_account.mint)
    )]
    pub user_out_token_account: Box<InterfaceAccount<'info, TokenAccount>>,

    #[account(
        mut,
        seeds = [CONSTITUENT_PDA_SEED.as_ref(), lp_pool.key().as_ref(), in_market_index.to_le_bytes().as_ref()],
        bump=in_constituent.load()?.bump,
        constraint = in_constituent.load()?.mint.eq(&constituent_in_token_account.mint)
    )]
    pub in_constituent: AccountLoader<'info, Constituent>,
    #[account(
        mut,
        seeds = [CONSTITUENT_PDA_SEED.as_ref(), lp_pool.key().as_ref(), out_market_index.to_le_bytes().as_ref()],
        bump=out_constituent.load()?.bump,
        constraint = out_constituent.load()?.mint.eq(&constituent_out_token_account.mint)
    )]
    pub out_constituent: AccountLoader<'info, Constituent>,

    #[account(
        constraint = in_market_mint.key() == in_constituent.load()?.mint,
    )]
    pub in_market_mint: Box<InterfaceAccount<'info, Mint>>,
    #[account(
        constraint = out_market_mint.key() == out_constituent.load()?.mint,
    )]
    pub out_market_mint: Box<InterfaceAccount<'info, Mint>>,

    pub authority: Signer<'info>,

    // TODO: in/out token program
    pub token_program: Interface<'info, TokenInterface>,
}

#[derive(Accounts)]
#[instruction(
    in_market_index: u16,
)]
pub struct LPPoolAddLiquidity<'info> {
    /// CHECK: forced drift_signer
    pub drift_signer: AccountInfo<'info>,
    pub state: Box<Account<'info, State>>,
    #[account(mut)]
    pub lp_pool: AccountLoader<'info, LPPool>,
    pub authority: Signer<'info>,
    pub in_market_mint: Box<InterfaceAccount<'info, Mint>>,
    #[account(
        mut,
        seeds = [CONSTITUENT_PDA_SEED.as_ref(), lp_pool.key().as_ref(), in_market_index.to_le_bytes().as_ref()],
        bump,
        constraint =
            in_constituent.load()?.mint.eq(&constituent_in_token_account.mint)
    )]
    pub in_constituent: AccountLoader<'info, Constituent>,

    #[account(
        mut,
        constraint = user_in_token_account.mint.eq(&constituent_in_token_account.mint)
    )]
    pub user_in_token_account: Box<InterfaceAccount<'info, TokenAccount>>,

    #[account(
        mut,
        seeds = ["CONSTITUENT_VAULT".as_ref(), lp_pool.key().as_ref(), in_market_index.to_le_bytes().as_ref()],
        bump,
    )]
    pub constituent_in_token_account: Box<InterfaceAccount<'info, TokenAccount>>,

    #[account(
        mut,
        constraint = user_lp_token_account.mint.eq(&lp_mint.key())
    )]
    pub user_lp_token_account: Box<InterfaceAccount<'info, TokenAccount>>,

    #[account(
        mut,
        constraint = lp_mint.key() == lp_pool.load()?.mint,
    )]
    pub lp_mint: Box<InterfaceAccount<'info, Mint>>,
    #[account(
        seeds = [CONSTITUENT_TARGET_BASE_PDA_SEED.as_ref(), lp_pool.key().as_ref()],
        bump,
    )]
    /// CHECK: checked in ConstituentTargetBaseZeroCopy checks
    pub constituent_target_base: AccountInfo<'info>,

    #[account(
        mut,
        seeds = [LP_POOL_TOKEN_VAULT_PDA_SEED.as_ref(), lp_pool.key().as_ref()],
        bump,
    )]
    pub lp_pool_token_vault: Box<InterfaceAccount<'info, TokenAccount>>,

    pub token_program: Interface<'info, TokenInterface>,
}

#[derive(Accounts)]
#[instruction(
    in_market_index: u16,
)]
pub struct LPPoolRemoveLiquidity<'info> {
    /// CHECK: forced drift_signer
    pub drift_signer: AccountInfo<'info>,
    pub state: Box<Account<'info, State>>,
    #[account(mut)]
    pub lp_pool: AccountLoader<'info, LPPool>,
    pub authority: Signer<'info>,
    pub out_market_mint: Box<InterfaceAccount<'info, Mint>>,
    #[account(
        mut,
        seeds = [CONSTITUENT_PDA_SEED.as_ref(), lp_pool.key().as_ref(), in_market_index.to_le_bytes().as_ref()],
        bump,
        constraint =
            out_constituent.load()?.mint.eq(&constituent_out_token_account.mint)
    )]
    pub out_constituent: AccountLoader<'info, Constituent>,

    #[account(
        mut,
        constraint = user_out_token_account.mint.eq(&constituent_out_token_account.mint)
    )]
    pub user_out_token_account: Box<InterfaceAccount<'info, TokenAccount>>,
    #[account(
        mut,
        seeds = ["CONSTITUENT_VAULT".as_ref(), lp_pool.key().as_ref(), in_market_index.to_le_bytes().as_ref()],
        bump,
    )]
    pub constituent_out_token_account: Box<InterfaceAccount<'info, TokenAccount>>,
    #[account(
        mut,
        constraint = user_lp_token_account.mint.eq(&lp_mint.key())
    )]
    pub user_lp_token_account: Box<InterfaceAccount<'info, TokenAccount>>,

    #[account(
        mut,
        constraint = lp_mint.key() == lp_pool.load()?.mint,
    )]
    pub lp_mint: Box<InterfaceAccount<'info, Mint>>,
    #[account(
        seeds = [CONSTITUENT_TARGET_BASE_PDA_SEED.as_ref(), lp_pool.key().as_ref()],
        bump,
    )]
    /// CHECK: checked in ConstituentTargetBaseZeroCopy checks
    pub constituent_target_base: AccountInfo<'info>,

    #[account(
        mut,
        seeds = [LP_POOL_TOKEN_VAULT_PDA_SEED.as_ref(), lp_pool.key().as_ref()],
        bump,
    )]
    pub lp_pool_token_vault: Box<InterfaceAccount<'info, TokenAccount>>,

    pub token_program: Interface<'info, TokenInterface>,
}<|MERGE_RESOLUTION|>--- conflicted
+++ resolved
@@ -253,7 +253,6 @@
         "Amm cache PDA does not match expected PDA"
     )?;
 
-<<<<<<< HEAD
     let (aum, crypto_delta, derivative_groups) = lp_pool.update_aum(
         now,
         slot,
@@ -262,90 +261,6 @@
         &constituent_target_base,
         &amm_cache,
     )?;
-=======
-    let mut aum: u128 = 0;
-    let mut crypto_delta = 0_i128;
-    let mut oldest_slot = u64::MAX;
-    let mut derivative_groups: BTreeMap<u16, Vec<u16>> = BTreeMap::new();
-    for i in 0..lp_pool.constituents as usize {
-        let constituent = constituent_map.get_ref(&(i as u16))?;
-        if slot.saturating_sub(constituent.last_oracle_slot)
-            > constituent.oracle_staleness_threshold
-        {
-            msg!(
-                "Constituent {} oracle slot is too stale: {}, current slot: {}",
-                constituent.constituent_index,
-                constituent.last_oracle_slot,
-                slot
-            );
-            return Err(ErrorCode::ConstituentOracleStale.into());
-        }
-
-        if constituent.constituent_derivative_index >= 0 && constituent.derivative_weight != 0 {
-            if !derivative_groups.contains_key(&(constituent.constituent_derivative_index as u16)) {
-                derivative_groups.insert(
-                    constituent.constituent_derivative_index as u16,
-                    vec![constituent.constituent_index],
-                );
-            } else {
-                derivative_groups
-                    .get_mut(&(constituent.constituent_derivative_index as u16))
-                    .unwrap()
-                    .push(constituent.constituent_index);
-            }
-        }
-
-        let spot_market = spot_market_map.get_ref(&constituent.spot_market_index)?;
-
-        let oracle_slot = constituent.last_oracle_slot;
-
-        if oracle_slot < oldest_slot {
-            oldest_slot = oracle_slot;
-        }
-
-        let (numerator_scale, denominator_scale) = if spot_market.decimals > 6 {
-            (10_i128.pow(spot_market.decimals - 6), 1)
-        } else {
-            (1, 10_i128.pow(6 - spot_market.decimals))
-        };
-
-        let constituent_aum = constituent
-            .get_full_balance(&spot_market)?
-            .safe_mul(numerator_scale)?
-            .safe_div(denominator_scale)?
-            .safe_mul(constituent.last_oracle_price as i128)?
-            .safe_div(PRICE_PRECISION_I128)?
-            .max(0);
-        msg!(
-            "constituent: {}, aum: {}, deriv index: {}",
-            constituent.constituent_index,
-            constituent_aum,
-            constituent.constituent_derivative_index
-        );
-        if constituent.constituent_index != lp_pool.usdc_consituent_index
-            && constituent.constituent_derivative_index != lp_pool.usdc_consituent_index as i16
-        {
-            let constituent_target_notional = constituent_target_base
-                .get(constituent.constituent_index as u32)
-                .target_base
-                .safe_mul(constituent.last_oracle_price)?
-                .safe_div(10_i64.pow(constituent.decimals as u32))?;
-            crypto_delta = crypto_delta.safe_add(constituent_target_notional.cast()?)?;
-        }
-        aum = aum.safe_add(constituent_aum.cast()?)?;
-    }
-
-    let mut aum_i128 = aum.cast::<i128>()?;
-    for cache_datum in amm_cache.iter() {
-        aum_i128 -= cache_datum.quote_owed_from_lp_pool as i128;
-    }
-    aum = aum_i128.max(0i128).cast::<u128>()?;
-
-    lp_pool.oldest_oracle_slot = oldest_slot;
-    lp_pool.last_aum = aum;
-    lp_pool.last_aum_slot = slot;
-    lp_pool.last_aum_ts = Clock::get()?.unix_timestamp;
->>>>>>> 464e1d3d
 
     // Set USDC stable weight
     let total_stable_target_base = aum
