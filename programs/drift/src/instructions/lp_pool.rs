use std::collections::BTreeMap;

use anchor_lang::{prelude::*, Accounts, Key, Result};
use anchor_spl::token_interface::{Mint, TokenAccount, TokenInterface};

use crate::{
    controller::{
<<<<<<< HEAD
        self,
        spot_balance::update_spot_balances,
=======
        lp,
>>>>>>> e980aa76
        token::{burn_tokens, mint_tokens},
    },
    error::ErrorCode,
    get_then_update_id,
    ids::admin_hot_wallet,
    math::{
        self,
        casting::Cast,
        constants::{
            BASE_PRECISION_I128, PERCENTAGE_PRECISION_I128, PERCENTAGE_PRECISION_I64,
            PERCENTAGE_PRECISION_U64, PRICE_PRECISION_I128, QUOTE_PRECISION_I128,
        },
        oracle::{is_oracle_valid_for_action, oracle_validity, DriftAction},
        safe_math::SafeMath,
    },
    math_error, msg, safe_decrement, safe_increment,
    state::{
        constituent_map::{ConstituentMap, ConstituentSet},
        events::{LPMintRedeemRecord, LPSwapRecord},
        lp_pool::{
            calculate_target_weight, AmmConstituentDatum, AmmConstituentMappingFixed, Constituent,
            ConstituentTargetBaseFixed, LPPool, TargetsDatum, WeightValidationFlags,
        },
        oracle::OraclePriceData,
        oracle_map::OracleMap,
        perp_market::{AmmCacheFixed, CacheInfo, MarketStatus, AMM_POSITIONS_CACHE},
        perp_market_map::MarketSet,
        spot_market::{SpotBalanceType, SpotMarket},
        spot_market_map::get_writable_spot_market_set_from_many,
        state::State,
        user::MarketType,
        zero_copy::{AccountZeroCopy, AccountZeroCopyMut, ZeroCopyLoader},
    },
    validate,
};

use solana_program::sysvar::clock::Clock;

use super::optional_accounts::{load_maps, AccountMaps};
use crate::controller::spot_balance::update_spot_market_cumulative_interest;
use crate::controller::token::{receive, send_from_program_vault};
use crate::instructions::constraints::*;
use crate::state::lp_pool::{
    AMM_MAP_PDA_SEED, CONSTITUENT_PDA_SEED, CONSTITUENT_TARGET_BASE_PDA_SEED,
    LP_POOL_TOKEN_VAULT_PDA_SEED,
};

pub fn handle_update_constituent_target_base<'c: 'info, 'info>(
    ctx: Context<'_, '_, 'c, 'info, UpdateConstituentTargetBase<'info>>,
) -> Result<()> {
    let lp_pool = &ctx.accounts.lp_pool.load()?;
    let lp_pool_key: &Pubkey = &ctx.accounts.lp_pool.key();
    let amm_cache_key: &Pubkey = &ctx.accounts.amm_cache.key();

    let amm_cache: AccountZeroCopy<'_, CacheInfo, AmmCacheFixed> =
        ctx.accounts.amm_cache.load_zc()?;

    let expected_cache_pda = &Pubkey::create_program_address(
        &[
            AMM_POSITIONS_CACHE.as_ref(),
            amm_cache.fixed.bump.to_le_bytes().as_ref(),
        ],
        &crate::ID,
    )
    .map_err(|_| ErrorCode::InvalidPDA)?;
    validate!(
        expected_cache_pda.eq(amm_cache_key),
        ErrorCode::InvalidPDA,
        "Amm cache PDA does not match expected PDA"
    )?;

    let state = &ctx.accounts.state;
    let constituent_target_base_key = &ctx.accounts.constituent_target_base.key();
    let amm_mapping_key = &ctx.accounts.amm_constituent_mapping.key();

    let mut constituent_target_base: AccountZeroCopyMut<
        '_,
        TargetsDatum,
        ConstituentTargetBaseFixed,
    > = ctx.accounts.constituent_target_base.load_zc_mut()?;

    let bump = constituent_target_base.fixed.bump;
    let expected_pda = &Pubkey::create_program_address(
        &[
            CONSTITUENT_TARGET_BASE_PDA_SEED.as_ref(),
            lp_pool.pubkey.as_ref(),
            bump.to_le_bytes().as_ref(),
        ],
        &crate::ID,
    )
    .map_err(|_| ErrorCode::InvalidPDA)?;
    validate!(
        expected_pda.eq(constituent_target_base_key),
        ErrorCode::InvalidPDA,
        "Constituent target weights PDA does not match expected PDA"
    )?;

    let num_constituents = constituent_target_base.len();
    for datum in constituent_target_base.iter() {
        msg!("weight datum: {:?}", datum);
    }

    let slot = Clock::get()?.slot;

    let amm_constituent_mapping: AccountZeroCopy<
        '_,
        AmmConstituentDatum,
        AmmConstituentMappingFixed,
    > = ctx.accounts.amm_constituent_mapping.load_zc()?;

    let amm_mapping_bump = amm_constituent_mapping.fixed.bump;
    let expected_map_pda = &Pubkey::create_program_address(
        &[
            AMM_MAP_PDA_SEED.as_ref(),
            lp_pool.pubkey.as_ref(),
            amm_mapping_bump.to_le_bytes().as_ref(),
        ],
        &crate::ID,
    )
    .map_err(|_| ErrorCode::InvalidPDA)?;
    validate!(
        expected_map_pda.eq(amm_mapping_key),
        ErrorCode::InvalidPDA,
        "Amm mapping PDA does not match expected PDA"
    )?;

    let mut amm_inventories: Vec<(u16, i64, i64)> = vec![];
    for (_, datum) in amm_constituent_mapping.iter().enumerate() {
        let cache_info = amm_cache.get(datum.perp_market_index as u32);

        let oracle_validity = oracle_validity(
            MarketType::Perp,
            datum.perp_market_index,
            cache_info.last_oracle_price_twap,
            &OraclePriceData {
                price: cache_info.oracle_price,
                confidence: cache_info.oracle_confidence,
                delay: cache_info.oracle_delay,
                has_sufficient_number_of_data_points: true,
            },
            &state.oracle_guard_rails.validity,
            cache_info.max_confidence_interval_multiplier,
            &cache_info.get_oracle_source()?,
            true,
        )?;

        if !is_oracle_valid_for_action(
            oracle_validity,
            Some(DriftAction::UpdateLpConstituentTargetBase),
        )? {
            msg!("Oracle data for perp market {} and constituent index {} is invalid. Skipping update",
                datum.perp_market_index, datum.constituent_index);
            continue;
        }

        amm_inventories.push((
            datum.perp_market_index,
            cache_info.position,
            cache_info.oracle_price,
        ));
    }

    if amm_inventories.is_empty() {
        msg!("No valid inventories found for constituent target weights update");
        return Ok(());
    }

    let remaining_accounts = &mut ctx.remaining_accounts.iter().peekable();
    let constituent_map =
        ConstituentMap::load(&ConstituentSet::new(), &lp_pool_key, remaining_accounts)?;

    let mut constituent_indexes_and_decimals_and_prices: Vec<(u16, u8, i64)> = vec![];
    for (index, loader) in &constituent_map.0 {
        let constituent_ref = loader.load()?;
        constituent_indexes_and_decimals_and_prices.push((
            *index,
            constituent_ref.decimals,
            constituent_ref.last_oracle_price,
        ));
    }

    let exists_invalid_constituent_index = constituent_indexes_and_decimals_and_prices
        .iter()
        .any(|(index, _, _)| *index as u32 >= num_constituents);

    validate!(
        !exists_invalid_constituent_index,
        ErrorCode::InvalidUpdateConstituentTargetBaseArgument,
        "Constituent index larger than number of constituent target weights"
    )?;

    constituent_target_base.update_target_base(
        &amm_constituent_mapping,
        amm_inventories.as_slice(),
        constituent_indexes_and_decimals_and_prices.as_slice(),
        slot,
    )?;

    Ok(())
}

pub fn handle_update_lp_pool_aum<'c: 'info, 'info>(
    ctx: Context<'_, '_, 'c, 'info, UpdateLPPoolAum<'info>>,
) -> Result<()> {
    let mut lp_pool = ctx.accounts.lp_pool.load_mut()?;
    let state = &ctx.accounts.state;

    let slot = Clock::get()?.slot;

    let remaining_accounts = &mut ctx.remaining_accounts.iter().peekable();

    let AccountMaps {
        perp_market_map: _,
        spot_market_map,
        mut oracle_map,
    } = load_maps(
        remaining_accounts,
        &MarketSet::new(),
        &MarketSet::new(),
        slot,
        Some(state.oracle_guard_rails),
    )?;

    let constituent_map =
        ConstituentMap::load(&ConstituentSet::new(), &lp_pool.pubkey, remaining_accounts)?;

    validate!(
        constituent_map.0.len() == lp_pool.constituents as usize,
        ErrorCode::WrongNumberOfConstituents,
        "Constituent map length does not match lp pool constituent count"
    )?;

    let constituent_target_base_key = &ctx.accounts.constituent_target_base.key();
    let mut constituent_target_base: AccountZeroCopyMut<
        '_,
        TargetsDatum,
        ConstituentTargetBaseFixed,
    > = ctx.accounts.constituent_target_base.load_zc_mut()?;
    let expected_pda = &Pubkey::create_program_address(
        &[
            CONSTITUENT_TARGET_BASE_PDA_SEED.as_ref(),
            lp_pool.pubkey.as_ref(),
            constituent_target_base.fixed.bump.to_le_bytes().as_ref(),
        ],
        &crate::ID,
    )
    .map_err(|_| ErrorCode::InvalidPDA)?;
    validate!(
        expected_pda.eq(constituent_target_base_key),
        ErrorCode::InvalidPDA,
        "Constituent target weights PDA does not match expected PDA"
    )?;

    let mut aum: u128 = 0;
    let mut crypto_delta = 0_i128;
    let mut oldest_slot = u64::MAX;
    let mut derivative_groups: BTreeMap<u16, Vec<u16>> = BTreeMap::new();
    for i in 0..lp_pool.constituents as usize {
        let mut constituent = constituent_map.get_ref_mut(&(i as u16))?;
        if constituent.constituent_derivative_index >= 0 && constituent.derivative_weight != 0 {
            if !derivative_groups.contains_key(&(constituent.constituent_derivative_index as u16)) {
                derivative_groups.insert(
                    constituent.constituent_derivative_index as u16,
                    vec![constituent.constituent_index],
                );
            } else {
                derivative_groups
                    .get_mut(&(constituent.constituent_derivative_index as u16))
                    .unwrap()
                    .push(constituent.constituent_index);
            }
        }

        let spot_market = spot_market_map.get_ref(&constituent.spot_market_index)?;

        let oracle_data = oracle_map.get_price_data_and_validity(
            MarketType::Spot,
            constituent.spot_market_index,
            &spot_market.oracle_id(),
            spot_market.historical_oracle_data.last_oracle_price_twap,
            spot_market.get_max_confidence_interval_multiplier()?,
        )?;

        let oracle_slot = slot - oracle_data.0.delay.max(0i64).cast::<u64>()?;
        let oracle_price: Option<i64> = {
            if !is_oracle_valid_for_action(oracle_data.1, Some(DriftAction::UpdateLpPoolAum))? {
                msg!(
                    "Oracle data for spot market {} is invalid. Skipping update",
                    spot_market.market_index,
                );
                if slot.saturating_sub(constituent.last_oracle_slot)
                    >= constituent.oracle_staleness_threshold
                {
                    None
                } else {
                    Some(constituent.last_oracle_price)
                }
            } else {
                Some(oracle_data.0.price)
            }
        };

        if oracle_price.is_none() {
            return Err(ErrorCode::OracleTooStaleForLPAUMUpdate.into());
        }

        constituent.last_oracle_price = oracle_price.unwrap();
        constituent.last_oracle_slot = oracle_slot;

        if oracle_slot < oldest_slot {
            oldest_slot = oracle_slot;
        }

        let (numerator_scale, denominator_scale) = if spot_market.decimals > 6 {
            (10_i128.pow(spot_market.decimals - 6), 1)
        } else {
            (1, 10_i128.pow(6 - spot_market.decimals))
        };

        let constituent_aum = constituent
            .get_full_balance(&spot_market)?
            .safe_mul(numerator_scale)?
            .safe_div(denominator_scale)?
            .safe_mul(oracle_price.unwrap() as i128)?
            .safe_div(PRICE_PRECISION_I128)?
            .max(0);
        msg!(
            "constituent: {}, aum: {}, deriv index: {}",
            constituent.constituent_index,
            constituent_aum,
            constituent.constituent_derivative_index
        );
        if constituent.constituent_index != lp_pool.usdc_consituent_index
            && constituent.constituent_derivative_index != lp_pool.usdc_consituent_index as i16
        {
            let constituent_target_notional = constituent_target_base
                .get(constituent.constituent_index as u32)
                .target_base
                .safe_mul(constituent.last_oracle_price)?
                .safe_div(10_i64.pow(spot_market.decimals as u32))?;
            crypto_delta = crypto_delta.safe_add(constituent_target_notional.cast()?)?;
        }
        aum = aum.safe_add(constituent_aum.cast()?)?;
    }

    lp_pool.oldest_oracle_slot = oldest_slot;
    lp_pool.last_aum = aum;
    lp_pool.last_aum_slot = slot;
    lp_pool.last_aum_ts = Clock::get()?.unix_timestamp;

    // Set USDC stable weight
    let total_stable_target_base = aum
        .cast::<i128>()?
        .safe_sub(crypto_delta.abs())?
        .max(0_i128);
    constituent_target_base
        .get_mut(lp_pool.usdc_consituent_index as u32)
        .target_base = total_stable_target_base
        .safe_mul(
            10_i128.pow(
                constituent_map
                    .get_ref(&lp_pool.usdc_consituent_index)?
                    .decimals as u32,
            ),
        )?
        .safe_div(QUOTE_PRECISION_I128)?
        .cast::<i64>()?;

    msg!(
        "stable target base: {}",
        constituent_target_base
            .get(lp_pool.usdc_consituent_index as u32)
            .target_base
    );
    msg!("aum: {}, crypto_delta: {}", aum, crypto_delta);
    msg!("derivative groups: {:?}", derivative_groups);

    // Handle all other derivatives
    for (parent_index, constituent_indexes) in derivative_groups.iter() {
        let parent_constituent = constituent_map.get_ref(&(parent_index))?;
        let parent_target_base = constituent_target_base
            .get(*parent_index as u32)
            .target_base;
        let target_parent_weight = calculate_target_weight(
            parent_target_base,
            &*spot_market_map.get_ref(&parent_constituent.spot_market_index)?,
            parent_constituent.last_oracle_price,
            aum,
            WeightValidationFlags::NONE,
        )?;
        let mut derivative_weights_sum = 0;
        for constituent_index in constituent_indexes {
            let constituent = constituent_map.get_ref(constituent_index)?;
            derivative_weights_sum += constituent.derivative_weight;

            let target_weight = target_parent_weight
                .safe_mul(constituent.derivative_weight as i64)?
                .safe_div(PERCENTAGE_PRECISION_I64)?;

            msg!(
                "constituent: {}, target weight: {}",
                constituent_index,
                target_weight,
            );
            let target_base = lp_pool
                .last_aum
                .cast::<i128>()?
                .safe_mul(target_weight as i128)?
                .safe_div(PERCENTAGE_PRECISION_I128)?
                .safe_mul(10_i128.pow(constituent.decimals as u32))?
                .safe_div(constituent.last_oracle_price as i128)?;

            msg!(
                "constituent: {}, target base: {}",
                constituent_index,
                target_base
            );
            constituent_target_base
                .get_mut(*constituent_index as u32)
                .target_base = target_base.cast::<i64>()?;
        }
        constituent_target_base
            .get_mut(*parent_index as u32)
            .target_base = parent_target_base
            .safe_mul(PERCENTAGE_PRECISION_U64.safe_sub(derivative_weights_sum)? as i64)?
            .safe_div(PERCENTAGE_PRECISION_I64)?;
    }

    Ok(())
}

#[access_control(
    fill_not_paused(&ctx.accounts.state)
)]
pub fn handle_lp_pool_swap<'c: 'info, 'info>(
    ctx: Context<'_, '_, 'c, 'info, LPPoolSwap<'info>>,
    in_market_index: u16,
    out_market_index: u16,
    in_amount: u64,
    min_out_amount: u64,
) -> Result<()> {
    validate!(
        in_market_index != out_market_index,
        ErrorCode::InvalidSpotMarketAccount,
        "In and out spot market indices cannot be the same"
    )?;

    let slot = Clock::get()?.slot;
    let now = Clock::get()?.unix_timestamp;
    let state = &ctx.accounts.state;
    let lp_pool = &ctx.accounts.lp_pool.load()?;

    let mut in_constituent = ctx.accounts.in_constituent.load_mut()?;
    let mut out_constituent = ctx.accounts.out_constituent.load_mut()?;

    let constituent_target_base_key = &ctx.accounts.constituent_target_base.key();
    let constituent_target_base: AccountZeroCopy<'_, TargetsDatum, ConstituentTargetBaseFixed> =
        ctx.accounts.constituent_target_base.load_zc()?;
    let expected_pda = &Pubkey::create_program_address(
        &[
            CONSTITUENT_TARGET_BASE_PDA_SEED.as_ref(),
            lp_pool.pubkey.as_ref(),
            constituent_target_base.fixed.bump.to_le_bytes().as_ref(),
        ],
        &crate::ID,
    )
    .map_err(|_| ErrorCode::InvalidPDA)?;
    validate!(
        expected_pda.eq(constituent_target_base_key),
        ErrorCode::InvalidPDA,
        "Constituent target weights PDA does not match expected PDA"
    )?;

    let AccountMaps {
        perp_market_map: _,
        spot_market_map,
        mut oracle_map,
    } = load_maps(
        &mut ctx.remaining_accounts.iter().peekable(),
        &MarketSet::new(),
        &get_writable_spot_market_set_from_many(vec![in_market_index, out_market_index]),
        slot,
        Some(state.oracle_guard_rails),
    )?;

    let mut in_spot_market = spot_market_map.get_ref_mut(&in_market_index)?;
    let mut out_spot_market = spot_market_map.get_ref_mut(&out_market_index)?;

    let in_oracle_id = in_spot_market.oracle_id();
    let out_oracle_id = out_spot_market.oracle_id();

    let (in_oracle, in_oracle_validity) = oracle_map.get_price_data_and_validity(
        MarketType::Spot,
        in_spot_market.market_index,
        &in_oracle_id,
        in_spot_market.historical_oracle_data.last_oracle_price_twap,
        in_spot_market.get_max_confidence_interval_multiplier()?,
    )?;
    let in_oracle = in_oracle.clone();

    let (out_oracle, out_oracle_validity) = oracle_map.get_price_data_and_validity(
        MarketType::Spot,
        out_spot_market.market_index,
        &out_oracle_id,
        out_spot_market
            .historical_oracle_data
            .last_oracle_price_twap,
        out_spot_market.get_max_confidence_interval_multiplier()?,
    )?;

    if !is_oracle_valid_for_action(in_oracle_validity, Some(DriftAction::LpPoolSwap))? {
        msg!(
            "In oracle data for spot market {} is invalid for lp pool swap.",
            in_spot_market.market_index,
        );
        return Err(ErrorCode::InvalidOracle.into());
    }

    if !is_oracle_valid_for_action(out_oracle_validity, Some(DriftAction::LpPoolSwap))? {
        msg!(
            "Out oracle data for spot market {} is invalid for lp pool swap.",
            out_spot_market.market_index,
        );
        return Err(ErrorCode::InvalidOracle.into());
    }

    update_spot_market_cumulative_interest(&mut in_spot_market, Some(&in_oracle), now)?;
    update_spot_market_cumulative_interest(&mut out_spot_market, Some(&out_oracle), now)?;

    let in_target_weight = constituent_target_base.get_target_weight(
        in_constituent.constituent_index,
        &in_spot_market,
        in_oracle.price,
        lp_pool.last_aum,
    )?;
    let out_target_weight = constituent_target_base.get_target_weight(
        out_constituent.constituent_index,
        &out_spot_market,
        out_oracle.price,
        lp_pool.last_aum,
    )?;

    let (in_amount, out_amount, in_fee, out_fee) = lp_pool.get_swap_amount(
        &in_oracle,
        &out_oracle,
        &in_constituent,
        &out_constituent,
        &in_spot_market,
        &out_spot_market,
        in_target_weight,
        out_target_weight,
        in_amount,
    )?;
    msg!(
        "in_amount: {}, out_amount: {}, in_fee: {}, out_fee: {}",
        in_amount,
        out_amount,
        in_fee,
        out_fee
    );
    let out_amount_net_fees = if out_fee > 0 {
        out_amount.safe_sub(out_fee.unsigned_abs() as u64)?
    } else {
        out_amount.safe_add(out_fee.unsigned_abs() as u64)?
    };

    validate!(
        out_amount_net_fees >= min_out_amount,
        ErrorCode::SlippageOutsideLimit,
        format!(
            "Slippage outside limit: out_amount_net_fees({}) < min_out_amount({})",
            out_amount_net_fees, min_out_amount
        )
        .as_str()
    )?;

    validate!(
        out_amount_net_fees <= out_constituent.token_balance,
        ErrorCode::InsufficientConstituentTokenBalance,
        format!(
            "Insufficient out constituent balance: out_amount_net_fees({}) > out_constituent.token_balance({})",
            out_amount_net_fees, out_constituent.token_balance
        )
        .as_str()
    )?;

    in_constituent.record_swap_fees(in_fee)?;
    out_constituent.record_swap_fees(out_fee)?;

    let in_swap_id = get_then_update_id!(in_constituent, next_swap_id);
    let out_swap_id = get_then_update_id!(out_constituent, next_swap_id);

    emit!(LPSwapRecord {
        ts: now,
        slot,
        authority: ctx.accounts.authority.key(),
        out_amount: out_amount_net_fees,
        in_amount,
        out_fee,
        in_fee,
        out_spot_market_index: out_market_index,
        in_spot_market_index: in_market_index,
        out_constituent_index: out_constituent.constituent_index,
        in_constituent_index: in_constituent.constituent_index,
        out_oracle_price: out_oracle.price,
        in_oracle_price: in_oracle.price,
        out_mint: out_constituent.mint,
        in_mint: in_constituent.mint,
        last_aum: lp_pool.last_aum,
        last_aum_slot: lp_pool.last_aum_slot,
        in_market_current_weight: in_constituent.get_weight(
            in_oracle.price,
            &in_spot_market,
            0,
            lp_pool.last_aum
        )?,
        in_market_target_weight: in_target_weight,
        out_market_current_weight: out_constituent.get_weight(
            out_oracle.price,
            &out_spot_market,
            0,
            lp_pool.last_aum
        )?,
        out_market_target_weight: out_target_weight,
        in_swap_id,
        out_swap_id,
    });

    receive(
        &ctx.accounts.token_program,
        &ctx.accounts.user_in_token_account,
        &ctx.accounts.constituent_in_token_account,
        &ctx.accounts.authority,
        in_amount,
        &Some((*ctx.accounts.in_market_mint).clone()),
    )?;

    send_from_program_vault(
        &ctx.accounts.token_program,
        &ctx.accounts.constituent_out_token_account,
        &ctx.accounts.user_out_token_account,
        &ctx.accounts.drift_signer,
        state.signer_nonce,
        out_amount_net_fees,
        &Some((*ctx.accounts.out_market_mint).clone()),
    )?;

    ctx.accounts.constituent_in_token_account.reload()?;
    ctx.accounts.constituent_out_token_account.reload()?;

    in_constituent.sync_token_balance(ctx.accounts.constituent_in_token_account.amount);
    out_constituent.sync_token_balance(ctx.accounts.constituent_out_token_account.amount);

    Ok(())
}

#[access_control(
    fill_not_paused(&ctx.accounts.state)
)]
pub fn handle_lp_pool_add_liquidity<'c: 'info, 'info>(
    ctx: Context<'_, '_, 'c, 'info, LPPoolAddLiquidity<'info>>,
    in_market_index: u16,
    in_amount: u64,
    min_mint_amount: u64,
) -> Result<()> {
    let slot = Clock::get()?.slot;
    let now = Clock::get()?.unix_timestamp;
    let state = &ctx.accounts.state;
    let mut lp_pool = ctx.accounts.lp_pool.load_mut()?;

    let mut in_constituent = ctx.accounts.in_constituent.load_mut()?;

    let constituent_target_base = ctx.accounts.constituent_target_base.load_zc()?;

    let AccountMaps {
        perp_market_map: _,
        spot_market_map,
        mut oracle_map,
    } = load_maps(
        &mut ctx.remaining_accounts.iter().peekable(),
        &MarketSet::new(),
        &get_writable_spot_market_set_from_many(vec![in_market_index]),
        slot,
        Some(state.oracle_guard_rails),
    )?;

    let mut in_spot_market = spot_market_map.get_ref_mut(&in_market_index)?;

    let in_oracle_id = in_spot_market.oracle_id();

    let (in_oracle, in_oracle_validity) = oracle_map.get_price_data_and_validity(
        MarketType::Spot,
        in_spot_market.market_index,
        &in_oracle_id,
        in_spot_market.historical_oracle_data.last_oracle_price_twap,
        in_spot_market.get_max_confidence_interval_multiplier()?,
    )?;
    let in_oracle = in_oracle.clone();

    if !is_oracle_valid_for_action(in_oracle_validity, Some(DriftAction::LpPoolSwap))? {
        msg!(
            "In oracle data for spot market {} is invalid for lp pool swap.",
            in_spot_market.market_index,
        );
        return Err(ErrorCode::InvalidOracle.into());
    }

    // TODO: check self.aum validity

    update_spot_market_cumulative_interest(&mut in_spot_market, Some(&in_oracle), now)?;

    msg!("aum: {}", lp_pool.last_aum);
    let in_target_weight = if lp_pool.last_aum == 0 {
        PERCENTAGE_PRECISION_I64 // 100% weight if no aum
    } else {
        constituent_target_base.get_target_weight(
            in_constituent.constituent_index,
            &in_spot_market,
            in_oracle.price,
            lp_pool.last_aum, // TODO: add in_amount * in_oracle to est post add_liquidity aum
        )?
    };

    let dlp_total_supply = ctx.accounts.lp_mint.supply;

    let (lp_amount, in_amount, lp_fee_amount, in_fee_amount) = lp_pool
        .get_add_liquidity_mint_amount(
            now,
            &in_spot_market,
            &in_constituent,
            in_amount,
            &in_oracle,
            in_target_weight,
            dlp_total_supply,
        )?;
    msg!(
        "lp_amount: {}, in_amount: {}, lp_fee_amount: {}, in_fee_amount: {}",
        lp_amount,
        in_amount,
        lp_fee_amount,
        in_fee_amount
    );

    let lp_mint_amount_net_fees = if lp_fee_amount > 0 {
        lp_amount.safe_sub(lp_fee_amount.unsigned_abs() as u64)?
    } else {
        lp_amount.safe_add(lp_fee_amount.unsigned_abs() as u64)?
    };

    validate!(
        lp_mint_amount_net_fees >= min_mint_amount,
        ErrorCode::SlippageOutsideLimit,
        format!(
            "Slippage outside limit: lp_mint_amount_net_fees({}) < min_mint_amount({})",
            lp_mint_amount_net_fees, min_mint_amount
        )
        .as_str()
    )?;

    in_constituent.record_swap_fees(in_fee_amount)?;
    lp_pool.record_mint_redeem_fees(lp_fee_amount)?;

    msg!("receive");
    receive(
        &ctx.accounts.token_program,
        &ctx.accounts.user_in_token_account,
        &ctx.accounts.constituent_in_token_account,
        &ctx.accounts.authority,
        in_amount,
        &Some((*ctx.accounts.in_market_mint).clone()),
    )?;

    msg!("mint_tokens");
    mint_tokens(
        &ctx.accounts.token_program,
        &ctx.accounts.lp_pool_token_vault,
        &ctx.accounts.drift_signer,
        state.signer_nonce,
        lp_amount,
        &ctx.accounts.lp_mint,
    )?;

    msg!("send_from_program_vault");
    send_from_program_vault(
        &ctx.accounts.token_program,
        &ctx.accounts.lp_pool_token_vault,
        &ctx.accounts.user_lp_token_account,
        &ctx.accounts.drift_signer,
        state.signer_nonce,
        lp_mint_amount_net_fees,
        &Some((*ctx.accounts.lp_mint).clone()),
    )?;

    lp_pool.last_aum = lp_pool.last_aum.safe_add(
        in_amount
            .cast::<u128>()?
            .safe_mul(in_oracle.price.cast::<u128>()?)?
            .safe_div(10_u128.pow(in_spot_market.decimals))?,
    )?;

    ctx.accounts.constituent_in_token_account.reload()?;
    ctx.accounts.lp_mint.reload()?;

    in_constituent.sync_token_balance(ctx.accounts.constituent_in_token_account.amount);

    let dlp_total_supply = ctx.accounts.lp_mint.supply;
    let lp_nav = if dlp_total_supply > 0 {
        lp_pool.last_aum.safe_div(dlp_total_supply as u128)?
    } else {
        0
    };

    let mint_redeem_id = get_then_update_id!(lp_pool, next_mint_redeem_id);
    emit!(LPMintRedeemRecord {
        ts: now,
        slot,
        authority: ctx.accounts.authority.key(),
        is_minting: true,
        amount: in_amount,
        fee: in_fee_amount,
        spot_market_index: in_market_index,
        constituent_index: in_constituent.constituent_index,
        oracle_price: in_oracle.price,
        mint: in_constituent.mint,
        lp_mint: lp_pool.mint,
        lp_amount,
        lp_fee: lp_fee_amount,
        lp_nav,
        mint_redeem_id,
        last_aum: lp_pool.last_aum,
        last_aum_slot: lp_pool.last_aum_slot,
        in_market_current_weight: in_constituent.get_weight(
            in_oracle.price,
            &in_spot_market,
            0,
            lp_pool.last_aum
        )?,
        in_market_target_weight: in_target_weight,
    });

    Ok(())
}

#[access_control(
    fill_not_paused(&ctx.accounts.state)
)]
pub fn handle_lp_pool_remove_liquidity<'c: 'info, 'info>(
    ctx: Context<'_, '_, 'c, 'info, LPPoolRemoveLiquidity<'info>>,
    out_market_index: u16,
    lp_to_burn: u64,
    min_amount_out: u64,
) -> Result<()> {
    let slot = Clock::get()?.slot;
    let now = Clock::get()?.unix_timestamp;
    let state = &ctx.accounts.state;
    let mut lp_pool = ctx.accounts.lp_pool.load_mut()?;

    let mut out_constituent = ctx.accounts.out_constituent.load_mut()?;

    let constituent_target_base = ctx.accounts.constituent_target_base.load_zc()?;

    let AccountMaps {
        perp_market_map: _,
        spot_market_map,
        mut oracle_map,
    } = load_maps(
        &mut ctx.remaining_accounts.iter().peekable(),
        &MarketSet::new(),
        &get_writable_spot_market_set_from_many(vec![out_market_index]),
        slot,
        Some(state.oracle_guard_rails),
    )?;

    let mut out_spot_market = spot_market_map.get_ref_mut(&out_market_index)?;

    let out_oracle_id = out_spot_market.oracle_id();

    let (out_oracle, out_oracle_validity) = oracle_map.get_price_data_and_validity(
        MarketType::Spot,
        out_spot_market.market_index,
        &out_oracle_id,
        out_spot_market
            .historical_oracle_data
            .last_oracle_price_twap,
        out_spot_market.get_max_confidence_interval_multiplier()?,
    )?;
    let out_oracle = out_oracle.clone();

    // TODO: check self.aum validity

    if !is_oracle_valid_for_action(out_oracle_validity, Some(DriftAction::LpPoolSwap))? {
        msg!(
            "Out oracle data for spot market {} is invalid for lp pool swap.",
            out_spot_market.market_index,
        );
        return Err(ErrorCode::InvalidOracle.into());
    }

    update_spot_market_cumulative_interest(&mut out_spot_market, Some(&out_oracle), now)?;

    let out_target_weight = constituent_target_base.get_target_weight(
        out_constituent.constituent_index,
        &out_spot_market,
        out_oracle.price,
        lp_pool.last_aum, // TODO: remove out_amount * out_oracle to est post remove_liquidity aum
    )?;

    let dlp_total_supply = ctx.accounts.lp_mint.supply;

    let (lp_burn_amount, out_amount, lp_fee_amount, out_fee_amount) = lp_pool
        .get_remove_liquidity_amount(
            now,
            &out_spot_market,
            &out_constituent,
            lp_to_burn,
            &out_oracle,
            out_target_weight,
            dlp_total_supply,
        )?;
    msg!(
        "lp_burn_amount: {}, out_amount: {}, lp_fee_amount: {}, out_fee_amount: {}",
        lp_burn_amount,
        out_amount,
        lp_fee_amount,
        out_fee_amount
    );

    let lp_burn_amount_net_fees = if lp_fee_amount > 0 {
        lp_burn_amount.safe_sub(lp_fee_amount.unsigned_abs() as u64)?
    } else {
        lp_burn_amount.safe_add(lp_fee_amount.unsigned_abs() as u64)?
    };

    let out_amount_net_fees = if out_fee_amount > 0 {
        out_amount.safe_sub(out_fee_amount.unsigned_abs() as u64)?
    } else {
        out_amount.safe_add(out_fee_amount.unsigned_abs() as u64)?
    };

    validate!(
        out_amount_net_fees >= min_amount_out,
        ErrorCode::SlippageOutsideLimit,
        format!(
            "Slippage outside limit: lp_mint_amount_net_fees({}) < min_mint_amount({})",
            out_amount_net_fees, min_amount_out
        )
        .as_str()
    )?;

    out_constituent.record_swap_fees(out_fee_amount)?;
    lp_pool.record_mint_redeem_fees(lp_fee_amount)?;

    receive(
        &ctx.accounts.token_program,
        &ctx.accounts.user_lp_token_account,
        &ctx.accounts.lp_pool_token_vault,
        &ctx.accounts.authority,
        lp_burn_amount,
        &None,
    )?;

    burn_tokens(
        &ctx.accounts.token_program,
        &ctx.accounts.lp_pool_token_vault,
        &ctx.accounts.drift_signer,
        state.signer_nonce,
        lp_burn_amount_net_fees,
        &ctx.accounts.lp_mint,
    )?;

    send_from_program_vault(
        &ctx.accounts.token_program,
        &ctx.accounts.constituent_out_token_account,
        &ctx.accounts.user_out_token_account,
        &ctx.accounts.drift_signer,
        state.signer_nonce,
        out_amount_net_fees,
        &None,
    )?;

    lp_pool.last_aum = lp_pool.last_aum.safe_sub(
        out_amount_net_fees
            .cast::<u128>()?
            .safe_mul(out_oracle.price.cast::<u128>()?)?
            .safe_div(10_u128.pow(out_spot_market.decimals))?,
    )?;

    ctx.accounts.constituent_out_token_account.reload()?;
    ctx.accounts.lp_mint.reload()?;

    out_constituent.sync_token_balance(ctx.accounts.constituent_out_token_account.amount);

    let dlp_total_supply = ctx.accounts.lp_mint.supply;
    let lp_nav = if dlp_total_supply > 0 {
        lp_pool.last_aum.safe_div(dlp_total_supply as u128)?
    } else {
        0
    };

    let mint_redeem_id = get_then_update_id!(lp_pool, next_mint_redeem_id);
    emit!(LPMintRedeemRecord {
        ts: now,
        slot,
        authority: ctx.accounts.authority.key(),
        is_minting: false,
        amount: out_amount,
        fee: out_fee_amount,
        spot_market_index: out_market_index,
        constituent_index: out_constituent.constituent_index,
        oracle_price: out_oracle.price,
        mint: out_constituent.mint,
        lp_mint: lp_pool.mint,
        lp_amount: lp_burn_amount,
        lp_fee: lp_fee_amount,
        lp_nav,
        mint_redeem_id,
        last_aum: lp_pool.last_aum,
        last_aum_slot: lp_pool.last_aum_slot,
        in_market_current_weight: out_constituent.get_weight(
            out_oracle.price,
            &out_spot_market,
            0,
            lp_pool.last_aum
        )?,
        in_market_target_weight: out_target_weight,
    });

    Ok(())
}

pub fn handle_update_constituent_oracle_info<'c: 'info, 'info>(
    ctx: Context<'_, '_, 'c, 'info, UpdateConstituentOracleInfo<'info>>,
) -> Result<()> {
    let clock = Clock::get()?;
    let mut constituent = ctx.accounts.constituent.load_mut()?;
    let spot_market = ctx.accounts.spot_market.load()?;

    let oracle_id = spot_market.oracle_id();
    let mut oracle_map = OracleMap::load_one(
        &ctx.accounts.oracle,
        clock.slot,
        Some(ctx.accounts.state.oracle_guard_rails),
    )?;

    let oracle_data = oracle_map.get_price_data(&oracle_id)?;
    let oracle_data_slot = clock.slot - oracle_data.delay.max(0i64).cast::<u64>()?;
    if constituent.last_oracle_slot < oracle_data_slot {
        constituent.last_oracle_price = oracle_data.price;
        constituent.last_oracle_slot = oracle_data_slot;
    }

    Ok(())
}

pub fn handle_deposit_to_program_vault<'c: 'info, 'info>(
    ctx: Context<'_, '_, 'c, 'info, DepositWithdrawProgramVault<'info>>,
    amount: u64,
) -> Result<()> {
    let clock = Clock::get()?;

    let mut spot_market = ctx.accounts.spot_market.load_mut()?;
    let mut constituent = ctx.accounts.constituent.load_mut()?;
    let spot_market_vault = &ctx.accounts.spot_market_vault;
    let oracle_id = spot_market.oracle_id();
    let mut oracle_map = OracleMap::load_one(
        &ctx.accounts.oracle,
        clock.slot,
        Some(ctx.accounts.state.oracle_guard_rails),
    )?;

    if amount == 0 {
        return Err(ErrorCode::InsufficientDeposit.into());
    }

    let oracle_data = oracle_map.get_price_data(&oracle_id)?;
    let oracle_data_slot = clock.slot - oracle_data.delay.max(0i64).cast::<u64>()?;
    if constituent.last_oracle_slot < oracle_data_slot {
        constituent.last_oracle_price = oracle_data.price;
        constituent.last_oracle_slot = oracle_data_slot;
    }

    controller::spot_balance::update_spot_market_cumulative_interest(
        &mut spot_market,
        Some(&oracle_data),
        clock.unix_timestamp,
    )?;

    controller::token::send_from_program_vault(
        &ctx.accounts.token_program,
        &ctx.accounts.constituent_token_account,
        &spot_market_vault,
        &ctx.accounts.drift_signer,
        ctx.accounts.state.signer_nonce,
        amount,
        &Some(*ctx.accounts.mint.clone()),
    )?;

    // Adjust BLPosition for the new deposits
    let spot_position = &mut constituent.spot_balance;
    update_spot_balances(
        amount as u128,
        &SpotBalanceType::Deposit,
        &mut spot_market,
        spot_position,
        false,
    )?;

    safe_increment!(spot_position.cumulative_deposits, amount.cast()?);

    ctx.accounts.spot_market_vault.reload()?;
    spot_market.validate_max_token_deposits_and_borrows(false)?;

    Ok(())
}

pub fn handle_withdraw_from_program_vault<'c: 'info, 'info>(
    ctx: Context<'_, '_, 'c, 'info, DepositWithdrawProgramVault<'info>>,
    amount: u64,
) -> Result<()> {
    let state = &ctx.accounts.state;
    let clock = Clock::get()?;

    let mut spot_market = ctx.accounts.spot_market.load_mut()?;
    let mut constituent = ctx.accounts.constituent.load_mut()?;
    let spot_market_vault = &ctx.accounts.spot_market_vault;
    let oracle_id = spot_market.oracle_id();
    let mut oracle_map = OracleMap::load_one(
        &ctx.accounts.oracle,
        clock.slot,
        Some(ctx.accounts.state.oracle_guard_rails),
    )?;

    if amount == 0 {
        return Err(ErrorCode::InsufficientDeposit.into());
    }

    let oracle_data = oracle_map.get_price_data(&oracle_id)?;
    let oracle_data_slot = clock.slot - oracle_data.delay.max(0i64).cast::<u64>()?;
    if constituent.last_oracle_slot < oracle_data_slot {
        constituent.last_oracle_price = oracle_data.price;
        constituent.last_oracle_slot = oracle_data_slot;
    }

    controller::spot_balance::update_spot_market_cumulative_interest(
        &mut spot_market,
        Some(&oracle_data),
        clock.unix_timestamp,
    )?;

    controller::token::send_from_program_vault(
        &ctx.accounts.token_program,
        &spot_market_vault,
        &ctx.accounts.constituent_token_account,
        &ctx.accounts.drift_signer,
        state.signer_nonce,
        amount,
        &Some(*ctx.accounts.mint.clone()),
    )?;

    // Adjust BLPosition for the new deposits
    let spot_position = &mut constituent.spot_balance;
    update_spot_balances(
        amount as u128,
        &SpotBalanceType::Borrow,
        &mut spot_market,
        spot_position,
        true,
    )?;

    safe_decrement!(spot_position.cumulative_deposits, amount.cast()?);

    ctx.accounts.spot_market_vault.reload()?;
    math::spot_withdraw::validate_spot_market_vault_amount(
        &spot_market,
        ctx.accounts.spot_market_vault.amount,
    )?;

    spot_market.validate_max_token_deposits_and_borrows(true)?;

    Ok(())
}

#[derive(Accounts)]
pub struct DepositWithdrawProgramVault<'info> {
    pub state: Box<Account<'info, State>>,
    #[account(
        mut,
        constraint = admin.key() == admin_hot_wallet::id() || admin.key() == state.admin
    )]
    pub admin: Signer<'info>,
    /// CHECK: program signer
    pub drift_signer: AccountInfo<'info>,
    #[account(mut)]
    pub constituent: AccountLoader<'info, Constituent>,
    #[account(
        mut,
        address = constituent.load()?.token_vault,
        constraint = &constituent.load()?.mint.eq(&constituent_token_account.mint),
        token::authority = drift_signer
    )]
    pub constituent_token_account: Box<InterfaceAccount<'info, TokenAccount>>,
    #[account(
        mut,
        owner = crate::ID,
        constraint = spot_market.load()?.market_index == constituent.load()?.spot_market_index
    )]
    pub spot_market: AccountLoader<'info, SpotMarket>,
    #[account(
        mut,
        address = spot_market.load()?.vault,
        token::authority = drift_signer,
    )]
    pub spot_market_vault: Box<InterfaceAccount<'info, TokenAccount>>,
    pub token_program: Interface<'info, TokenInterface>,
    #[account(
        address = spot_market.load()?.mint,
    )]
    pub mint: Box<InterfaceAccount<'info, Mint>>,
    /// CHECK: checked when loading oracle in oracle map
    pub oracle: AccountInfo<'info>,
}

#[derive(Accounts)]
pub struct UpdateConstituentOracleInfo<'info> {
    pub state: Box<Account<'info, State>>,
    #[account(mut)]
    pub keeper: Signer<'info>,
    #[account(mut)]
    pub constituent: AccountLoader<'info, Constituent>,
    #[account(
        owner = crate::ID,
        constraint = spot_market.load()?.market_index == constituent.load()?.spot_market_index
    )]
    pub spot_market: AccountLoader<'info, SpotMarket>,
    /// CHECK: checked when loading oracle in oracle map
    pub oracle: AccountInfo<'info>,
}

#[derive(Accounts)]
pub struct UpdateConstituentTargetBase<'info> {
    pub state: Box<Account<'info, State>>,
    #[account(mut)]
    pub keeper: Signer<'info>,
    /// CHECK: checked in AmmConstituentMappingZeroCopy checks
    pub amm_constituent_mapping: AccountInfo<'info>,
    /// CHECK: checked in ConstituentTargetBaseZeroCopy checks
    #[account(mut)]
    pub constituent_target_base: AccountInfo<'info>,
    /// CHECK: checked in AmmCacheZeroCopy checks
    pub amm_cache: AccountInfo<'info>,
    pub lp_pool: AccountLoader<'info, LPPool>,
}

#[derive(Accounts)]
pub struct UpdateLPPoolAum<'info> {
    pub state: Box<Account<'info, State>>,
    #[account(mut)]
    pub keeper: Signer<'info>,
    #[account(mut)]
    pub lp_pool: AccountLoader<'info, LPPool>,
    /// CHECK: checked in ConstituentTargetBaseZeroCopy checks
    #[account(mut)]
    pub constituent_target_base: AccountInfo<'info>,
}

/// `in`/`out` is in the program's POV for this swap. So `user_in_token_account` is the user owned token account
/// for the `in` token for this swap.
#[derive(Accounts)]
#[instruction(
    in_market_index: u16,
    out_market_index: u16,
)]
pub struct LPPoolSwap<'info> {
    /// CHECK: forced drift_signer
    pub drift_signer: AccountInfo<'info>,
    pub state: Box<Account<'info, State>>,
    pub lp_pool: AccountLoader<'info, LPPool>,
    #[account(
        seeds = [CONSTITUENT_TARGET_BASE_PDA_SEED.as_ref(), lp_pool.key().as_ref()],
        bump,
    )]
    /// CHECK: checked in ConstituentTargetBaseZeroCopy checks
    pub constituent_target_base: AccountInfo<'info>,

    #[account(
        mut,
        address = in_constituent.load()?.token_vault,
    )]
    pub constituent_in_token_account: Box<InterfaceAccount<'info, TokenAccount>>,
    #[account(
        mut,
        address = out_constituent.load()?.token_vault,
    )]
    pub constituent_out_token_account: Box<InterfaceAccount<'info, TokenAccount>>,

    #[account(
        mut,
        constraint = user_in_token_account.mint.eq(&constituent_in_token_account.mint)
    )]
    pub user_in_token_account: Box<InterfaceAccount<'info, TokenAccount>>,
    #[account(
        mut,
        constraint = user_out_token_account.mint.eq(&constituent_out_token_account.mint)
    )]
    pub user_out_token_account: Box<InterfaceAccount<'info, TokenAccount>>,

    #[account(
        mut,
        seeds = [CONSTITUENT_PDA_SEED.as_ref(), lp_pool.key().as_ref(), in_market_index.to_le_bytes().as_ref()],
        bump=in_constituent.load()?.bump,
        constraint = in_constituent.load()?.mint.eq(&constituent_in_token_account.mint)
    )]
    pub in_constituent: AccountLoader<'info, Constituent>,
    #[account(
        mut,
        seeds = [CONSTITUENT_PDA_SEED.as_ref(), lp_pool.key().as_ref(), out_market_index.to_le_bytes().as_ref()],
        bump=out_constituent.load()?.bump,
        constraint = out_constituent.load()?.mint.eq(&constituent_out_token_account.mint)
    )]
    pub out_constituent: AccountLoader<'info, Constituent>,

    #[account(
        constraint = in_market_mint.key() == in_constituent.load()?.mint,
    )]
    pub in_market_mint: Box<InterfaceAccount<'info, Mint>>,
    #[account(
        constraint = out_market_mint.key() == out_constituent.load()?.mint,
    )]
    pub out_market_mint: Box<InterfaceAccount<'info, Mint>>,

    pub authority: Signer<'info>,

    // TODO: in/out token program
    pub token_program: Interface<'info, TokenInterface>,
}

#[derive(Accounts)]
#[instruction(
    in_market_index: u16,
)]
pub struct LPPoolAddLiquidity<'info> {
    /// CHECK: forced drift_signer
    pub drift_signer: AccountInfo<'info>,
    pub state: Box<Account<'info, State>>,
    #[account(mut)]
    pub lp_pool: AccountLoader<'info, LPPool>,
    pub authority: Signer<'info>,
    pub in_market_mint: Box<InterfaceAccount<'info, Mint>>,
    #[account(
        mut,
        seeds = [CONSTITUENT_PDA_SEED.as_ref(), lp_pool.key().as_ref(), in_market_index.to_le_bytes().as_ref()],
        bump,
        constraint =
            in_constituent.load()?.mint.eq(&constituent_in_token_account.mint)
    )]
    pub in_constituent: AccountLoader<'info, Constituent>,

    #[account(
        mut,
        constraint = user_in_token_account.mint.eq(&constituent_in_token_account.mint)
    )]
    pub user_in_token_account: Box<InterfaceAccount<'info, TokenAccount>>,

    #[account(
        mut,
        seeds = ["CONSTITUENT_VAULT".as_ref(), lp_pool.key().as_ref(), in_market_index.to_le_bytes().as_ref()],
        bump,
    )]
    pub constituent_in_token_account: Box<InterfaceAccount<'info, TokenAccount>>,

    #[account(
        mut,
        constraint = user_lp_token_account.mint.eq(&lp_mint.key())
    )]
    pub user_lp_token_account: Box<InterfaceAccount<'info, TokenAccount>>,

    #[account(
        mut,
        constraint = lp_mint.key() == lp_pool.load()?.mint,
    )]
    pub lp_mint: Box<InterfaceAccount<'info, Mint>>,
    #[account(
        seeds = [CONSTITUENT_TARGET_BASE_PDA_SEED.as_ref(), lp_pool.key().as_ref()],
        bump,
    )]
    /// CHECK: checked in ConstituentTargetBaseZeroCopy checks
    pub constituent_target_base: AccountInfo<'info>,

    #[account(
        mut,
        seeds = [LP_POOL_TOKEN_VAULT_PDA_SEED.as_ref(), lp_pool.key().as_ref()],
        bump,
    )]
    pub lp_pool_token_vault: Box<InterfaceAccount<'info, TokenAccount>>,

    pub token_program: Interface<'info, TokenInterface>,
}

#[derive(Accounts)]
#[instruction(
    in_market_index: u16,
)]
pub struct LPPoolRemoveLiquidity<'info> {
    /// CHECK: forced drift_signer
    pub drift_signer: AccountInfo<'info>,
    pub state: Box<Account<'info, State>>,
    #[account(mut)]
    pub lp_pool: AccountLoader<'info, LPPool>,
    pub authority: Signer<'info>,
    pub out_market_mint: Box<InterfaceAccount<'info, Mint>>,
    #[account(
        mut,
        seeds = [CONSTITUENT_PDA_SEED.as_ref(), lp_pool.key().as_ref(), in_market_index.to_le_bytes().as_ref()],
        bump,
        constraint =
            out_constituent.load()?.mint.eq(&constituent_out_token_account.mint)
    )]
    pub out_constituent: AccountLoader<'info, Constituent>,

    #[account(
        mut,
        constraint = user_out_token_account.mint.eq(&constituent_out_token_account.mint)
    )]
    pub user_out_token_account: Box<InterfaceAccount<'info, TokenAccount>>,
    #[account(
        mut,
        seeds = ["CONSTITUENT_VAULT".as_ref(), lp_pool.key().as_ref(), in_market_index.to_le_bytes().as_ref()],
        bump,
    )]
    pub constituent_out_token_account: Box<InterfaceAccount<'info, TokenAccount>>,
    #[account(
        mut,
        constraint = user_lp_token_account.mint.eq(&lp_mint.key())
    )]
    pub user_lp_token_account: Box<InterfaceAccount<'info, TokenAccount>>,

    #[account(
        mut,
        constraint = lp_mint.key() == lp_pool.load()?.mint,
    )]
    pub lp_mint: Box<InterfaceAccount<'info, Mint>>,
    #[account(
        seeds = [CONSTITUENT_TARGET_BASE_PDA_SEED.as_ref(), lp_pool.key().as_ref()],
        bump,
    )]
    /// CHECK: checked in ConstituentTargetBaseZeroCopy checks
    pub constituent_target_base: AccountInfo<'info>,

    #[account(
        mut,
        seeds = [LP_POOL_TOKEN_VAULT_PDA_SEED.as_ref(), lp_pool.key().as_ref()],
        bump,
    )]
    pub lp_pool_token_vault: Box<InterfaceAccount<'info, TokenAccount>>,

    pub token_program: Interface<'info, TokenInterface>,
}<|MERGE_RESOLUTION|>--- conflicted
+++ resolved
@@ -5,12 +5,9 @@
 
 use crate::{
     controller::{
-<<<<<<< HEAD
         self,
         spot_balance::update_spot_balances,
-=======
         lp,
->>>>>>> e980aa76
         token::{burn_tokens, mint_tokens},
     },
     error::ErrorCode,
