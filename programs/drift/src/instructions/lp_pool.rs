--- conflicted
+++ resolved
@@ -1,45 +1,23 @@
 use anchor_lang::{prelude::*, Accounts, Key, Result};
 use anchor_spl::token_interface::{Mint, TokenAccount, TokenInterface};
 
-<<<<<<< HEAD
 use crate::error::ErrorCode;
 use crate::math::{
+    casting::Cast,
+    constants::{
+        PRICE_PRECISION_I128, QUOTE_PRECISION, QUOTE_PRECISION_I128, SPOT_BALANCE_PRECISION,
+        SPOT_WEIGHT_PRECISION_I128,
+    },
     oracle::{is_oracle_valid_for_action, DriftAction},
     safe_math::SafeMath,
 };
 use crate::msg;
 use crate::state::constituent_map::{ConstituentMap, ConstituentSet};
 use crate::state::events::LPSwapRecord;
-use crate::state::spot_market_map::{
-    get_writable_spot_market_set_from_many,
-};
+use crate::state::spot_market_map::get_writable_spot_market_set_from_many;
 use crate::state::{
     lp_pool::{
         AmmConstituentDatum, AmmConstituentMappingFixed, Constituent, LPPool, WeightValidationFlags,
-=======
-use crate::{
-    error::ErrorCode,
-    math::{
-        casting::Cast,
-        constants::{
-            PRICE_PRECISION_I128, QUOTE_PRECISION, QUOTE_PRECISION_I128, SPOT_BALANCE_PRECISION,
-            SPOT_WEIGHT_PRECISION_I128,
-        },
-        oracle::{is_oracle_valid_for_action, DriftAction},
-        safe_math::SafeMath,
-    },
-    msg,
-    state::{
-        constituent_map::{ConstituentMap, ConstituentSet},
-        lp_pool::{
-            AmmConstituentDatum, AmmConstituentMappingFixed, LPPool, WeightValidationFlags,
-            CONSTITUENT_PDA_SEED,
-        },
-        perp_market_map::MarketSet,
-        state::State,
-        user::MarketType,
-        zero_copy::{AccountZeroCopy, ZeroCopyLoader},
->>>>>>> 420b85fe
     },
     perp_market_map::MarketSet,
     state::State,
