use std::convert::TryFrom;
use std::ops::DerefMut;

<<<<<<< HEAD
use anchor_lang::{
    prelude::{
        borsh::{BorshDeserialize, BorshSerialize},
        *,
    },
    solana_program::sysvar::instructions,
    Discriminator,
};
=======
use anchor_lang::prelude::*;
use anchor_lang::Discriminator;
use anchor_spl::associated_token::AssociatedToken;
>>>>>>> ab48f3df
use anchor_spl::{
    token::Token,
    token_2022::Token2022,
    token_interface::{TokenAccount, TokenInterface},
};
use solana_program::program::invoke;
use solana_program::system_instruction::transfer;

use crate::controller::funding::settle_funding_payment;
use crate::controller::orders::{cancel_orders, ModifyOrderId};
use crate::controller::position::update_position_and_market;
use crate::controller::position::PositionDirection;
use crate::controller::spot_balance::update_revenue_pool_balances;
use crate::controller::spot_position::{
    update_spot_balances_and_cumulative_deposits,
    update_spot_balances_and_cumulative_deposits_with_limits,
};
use crate::error::ErrorCode;
use crate::get_then_update_id;
use crate::ids::admin_hot_wallet;
use crate::ids::WHITELISTED_SWAP_PROGRAMS;
use crate::ids::{lighthouse, marinade_mainnet};
use crate::instructions::constraints::*;
use crate::instructions::optional_accounts::get_revenue_share_escrow_account;
use crate::instructions::optional_accounts::{
    get_referrer_and_referrer_stats, get_whitelist_token, load_maps, AccountMaps,
};
use crate::instructions::SpotFulfillmentType;
use crate::load;
use crate::math::casting::Cast;
use crate::math::constants::{QUOTE_SPOT_MARKET_INDEX, THIRTEEN_DAY};
use crate::math::liquidation::is_user_being_liquidated;
use crate::math::margin::calculate_margin_requirement_and_total_collateral_and_liability_info;
use crate::math::margin::meets_initial_margin_requirement;
use crate::math::margin::{
    calculate_max_withdrawable_amount, meets_maintenance_margin_requirement,
    validate_spot_margin_trading, MarginRequirementType,
};
use crate::math::oracle::is_oracle_valid_for_action;
use crate::math::oracle::DriftAction;
use crate::math::oracle::LogMode;
use crate::math::orders::calculate_existing_position_fields_for_order_action;
use crate::math::orders::get_position_delta_for_fill;
use crate::math::orders::is_multiple_of_step_size;
use crate::math::orders::standardize_price_i64;
use crate::math::position::calculate_base_asset_value_with_oracle_price;
use crate::math::safe_math::SafeMath;
use crate::math::spot_balance::get_token_value;
use crate::math::spot_swap;
use crate::math::spot_swap::{calculate_swap_price, validate_price_bands_for_swap};
use crate::math_error;
use crate::optional_accounts::{get_token_interface, get_token_mint};
use crate::print_error;
use crate::safe_decrement;
use crate::safe_increment;
use crate::state::events::emit_stack;
use crate::state::events::OrderAction;
use crate::state::events::OrderActionRecord;
use crate::state::events::OrderRecord;
use crate::state::events::{
    DepositDirection, DepositExplanation, DepositRecord, FuelSeasonRecord, FuelSweepRecord,
    NewUserRecord, OrderActionExplanation, SwapRecord,
};
use crate::state::fill_mode::FillMode;
use crate::state::fulfillment_params::drift::MatchFulfillmentParams;
use crate::state::fulfillment_params::openbook_v2::OpenbookV2FulfillmentParams;
use crate::state::fulfillment_params::phoenix::PhoenixFulfillmentParams;
use crate::state::fulfillment_params::serum::SerumFulfillmentParams;
use crate::state::high_leverage_mode_config::HighLeverageModeConfig;
use crate::state::margin_calculation::MarginContext;
use crate::state::oracle::StrictOraclePrice;
use crate::state::order_params::{
    parse_optional_params, ModifyOrderParams, OrderParams, PlaceAndTakeOrderSuccessCondition,
    PlaceOrderOptions, PostOnlyParam,
};
use crate::state::paused_operations::{PerpOperation, SpotOperation};
use crate::state::perp_market::MarketStatus;
use crate::state::perp_market_map::{get_writable_perp_market_set, MarketSet};
use crate::state::protected_maker_mode_config::ProtectedMakerModeConfig;
use crate::state::revenue_share::BuilderInfo;
use crate::state::revenue_share::RevenueShare;
use crate::state::revenue_share::RevenueShareEscrow;
use crate::state::revenue_share::RevenueShareOrder;
use crate::state::revenue_share::REVENUE_SHARE_ESCROW_PDA_SEED;
use crate::state::revenue_share::REVENUE_SHARE_PDA_SEED;
use crate::state::signed_msg_user::SignedMsgOrderId;
use crate::state::signed_msg_user::SignedMsgUserOrdersLoader;
use crate::state::signed_msg_user::SignedMsgWsDelegates;
use crate::state::signed_msg_user::SIGNED_MSG_WS_PDA_SEED;
use crate::state::signed_msg_user::{SignedMsgUserOrders, SIGNED_MSG_PDA_SEED};
use crate::state::spot_fulfillment_params::SpotFulfillmentParams;
use crate::state::spot_market::SpotBalanceType;
use crate::state::spot_market::SpotMarket;
use crate::state::spot_market_map::{
    get_writable_spot_market_set, get_writable_spot_market_set_from_many,
};
use crate::state::state::State;
use crate::state::traits::Size;
use crate::state::user::Order;
use crate::state::user::OrderStatus;
use crate::state::user::ReferrerStatus;
use crate::state::user::{
    FuelOverflow, FuelOverflowProvider, MarginMode, MarketType, OrderType, ReferrerName, User,
    UserStats,
};
use crate::state::user_map::{load_user_maps, UserMap, UserStatsMap};
use crate::validate;
use crate::validation::position::validate_perp_position_with_perp_market;
use crate::validation::user::validate_user_deletion;
use crate::validation::whitelist::validate_whitelist_token;
use crate::{controller, math};
use crate::{load_mut, ExchangeStatus};
use solana_program::sysvar::instructions::ID as IX_ID;

use super::optional_accounts::get_high_leverage_mode_config;

pub fn handle_initialize_user<'c: 'info, 'info>(
    ctx: Context<'_, '_, 'c, 'info, InitializeUser<'info>>,
    sub_account_id: u16,
    name: [u8; 32],
) -> Result<()> {
    let user_key = ctx.accounts.user.key();
    let mut user = ctx
        .accounts
        .user
        .load_init()
        .or(Err(ErrorCode::UnableToLoadAccountLoader))?;
    user.authority = ctx.accounts.authority.key();
    user.sub_account_id = sub_account_id;
    user.name = name;
    user.next_order_id = 1;
    user.next_liquidation_id = 1;

    let remaining_accounts_iter = &mut ctx.remaining_accounts.iter().peekable();

    let mut user_stats = load_mut!(ctx.accounts.user_stats)?;
    user_stats.number_of_sub_accounts = user_stats.number_of_sub_accounts.safe_add(1)?;

    // Only try to add referrer if it is the first user
    if user_stats.number_of_sub_accounts_created == 0 {
        let (referrer, referrer_stats) = get_referrer_and_referrer_stats(remaining_accounts_iter)?;
        let referrer = if let (Some(referrer), Some(referrer_stats)) = (referrer, referrer_stats) {
            let referrer = load!(referrer)?;
            let mut referrer_stats = load_mut!(referrer_stats)?;

            validate!(referrer.sub_account_id == 0, ErrorCode::InvalidReferrer)?;

            validate!(
                referrer.authority == referrer_stats.authority,
                ErrorCode::ReferrerAndReferrerStatsAuthorityUnequal
            )?;

            referrer_stats.referrer_status |= ReferrerStatus::IsReferrer as u8;
            user_stats.referrer_status |= ReferrerStatus::IsReferred as u8;

            referrer.authority
        } else {
            Pubkey::default()
        };

        user_stats.referrer = referrer;
    }

    let whitelist_mint = &ctx.accounts.state.whitelist_mint;
    if !whitelist_mint.eq(&Pubkey::default()) {
        validate_whitelist_token(
            get_whitelist_token(remaining_accounts_iter)?,
            whitelist_mint,
            &ctx.accounts.authority.key(),
        )?;
    }

    validate!(
        sub_account_id == user_stats.number_of_sub_accounts_created,
        ErrorCode::InvalidUserSubAccountId,
        "Invalid sub account id {}, must be {}",
        sub_account_id,
        user_stats.number_of_sub_accounts_created
    )?;

    user_stats.number_of_sub_accounts_created =
        user_stats.number_of_sub_accounts_created.safe_add(1)?;

    let state = &mut ctx.accounts.state;
    safe_increment!(state.number_of_sub_accounts, 1);

    let max_number_of_sub_accounts = state.max_number_of_sub_accounts();

    validate!(
        max_number_of_sub_accounts == 0
            || state.number_of_sub_accounts <= max_number_of_sub_accounts,
        ErrorCode::MaxNumberOfUsers
    )?;

    let now_ts = Clock::get()?.unix_timestamp;

    user.last_fuel_bonus_update_ts = now_ts.cast()?;

    emit!(NewUserRecord {
        ts: now_ts,
        user_authority: ctx.accounts.authority.key(),
        user: user_key,
        sub_account_id,
        name,
        referrer: user_stats.referrer
    });

    drop(user);

    let init_fee = state.get_init_user_fee()?;

    if init_fee > 0 {
        let payer_lamports = ctx.accounts.payer.to_account_info().try_lamports()?;
        if payer_lamports < init_fee {
            msg!("payer lamports {} init fee {}", payer_lamports, init_fee);
            return Err(ErrorCode::CantPayUserInitFee.into());
        }

        invoke(
            &transfer(
                &ctx.accounts.payer.key(),
                &ctx.accounts.user.key(),
                init_fee,
            ),
            &[
                ctx.accounts.payer.to_account_info(),
                ctx.accounts.user.to_account_info(),
                ctx.accounts.system_program.to_account_info(),
            ],
        )?;
    }

    Ok(())
}

pub fn handle_initialize_user_stats<'c: 'info, 'info>(
    ctx: Context<'_, '_, 'c, 'info, InitializeUserStats>,
) -> Result<()> {
    let clock = Clock::get()?;

    let mut user_stats = ctx
        .accounts
        .user_stats
        .load_init()
        .or(Err(ErrorCode::UnableToLoadAccountLoader))?;

    *user_stats = UserStats {
        authority: ctx.accounts.authority.key(),
        number_of_sub_accounts: 0,
        last_taker_volume_30d_ts: clock.unix_timestamp,
        last_maker_volume_30d_ts: clock.unix_timestamp,
        last_filler_volume_30d_ts: clock.unix_timestamp,
        last_fuel_if_bonus_update_ts: clock.unix_timestamp.cast()?,
        ..UserStats::default()
    };

    let state = &mut ctx.accounts.state;
    safe_increment!(state.number_of_authorities, 1);

    let max_number_of_sub_accounts = state.max_number_of_sub_accounts();

    validate!(
        max_number_of_sub_accounts == 0
            || state.number_of_authorities <= max_number_of_sub_accounts,
        ErrorCode::MaxNumberOfUsers
    )?;

    Ok(())
}

pub fn handle_initialize_referrer_name(
    ctx: Context<InitializeReferrerName>,
    name: [u8; 32],
) -> Result<()> {
    let authority_key = ctx.accounts.authority.key();
    let user_stats_key = ctx.accounts.user_stats.key();
    let user_key = ctx.accounts.user.key();
    let mut referrer_name = ctx
        .accounts
        .referrer_name
        .load_init()
        .or(Err(ErrorCode::UnableToLoadAccountLoader))?;

    let user = load!(ctx.accounts.user)?;

    validate!(
        user.sub_account_id == 0,
        ErrorCode::InvalidReferrer,
        "must be subaccount 0"
    )?;

    validate!(
        user.pool_id == 0,
        ErrorCode::InvalidReferrer,
        "must be pool_id 0"
    )?;

    referrer_name.authority = authority_key;
    referrer_name.user = user_key;
    referrer_name.user_stats = user_stats_key;
    referrer_name.name = name;

    Ok(())
}

pub fn handle_initialize_signed_msg_user_orders<'c: 'info, 'info>(
    ctx: Context<'_, '_, 'c, 'info, InitializeSignedMsgUserOrders<'info>>,
    num_orders: u16,
) -> Result<()> {
    let signed_msg_user_orders = &mut ctx.accounts.signed_msg_user_orders;
    signed_msg_user_orders.authority_pubkey = ctx.accounts.authority.key();
    signed_msg_user_orders
        .signed_msg_order_data
        .resize_with(num_orders as usize, SignedMsgOrderId::default);
    signed_msg_user_orders.validate()?;
    Ok(())
}

pub fn handle_resize_signed_msg_user_orders<'c: 'info, 'info>(
    ctx: Context<'_, '_, 'c, 'info, ResizeSignedMsgUserOrders<'info>>,
    num_orders: u16,
) -> Result<()> {
    let signed_msg_user_orders = &mut ctx.accounts.signed_msg_user_orders;
    let user = load!(ctx.accounts.user)?;
    if ctx.accounts.payer.key != ctx.accounts.authority.key
        && ctx.accounts.payer.key != &user.delegate.key()
    {
        validate!(
            num_orders as usize >= signed_msg_user_orders.signed_msg_order_data.len(),
            ErrorCode::InvalidSignedMsgUserOrdersResize,
            "Invalid shrinking resize for payer != user authority or delegate"
        )?;
    }

    signed_msg_user_orders
        .signed_msg_order_data
        .resize_with(num_orders as usize, SignedMsgOrderId::default);
    signed_msg_user_orders.validate()?;
    Ok(())
}

pub fn handle_initialize_signed_msg_ws_delegates<'c: 'info, 'info>(
    ctx: Context<'_, '_, 'c, 'info, InitializeSignedMsgWsDelegates<'info>>,
    delegates: Vec<Pubkey>,
) -> Result<()> {
    ctx.accounts
        .signed_msg_ws_delegates
        .delegates
        .extend(delegates);
    Ok(())
}

pub fn handle_change_signed_msg_ws_delegate_status<'c: 'info, 'info>(
    ctx: Context<'_, '_, 'c, 'info, ChangeSignedMsgWsDelegateStatus<'info>>,
    delegate: Pubkey,
    add: bool,
) -> Result<()> {
    if add {
        ctx.accounts
            .signed_msg_ws_delegates
            .delegates
            .push(delegate);
    } else {
        ctx.accounts
            .signed_msg_ws_delegates
            .delegates
            .retain(|&pubkey| pubkey != delegate);
    }

    Ok(())
}

pub fn handle_initialize_fuel_overflow<'c: 'info, 'info>(
    ctx: Context<'_, '_, 'c, 'info, InitializeFuelOverflow<'info>>,
) -> Result<()> {
    let mut user_stats = load_mut!(&ctx.accounts.user_stats)?;
    validate!(
        user_stats.can_sweep_fuel(),
        ErrorCode::UserFuelOverflowThresholdNotMet,
        "User fuel sweep threshold not met"
    )?;

    let mut fuel_overflow = ctx
        .accounts
        .fuel_overflow
        .load_init()
        .or(Err(ErrorCode::UnableToLoadAccountLoader))?;

    *fuel_overflow = FuelOverflow::default();
    fuel_overflow.authority = ctx.accounts.authority.key();
    user_stats.update_fuel_overflow_status(true);

    Ok(())
}

pub fn handle_sweep_fuel<'c: 'info, 'info>(
    ctx: Context<'_, '_, 'c, 'info, SweepFuel<'info>>,
) -> anchor_lang::Result<()> {
    let mut user_stats = load_mut!(&ctx.accounts.user_stats)?;
    validate!(
        user_stats.can_sweep_fuel(),
        ErrorCode::UserFuelOverflowThresholdNotMet,
        "User fuel sweep threshold not met"
    )?;

    let mut fuel_overflow = load_mut!(&ctx.accounts.fuel_overflow)?;

    let clock = Clock::get()?;
    emit!(FuelSweepRecord {
        ts: clock.unix_timestamp.cast()?,
        authority: ctx.accounts.authority.key(),
        user_stats_fuel_insurance: user_stats.fuel_insurance,
        user_stats_fuel_deposits: user_stats.fuel_deposits,
        user_stats_fuel_borrows: user_stats.fuel_borrows,
        user_stats_fuel_positions: user_stats.fuel_positions,
        user_stats_fuel_taker: user_stats.fuel_taker,
        user_stats_fuel_maker: user_stats.fuel_maker,
        fuel_overflow_fuel_insurance: fuel_overflow.fuel_insurance(),
        fuel_overflow_fuel_deposits: fuel_overflow.fuel_deposits(),
        fuel_overflow_fuel_borrows: fuel_overflow.fuel_borrows(),
        fuel_overflow_fuel_positions: fuel_overflow.fuel_positions(),
        fuel_overflow_fuel_taker: fuel_overflow.fuel_taker(),
        fuel_overflow_fuel_maker: fuel_overflow.fuel_maker(),
    });

    fuel_overflow.update_from_user_stats(&user_stats, clock.unix_timestamp.cast()?)?;
    user_stats.reset_fuel();

    Ok(())
}

pub fn handle_reset_fuel_season<'c: 'info, 'info>(
    ctx: Context<'_, '_, 'c, 'info, ResetFuelSeason<'info>>,
) -> Result<()> {
    let mut user_stats = load_mut!(&ctx.accounts.user_stats)?;

    let fuel_overflow = ctx.fuel_overflow();
    user_stats.validate_fuel_overflow(&fuel_overflow)?;

    let clock = Clock::get()?;
    if let Some(fuel_overflow_account) = fuel_overflow {
        // if FuelOverflow exists, sweep before resetting user_stats
        let mut fuel_overflow = load_mut!(fuel_overflow_account)?;
        emit!(FuelSweepRecord {
            ts: clock.unix_timestamp.cast()?,
            authority: ctx.accounts.authority.key(),
            user_stats_fuel_insurance: user_stats.fuel_insurance,
            user_stats_fuel_deposits: user_stats.fuel_deposits,
            user_stats_fuel_borrows: user_stats.fuel_borrows,
            user_stats_fuel_positions: user_stats.fuel_positions,
            user_stats_fuel_taker: user_stats.fuel_taker,
            user_stats_fuel_maker: user_stats.fuel_maker,
            fuel_overflow_fuel_insurance: fuel_overflow.fuel_insurance(),
            fuel_overflow_fuel_deposits: fuel_overflow.fuel_deposits(),
            fuel_overflow_fuel_borrows: fuel_overflow.fuel_borrows(),
            fuel_overflow_fuel_positions: fuel_overflow.fuel_positions(),
            fuel_overflow_fuel_taker: fuel_overflow.fuel_taker(),
            fuel_overflow_fuel_maker: fuel_overflow.fuel_maker(),
        });
        fuel_overflow.update_from_user_stats(&user_stats, clock.unix_timestamp.cast()?)?;

        emit!(FuelSeasonRecord {
            ts: clock.unix_timestamp.cast()?,
            authority: ctx.accounts.authority.key(),
            fuel_insurance: fuel_overflow.fuel_insurance(),
            fuel_deposits: fuel_overflow.fuel_deposits(),
            fuel_borrows: fuel_overflow.fuel_borrows(),
            fuel_positions: fuel_overflow.fuel_positions(),
            fuel_taker: fuel_overflow.fuel_taker(),
            fuel_maker: fuel_overflow.fuel_maker(),
            fuel_total: fuel_overflow.total_fuel()?,
        });
        fuel_overflow.reset_fuel(clock.unix_timestamp.cast()?);
    } else {
        emit!(FuelSeasonRecord {
            ts: clock.unix_timestamp.cast()?,
            authority: ctx.accounts.authority.key(),
            fuel_insurance: user_stats.fuel_insurance.cast()?,
            fuel_deposits: user_stats.fuel_deposits.cast()?,
            fuel_borrows: user_stats.fuel_borrows.cast()?,
            fuel_positions: user_stats.fuel_positions.cast()?,
            fuel_taker: user_stats.fuel_taker.cast()?,
            fuel_maker: user_stats.fuel_maker.cast()?,
            fuel_total: user_stats.total_fuel()?,
        });
    };

    user_stats.reset_fuel();

    Ok(())
}

pub fn handle_initialize_revenue_share<'c: 'info, 'info>(
    ctx: Context<'_, '_, 'c, 'info, InitializeRevenueShare<'info>>,
) -> Result<()> {
    let mut revenue_share = ctx
        .accounts
        .revenue_share
        .load_init()
        .or(Err(ErrorCode::UnableToLoadAccountLoader))?;
    revenue_share.authority = ctx.accounts.authority.key();
    revenue_share.total_referrer_rewards = 0;
    revenue_share.total_builder_rewards = 0;
    Ok(())
}

pub fn handle_initialize_revenue_share_escrow<'c: 'info, 'info>(
    ctx: Context<'_, '_, 'c, 'info, InitializeRevenueShareEscrow<'info>>,
    num_orders: u16,
) -> Result<()> {
    let escrow = &mut ctx.accounts.escrow;
    escrow.authority = ctx.accounts.authority.key();
    escrow
        .orders
        .resize_with(num_orders as usize, RevenueShareOrder::default);

    let state = &mut ctx.accounts.state;
    if state.builder_referral_enabled() {
        let mut user_stats = ctx.accounts.user_stats.load_mut()?;
        escrow.referrer = user_stats.referrer;
        user_stats.update_builder_referral_status();
    }

    escrow.validate()?;
    Ok(())
}

pub fn handle_migrate_referrer<'c: 'info, 'info>(
    ctx: Context<'_, '_, 'c, 'info, MigrateReferrer<'info>>,
) -> Result<()> {
    let state = &mut ctx.accounts.state;
    if !state.builder_referral_enabled() {
        if state.admin != ctx.accounts.payer.key()
            || ctx.accounts.payer.key() == admin_hot_wallet::id()
        {
            msg!("Only admin can migrate referrer until builder referral feature is enabled");
            return Err(anchor_lang::error::ErrorCode::ConstraintSigner.into());
        }
    }

    let escrow = &mut ctx.accounts.escrow;
    let mut user_stats = ctx.accounts.user_stats.load_mut()?;
    escrow.referrer = user_stats.referrer;
    user_stats.update_builder_referral_status();

    escrow.validate()?;
    Ok(())
}

pub fn handle_resize_revenue_share_escrow_orders<'c: 'info, 'info>(
    ctx: Context<'_, '_, 'c, 'info, ResizeRevenueShareEscrowOrders<'info>>,
    num_orders: u16,
) -> Result<()> {
    let escrow = &mut ctx.accounts.escrow;
    validate!(
        num_orders as usize >= escrow.orders.len(),
        ErrorCode::InvalidRevenueShareResize,
        "Invalid shrinking resize for revenue share escrow"
    )?;

    escrow
        .orders
        .resize_with(num_orders as usize, RevenueShareOrder::default);
    escrow.validate()?;
    Ok(())
}

pub fn handle_change_approved_builder<'c: 'info, 'info>(
    ctx: Context<'_, '_, 'c, 'info, ChangeApprovedBuilder<'info>>,
    builder: Pubkey,
    max_fee_tenth_bps: u16,
    add: bool,
) -> Result<()> {
    validate!(
        ctx.accounts.escrow.authority != builder,
        ErrorCode::DefaultError,
        "Builder cannot be the same as the escrow authority"
    )?;

    let existing_builder_index = ctx
        .accounts
        .escrow
        .approved_builders
        .iter()
        .position(|b| b.authority == builder);
    if let Some(index) = existing_builder_index {
        if add {
            msg!(
                "Updated builder: {} with max fee tenth bps: {} -> {}",
                builder,
                ctx.accounts.escrow.approved_builders[index].max_fee_tenth_bps,
                max_fee_tenth_bps
            );
            ctx.accounts.escrow.approved_builders[index].max_fee_tenth_bps = max_fee_tenth_bps;
        } else {
            if ctx
                .accounts
                .escrow
                .orders
                .iter()
                .any(|o| (o.builder_idx == index as u8) && (!o.is_available()))
            {
                msg!("Builder has open orders, must cancel orders and settle_pnl before revoking");
                return Err(ErrorCode::CannotRevokeBuilderWithOpenOrders.into());
            }
            msg!(
                "Revoking builder: {}, max fee tenth bps: {} -> 0",
                builder,
                ctx.accounts.escrow.approved_builders[index].max_fee_tenth_bps,
            );
            ctx.accounts.escrow.approved_builders[index].max_fee_tenth_bps = 0;
        }
    } else {
        if add {
            ctx.accounts.escrow.approved_builders.push(BuilderInfo {
                authority: builder,
                max_fee_tenth_bps,
                ..BuilderInfo::default()
            });
            msg!(
                "Added builder: {} with max fee tenth bps: {}",
                builder,
                max_fee_tenth_bps
            );
        } else {
            msg!("Tried to revoke builder: {}, but it was not found", builder);
        }
    }

    Ok(())
}

#[access_control(
    deposit_not_paused(&ctx.accounts.state)
)]
pub fn handle_deposit<'c: 'info, 'info>(
    ctx: Context<'_, '_, 'c, 'info, Deposit<'info>>,
    market_index: u16,
    amount: u64,
    reduce_only: bool,
) -> Result<()> {
    let user_key = ctx.accounts.user.key();
    let user = &mut load_mut!(ctx.accounts.user)?;

    let state = &ctx.accounts.state;
    let clock = Clock::get()?;
    let now = clock.unix_timestamp;
    let slot = clock.slot;

    let remaining_accounts_iter = &mut ctx.remaining_accounts.iter().peekable();
    let AccountMaps {
        perp_market_map,
        spot_market_map,
        mut oracle_map,
    } = load_maps(
        remaining_accounts_iter,
        &MarketSet::new(),
        &get_writable_spot_market_set(market_index),
        clock.slot,
        Some(state.oracle_guard_rails),
    )?;

    let mint = get_token_mint(remaining_accounts_iter)?;

    if amount == 0 {
        return Err(ErrorCode::InsufficientDeposit.into());
    }

    validate!(!user.is_bankrupt(), ErrorCode::UserBankrupt)?;

    let mut spot_market = spot_market_map.get_ref_mut(&market_index)?;
    let oracle_price_data = *oracle_map.get_price_data(&spot_market.oracle_id())?;

    validate!(
        user.pool_id == spot_market.pool_id,
        ErrorCode::InvalidPoolId,
        "user pool id ({}) != market pool id ({})",
        user.pool_id,
        spot_market.pool_id
    )?;

    validate!(
        !matches!(spot_market.status, MarketStatus::Initialized),
        ErrorCode::MarketBeingInitialized,
        "Market is being initialized"
    )?;

    controller::spot_balance::update_spot_market_cumulative_interest(
        &mut spot_market,
        Some(&oracle_price_data),
        now,
    )?;

    let position_index = user.force_get_spot_position_index(spot_market.market_index)?;

    let is_borrow_before = user.spot_positions[position_index].is_borrow();

    let force_reduce_only = spot_market.is_reduce_only();

    // if reduce only, have to compare ix amount to current borrow amount
    let amount = if (force_reduce_only || reduce_only)
        && user.spot_positions[position_index].balance_type == SpotBalanceType::Borrow
    {
        user.spot_positions[position_index]
            .get_token_amount(&spot_market)?
            .cast::<u64>()?
            .min(amount)
    } else {
        amount
    };

    user.increment_total_deposits(
        amount,
        oracle_price_data.price,
        spot_market.get_precision().cast()?,
    )?;

    let total_deposits_after = user.total_deposits;
    let total_withdraws_after = user.total_withdraws;

    let spot_position = &mut user.spot_positions[position_index];
    controller::spot_position::update_spot_balances_and_cumulative_deposits(
        amount as u128,
        &SpotBalanceType::Deposit,
        &mut spot_market,
        spot_position,
        false,
        None,
    )?;

    let token_amount = spot_position.get_token_amount(&spot_market)?;
    if token_amount == 0 {
        validate!(
            spot_position.scaled_balance == 0,
            ErrorCode::InvalidSpotPosition,
            "deposit left user with invalid position. scaled balance = {} token amount = {}",
            spot_position.scaled_balance,
            token_amount
        )?;
    }

    if spot_position.balance_type == SpotBalanceType::Deposit && spot_position.scaled_balance > 0 {
        validate!(
            matches!(spot_market.status, MarketStatus::Active),
            ErrorCode::MarketActionPaused,
            "spot_market not active",
        )?;
    }

    drop(spot_market);
    if user.is_being_liquidated() {
        // try to update liquidation status if user is was already being liq'd
        let is_being_liquidated = is_user_being_liquidated(
            user,
            &perp_market_map,
            &spot_market_map,
            &mut oracle_map,
            state.liquidation_margin_buffer_ratio,
        )?;

        if !is_being_liquidated {
            user.exit_liquidation();
        }
    }

    user.update_last_active_slot(slot);

    let spot_market = &mut spot_market_map.get_ref_mut(&market_index)?;

    controller::token::receive(
        &ctx.accounts.token_program,
        &ctx.accounts.user_token_account,
        &ctx.accounts.spot_market_vault,
        &ctx.accounts.authority,
        amount,
        &mint,
        if spot_market.has_transfer_hook() {
            Some(remaining_accounts_iter)
        } else {
            None
        },
    )?;
    ctx.accounts.spot_market_vault.reload()?;

    let deposit_record_id = get_then_update_id!(spot_market, next_deposit_record_id);
    let oracle_price = oracle_price_data.price;
    let explanation = if is_borrow_before {
        DepositExplanation::RepayBorrow
    } else {
        DepositExplanation::None
    };
    let deposit_record = DepositRecord {
        ts: now,
        deposit_record_id,
        user_authority: user.authority,
        user: user_key,
        direction: DepositDirection::Deposit,
        amount,
        oracle_price,
        market_deposit_balance: spot_market.deposit_balance(),
        market_withdraw_balance: spot_market.borrow_balance(),
        market_cumulative_deposit_interest: spot_market.cumulative_deposit_interest(),
        market_cumulative_borrow_interest: spot_market.cumulative_borrow_interest(),
        total_deposits_after,
        total_withdraws_after,
        market_index,
        explanation,
        transfer_user: None,
    };
    emit!(deposit_record);

    spot_market.validate_max_token_deposits_and_borrows(false)?;

    Ok(())
}

#[access_control(
    withdraw_not_paused(&ctx.accounts.state)
)]
pub fn handle_withdraw<'c: 'info, 'info>(
    ctx: Context<'_, '_, 'c, 'info, Withdraw<'info>>,
    market_index: u16,
    amount: u64,
    reduce_only: bool,
) -> anchor_lang::Result<()> {
    let user_key = ctx.accounts.user.key();
    let user = &mut load_mut!(ctx.accounts.user)?;
    let mut user_stats = load_mut!(ctx.accounts.user_stats)?;
    let clock = Clock::get()?;
    let now = clock.unix_timestamp;
    let slot = clock.slot;
    let state = &ctx.accounts.state;

    let remaining_accounts_iter = &mut ctx.remaining_accounts.iter().peekable();
    let AccountMaps {
        perp_market_map,
        spot_market_map,
        mut oracle_map,
    } = load_maps(
        remaining_accounts_iter,
        &MarketSet::new(),
        &get_writable_spot_market_set(market_index),
        clock.slot,
        Some(state.oracle_guard_rails),
    )?;

    let mint = get_token_mint(remaining_accounts_iter)?;

    validate!(!user.is_bankrupt(), ErrorCode::UserBankrupt)?;

    let spot_market_is_reduce_only = {
        let spot_market = &mut spot_market_map.get_ref_mut(&market_index)?;
        let oracle_price_data = oracle_map.get_price_data(&spot_market.oracle_id())?;

        controller::spot_balance::update_spot_market_cumulative_interest(
            spot_market,
            Some(oracle_price_data),
            now,
        )?;

        spot_market.is_reduce_only()
    };

    let amount = {
        let reduce_only = reduce_only || spot_market_is_reduce_only;

        let position_index = user.force_get_spot_position_index(market_index)?;

        let amount = if reduce_only {
            validate!(
                user.spot_positions[position_index].balance_type == SpotBalanceType::Deposit,
                ErrorCode::ReduceOnlyWithdrawIncreasedRisk
            )?;

            let max_withdrawable_amount = calculate_max_withdrawable_amount(
                market_index,
                user,
                &perp_market_map,
                &spot_market_map,
                &mut oracle_map,
            )?;

            let spot_market = &spot_market_map.get_ref(&market_index)?;
            let existing_deposit_amount = user.spot_positions[position_index]
                .get_token_amount(spot_market)?
                .cast::<u64>()?;

            amount
                .min(max_withdrawable_amount)
                .min(existing_deposit_amount)
        } else {
            amount
        };

        let spot_market = &mut spot_market_map.get_ref_mut(&market_index)?;
        let oracle_price_data = oracle_map.get_price_data(&spot_market.oracle_id())?;

        user.increment_total_withdraws(
            amount,
            oracle_price_data.price,
            spot_market.get_precision().cast()?,
        )?;

        // prevents withdraw when limits hit
        controller::spot_position::update_spot_balances_and_cumulative_deposits_with_limits(
            amount as u128,
            &SpotBalanceType::Borrow,
            spot_market,
            user,
        )?;

        amount
    };

    user.meets_withdraw_margin_requirement_and_increment_fuel_bonus(
        &perp_market_map,
        &spot_market_map,
        &mut oracle_map,
        MarginRequirementType::Initial,
        market_index,
        amount as u128,
        &mut user_stats,
        now,
    )?;

    validate_spot_margin_trading(user, &perp_market_map, &spot_market_map, &mut oracle_map)?;

    if user.is_being_liquidated() {
        user.exit_liquidation();
    }

    user.update_last_active_slot(slot);

    let mut spot_market = spot_market_map.get_ref_mut(&market_index)?;
    let oracle_price = oracle_map.get_price_data(&spot_market.oracle_id())?.price;

    let is_borrow = user
        .get_spot_position(market_index)
        .map_or(false, |pos| pos.is_borrow());
    let deposit_explanation = if is_borrow {
        DepositExplanation::Borrow
    } else {
        DepositExplanation::None
    };

    let deposit_record_id = get_then_update_id!(spot_market, next_deposit_record_id);
    let deposit_record = DepositRecord {
        ts: now,
        deposit_record_id,
        user_authority: user.authority,
        user: user_key,
        direction: DepositDirection::Withdraw,
        oracle_price,
        amount,
        market_index,
        market_deposit_balance: spot_market.deposit_balance(),
        market_withdraw_balance: spot_market.borrow_balance(),
        market_cumulative_deposit_interest: spot_market.cumulative_deposit_interest(),
        market_cumulative_borrow_interest: spot_market.cumulative_borrow_interest(),
        total_deposits_after: user.total_deposits,
        total_withdraws_after: user.total_withdraws,
        explanation: deposit_explanation,
        transfer_user: None,
    };
    emit!(deposit_record);

    controller::token::send_from_program_vault(
        &ctx.accounts.token_program,
        &ctx.accounts.spot_market_vault,
        &ctx.accounts.user_token_account,
        &ctx.accounts.drift_signer,
        state.signer_nonce,
        amount,
        &mint,
        if spot_market.has_transfer_hook() {
            Some(remaining_accounts_iter)
        } else {
            None
        },
    )?;

    // reload the spot market vault balance so it's up-to-date
    ctx.accounts.spot_market_vault.reload()?;
    math::spot_withdraw::validate_spot_market_vault_amount(
        &spot_market,
        ctx.accounts.spot_market_vault.amount,
    )?;

    spot_market.validate_max_token_deposits_and_borrows(is_borrow)?;

    Ok(())
}

#[access_control(
    deposit_not_paused(&ctx.accounts.state)
    withdraw_not_paused(&ctx.accounts.state)
)]
pub fn handle_transfer_deposit<'c: 'info, 'info>(
    ctx: Context<'_, '_, 'c, 'info, TransferDeposit<'info>>,
    market_index: u16,
    amount: u64,
) -> anchor_lang::Result<()> {
    let authority_key = ctx.accounts.authority.key;
    let to_user_key = ctx.accounts.to_user.key();
    let from_user_key = ctx.accounts.from_user.key();

    let state = &ctx.accounts.state;
    let clock = Clock::get()?;
    let slot = clock.slot;

    let to_user = &mut load_mut!(ctx.accounts.to_user)?;
    let from_user = &mut load_mut!(ctx.accounts.from_user)?;
    let user_stats = &mut load_mut!(ctx.accounts.user_stats)?;

    let clock = Clock::get()?;
    let now = clock.unix_timestamp;

    validate!(
        !to_user.is_bankrupt(),
        ErrorCode::UserBankrupt,
        "to_user bankrupt"
    )?;

    validate!(
        !from_user.is_bankrupt(),
        ErrorCode::UserBankrupt,
        "from_user bankrupt"
    )?;

    validate!(
        from_user_key != to_user_key,
        ErrorCode::CantTransferBetweenSameUserAccount,
        "cant transfer between the same user account"
    )?;

    let AccountMaps {
        perp_market_map,
        spot_market_map,
        mut oracle_map,
    } = load_maps(
        &mut ctx.remaining_accounts.iter().peekable(),
        &MarketSet::new(),
        &get_writable_spot_market_set(market_index),
        clock.slot,
        Some(state.oracle_guard_rails),
    )?;

    {
        let spot_market = &mut spot_market_map.get_ref_mut(&market_index)?;
        let oracle_price_data = oracle_map.get_price_data(&spot_market.oracle_id())?;
        controller::spot_balance::update_spot_market_cumulative_interest(
            spot_market,
            Some(oracle_price_data),
            clock.unix_timestamp,
        )?;
    }

    let oracle_price = {
        let spot_market = &spot_market_map.get_ref(&market_index)?;
        oracle_map.get_price_data(&spot_market.oracle_id())?.price
    };

    {
        let spot_market = &mut spot_market_map.get_ref_mut(&market_index)?;

        validate!(
            from_user.pool_id == spot_market.pool_id,
            ErrorCode::InvalidPoolId,
            "user pool id ({}) != market pool id ({})",
            from_user.pool_id,
            spot_market.pool_id
        )?;

        from_user.increment_total_withdraws(
            amount,
            oracle_price,
            spot_market.get_precision().cast()?,
        )?;

        // prevents withdraw when limits hit
        controller::spot_position::update_spot_balances_and_cumulative_deposits_with_limits(
            amount as u128,
            &SpotBalanceType::Borrow,
            spot_market,
            from_user,
        )?;
    }

    from_user.meets_withdraw_margin_requirement_and_increment_fuel_bonus(
        &perp_market_map,
        &spot_market_map,
        &mut oracle_map,
        MarginRequirementType::Initial,
        market_index,
        amount as u128,
        user_stats,
        now,
    )?;

    validate_spot_margin_trading(
        from_user,
        &perp_market_map,
        &spot_market_map,
        &mut oracle_map,
    )?;

    if from_user.is_being_liquidated() {
        from_user.exit_liquidation();
    }

    from_user.update_last_active_slot(slot);

    {
        let spot_market = &mut spot_market_map.get_ref_mut(&market_index)?;

        let deposit_record_id = get_then_update_id!(spot_market, next_deposit_record_id);
        let deposit_record = DepositRecord {
            ts: clock.unix_timestamp,
            deposit_record_id,
            user_authority: *authority_key,
            user: from_user_key,
            direction: DepositDirection::Withdraw,
            amount,
            oracle_price,
            market_index,
            market_deposit_balance: spot_market.deposit_balance(),
            market_withdraw_balance: spot_market.borrow_balance(),
            market_cumulative_deposit_interest: spot_market.cumulative_deposit_interest(),
            market_cumulative_borrow_interest: spot_market.cumulative_borrow_interest(),
            total_deposits_after: from_user.total_deposits,
            total_withdraws_after: from_user.total_withdraws,
            explanation: DepositExplanation::Transfer,
            transfer_user: Some(to_user_key),
        };
        emit!(deposit_record);
    }

    {
        let spot_market = &mut spot_market_map.get_ref_mut(&market_index)?;

        validate!(
            to_user.pool_id == spot_market.pool_id,
            ErrorCode::InvalidPoolId,
            "user pool id ({}) != market pool id ({})",
            to_user.pool_id,
            spot_market.pool_id
        )?;

        to_user.increment_total_deposits(
            amount,
            oracle_price,
            spot_market.get_precision().cast()?,
        )?;

        let total_deposits_after = to_user.total_deposits;
        let total_withdraws_after = to_user.total_withdraws;

        let to_spot_position = to_user.force_get_spot_position_mut(spot_market.market_index)?;

        controller::spot_position::update_spot_balances_and_cumulative_deposits(
            amount as u128,
            &SpotBalanceType::Deposit,
            spot_market,
            to_spot_position,
            false,
            None,
        )?;

        let token_amount = to_spot_position.get_token_amount(spot_market)?;
        if token_amount == 0 {
            validate!(
                to_spot_position.scaled_balance == 0,
                ErrorCode::InvalidSpotPosition,
                "deposit left to_user with invalid position. scaled balance = {} token amount = {}",
                to_spot_position.scaled_balance,
                token_amount
            )?;
        }

        let deposit_record_id = get_then_update_id!(spot_market, next_deposit_record_id);
        let deposit_record = DepositRecord {
            ts: clock.unix_timestamp,
            deposit_record_id,
            user_authority: *authority_key,
            user: to_user_key,
            direction: DepositDirection::Deposit,
            amount,
            oracle_price,
            market_index,
            market_deposit_balance: spot_market.deposit_balance(),
            market_withdraw_balance: spot_market.borrow_balance(),
            market_cumulative_deposit_interest: spot_market.cumulative_deposit_interest(),
            market_cumulative_borrow_interest: spot_market.cumulative_borrow_interest(),
            total_deposits_after,
            total_withdraws_after,
            explanation: DepositExplanation::Transfer,
            transfer_user: Some(from_user_key),
        };
        emit!(deposit_record);
    }

    to_user.update_last_active_slot(slot);

    let spot_market = spot_market_map.get_ref(&market_index)?;
    math::spot_withdraw::validate_spot_market_vault_amount(
        &spot_market,
        ctx.accounts.spot_market_vault.amount,
    )?;

    Ok(())
}

#[access_control(
    deposit_not_paused(&ctx.accounts.state)
    withdraw_not_paused(&ctx.accounts.state)
)]
pub fn handle_transfer_pools<'c: 'info, 'info>(
    ctx: Context<'_, '_, 'c, 'info, TransferPools<'info>>,
    deposit_from_market_index: u16,
    deposit_to_market_index: u16,
    borrow_from_market_index: u16,
    borrow_to_market_index: u16,
    deposit_amount: Option<u64>,
    borrow_amount: Option<u64>,
) -> anchor_lang::Result<()> {
    let authority_key = ctx.accounts.authority.key;
    let to_user_key = ctx.accounts.to_user.key();
    let from_user_key = ctx.accounts.from_user.key();

    let state = &ctx.accounts.state;
    let clock = Clock::get()?;
    let slot = clock.slot;

    let to_user = &mut load_mut!(ctx.accounts.to_user)?;
    let from_user = &mut load_mut!(ctx.accounts.from_user)?;
    let user_stats = &mut load_mut!(ctx.accounts.user_stats)?;

    let clock = Clock::get()?;

    validate!(
        !to_user.is_bankrupt(),
        ErrorCode::UserBankrupt,
        "to_user bankrupt"
    )?;
    validate!(
        !from_user.is_bankrupt(),
        ErrorCode::UserBankrupt,
        "from_user bankrupt"
    )?;

    validate!(
        from_user_key != to_user_key,
        ErrorCode::CantTransferBetweenSameUserAccount,
        "cant transfer between the same user account"
    )?;

    validate!(
        from_user.pool_id != to_user.pool_id,
        ErrorCode::InvalidPoolId,
        "cant transfer between the same pool"
    )?;

    let AccountMaps {
        perp_market_map,
        spot_market_map,
        mut oracle_map,
    } = load_maps(
        &mut ctx.remaining_accounts.iter().peekable(),
        &MarketSet::new(),
        &get_writable_spot_market_set_from_many(vec![
            deposit_from_market_index,
            deposit_to_market_index,
            borrow_from_market_index,
            borrow_to_market_index,
        ]),
        clock.slot,
        Some(state.oracle_guard_rails),
    )?;

    let mut deposit_from_spot_market = spot_market_map.get_ref_mut(&deposit_from_market_index)?;
    let mut deposit_to_spot_market = spot_market_map.get_ref_mut(&deposit_to_market_index)?;
    let mut borrow_from_spot_market = spot_market_map.get_ref_mut(&borrow_from_market_index)?;
    let mut borrow_to_spot_market = spot_market_map.get_ref_mut(&borrow_to_market_index)?;

    validate!(
        deposit_from_spot_market.mint == deposit_to_spot_market.mint,
        ErrorCode::InvalidPoolId,
        "deposit from and to spot markets must have the same mint"
    )?;

    validate!(
        borrow_from_spot_market.mint == borrow_to_spot_market.mint,
        ErrorCode::InvalidPoolId,
        "borrow from and to spot markets must have the same mint"
    )?;

    validate!(
        deposit_from_spot_market.pool_id == borrow_from_spot_market.pool_id,
        ErrorCode::InvalidPoolId,
        "deposit from and borrow from spot markets must have the same pool id"
    )?;

    validate!(
        deposit_to_spot_market.pool_id == borrow_to_spot_market.pool_id,
        ErrorCode::InvalidPoolId,
        "deposit to and borrow to spot markets must have the same pool id"
    )?;

    validate!(
        deposit_from_spot_market.pool_id != deposit_to_spot_market.pool_id,
        ErrorCode::InvalidPoolId,
        "deposit from and to spot markets must have different pool ids"
    )?;

    let deposit_from_oracle_price_data =
        *oracle_map.get_price_data(&deposit_from_spot_market.oracle_id())?;
    let deposit_to_oracle_price_data =
        *oracle_map.get_price_data(&deposit_to_spot_market.oracle_id())?;
    let borrow_from_oracle_price_data =
        *oracle_map.get_price_data(&borrow_from_spot_market.oracle_id())?;
    let borrow_to_oracle_price_data =
        *oracle_map.get_price_data(&borrow_to_spot_market.oracle_id())?;

    controller::spot_balance::update_spot_market_cumulative_interest(
        &mut deposit_from_spot_market,
        Some(&deposit_from_oracle_price_data),
        clock.unix_timestamp,
    )?;

    controller::spot_balance::update_spot_market_cumulative_interest(
        &mut deposit_to_spot_market,
        Some(&deposit_to_oracle_price_data),
        clock.unix_timestamp,
    )?;

    controller::spot_balance::update_spot_market_cumulative_interest(
        &mut borrow_from_spot_market,
        Some(&borrow_from_oracle_price_data),
        clock.unix_timestamp,
    )?;

    controller::spot_balance::update_spot_market_cumulative_interest(
        &mut borrow_to_spot_market,
        Some(&borrow_to_oracle_price_data),
        clock.unix_timestamp,
    )?;

    let deposit_transfer = if let Some(0) = deposit_amount {
        0_u64
    } else {
        let spot_position = from_user.force_get_spot_position_mut(deposit_from_market_index)?;
        validate!(
            spot_position.balance_type == SpotBalanceType::Deposit,
            ErrorCode::InvalidSpotPosition,
            "deposit from market must be a deposit spot position"
        )?;

        let token_amount = spot_position
            .get_token_amount(&deposit_from_spot_market)?
            .cast::<u64>()?;

        let amount = match deposit_amount {
            Some(amount) => amount,
            None => token_amount,
        };

        validate!(
            amount <= token_amount,
            ErrorCode::InvalidSpotPosition,
            "deposit amount is greater than the spot position token amount"
        )?;

        amount
    };

    if deposit_transfer > 0 {
        from_user.increment_total_withdraws(
            deposit_transfer,
            deposit_from_oracle_price_data.price,
            deposit_from_spot_market.get_precision().cast()?,
        )?;

        controller::spot_position::update_spot_balances_and_cumulative_deposits_with_limits(
            deposit_transfer as u128,
            &SpotBalanceType::Borrow,
            &mut deposit_from_spot_market,
            from_user,
        )?;

        let deposit_record_id =
            get_then_update_id!(deposit_from_spot_market, next_deposit_record_id);
        let deposit_record = DepositRecord {
            ts: clock.unix_timestamp,
            deposit_record_id,
            user_authority: *authority_key,
            user: from_user_key,
            direction: DepositDirection::Withdraw,
            amount: deposit_transfer,
            oracle_price: deposit_from_oracle_price_data.price,
            market_index: deposit_from_market_index,
            market_deposit_balance: deposit_from_spot_market.deposit_balance(),
            market_withdraw_balance: deposit_from_spot_market.borrow_balance(),
            market_cumulative_deposit_interest: deposit_from_spot_market
                .cumulative_deposit_interest(),
            market_cumulative_borrow_interest: deposit_from_spot_market
                .cumulative_borrow_interest(),
            total_deposits_after: from_user.total_deposits,
            total_withdraws_after: from_user.total_withdraws,
            explanation: DepositExplanation::Transfer,
            transfer_user: Some(to_user_key),
        };
        emit!(deposit_record);

        to_user.increment_total_deposits(
            deposit_transfer,
            deposit_to_oracle_price_data.price,
            deposit_to_spot_market.get_precision().cast()?,
        )?;

        controller::spot_position::update_spot_balances_and_cumulative_deposits_with_limits(
            deposit_transfer as u128,
            &SpotBalanceType::Deposit,
            &mut deposit_to_spot_market,
            to_user,
        )?;

        let deposit_record_id = get_then_update_id!(deposit_to_spot_market, next_deposit_record_id);
        let deposit_record = DepositRecord {
            ts: clock.unix_timestamp,
            deposit_record_id,
            user_authority: *authority_key,
            user: to_user_key,
            direction: DepositDirection::Deposit,
            amount: deposit_transfer,
            oracle_price: deposit_to_oracle_price_data.price,
            market_index: deposit_to_market_index,
            market_deposit_balance: deposit_to_spot_market.deposit_balance(),
            market_withdraw_balance: deposit_to_spot_market.borrow_balance(),
            market_cumulative_deposit_interest: deposit_to_spot_market
                .cumulative_deposit_interest(),
            market_cumulative_borrow_interest: deposit_to_spot_market.cumulative_borrow_interest(),
            total_deposits_after: to_user.total_deposits,
            total_withdraws_after: to_user.total_withdraws,
            explanation: DepositExplanation::Transfer,
            transfer_user: Some(from_user_key),
        };
        emit!(deposit_record);
    }

    let borrow_transfer = if let Some(0) = borrow_amount {
        0_u64
    } else {
        let spot_position = from_user.force_get_spot_position_mut(borrow_from_market_index)?;

        validate!(
            spot_position.balance_type == SpotBalanceType::Borrow,
            ErrorCode::InvalidSpotPosition,
            "borrow from market must be a borrow spot position"
        )?;

        let token_amount = spot_position
            .get_token_amount(&borrow_from_spot_market)?
            .cast::<u64>()?;

        let amount = match borrow_amount {
            Some(amount) => amount,
            None => token_amount,
        };

        validate!(
            amount <= token_amount,
            ErrorCode::InvalidSpotPosition,
            "borrow amount is greater than the spot position token amount"
        )?;

        amount
    };

    if borrow_transfer > 0 {
        from_user.increment_total_deposits(
            borrow_transfer,
            borrow_from_oracle_price_data.price,
            borrow_from_spot_market.get_precision().cast()?,
        )?;

        controller::spot_position::update_spot_balances_and_cumulative_deposits_with_limits(
            borrow_transfer as u128,
            &SpotBalanceType::Deposit,
            &mut borrow_from_spot_market,
            from_user,
        )?;

        let deposit_record_id =
            get_then_update_id!(borrow_from_spot_market, next_deposit_record_id);
        let deposit_record = DepositRecord {
            ts: clock.unix_timestamp,
            deposit_record_id,
            user_authority: *authority_key,
            user: from_user_key,
            direction: DepositDirection::Deposit,
            amount: borrow_transfer,
            oracle_price: borrow_from_oracle_price_data.price,
            market_index: borrow_from_market_index,
            market_deposit_balance: borrow_from_spot_market.deposit_balance(),
            market_withdraw_balance: borrow_from_spot_market.borrow_balance(),
            market_cumulative_deposit_interest: borrow_from_spot_market
                .cumulative_deposit_interest(),
            market_cumulative_borrow_interest: borrow_from_spot_market.cumulative_borrow_interest(),
            total_deposits_after: from_user.total_deposits,
            total_withdraws_after: from_user.total_withdraws,
            explanation: DepositExplanation::Transfer,
            transfer_user: Some(to_user_key),
        };
        emit!(deposit_record);

        to_user.increment_total_withdraws(
            borrow_transfer,
            borrow_to_oracle_price_data.price,
            borrow_to_spot_market.get_precision().cast()?,
        )?;

        controller::spot_position::update_spot_balances_and_cumulative_deposits_with_limits(
            borrow_transfer as u128,
            &SpotBalanceType::Borrow,
            &mut borrow_to_spot_market,
            to_user,
        )?;

        let deposit_record_id = get_then_update_id!(borrow_to_spot_market, next_deposit_record_id);
        let deposit_record = DepositRecord {
            ts: clock.unix_timestamp,
            deposit_record_id,
            user_authority: *authority_key,
            user: to_user_key,
            direction: DepositDirection::Withdraw,
            amount: borrow_transfer,
            oracle_price: borrow_to_oracle_price_data.price,
            market_index: borrow_to_market_index,
            market_deposit_balance: borrow_to_spot_market.deposit_balance(),
            market_withdraw_balance: borrow_to_spot_market.borrow_balance(),
            market_cumulative_deposit_interest: borrow_to_spot_market.cumulative_deposit_interest(),
            market_cumulative_borrow_interest: borrow_to_spot_market.cumulative_borrow_interest(),
            total_deposits_after: to_user.total_deposits,
            total_withdraws_after: to_user.total_withdraws,
            explanation: DepositExplanation::Transfer,
            transfer_user: Some(from_user_key),
        };
        emit!(deposit_record);
    }

    drop(deposit_from_spot_market);
    drop(deposit_to_spot_market);
    drop(borrow_from_spot_market);
    drop(borrow_to_spot_market);

    from_user.meets_withdraw_margin_requirement_and_increment_fuel_bonus_swap(
        &perp_market_map,
        &spot_market_map,
        &mut oracle_map,
        MarginRequirementType::Initial,
        deposit_from_market_index,
        deposit_transfer.cast::<i128>()?,
        borrow_from_market_index,
        -borrow_transfer.cast::<i128>()?,
        user_stats,
        clock.unix_timestamp,
    )?;

    to_user.meets_withdraw_margin_requirement_and_increment_fuel_bonus_swap(
        &perp_market_map,
        &spot_market_map,
        &mut oracle_map,
        MarginRequirementType::Initial,
        deposit_to_market_index,
        -deposit_transfer.cast::<i128>()?,
        borrow_to_market_index,
        borrow_transfer.cast::<i128>()?,
        user_stats,
        clock.unix_timestamp,
    )?;

    validate_spot_margin_trading(
        from_user,
        &perp_market_map,
        &spot_market_map,
        &mut oracle_map,
    )?;

    from_user.update_last_active_slot(slot);

    validate_spot_margin_trading(to_user, &perp_market_map, &spot_market_map, &mut oracle_map)?;

    to_user.update_last_active_slot(slot);

    if from_user.is_being_liquidated() {
        from_user.exit_liquidation();
    }

    if to_user.is_being_liquidated() {
        to_user.exit_liquidation();
    }

    let deposit_from_spot_market = spot_market_map.get_ref(&deposit_from_market_index)?;
    let deposit_to_spot_market = spot_market_map.get_ref(&deposit_to_market_index)?;
    let borrow_from_spot_market = spot_market_map.get_ref(&borrow_from_market_index)?;
    let borrow_to_spot_market = spot_market_map.get_ref(&borrow_to_market_index)?;

    if deposit_transfer > 0 {
        let token_program_pubkey = deposit_from_spot_market.get_token_program();
        let token_program = &ctx
            .remaining_accounts
            .iter()
            .find(|acc| acc.key() == token_program_pubkey)
            .map(|acc| Interface::try_from(acc))
            .unwrap()
            .unwrap();

        let spot_market_mint = &deposit_from_spot_market.mint;
        let mint_account_info = ctx
            .remaining_accounts
            .iter()
            .find(|acc| acc.key() == spot_market_mint.key())
            .map(|acc| InterfaceAccount::try_from(acc).unwrap());

        // TODO: support transfer hook tokens
        controller::token::send_from_program_vault(
            token_program,
            &ctx.accounts.deposit_from_spot_market_vault,
            &ctx.accounts.deposit_to_spot_market_vault,
            &ctx.accounts.drift_signer,
            state.signer_nonce,
            deposit_transfer,
            &mint_account_info,
            None,
        )?;
    }

    if borrow_transfer > 0 {
        let token_program_pubkey = borrow_to_spot_market.get_token_program();
        let token_program = &ctx
            .remaining_accounts
            .iter()
            .find(|acc| acc.key() == token_program_pubkey)
            .map(|acc| Interface::try_from(acc))
            .unwrap()
            .unwrap();

        let spot_market_mint = &borrow_to_spot_market.mint;
        let mint_account_info = ctx
            .remaining_accounts
            .iter()
            .find(|acc| acc.key() == spot_market_mint.key())
            .map(|acc| InterfaceAccount::try_from(acc).unwrap());

        // TODO: support transfer hook tokens
        controller::token::send_from_program_vault(
            token_program,
            &ctx.accounts.borrow_to_spot_market_vault,
            &ctx.accounts.borrow_from_spot_market_vault,
            &ctx.accounts.drift_signer,
            state.signer_nonce,
            borrow_transfer,
            &mint_account_info,
            None,
        )?;
    }

    ctx.accounts.deposit_from_spot_market_vault.reload()?;
    math::spot_withdraw::validate_spot_market_vault_amount(
        &deposit_from_spot_market,
        ctx.accounts.deposit_from_spot_market_vault.amount,
    )?;

    ctx.accounts.deposit_to_spot_market_vault.reload()?;
    math::spot_withdraw::validate_spot_market_vault_amount(
        &deposit_to_spot_market,
        ctx.accounts.deposit_to_spot_market_vault.amount,
    )?;

    ctx.accounts.borrow_from_spot_market_vault.reload()?;
    math::spot_withdraw::validate_spot_market_vault_amount(
        &borrow_from_spot_market,
        ctx.accounts.borrow_from_spot_market_vault.amount,
    )?;

    ctx.accounts.borrow_to_spot_market_vault.reload()?;
    math::spot_withdraw::validate_spot_market_vault_amount(
        &borrow_to_spot_market,
        ctx.accounts.borrow_to_spot_market_vault.amount,
    )?;

    Ok(())
}

#[access_control(
    fill_not_paused(&ctx.accounts.state)
)]
pub fn handle_transfer_perp_position<'c: 'info, 'info>(
    ctx: Context<'_, '_, 'c, 'info, TransferPerpPosition<'info>>,
    market_index: u16,
    amount: Option<i64>,
) -> anchor_lang::Result<()> {
    let to_user_key = ctx.accounts.to_user.key();
    let from_user_key = ctx.accounts.from_user.key();

    let state = &ctx.accounts.state;
    let clock = Clock::get()?;
    let slot = clock.slot;

    let mut to_user = &mut load_mut!(ctx.accounts.to_user)?;
    let mut from_user = &mut load_mut!(ctx.accounts.from_user)?;

    let clock = Clock::get()?;
    let now = clock.unix_timestamp;

    validate!(
        !to_user.is_bankrupt(),
        ErrorCode::UserBankrupt,
        "to_user bankrupt"
    )?;

    validate!(
        !from_user.is_bankrupt(),
        ErrorCode::UserBankrupt,
        "from_user bankrupt"
    )?;

    validate!(
        from_user_key != to_user_key,
        ErrorCode::CantTransferBetweenSameUserAccount,
        "cant transfer between the same user account"
    )?;

    let AccountMaps {
        perp_market_map,
        spot_market_map,
        mut oracle_map,
    } = load_maps(
        &mut ctx.remaining_accounts.iter().peekable(),
        &get_writable_perp_market_set(market_index),
        &MarketSet::new(),
        clock.slot,
        Some(state.oracle_guard_rails),
    )?;

    controller::repeg::update_amm(
        market_index,
        &perp_market_map,
        &mut oracle_map,
        &ctx.accounts.state,
        &clock,
    )?;

    settle_funding_payment(
        &mut from_user,
        &from_user_key,
        perp_market_map.get_ref_mut(&market_index)?.deref_mut(),
        now,
    )?;

    settle_funding_payment(
        &mut to_user,
        &to_user_key,
        perp_market_map.get_ref_mut(&market_index)?.deref_mut(),
        now,
    )?;

    let oi_before;
    let oracle_price;
    let step_size;
    let tick_size;
    {
        let perp_market = perp_market_map.get_ref(&market_index)?;
        oi_before = perp_market.get_open_interest();
        let (oracle_price_data, oracle_validity) = oracle_map.get_price_data_and_validity(
            MarketType::Perp,
            market_index,
            &perp_market.oracle_id(),
            perp_market
                .amm
                .historical_oracle_data
                .last_oracle_price_twap,
            perp_market.get_max_confidence_interval_multiplier()?,
            perp_market.amm.oracle_slot_delay_override,
            perp_market.amm.oracle_low_risk_slot_delay_override,
            Some(LogMode::Margin),
        )?;
        step_size = perp_market.amm.order_step_size;
        tick_size = perp_market.amm.order_tick_size;

        validate!(
            is_oracle_valid_for_action(oracle_validity, Some(DriftAction::MarginCalc))?,
            ErrorCode::InvalidTransferPerpPosition,
            "oracle is not valid for action"
        )?;

        validate!(
            !perp_market.is_operation_paused(PerpOperation::Fill),
            ErrorCode::InvalidTransferPerpPosition,
            "perp market fills paused"
        )?;

        oracle_price = oracle_price_data.price;
    }

    let (transfer_amount, direction_to_close) = if let Some(amount) = amount {
        let existing_position = from_user.force_get_perp_position_mut(market_index)?;
        let existing_base_asset_amount = existing_position.base_asset_amount;

        validate!(
            amount.signum() == existing_base_asset_amount.signum(),
            ErrorCode::InvalidTransferPerpPosition,
            "transfer perp position must reduce position (direction is opposite)"
        )?;

        validate!(
            amount.abs() <= existing_base_asset_amount.abs(),
            ErrorCode::InvalidTransferPerpPosition,
            "transfer perp position amount is greater than existing position"
        )?;

        validate!(
            is_multiple_of_step_size(amount.unsigned_abs(), step_size)?,
            ErrorCode::InvalidTransferPerpPosition,
            "transfer perp position amount is not a multiple of step size"
        )?;

        (amount, existing_position.get_direction_to_close())
    } else {
        let position = from_user.force_get_perp_position_mut(market_index)?;

        validate!(
            position.base_asset_amount != 0,
            ErrorCode::InvalidTransferPerpPosition,
            "from user has no position"
        )?;

        (
            position.base_asset_amount,
            position.get_direction_to_close(),
        )
    };

    let transfer_price =
        standardize_price_i64(oracle_price, tick_size.cast()?, direction_to_close)?;

    let base_asset_value = calculate_base_asset_value_with_oracle_price(
        transfer_amount.cast::<i128>()?,
        transfer_price,
    )?
    .cast::<u64>()?;

    let transfer_amount_abs = transfer_amount.unsigned_abs();

    let from_user_position_delta =
        get_position_delta_for_fill(transfer_amount_abs, base_asset_value, direction_to_close)?;

    let to_user_position_delta = get_position_delta_for_fill(
        transfer_amount_abs,
        base_asset_value,
        direction_to_close.opposite(),
    )?;

    let to_user_existing_position_direction = to_user
        .force_get_perp_position_mut(market_index)
        .map(|position| position.get_direction())?;

    let (
        from_existing_quote_entry_amount,
        from_existing_base_asset_amount,
        to_existing_quote_entry_amount,
        to_existing_base_asset_amount,
    ) = {
        let mut market = perp_market_map.get_ref_mut(&market_index)?;

        let from_user_position = from_user.force_get_perp_position_mut(market_index)?;

        let (from_existing_quote_entry_amount, from_existing_base_asset_amount) =
            calculate_existing_position_fields_for_order_action(
                transfer_amount_abs,
                from_user_position
                    .get_existing_position_params_for_order_action(direction_to_close),
            )?;

        update_position_and_market(from_user_position, &mut market, &from_user_position_delta)?;

        let to_user_position = to_user.force_get_perp_position_mut(market_index)?;

        let (to_existing_quote_entry_amount, to_existing_base_asset_amount) =
            calculate_existing_position_fields_for_order_action(
                transfer_amount_abs,
                to_user_position
                    .get_existing_position_params_for_order_action(direction_to_close.opposite()),
            )?;

        update_position_and_market(to_user_position, &mut market, &to_user_position_delta)?;

        validate_perp_position_with_perp_market(from_user_position, &market)?;
        validate_perp_position_with_perp_market(to_user_position, &market)?;

        (
            from_existing_quote_entry_amount,
            from_existing_base_asset_amount,
            to_existing_quote_entry_amount,
            to_existing_base_asset_amount,
        )
    };

    let from_user_margin_calculation =
        calculate_margin_requirement_and_total_collateral_and_liability_info(
            &from_user,
            &perp_market_map,
            &spot_market_map,
            &mut oracle_map,
            MarginContext::standard(MarginRequirementType::Maintenance)
                .fuel_perp_delta(market_index, transfer_amount),
        )?;

    validate!(
        from_user_margin_calculation.meets_margin_requirement(),
        ErrorCode::InsufficientCollateral,
        "from user margin requirement is greater than total collateral"
    )?;

    let to_user_margin_requirement =
        calculate_margin_requirement_and_total_collateral_and_liability_info(
            &to_user,
            &perp_market_map,
            &spot_market_map,
            &mut oracle_map,
            MarginContext::standard(MarginRequirementType::Initial)
                .fuel_perp_delta(market_index, -transfer_amount),
        )?;

    validate!(
        to_user_margin_requirement.meets_margin_requirement(),
        ErrorCode::InsufficientCollateral,
        "to user margin requirement is greater than total collateral"
    )?;

    let mut perp_market = perp_market_map.get_ref_mut(&market_index)?;
    let oi_after = perp_market.get_open_interest();

    validate!(
        oi_after <= oi_before,
        ErrorCode::InvalidTransferPerpPosition,
        "open interest must not increase after transfer. oi_before: {}, oi_after: {}",
        oi_before,
        oi_after
    )?;

    from_user.update_last_active_slot(slot);
    to_user.update_last_active_slot(slot);

    let from_user_order_id = get_then_update_id!(from_user, next_order_id);
    let from_user_order = Order {
        slot,
        base_asset_amount: transfer_amount_abs,
        order_id: from_user_order_id,
        market_index,
        status: OrderStatus::Open,
        order_type: OrderType::Limit,
        market_type: MarketType::Perp,
        price: transfer_price.unsigned_abs(),
        direction: direction_to_close,
        existing_position_direction: direction_to_close.opposite(),
        ..Order::default()
    };

    emit_stack::<_, { OrderRecord::SIZE }>(OrderRecord {
        ts: now,
        user: from_user_key,
        order: from_user_order,
    })?;

    let to_user_order_id = get_then_update_id!(to_user, next_order_id);
    let to_user_order = Order {
        slot,
        base_asset_amount: transfer_amount_abs,
        order_id: to_user_order_id,
        market_index,
        status: OrderStatus::Open,
        order_type: OrderType::Limit,
        market_type: MarketType::Perp,
        price: transfer_price.unsigned_abs(),
        direction: direction_to_close.opposite(),
        existing_position_direction: to_user_existing_position_direction,
        ..Order::default()
    };

    emit_stack::<_, { OrderRecord::SIZE }>(OrderRecord {
        ts: now,
        user: to_user_key,
        order: to_user_order,
    })?;

    let fill_record_id = get_then_update_id!(perp_market, next_fill_record_id);

    let fill_record = OrderActionRecord {
        ts: now,
        action: OrderAction::Fill,
        action_explanation: OrderActionExplanation::TransferPerpPosition,
        market_index,
        market_type: MarketType::Perp,
        filler: None,
        filler_reward: None,
        fill_record_id: Some(fill_record_id),
        base_asset_amount_filled: Some(transfer_amount_abs),
        quote_asset_amount_filled: Some(base_asset_value),
        taker_fee: None,
        maker_fee: None,
        referrer_reward: None,
        quote_asset_amount_surplus: None,
        spot_fulfillment_method_fee: None,
        taker: Some(to_user_key),
        taker_order_id: Some(to_user_order_id),
        taker_order_direction: Some(direction_to_close.opposite()),
        taker_order_base_asset_amount: Some(transfer_amount_abs),
        taker_order_cumulative_base_asset_amount_filled: Some(transfer_amount_abs),
        taker_order_cumulative_quote_asset_amount_filled: Some(base_asset_value),
        maker: Some(from_user_key),
        maker_order_id: Some(from_user_order_id),
        maker_order_direction: Some(direction_to_close),
        maker_order_base_asset_amount: Some(transfer_amount_abs),
        maker_order_cumulative_base_asset_amount_filled: Some(transfer_amount_abs),
        maker_order_cumulative_quote_asset_amount_filled: Some(base_asset_value),
        oracle_price,
        bit_flags: 0,
        taker_existing_quote_entry_amount: to_existing_quote_entry_amount,
        taker_existing_base_asset_amount: to_existing_base_asset_amount,
        maker_existing_quote_entry_amount: from_existing_quote_entry_amount,
        maker_existing_base_asset_amount: from_existing_base_asset_amount,
        trigger_price: None,
        builder_idx: None,
        builder_fee: None,
    };

    emit_stack::<_, { OrderActionRecord::SIZE }>(fill_record)?;

    Ok(())
}

#[access_control(
    exchange_not_paused(&ctx.accounts.state)
)]
pub fn handle_place_perp_order<'c: 'info, 'info>(
    ctx: Context<'_, '_, 'c, 'info, PlaceOrder>,
    params: OrderParams,
) -> Result<()> {
    let clock = &Clock::get()?;
    let state = &ctx.accounts.state;

    let mut remaining_accounts = ctx.remaining_accounts.iter().peekable();
    let AccountMaps {
        perp_market_map,
        spot_market_map,
        mut oracle_map,
    } = load_maps(
        &mut remaining_accounts,
        &MarketSet::new(),
        &MarketSet::new(),
        clock.slot,
        Some(state.oracle_guard_rails),
    )?;

    let high_leverage_mode_config = get_high_leverage_mode_config(&mut remaining_accounts)?;

    if params.is_immediate_or_cancel() {
        msg!("immediate_or_cancel order must be in place_and_make or place_and_take");
        return Err(print_error!(ErrorCode::InvalidOrderIOC)().into());
    }

    let user_key = ctx.accounts.user.key();
    let mut user = load_mut!(ctx.accounts.user)?;

    controller::orders::place_perp_order(
        &ctx.accounts.state,
        &mut user,
        user_key,
        &perp_market_map,
        &spot_market_map,
        &mut oracle_map,
        &high_leverage_mode_config,
        clock,
        params,
        PlaceOrderOptions::default(),
        &mut None,
    )?;

    Ok(())
}

#[access_control(
    exchange_not_paused(&ctx.accounts.state)
)]
pub fn handle_cancel_order<'c: 'info, 'info>(
    ctx: Context<'_, '_, 'c, 'info, CancelOrder>,
    order_id: Option<u32>,
) -> Result<()> {
    let clock = &Clock::get()?;
    let state = &ctx.accounts.state;

    let AccountMaps {
        perp_market_map,
        spot_market_map,
        mut oracle_map,
    } = load_maps(
        &mut ctx.remaining_accounts.iter().peekable(),
        &MarketSet::new(),
        &MarketSet::new(),
        clock.slot,
        Some(state.oracle_guard_rails),
    )?;

    let order_id = match order_id {
        Some(order_id) => order_id,
        None => load!(ctx.accounts.user)?.get_last_order_id(),
    };

    controller::orders::cancel_order_by_order_id(
        order_id,
        &ctx.accounts.user,
        &perp_market_map,
        &spot_market_map,
        &mut oracle_map,
        clock,
    )?;

    Ok(())
}

#[access_control(
    exchange_not_paused(&ctx.accounts.state)
)]
pub fn handle_cancel_order_by_user_id<'c: 'info, 'info>(
    ctx: Context<'_, '_, 'c, 'info, CancelOrder>,
    user_order_id: u8,
) -> Result<()> {
    let clock = &Clock::get()?;
    let state = &ctx.accounts.state;

    let AccountMaps {
        perp_market_map,
        spot_market_map,
        mut oracle_map,
    } = load_maps(
        &mut ctx.remaining_accounts.iter().peekable(),
        &MarketSet::new(),
        &MarketSet::new(),
        clock.slot,
        Some(state.oracle_guard_rails),
    )?;

    controller::orders::cancel_order_by_user_order_id(
        user_order_id,
        &ctx.accounts.user,
        &perp_market_map,
        &spot_market_map,
        &mut oracle_map,
        clock,
    )?;

    Ok(())
}

#[access_control(
    exchange_not_paused(&ctx.accounts.state)
)]
pub fn handle_cancel_orders_by_ids<'c: 'info, 'info>(
    ctx: Context<'_, '_, 'c, 'info, CancelOrder>,
    order_ids: Vec<u32>,
) -> Result<()> {
    let clock = &Clock::get()?;
    let state = &ctx.accounts.state;

    let AccountMaps {
        perp_market_map,
        spot_market_map,
        mut oracle_map,
    } = load_maps(
        &mut ctx.remaining_accounts.iter().peekable(),
        &MarketSet::new(),
        &MarketSet::new(),
        clock.slot,
        Some(state.oracle_guard_rails),
    )?;

    for order_id in order_ids {
        controller::orders::cancel_order_by_order_id(
            order_id,
            &ctx.accounts.user,
            &perp_market_map,
            &spot_market_map,
            &mut oracle_map,
            clock,
        )?;
    }

    Ok(())
}

#[access_control(
    exchange_not_paused(&ctx.accounts.state)
)]
pub fn handle_cancel_orders<'c: 'info, 'info>(
    ctx: Context<'_, '_, 'c, 'info, CancelOrder<'info>>,
    market_type: Option<MarketType>,
    market_index: Option<u16>,
    direction: Option<PositionDirection>,
) -> Result<()> {
    let clock = &Clock::get()?;
    let state = &ctx.accounts.state;

    let AccountMaps {
        perp_market_map,
        spot_market_map,
        mut oracle_map,
    } = load_maps(
        &mut ctx.remaining_accounts.iter().peekable(),
        &MarketSet::new(),
        &MarketSet::new(),
        clock.slot,
        Some(state.oracle_guard_rails),
    )?;

    let user_key = ctx.accounts.user.key();
    let mut user = load_mut!(ctx.accounts.user)?;

    cancel_orders(
        &mut user,
        &user_key,
        None,
        &perp_market_map,
        &spot_market_map,
        &mut oracle_map,
        clock.unix_timestamp,
        clock.slot,
        OrderActionExplanation::None,
        market_type,
        market_index,
        direction,
    )?;

    Ok(())
}

#[access_control(
    exchange_not_paused(&ctx.accounts.state)
)]
pub fn handle_modify_order<'c: 'info, 'info>(
    ctx: Context<'_, '_, 'c, 'info, CancelOrder<'info>>,
    order_id: Option<u32>,
    modify_order_params: ModifyOrderParams,
) -> Result<()> {
    let clock = &Clock::get()?;
    let state = &ctx.accounts.state;

    let AccountMaps {
        perp_market_map,
        spot_market_map,
        mut oracle_map,
    } = load_maps(
        &mut ctx.remaining_accounts.iter().peekable(),
        &MarketSet::new(),
        &MarketSet::new(),
        clock.slot,
        Some(state.oracle_guard_rails),
    )?;

    let order_id = match order_id {
        Some(order_id) => order_id,
        None => load!(ctx.accounts.user)?.get_last_order_id(),
    };

    controller::orders::modify_order(
        ModifyOrderId::OrderId(order_id),
        modify_order_params,
        &ctx.accounts.user,
        state,
        &perp_market_map,
        &spot_market_map,
        &mut oracle_map,
        clock,
    )?;

    Ok(())
}

#[access_control(
    exchange_not_paused(&ctx.accounts.state)
)]
pub fn handle_modify_order_by_user_order_id<'c: 'info, 'info>(
    ctx: Context<'_, '_, 'c, 'info, CancelOrder<'info>>,
    user_order_id: u8,
    modify_order_params: ModifyOrderParams,
) -> Result<()> {
    let clock = &Clock::get()?;
    let state = &ctx.accounts.state;

    let AccountMaps {
        perp_market_map,
        spot_market_map,
        mut oracle_map,
    } = load_maps(
        &mut ctx.remaining_accounts.iter().peekable(),
        &MarketSet::new(),
        &MarketSet::new(),
        clock.slot,
        Some(state.oracle_guard_rails),
    )?;

    controller::orders::modify_order(
        ModifyOrderId::UserOrderId(user_order_id),
        modify_order_params,
        &ctx.accounts.user,
        state,
        &perp_market_map,
        &spot_market_map,
        &mut oracle_map,
        clock,
    )?;

    Ok(())
}

#[access_control(
    exchange_not_paused(&ctx.accounts.state)
)]
pub fn handle_place_orders<'c: 'info, 'info>(
    ctx: Context<'_, '_, 'c, 'info, PlaceOrder>,
    params: Vec<OrderParams>,
) -> Result<()> {
    let clock = &Clock::get()?;
    let state = &ctx.accounts.state;

    let mut remaining_accounts = ctx.remaining_accounts.iter().peekable();
    let AccountMaps {
        perp_market_map,
        spot_market_map,
        mut oracle_map,
    } = load_maps(
        &mut remaining_accounts,
        &MarketSet::new(),
        &MarketSet::new(),
        clock.slot,
        Some(state.oracle_guard_rails),
    )?;

    let high_leverage_mode_config = get_high_leverage_mode_config(&mut remaining_accounts)?;

    validate!(
        params.len() <= 32,
        ErrorCode::DefaultError,
        "max 32 order params"
    )?;

    let user_key = ctx.accounts.user.key();
    let mut user = load_mut!(ctx.accounts.user)?;

    let num_orders = params.len();
    for (i, params) in params.iter().enumerate() {
        validate!(
            !params.is_immediate_or_cancel(),
            ErrorCode::InvalidOrderIOC,
            "immediate_or_cancel order must be in place_and_make or place_and_take"
        )?;

        // only enforce margin on last order and only try to expire on first order
        let options = PlaceOrderOptions {
            signed_msg_taker_order_slot: None,
            enforce_margin_check: i == num_orders - 1,
            try_expire_orders: i == 0,
            risk_increasing: false,
            explanation: OrderActionExplanation::None,
            existing_position_direction_override: None,
        };

        if params.market_type == MarketType::Perp {
            controller::orders::place_perp_order(
                &ctx.accounts.state,
                &mut user,
                user_key,
                &perp_market_map,
                &spot_market_map,
                &mut oracle_map,
                &high_leverage_mode_config,
                clock,
                *params,
                options,
                &mut None,
            )?;
        } else {
            controller::orders::place_spot_order(
                &ctx.accounts.state,
                &mut user,
                user_key,
                &perp_market_map,
                &spot_market_map,
                &mut oracle_map,
                clock,
                *params,
                options,
            )?;
        }
    }

    Ok(())
}

#[access_control(
    fill_not_paused(&ctx.accounts.state)
)]
pub fn handle_place_and_take_perp_order<'c: 'info, 'info>(
    ctx: Context<'_, '_, 'c, 'info, PlaceAndTake<'info>>,
    params: OrderParams,
    optional_params: Option<u32>, // u32 for backwards compatibility
) -> Result<()> {
    let clock = Clock::get()?;
    let state = &ctx.accounts.state;

    let remaining_accounts_iter = &mut ctx.remaining_accounts.iter().peekable();
    let AccountMaps {
        perp_market_map,
        spot_market_map,
        mut oracle_map,
    } = load_maps(
        remaining_accounts_iter,
        &get_writable_perp_market_set(params.market_index),
        &MarketSet::new(),
        clock.slot,
        Some(state.oracle_guard_rails),
    )?;

    if params.post_only != PostOnlyParam::None {
        msg!("post_only cant be used in place_and_take");
        return Err(print_error!(ErrorCode::InvalidOrderPostOnly)().into());
    }

    let (makers_and_referrer, makers_and_referrer_stats) =
        load_user_maps(remaining_accounts_iter, true)?;

    let high_leverage_mode_config = get_high_leverage_mode_config(remaining_accounts_iter)?;

    let is_immediate_or_cancel = params.is_immediate_or_cancel();

    controller::repeg::update_amm(
        params.market_index,
        &perp_market_map,
        &mut oracle_map,
        &ctx.accounts.state,
        &Clock::get()?,
    )?;

    let user_key = ctx.accounts.user.key();
    let mut user = load_mut!(ctx.accounts.user)?;
    let clock = Clock::get()?;

    let (success_condition, auction_duration_percentage) = parse_optional_params(optional_params);

    controller::orders::place_perp_order(
        &ctx.accounts.state,
        &mut user,
        user_key,
        &perp_market_map,
        &spot_market_map,
        &mut oracle_map,
        &high_leverage_mode_config,
        &clock,
        params,
        PlaceOrderOptions::default(),
        &mut None,
    )?;

    drop(user);

    let user = &mut ctx.accounts.user;
    let order_id = load!(user)?.get_last_order_id();

    let builder_referral_enabled = state.builder_referral_enabled();
    let builder_codes_enabled = state.builder_codes_enabled();
    let mut escrow = if builder_codes_enabled || builder_referral_enabled {
        get_revenue_share_escrow_account(remaining_accounts_iter, &load!(user)?.authority)?
    } else {
        None
    };

    let (base_asset_amount_filled, _) = controller::orders::fill_perp_order(
        order_id,
        &ctx.accounts.state,
        user,
        &ctx.accounts.user_stats,
        &spot_market_map,
        &perp_market_map,
        &mut oracle_map,
        &user.clone(),
        &ctx.accounts.user_stats.clone(),
        &makers_and_referrer,
        &makers_and_referrer_stats,
        None,
        &Clock::get()?,
        FillMode::PlaceAndTake(
            is_immediate_or_cancel || optional_params.is_some(),
            auction_duration_percentage,
        ),
        &mut escrow.as_mut(),
        builder_referral_enabled,
    )?;

    let order_unfilled = load!(ctx.accounts.user)?
        .orders
        .iter()
        .any(|order| order.order_id == order_id && order.status == OrderStatus::Open);

    if is_immediate_or_cancel && order_unfilled {
        controller::orders::cancel_order_by_order_id(
            order_id,
            &ctx.accounts.user,
            &perp_market_map,
            &spot_market_map,
            &mut oracle_map,
            &Clock::get()?,
        )?;
    }

    if success_condition == PlaceAndTakeOrderSuccessCondition::PartialFill as u8 {
        validate!(
            base_asset_amount_filled > 0,
            ErrorCode::PlaceAndTakeOrderSuccessConditionFailed,
            "no partial fill"
        )?;
    } else if success_condition == PlaceAndTakeOrderSuccessCondition::FullFill as u8 {
        validate!(
            base_asset_amount_filled > 0 && !order_unfilled,
            ErrorCode::PlaceAndTakeOrderSuccessConditionFailed,
            "no full fill"
        )?;
    }

    Ok(())
}

#[access_control(
    fill_not_paused(&ctx.accounts.state)
)]
pub fn handle_place_and_make_perp_order<'c: 'info, 'info>(
    ctx: Context<'_, '_, 'c, 'info, PlaceAndMake<'info>>,
    params: OrderParams,
    taker_order_id: u32,
) -> Result<()> {
    let clock = &Clock::get()?;
    let state = &ctx.accounts.state;

    let remaining_accounts_iter = &mut ctx.remaining_accounts.iter().peekable();
    let AccountMaps {
        perp_market_map,
        spot_market_map,
        mut oracle_map,
    } = load_maps(
        remaining_accounts_iter,
        &get_writable_perp_market_set(params.market_index),
        &MarketSet::new(),
        Clock::get()?.slot,
        Some(state.oracle_guard_rails),
    )?;

    if !params.is_immediate_or_cancel()
        || params.post_only == PostOnlyParam::None
        || params.order_type != OrderType::Limit
    {
        msg!("place_and_make must use IOC post only limit order");
        return Err(print_error!(ErrorCode::InvalidOrderIOCPostOnly)().into());
    }

    controller::repeg::update_amm(
        params.market_index,
        &perp_market_map,
        &mut oracle_map,
        state,
        clock,
    )?;

    let user_key = ctx.accounts.user.key();
    let mut user = load_mut!(ctx.accounts.user)?;

    controller::orders::place_perp_order(
        state,
        &mut user,
        user_key,
        &perp_market_map,
        &spot_market_map,
        &mut oracle_map,
        &None,
        clock,
        params,
        PlaceOrderOptions::default(),
        &mut None,
    )?;

    let (order_id, authority) = (user.get_last_order_id(), user.authority);

    drop(user);

    let (mut makers_and_referrer, mut makers_and_referrer_stats) =
        load_user_maps(remaining_accounts_iter, true)?;
    makers_and_referrer.insert(ctx.accounts.user.key(), ctx.accounts.user.clone())?;
    makers_and_referrer_stats.insert(authority, ctx.accounts.user_stats.clone())?;

    let builder_referral_enabled = state.builder_referral_enabled();
    let builder_codes_enabled = state.builder_codes_enabled();
    let mut escrow = if builder_codes_enabled || builder_referral_enabled {
        get_revenue_share_escrow_account(
            remaining_accounts_iter,
            &load!(ctx.accounts.taker)?.authority,
        )?
    } else {
        None
    };

    controller::orders::fill_perp_order(
        taker_order_id,
        state,
        &ctx.accounts.taker,
        &ctx.accounts.taker_stats,
        &spot_market_map,
        &perp_market_map,
        &mut oracle_map,
        &ctx.accounts.user.clone(),
        &ctx.accounts.user_stats.clone(),
        &makers_and_referrer,
        &makers_and_referrer_stats,
        Some(order_id),
        clock,
        FillMode::PlaceAndMake,
        &mut escrow.as_mut(),
        builder_referral_enabled,
    )?;

    let order_exists = load!(ctx.accounts.user)?
        .orders
        .iter()
        .any(|order| order.order_id == order_id && order.status == OrderStatus::Open);

    if order_exists {
        controller::orders::cancel_order_by_order_id(
            order_id,
            &ctx.accounts.user,
            &perp_market_map,
            &spot_market_map,
            &mut oracle_map,
            clock,
        )?;
    }

    Ok(())
}

#[access_control(
    fill_not_paused(&ctx.accounts.state)
)]
pub fn handle_place_and_make_signed_msg_perp_order<'c: 'info, 'info>(
    ctx: Context<'_, '_, 'c, 'info, PlaceAndMakeSignedMsg<'info>>,
    params: OrderParams,
    signed_msg_order_uuid: [u8; 8],
) -> Result<()> {
    let clock = &Clock::get()?;
    let state = &ctx.accounts.state;

    let remaining_accounts_iter = &mut ctx.remaining_accounts.iter().peekable();
    let AccountMaps {
        perp_market_map,
        spot_market_map,
        mut oracle_map,
    } = load_maps(
        remaining_accounts_iter,
        &get_writable_perp_market_set(params.market_index),
        &MarketSet::new(),
        Clock::get()?.slot,
        Some(state.oracle_guard_rails),
    )?;

    if !params.is_immediate_or_cancel()
        || params.post_only == PostOnlyParam::None
        || params.order_type != OrderType::Limit
    {
        msg!("place_and_make must use IOC post only limit order");
        return Err(print_error!(ErrorCode::InvalidOrderIOCPostOnly)().into());
    }

    controller::repeg::update_amm(
        params.market_index,
        &perp_market_map,
        &mut oracle_map,
        state,
        clock,
    )?;

    let user_key = ctx.accounts.user.key();
    let mut user = load_mut!(ctx.accounts.user)?;

    controller::orders::place_perp_order(
        state,
        &mut user,
        user_key,
        &perp_market_map,
        &spot_market_map,
        &mut oracle_map,
        &None,
        clock,
        params,
        PlaceOrderOptions::default(),
        &mut None,
    )?;

    let (order_id, authority) = (user.get_last_order_id(), user.authority);

    drop(user);

    let (mut makers_and_referrer, mut makers_and_referrer_stats) =
        load_user_maps(remaining_accounts_iter, true)?;
    makers_and_referrer.insert(ctx.accounts.user.key(), ctx.accounts.user.clone())?;
    makers_and_referrer_stats.insert(authority, ctx.accounts.user_stats.clone())?;

    let builder_referral_enabled = state.builder_referral_enabled();
    let builder_codes_enabled = state.builder_codes_enabled();
    let mut escrow = if builder_codes_enabled || builder_referral_enabled {
        get_revenue_share_escrow_account(
            remaining_accounts_iter,
            &load!(ctx.accounts.taker)?.authority,
        )?
    } else {
        None
    };

    let taker_signed_msg_account = ctx.accounts.taker_signed_msg_user_orders.load()?;
    let taker_order_id = taker_signed_msg_account
        .iter()
        .find(|signed_msg_order_id| signed_msg_order_id.uuid == signed_msg_order_uuid)
        .ok_or(ErrorCode::SignedMsgOrderDoesNotExist)?
        .order_id;

    controller::orders::fill_perp_order(
        taker_order_id,
        state,
        &ctx.accounts.taker,
        &ctx.accounts.taker_stats,
        &spot_market_map,
        &perp_market_map,
        &mut oracle_map,
        &ctx.accounts.user.clone(),
        &ctx.accounts.user_stats.clone(),
        &makers_and_referrer,
        &makers_and_referrer_stats,
        Some(order_id),
        clock,
        FillMode::PlaceAndMake,
        &mut escrow.as_mut(),
        builder_referral_enabled,
    )?;

    let order_exists = load!(ctx.accounts.user)?
        .orders
        .iter()
        .any(|order| order.order_id == order_id && order.status == OrderStatus::Open);

    if order_exists {
        controller::orders::cancel_order_by_order_id(
            order_id,
            &ctx.accounts.user,
            &perp_market_map,
            &spot_market_map,
            &mut oracle_map,
            clock,
        )?;
    }

    Ok(())
}

pub fn handle_place_spot_order<'c: 'info, 'info>(
    ctx: Context<'_, '_, 'c, 'info, PlaceOrder>,
    params: OrderParams,
) -> Result<()> {
    let AccountMaps {
        perp_market_map,
        spot_market_map,
        mut oracle_map,
    } = load_maps(
        &mut ctx.remaining_accounts.iter().peekable(),
        &MarketSet::new(),
        &MarketSet::new(),
        Clock::get()?.slot,
        None,
    )?;

    if params.is_immediate_or_cancel() {
        msg!("immediate_or_cancel order must be in place_and_make or place_and_take");
        return Err(print_error!(ErrorCode::InvalidOrderIOC)().into());
    }

    let user_key = ctx.accounts.user.key();
    let mut user = load_mut!(ctx.accounts.user)?;

    controller::orders::place_spot_order(
        &ctx.accounts.state,
        &mut user,
        user_key,
        &perp_market_map,
        &spot_market_map,
        &mut oracle_map,
        &Clock::get()?,
        params,
        PlaceOrderOptions::default(),
    )?;

    Ok(())
}

#[access_control(
    fill_not_paused(&ctx.accounts.state)
)]
pub fn handle_place_and_take_spot_order<'c: 'info, 'info>(
    ctx: Context<'_, '_, 'c, 'info, PlaceAndTake<'info>>,
    params: OrderParams,
    fulfillment_type: SpotFulfillmentType,
    _maker_order_id: Option<u32>,
) -> Result<()> {
    let clock = Clock::get()?;
    let market_index = params.market_index;

    let remaining_accounts_iter = &mut ctx.remaining_accounts.iter().peekable();
    let AccountMaps {
        perp_market_map,
        spot_market_map,
        mut oracle_map,
    } = load_maps(
        remaining_accounts_iter,
        &MarketSet::new(),
        &get_writable_spot_market_set_from_many(vec![QUOTE_SPOT_MARKET_INDEX, market_index]),
        clock.slot,
        None,
    )?;

    if params.post_only != PostOnlyParam::None {
        msg!("post_only cant be used in place_and_take");
        return Err(print_error!(ErrorCode::InvalidOrderPostOnly)().into());
    }

    let (makers_and_referrer, makers_and_referrer_stats) = match fulfillment_type {
        SpotFulfillmentType::Match => load_user_maps(remaining_accounts_iter, true)?,
        _ => (UserMap::empty(), UserStatsMap::empty()),
    };

    let is_immediate_or_cancel = params.is_immediate_or_cancel();

    let mut fulfillment_params: Box<dyn SpotFulfillmentParams> = match fulfillment_type {
        SpotFulfillmentType::SerumV3 => {
            let base_market = spot_market_map.get_ref(&market_index)?;
            let quote_market = spot_market_map.get_quote_spot_market()?;
            Box::new(SerumFulfillmentParams::new(
                remaining_accounts_iter,
                &ctx.accounts.state,
                &base_market,
                &quote_market,
                clock.unix_timestamp,
            )?)
        }
        SpotFulfillmentType::PhoenixV1 => {
            let base_market = spot_market_map.get_ref(&market_index)?;
            let quote_market = spot_market_map.get_quote_spot_market()?;
            Box::new(PhoenixFulfillmentParams::new(
                remaining_accounts_iter,
                &ctx.accounts.state,
                &base_market,
                &quote_market,
            )?)
        }
        SpotFulfillmentType::OpenbookV2 => {
            let base_market = spot_market_map.get_ref(&market_index)?;
            let quote_market = spot_market_map.get_quote_spot_market()?;
            Box::new(OpenbookV2FulfillmentParams::new(
                remaining_accounts_iter,
                &ctx.accounts.state,
                &base_market,
                &quote_market,
                clock.unix_timestamp,
            )?)
        }
        SpotFulfillmentType::Match => {
            let base_market = spot_market_map.get_ref(&market_index)?;
            let quote_market = spot_market_map.get_quote_spot_market()?;
            Box::new(MatchFulfillmentParams::new(
                remaining_accounts_iter,
                &base_market,
                &quote_market,
            )?)
        }
    };

    let user_key = ctx.accounts.user.key();
    let mut user = load_mut!(ctx.accounts.user)?;

    let order_id_before = user.get_last_order_id();

    controller::orders::place_spot_order(
        &ctx.accounts.state,
        &mut user,
        user_key,
        &perp_market_map,
        &spot_market_map,
        &mut oracle_map,
        &clock,
        params,
        PlaceOrderOptions::default(),
    )?;

    drop(user);

    let user = &mut ctx.accounts.user;
    let order_id = load!(user)?.get_last_order_id();

    if order_id == order_id_before {
        msg!("new order failed to be placed");
        return Err(print_error!(ErrorCode::InvalidOrder)().into());
    }

    controller::orders::fill_spot_order(
        order_id,
        &ctx.accounts.state,
        user,
        &ctx.accounts.user_stats,
        &spot_market_map,
        &perp_market_map,
        &mut oracle_map,
        &user.clone(),
        &ctx.accounts.user_stats.clone(),
        &makers_and_referrer,
        &makers_and_referrer_stats,
        None,
        &clock,
        fulfillment_params.as_mut(),
    )?;

    let order_unfilled = load!(ctx.accounts.user)?
        .orders
        .iter()
        .any(|order| order.order_id == order_id && order.status == OrderStatus::Open);

    if is_immediate_or_cancel && order_unfilled {
        controller::orders::cancel_order_by_order_id(
            order_id,
            &ctx.accounts.user,
            &perp_market_map,
            &spot_market_map,
            &mut oracle_map,
            &clock,
        )?;
    }

    let base_market = spot_market_map.get_ref(&market_index)?;
    let quote_market = spot_market_map.get_quote_spot_market()?;
    fulfillment_params.validate_vault_amounts(&base_market, &quote_market)?;

    Ok(())
}

#[access_control(
    fill_not_paused(&ctx.accounts.state)
)]
pub fn handle_place_and_make_spot_order<'c: 'info, 'info>(
    ctx: Context<'_, '_, 'c, 'info, PlaceAndMake<'info>>,
    params: OrderParams,
    taker_order_id: u32,
    fulfillment_type: SpotFulfillmentType,
) -> Result<()> {
    let clock = &Clock::get()?;
    let state = &ctx.accounts.state;

    let remaining_accounts_iter = &mut ctx.remaining_accounts.iter().peekable();
    let AccountMaps {
        perp_market_map,
        spot_market_map,
        mut oracle_map,
    } = load_maps(
        remaining_accounts_iter,
        &MarketSet::new(),
        &get_writable_spot_market_set_from_many(vec![QUOTE_SPOT_MARKET_INDEX, params.market_index]),
        Clock::get()?.slot,
        None,
    )?;

    let (_referrer, _referrer_stats) = get_referrer_and_referrer_stats(remaining_accounts_iter)?;

    if !params.is_immediate_or_cancel()
        || params.post_only == PostOnlyParam::None
        || params.order_type != OrderType::Limit
    {
        msg!("place_and_make must use IOC post only limit order");
        return Err(print_error!(ErrorCode::InvalidOrderIOCPostOnly)().into());
    }

    let market_index = params.market_index;

    let mut fulfillment_params: Box<dyn SpotFulfillmentParams> = match fulfillment_type {
        SpotFulfillmentType::SerumV3 => {
            let base_market = spot_market_map.get_ref(&market_index)?;
            let quote_market = spot_market_map.get_quote_spot_market()?;
            Box::new(SerumFulfillmentParams::new(
                remaining_accounts_iter,
                &ctx.accounts.state,
                &base_market,
                &quote_market,
                clock.unix_timestamp,
            )?)
        }
        SpotFulfillmentType::PhoenixV1 => {
            let base_market = spot_market_map.get_ref(&market_index)?;
            let quote_market = spot_market_map.get_quote_spot_market()?;
            Box::new(PhoenixFulfillmentParams::new(
                remaining_accounts_iter,
                &ctx.accounts.state,
                &base_market,
                &quote_market,
            )?)
        }
        SpotFulfillmentType::OpenbookV2 => {
            let base_market = spot_market_map.get_ref(&market_index)?;
            let quote_market = spot_market_map.get_quote_spot_market()?;
            Box::new(OpenbookV2FulfillmentParams::new(
                remaining_accounts_iter,
                &ctx.accounts.state,
                &base_market,
                &quote_market,
                clock.unix_timestamp,
            )?)
        }
        SpotFulfillmentType::Match => {
            let base_market = spot_market_map.get_ref(&market_index)?;
            let quote_market = spot_market_map.get_quote_spot_market()?;
            Box::new(MatchFulfillmentParams::new(
                remaining_accounts_iter,
                &base_market,
                &quote_market,
            )?)
        }
    };

    let user_key = ctx.accounts.user.key();
    let mut user = load_mut!(ctx.accounts.user)?;
    let authority = user.authority;

    controller::orders::place_spot_order(
        state,
        &mut user,
        user_key,
        &perp_market_map,
        &spot_market_map,
        &mut oracle_map,
        clock,
        params,
        PlaceOrderOptions::default(),
    )?;

    drop(user);

    let order_id = load!(ctx.accounts.user)?.get_last_order_id();

    let mut makers_and_referrer = UserMap::empty();
    let mut makers_and_referrer_stats = UserStatsMap::empty();
    makers_and_referrer.insert(ctx.accounts.user.key(), ctx.accounts.user.clone())?;
    makers_and_referrer_stats.insert(authority, ctx.accounts.user_stats.clone())?;

    controller::orders::fill_spot_order(
        taker_order_id,
        state,
        &ctx.accounts.taker,
        &ctx.accounts.taker_stats,
        &spot_market_map,
        &perp_market_map,
        &mut oracle_map,
        &ctx.accounts.user.clone(),
        &ctx.accounts.user_stats.clone(),
        &makers_and_referrer,
        &makers_and_referrer_stats,
        Some(order_id),
        clock,
        fulfillment_params.as_mut(),
    )?;

    let order_exists = load!(ctx.accounts.user)?
        .orders
        .iter()
        .any(|order| order.order_id == order_id && order.status == OrderStatus::Open);

    if order_exists {
        controller::orders::cancel_order_by_order_id(
            order_id,
            &ctx.accounts.user,
            &perp_market_map,
            &spot_market_map,
            &mut oracle_map,
            clock,
        )?;
    }

    let base_market = spot_market_map.get_ref(&market_index)?;
    let quote_market = spot_market_map.get_quote_spot_market()?;
    fulfillment_params.validate_vault_amounts(&base_market, &quote_market)?;

    Ok(())
}

pub fn handle_update_user_name(
    ctx: Context<UpdateUser>,
    _sub_account_id: u16,
    name: [u8; 32],
) -> Result<()> {
    let mut user = load_mut!(ctx.accounts.user)?;
    user.name = name;
    Ok(())
}

pub fn handle_update_user_custom_margin_ratio(
    ctx: Context<UpdateUser>,
    _sub_account_id: u16,
    margin_ratio: u32,
) -> Result<()> {
    let mut user = load_mut!(ctx.accounts.user)?;
    user.max_margin_ratio = margin_ratio;
    Ok(())
}

pub fn handle_update_user_perp_position_custom_margin_ratio(
    ctx: Context<UpdateUserPerpPositionCustomMarginRatio>,
    _sub_account_id: u16,
    perp_market_index: u16,
    margin_ratio: u16,
) -> Result<()> {
    let mut user = load_mut!(ctx.accounts.user)?;

    user.update_perp_position_max_margin_ratio(perp_market_index, margin_ratio)?;

    Ok(())
}

pub fn handle_update_user_margin_trading_enabled<'c: 'info, 'info>(
    ctx: Context<'_, '_, 'c, 'info, UpdateUser<'info>>,
    _sub_account_id: u16,
    margin_trading_enabled: bool,
) -> Result<()> {
    let remaining_accounts_iter = &mut ctx.remaining_accounts.iter().peekable();
    let AccountMaps {
        perp_market_map,
        spot_market_map,
        mut oracle_map,
        ..
    } = load_maps(
        remaining_accounts_iter,
        &MarketSet::new(),
        &MarketSet::new(),
        Clock::get()?.slot,
        None,
    )?;

    let mut user = load_mut!(ctx.accounts.user)?;
    user.is_margin_trading_enabled = margin_trading_enabled;

    validate_spot_margin_trading(&user, &perp_market_map, &spot_market_map, &mut oracle_map)
        .map_err(|_| ErrorCode::MarginOrdersOpen)?;

    Ok(())
}

pub fn handle_update_user_pool_id<'c: 'info, 'info>(
    ctx: Context<'_, '_, 'c, 'info, UpdateUser<'info>>,
    _sub_account_id: u16,
    pool_id: u8,
) -> Result<()> {
    let remaining_accounts_iter = &mut ctx.remaining_accounts.iter().peekable();
    let AccountMaps {
        perp_market_map,
        spot_market_map,
        mut oracle_map,
        ..
    } = load_maps(
        remaining_accounts_iter,
        &MarketSet::new(),
        &MarketSet::new(),
        Clock::get()?.slot,
        None,
    )?;

    let mut user = load_mut!(ctx.accounts.user)?;
    user.pool_id = pool_id;

    // will throw if user has deposits/positions in other pools
    meets_initial_margin_requirement(&user, &perp_market_map, &spot_market_map, &mut oracle_map)?;

    Ok(())
}

pub fn handle_update_user_delegate(
    ctx: Context<UpdateUser>,
    _sub_account_id: u16,
    delegate: Pubkey,
) -> Result<()> {
    let mut user = load_mut!(ctx.accounts.user)?;
    user.delegate = delegate;
    Ok(())
}

pub fn handle_update_user_reduce_only(
    ctx: Context<UpdateUser>,
    _sub_account_id: u16,
    reduce_only: bool,
) -> Result<()> {
    let mut user = load_mut!(ctx.accounts.user)?;

    validate!(!user.is_being_liquidated(), ErrorCode::LiquidationsOngoing)?;

    user.update_reduce_only_status(reduce_only)?;
    Ok(())
}

pub fn handle_update_user_advanced_lp(
    ctx: Context<UpdateUser>,
    _sub_account_id: u16,
    advanced_lp: bool,
) -> Result<()> {
    let mut user = load_mut!(ctx.accounts.user)?;

    validate!(!user.is_being_liquidated(), ErrorCode::LiquidationsOngoing)?;

    user.update_advanced_lp_status(advanced_lp)?;
    Ok(())
}

pub fn handle_update_user_protected_maker_orders(
    ctx: Context<UpdateUserProtectedMakerMode>,
    _sub_account_id: u16,
    protected_maker_orders: bool,
) -> Result<()> {
    let mut user = load_mut!(ctx.accounts.user)?;

    validate!(!user.is_being_liquidated(), ErrorCode::LiquidationsOngoing)?;

    validate!(
        protected_maker_orders != user.is_protected_maker(),
        ErrorCode::DefaultError,
        "user already {} protected maker mode",
        if protected_maker_orders {
            "in"
        } else {
            "out of"
        }
    )?;

    user.update_protected_maker_orders_status(protected_maker_orders)?;

    let mut config = load_mut!(ctx.accounts.protected_maker_mode_config)?;

    if protected_maker_orders {
        validate!(
            !config.is_reduce_only(),
            ErrorCode::DefaultError,
            "protected maker mode config reduce only"
        )?;

        config.current_users = config.current_users.safe_add(1)?;
    } else {
        config.current_users = config.current_users.safe_sub(1)?;
    }

    config.validate()?;

    Ok(())
}

pub fn handle_delete_user(ctx: Context<DeleteUser>) -> Result<()> {
    let user = &load!(ctx.accounts.user)?;
    let user_stats = &mut load_mut!(ctx.accounts.user_stats)?;

    validate_user_deletion(
        user,
        user_stats,
        &ctx.accounts.state,
        Clock::get()?.unix_timestamp,
    )?;

    safe_decrement!(user_stats.number_of_sub_accounts, 1);

    let state = &mut ctx.accounts.state;
    safe_decrement!(state.number_of_sub_accounts, 1);

    Ok(())
}

pub fn handle_delete_signed_msg_user_orders(
    _ctx: Context<DeleteSignedMsgUserOrders>,
) -> Result<()> {
    Ok(())
}

pub fn handle_reclaim_rent(ctx: Context<ReclaimRent>) -> Result<()> {
    let user_size = ctx.accounts.user.to_account_info().data_len();
    let minimum_lamports = ctx.accounts.rent.minimum_balance(user_size);
    let current_lamports = ctx.accounts.user.to_account_info().try_lamports()?;
    let reclaim_amount = current_lamports.saturating_sub(minimum_lamports);

    validate!(
        reclaim_amount > 0,
        ErrorCode::CantReclaimRent,
        "user account has no excess lamports to reclaim"
    )?;

    **ctx
        .accounts
        .user
        .to_account_info()
        .try_borrow_mut_lamports()? = minimum_lamports;

    **ctx
        .accounts
        .authority
        .to_account_info()
        .try_borrow_mut_lamports()? += reclaim_amount;

    let user_stats = &mut load!(ctx.accounts.user_stats)?;

    // Skip age check if is no max sub accounts
    let max_sub_accounts = ctx.accounts.state.max_number_of_sub_accounts();
    let estimated_user_stats_age = user_stats.get_age_ts(Clock::get()?.unix_timestamp);
    validate!(
        max_sub_accounts == 0 || estimated_user_stats_age >= THIRTEEN_DAY,
        ErrorCode::CantReclaimRent,
        "user stats too young to reclaim rent. age ={} minimum = {}",
        estimated_user_stats_age,
        THIRTEEN_DAY
    )?;

    Ok(())
}

#[access_control(
    deposit_not_paused(&ctx.accounts.state)
)]
pub fn handle_deposit_into_spot_market_revenue_pool<'c: 'info, 'info>(
    ctx: Context<'_, '_, 'c, 'info, RevenuePoolDeposit<'info>>,
    amount: u64,
) -> Result<()> {
    if amount == 0 {
        return Err(ErrorCode::InsufficientDeposit.into());
    }

    let mut spot_market = load_mut!(ctx.accounts.spot_market)?;

    let remaining_accounts_iter = &mut ctx.remaining_accounts.iter().peekable();

    let mint = get_token_mint(remaining_accounts_iter)?;

    validate!(
        !spot_market.is_in_settlement(Clock::get()?.unix_timestamp),
        ErrorCode::DefaultError,
        "spot market {} not active",
        spot_market.market_index
    )?;

    controller::spot_balance::update_revenue_pool_balances(
        amount.cast::<u128>()?,
        &SpotBalanceType::Deposit,
        &mut spot_market,
    )?;

    controller::token::receive(
        &ctx.accounts.token_program,
        &ctx.accounts.user_token_account,
        &ctx.accounts.spot_market_vault,
        &ctx.accounts.authority,
        amount,
        &mint,
        if spot_market.has_transfer_hook() {
            Some(remaining_accounts_iter)
        } else {
            None
        },
    )?;

    spot_market.validate_max_token_deposits_and_borrows(false)?;
    ctx.accounts.spot_market_vault.reload()?;
    math::spot_withdraw::validate_spot_market_vault_amount(
        &spot_market,
        ctx.accounts.spot_market_vault.amount,
    )?;

    Ok(())
}

pub fn handle_enable_user_high_leverage_mode<'c: 'info, 'info>(
    ctx: Context<'_, '_, 'c, 'info, EnableUserHighLeverageMode>,
    _sub_account_id: u16,
) -> Result<()> {
    let state = &ctx.accounts.state;
    let mut user = load_mut!(ctx.accounts.user)?;

    let AccountMaps {
        perp_market_map,
        spot_market_map,
        mut oracle_map,
    } = load_maps(
        &mut ctx.remaining_accounts.iter().peekable(),
        &MarketSet::new(),
        &MarketSet::new(),
        Clock::get()?.slot,
        Some(state.oracle_guard_rails),
    )?;

    validate!(
        user.margin_mode != MarginMode::HighLeverage,
        ErrorCode::DefaultError,
        "user already in high leverage mode"
    )?;

    meets_maintenance_margin_requirement(
        &user,
        &perp_market_map,
        &spot_market_map,
        &mut oracle_map,
    )?;

    let mut config = load_mut!(ctx.accounts.high_leverage_mode_config)?;

    config.enable_high_leverage(&mut user)?;

    Ok(())
}

#[access_control(
    fill_not_paused(&ctx.accounts.state)
)]
pub fn handle_begin_swap<'c: 'info, 'info>(
    ctx: Context<'_, '_, 'c, 'info, Swap<'info>>,
    in_market_index: u16,
    out_market_index: u16,
    amount_in: u64,
) -> Result<()> {
    let state = &ctx.accounts.state;
    let clock = Clock::get()?;
    let now = clock.unix_timestamp;

    let remaining_accounts_iter = &mut ctx.remaining_accounts.iter().peekable();
    let AccountMaps {
        perp_market_map,
        spot_market_map,
        mut oracle_map,
    } = load_maps(
        remaining_accounts_iter,
        &MarketSet::new(),
        &get_writable_spot_market_set_from_many(vec![in_market_index, out_market_index]),
        clock.slot,
        Some(state.oracle_guard_rails),
    )?;

    let _token_interface = get_token_interface(remaining_accounts_iter)?;
    let mint = get_token_mint(remaining_accounts_iter)?;

    let mut user = load_mut!(&ctx.accounts.user)?;
    let delegate_is_signer = user.delegate == ctx.accounts.authority.key();

    validate!(!user.is_bankrupt(), ErrorCode::UserBankrupt)?;

    math::liquidation::validate_user_not_being_liquidated(
        &mut user,
        &perp_market_map,
        &spot_market_map,
        &mut oracle_map,
        ctx.accounts.state.liquidation_margin_buffer_ratio,
    )?;

    let mut in_spot_market = spot_market_map.get_ref_mut(&in_market_index)?;

    validate!(
        in_spot_market.fills_enabled(),
        ErrorCode::MarketFillOrderPaused,
        "Swaps disabled for {}",
        in_market_index
    )?;

    validate!(
        in_spot_market.flash_loan_initial_token_amount == 0
            && in_spot_market.flash_loan_amount == 0,
        ErrorCode::InvalidSwap,
        "begin_swap ended in invalid state"
    )?;

    let in_oracle_data = oracle_map.get_price_data(&in_spot_market.oracle_id())?;
    controller::spot_balance::update_spot_market_cumulative_interest(
        &mut in_spot_market,
        Some(in_oracle_data),
        now,
    )?;

    let mut out_spot_market = spot_market_map.get_ref_mut(&out_market_index)?;

    let in_spot_has_transfer_hook = in_spot_market.has_transfer_hook();
    let out_spot_has_transfer_hook = out_spot_market.has_transfer_hook();

    validate!(
        !(in_spot_has_transfer_hook && out_spot_has_transfer_hook),
        ErrorCode::InvalidSwap,
        "both in and out spot markets cannot both have transfer hooks"
    )?;

    let in_remaining_accounts_for_hooks = if in_spot_has_transfer_hook {
        Some(remaining_accounts_iter)
    } else {
        None
    };

    validate!(
        out_spot_market.fills_enabled(),
        ErrorCode::MarketFillOrderPaused,
        "Swaps disabled for {}",
        out_market_index
    )?;

    validate!(
        out_spot_market.flash_loan_initial_token_amount == 0
            && out_spot_market.flash_loan_amount == 0,
        ErrorCode::InvalidSwap,
        "begin_swap ended in invalid state"
    )?;

    let out_oracle_data = oracle_map.get_price_data(&out_spot_market.oracle_id())?;
    controller::spot_balance::update_spot_market_cumulative_interest(
        &mut out_spot_market,
        Some(out_oracle_data),
        now,
    )?;

    validate!(
        in_market_index != out_market_index,
        ErrorCode::InvalidSwap,
        "in and out market the same"
    )?;

    validate!(
        amount_in != 0,
        ErrorCode::InvalidSwap,
        "amount_out cannot be zero"
    )?;

    let in_vault = &ctx.accounts.in_spot_market_vault;
    let in_token_account = &ctx.accounts.in_token_account;

    in_spot_market.flash_loan_amount = amount_in;
    in_spot_market.flash_loan_initial_token_amount = in_token_account.amount;

    let out_token_account = &ctx.accounts.out_token_account;

    out_spot_market.flash_loan_initial_token_amount = out_token_account.amount;

    controller::token::send_from_program_vault(
        &ctx.accounts.token_program,
        in_vault,
        &ctx.accounts.in_token_account,
        &ctx.accounts.drift_signer,
        state.signer_nonce,
        amount_in,
        &mint,
        in_remaining_accounts_for_hooks,
    )?;

    let ixs = ctx.accounts.instructions.as_ref();
    let current_index = instructions::load_current_index_checked(ixs)? as usize;

    let current_ix = instructions::load_instruction_at_checked(current_index, ixs)?;
    validate!(
        current_ix.program_id == *ctx.program_id,
        ErrorCode::InvalidSwap,
        "SwapBegin must be a top-level instruction (cant be cpi)"
    )?;

    // The only other drift program allowed is SwapEnd
    let mut index = current_index + 1;
    let mut found_end = false;
    loop {
        let ix = match instructions::load_instruction_at_checked(index, ixs) {
            Ok(ix) => ix,
            Err(ProgramError::InvalidArgument) => break,
            Err(e) => return Err(e.into()),
        };

        // Check that the drift program key is not used
        if ix.program_id == crate::id() {
            // must be the last ix -- this could possibly be relaxed
            validate!(
                !found_end,
                ErrorCode::InvalidSwap,
                "the transaction must not contain a Drift instruction after FlashLoanEnd"
            )?;
            found_end = true;

            // must be the SwapEnd instruction
            let discriminator = crate::instruction::EndSwap::DISCRIMINATOR;
            validate!(
                &ix.data[0..8] == discriminator,
                ErrorCode::InvalidSwap,
                "last drift ix must be end of swap"
            )?;

            validate!(
                ctx.accounts.user.key() == ix.accounts[1].pubkey,
                ErrorCode::InvalidSwap,
                "the user passed to SwapBegin and End must match"
            )?;

            validate!(
                ctx.accounts.authority.key() == ix.accounts[3].pubkey,
                ErrorCode::InvalidSwap,
                "the authority passed to SwapBegin and End must match"
            )?;

            validate!(
                ctx.accounts.out_spot_market_vault.key() == ix.accounts[4].pubkey,
                ErrorCode::InvalidSwap,
                "the out_spot_market_vault passed to SwapBegin and End must match"
            )?;

            validate!(
                ctx.accounts.in_spot_market_vault.key() == ix.accounts[5].pubkey,
                ErrorCode::InvalidSwap,
                "the in_spot_market_vault passed to SwapBegin and End must match"
            )?;

            validate!(
                ctx.accounts.out_token_account.key() == ix.accounts[6].pubkey,
                ErrorCode::InvalidSwap,
                "the out_token_account passed to SwapBegin and End must match"
            )?;

            validate!(
                ctx.accounts.in_token_account.key() == ix.accounts[7].pubkey,
                ErrorCode::InvalidSwap,
                "the in_token_account passed to SwapBegin and End must match"
            )?;

            validate!(
                ctx.remaining_accounts.len() == ix.accounts.len() - 11,
                ErrorCode::InvalidSwap,
                "begin and end ix must have the same number of accounts"
            )?;

            for i in 11..ix.accounts.len() {
                validate!(
                    *ctx.remaining_accounts[i - 11].key == ix.accounts[i].pubkey,
                    ErrorCode::InvalidSwap,
                    "begin and end ix must have the same accounts. {}th account mismatch. begin: {}, end: {}",
                    i,
                    ctx.remaining_accounts[i - 11].key,
                    ix.accounts[i].pubkey
                )?;
            }
        } else {
            if found_end {
                if ix.program_id == lighthouse::ID {
                    continue;
                }

                for meta in ix.accounts.iter() {
                    validate!(
                        meta.is_writable == false,
                        ErrorCode::InvalidSwap,
                        "instructions after swap end must not have writable accounts"
                    )?;
                }
            } else {
                let mut whitelisted_programs = WHITELISTED_SWAP_PROGRAMS.to_vec();
                if !delegate_is_signer {
                    whitelisted_programs.push(AssociatedToken::id());
                    whitelisted_programs.push(Token::id());
                    whitelisted_programs.push(Token2022::id());
                    whitelisted_programs.push(marinade_mainnet::ID);
                }
                validate!(
                    whitelisted_programs.contains(&ix.program_id),
                    ErrorCode::InvalidSwap,
                    "only allowed to pass in ixs to ATA, openbook, Jupiter v3/v4/v6, dflow, or titan programs"
                )?;

                for meta in ix.accounts.iter() {
                    validate!(
                        meta.pubkey != crate::id(),
                        ErrorCode::InvalidSwap,
                        "instructions between begin and end must not be drift instructions"
                    )?;
                }
            }
        }

        index += 1;
    }

    validate!(
        found_end,
        ErrorCode::InvalidSwap,
        "found no SwapEnd instruction in transaction"
    )?;

    Ok(())
}

#[derive(Clone, Copy, BorshSerialize, BorshDeserialize, PartialEq, Debug, Eq)]
pub enum SwapReduceOnly {
    In,
    Out,
}

#[access_control(
    fill_not_paused(&ctx.accounts.state)
)]
pub fn handle_end_swap<'c: 'info, 'info>(
    ctx: Context<'_, '_, 'c, 'info, Swap<'info>>,
    in_market_index: u16,
    out_market_index: u16,
    limit_price: Option<u64>,
    reduce_only: Option<SwapReduceOnly>,
) -> Result<()> {
    let state = &ctx.accounts.state;
    let clock = Clock::get()?;
    let slot = clock.slot;
    let now = clock.unix_timestamp;

    let remaining_accounts = &mut ctx.remaining_accounts.iter().peekable();
    let AccountMaps {
        perp_market_map,
        spot_market_map,
        mut oracle_map,
    } = load_maps(
        remaining_accounts,
        &MarketSet::new(),
        &get_writable_spot_market_set_from_many(vec![in_market_index, out_market_index]),
        clock.slot,
        Some(state.oracle_guard_rails),
    )?;
    let out_token_program = get_token_interface(remaining_accounts)?;

    let in_mint = get_token_mint(remaining_accounts)?;
    let out_mint = get_token_mint(remaining_accounts)?;

    let user_key = ctx.accounts.user.key();
    let mut user = load_mut!(&ctx.accounts.user)?;

    let mut user_stats = load_mut!(&ctx.accounts.user_stats)?;

    let exchange_status = state.get_exchange_status()?;

    validate!(
        !exchange_status.contains(ExchangeStatus::DepositPaused | ExchangeStatus::WithdrawPaused),
        ErrorCode::ExchangePaused
    )?;

    let mut in_spot_market = spot_market_map.get_ref_mut(&in_market_index)?;

    validate!(
        !in_spot_market.is_operation_paused(SpotOperation::Withdraw),
        ErrorCode::MarketFillOrderPaused,
        "withdraw from market {} paused",
        in_market_index
    )?;

    validate!(
        in_spot_market.flash_loan_amount != 0,
        ErrorCode::InvalidSwap,
        "the in_spot_market must have a flash loan amount set"
    )?;

    let in_oracle_data = oracle_map.get_price_data(&in_spot_market.oracle_id())?;
    let in_oracle_price = in_oracle_data.price;

    let mut out_spot_market = spot_market_map.get_ref_mut(&out_market_index)?;

    validate!(
        !out_spot_market.is_operation_paused(SpotOperation::Deposit),
        ErrorCode::MarketFillOrderPaused,
        "deposit to market {} paused",
        out_market_index
    )?;

    let out_oracle_data = oracle_map.get_price_data(&out_spot_market.oracle_id())?;
    let out_oracle_price = out_oracle_data.price;

    let in_vault = &mut ctx.accounts.in_spot_market_vault;
    let in_token_account = &mut ctx.accounts.in_token_account;

    let mut amount_in = in_spot_market.flash_loan_amount;
    if in_token_account.amount > in_spot_market.flash_loan_initial_token_amount {
        let residual = in_token_account
            .amount
            .safe_sub(in_spot_market.flash_loan_initial_token_amount)?;

        controller::token::receive(
            &ctx.accounts.token_program,
            in_token_account,
            in_vault,
            &ctx.accounts.authority,
            residual,
            &in_mint,
            if in_spot_market.has_transfer_hook() {
                Some(remaining_accounts)
            } else {
                None
            },
        )?;
        in_token_account.reload()?;
        in_vault.reload()?;

        amount_in = amount_in.safe_sub(residual)?;
    }

    let in_token_amount_before = user
        .force_get_spot_position_mut(in_market_index)?
        .get_signed_token_amount(&in_spot_market)?;

    // checks deposit/borrow limits
    update_spot_balances_and_cumulative_deposits_with_limits(
        amount_in.cast()?,
        &SpotBalanceType::Borrow,
        &mut in_spot_market,
        &mut user,
    )?;

    let in_token_amount_after = user
        .force_get_spot_position_mut(in_market_index)?
        .get_signed_token_amount(&in_spot_market)?;

    let in_position_is_reduced =
        in_token_amount_before > 0 && in_token_amount_before.unsigned_abs() >= amount_in.cast()?;

    if !in_position_is_reduced {
        validate!(
            !in_spot_market.is_reduce_only(),
            ErrorCode::SpotMarketReduceOnly,
            "in spot market is reduce only but token amount before ({}) < amount in ({})",
            in_token_amount_before,
            amount_in
        )?;

        validate!(
            reduce_only != Some(SwapReduceOnly::In),
            ErrorCode::InvalidSwap,
            "reduce only violated. In position before ({}) < amount in ({})",
            in_token_amount_before,
            amount_in
        )?;

        validate!(
            user.is_margin_trading_enabled,
            ErrorCode::MarginTradingDisabled,
            "swap lead to increase in liability for in market {}",
            in_market_index
        )?;

        validate!(
            !user.is_reduce_only(),
            ErrorCode::UserReduceOnly,
            "swap lead to increase in liability for in market {}",
            in_market_index
        )?;
    }

    math::spot_withdraw::validate_spot_market_vault_amount(&in_spot_market, in_vault.amount)?;

    in_spot_market.flash_loan_initial_token_amount = 0;
    in_spot_market.flash_loan_amount = 0;

    let out_vault = &mut ctx.accounts.out_spot_market_vault;
    let out_token_account = &mut ctx.accounts.out_token_account;

    let mut amount_out = 0_u64;
    if out_token_account.amount > out_spot_market.flash_loan_initial_token_amount {
        amount_out = out_token_account
            .amount
            .safe_sub(out_spot_market.flash_loan_initial_token_amount)?;

        if let Some(token_interface) = out_token_program {
            controller::token::receive(
                &token_interface,
                out_token_account,
                out_vault,
                &ctx.accounts.authority,
                amount_out,
                &out_mint,
                if out_spot_market.has_transfer_hook() {
                    Some(remaining_accounts)
                } else {
                    None
                },
            )?;
        } else {
            controller::token::receive(
                &ctx.accounts.token_program,
                out_token_account,
                out_vault,
                &ctx.accounts.authority,
                amount_out,
                &out_mint,
                if out_spot_market.has_transfer_hook() {
                    Some(remaining_accounts)
                } else {
                    None
                },
            )?;
        }

        out_vault.reload()?;
    }

    if let Some(limit_price) = limit_price {
        let swap_price = calculate_swap_price(
            amount_out.cast()?,
            amount_in.cast()?,
            out_spot_market.decimals,
            in_spot_market.decimals,
        )?;

        validate!(
            swap_price >= limit_price.cast()?,
            ErrorCode::SwapLimitPriceBreached,
            "swap_price ({}) < limit price ({})",
            swap_price,
            limit_price
        )?;
    }

    let fee = 0_u64; // no fee
    let amount_out_after_fee = amount_out.safe_sub(fee)?;

    out_spot_market.total_swap_fee = out_spot_market.total_swap_fee.saturating_add(fee);

    let fee_value = get_token_value(fee.cast()?, out_spot_market.decimals, out_oracle_price)?;

    // update fees
    user.update_cumulative_spot_fees(-fee_value.cast()?)?;
    user_stats.increment_total_fees(fee_value.cast()?)?;

    if fee != 0 {
        // update taker volume
        let amount_out_value = get_token_value(
            amount_out.cast()?,
            out_spot_market.decimals,
            out_oracle_price,
        )?;
        user_stats.update_taker_volume_30d(
            out_spot_market.fuel_boost_taker,
            amount_out_value.cast()?,
            now,
        )?;
    }

    validate!(
        amount_out != 0,
        ErrorCode::InvalidSwap,
        "amount_out must be greater than 0"
    )?;

    let out_token_amount_before = user
        .force_get_spot_position_mut(out_market_index)?
        .get_signed_token_amount(&out_spot_market)?;

    update_spot_balances_and_cumulative_deposits(
        amount_out_after_fee.cast()?,
        &SpotBalanceType::Deposit,
        &mut out_spot_market,
        user.force_get_spot_position_mut(out_market_index)?,
        false,
        Some(amount_out.cast()?),
    )?;

    let out_token_amount_after = user
        .force_get_spot_position_mut(out_market_index)?
        .get_signed_token_amount(&out_spot_market)?;

    // update fees
    update_revenue_pool_balances(fee.cast()?, &SpotBalanceType::Deposit, &mut out_spot_market)?;

    let out_position_is_reduced = out_token_amount_before < 0
        && out_token_amount_before.unsigned_abs() >= amount_out_after_fee.cast()?;

    if !out_position_is_reduced {
        validate!(
            !out_spot_market.is_reduce_only(),
            ErrorCode::SpotMarketReduceOnly,
            "out spot market is reduce only but token amount before ({}) < amount out ({})",
            out_token_amount_before,
            amount_out
        )?;

        validate!(
            reduce_only != Some(SwapReduceOnly::Out),
            ErrorCode::InvalidSwap,
            "reduce only violated. Out position before ({}) < amount out ({})",
            out_token_amount_before,
            amount_out
        )?;

        validate!(
            !user.is_reduce_only(),
            ErrorCode::UserReduceOnly,
            "swap lead to increase in deposit for in market {}, can only pay off borrow",
            out_market_index
        )?;
    }

    math::spot_withdraw::validate_spot_market_vault_amount(&out_spot_market, out_vault.amount)?;

    out_spot_market.flash_loan_initial_token_amount = 0;
    out_spot_market.flash_loan_amount = 0;

    out_spot_market.validate_max_token_deposits_and_borrows(false)?;

    let in_strict_price = StrictOraclePrice::new(
        in_oracle_price,
        in_spot_market
            .historical_oracle_data
            .last_oracle_price_twap_5min,
        true,
    );

    let out_strict_price = StrictOraclePrice::new(
        out_oracle_price,
        out_spot_market
            .historical_oracle_data
            .last_oracle_price_twap_5min,
        true,
    );

    let (margin_type, _) = spot_swap::select_margin_type_for_swap(
        &in_spot_market,
        &out_spot_market,
        &in_strict_price,
        &out_strict_price,
        in_token_amount_before,
        out_token_amount_before,
        in_token_amount_after,
        out_token_amount_after,
        MarginRequirementType::Initial,
    )?;

    drop(out_spot_market);
    drop(in_spot_market);

    user.meets_withdraw_margin_requirement_and_increment_fuel_bonus_swap(
        &perp_market_map,
        &spot_market_map,
        &mut oracle_map,
        margin_type,
        in_market_index,
        in_token_amount_before.safe_sub(in_token_amount_after)?,
        out_market_index,
        out_token_amount_before.safe_sub(out_token_amount_after)?,
        &mut user_stats,
        now,
    )?;

    user.update_last_active_slot(slot);

    let swap_record = SwapRecord {
        ts: now,
        amount_in,
        amount_out,
        out_market_index,
        in_market_index,
        in_oracle_price,
        out_oracle_price,
        user: user_key,
        fee,
    };
    emit!(swap_record);

    let out_spot_market = spot_market_map.get_ref_mut(&out_market_index)?;

    validate!(
        out_spot_market.flash_loan_initial_token_amount == 0
            && out_spot_market.flash_loan_amount == 0,
        ErrorCode::InvalidSwap,
        "end_swap ended in invalid state"
    )?;

    let in_spot_market = spot_market_map.get_ref_mut(&in_market_index)?;

    validate!(
        in_spot_market.flash_loan_initial_token_amount == 0
            && in_spot_market.flash_loan_amount == 0,
        ErrorCode::InvalidSwap,
        "end_swap ended in invalid state"
    )?;

    validate_price_bands_for_swap(
        &in_spot_market,
        &out_spot_market,
        amount_in,
        amount_out,
        in_oracle_price,
        out_oracle_price,
        state
            .oracle_guard_rails
            .max_oracle_twap_5min_percent_divergence(),
    )?;

    Ok(())
}

#[derive(Accounts)]
#[instruction(
    sub_account_id: u16,
)]
pub struct InitializeUser<'info> {
    #[account(
        init,
        seeds = [b"user", authority.key.as_ref(), sub_account_id.to_le_bytes().as_ref()],
        space = User::SIZE,
        bump,
        payer = payer
    )]
    pub user: AccountLoader<'info, User>,
    #[account(
        mut,
        has_one = authority
    )]
    pub user_stats: AccountLoader<'info, UserStats>,
    #[account(mut)]
    pub state: Box<Account<'info, State>>,
    pub authority: Signer<'info>,
    #[account(mut)]
    pub payer: Signer<'info>,
    pub rent: Sysvar<'info, Rent>,
    pub system_program: Program<'info, System>,
}

#[derive(Accounts)]
pub struct InitializeUserStats<'info> {
    #[account(
        init,
        seeds = [b"user_stats", authority.key.as_ref()],
        space = UserStats::SIZE,
        bump,
        payer = payer
    )]
    pub user_stats: AccountLoader<'info, UserStats>,
    #[account(mut)]
    pub state: Box<Account<'info, State>>,
    pub authority: Signer<'info>,
    #[account(mut)]
    pub payer: Signer<'info>,
    pub rent: Sysvar<'info, Rent>,
    pub system_program: Program<'info, System>,
}

#[derive(Accounts)]
#[instruction(num_orders: u16)]
pub struct InitializeSignedMsgUserOrders<'info> {
    #[account(
        init,
        seeds = [SIGNED_MSG_PDA_SEED.as_ref(), authority.key().as_ref()],
        space = SignedMsgUserOrders::space(num_orders as usize),
        bump,
        payer = payer
    )]
    pub signed_msg_user_orders: Box<Account<'info, SignedMsgUserOrders>>,
    /// CHECK: Just a normal authority account
    pub authority: AccountInfo<'info>,
    #[account(mut)]
    pub payer: Signer<'info>,
    pub rent: Sysvar<'info, Rent>,
    pub system_program: Program<'info, System>,
}

#[derive(Accounts)]
#[instruction(num_orders: u16)]
pub struct ResizeSignedMsgUserOrders<'info> {
    #[account(
        mut,
        seeds = [SIGNED_MSG_PDA_SEED.as_ref(), authority.key().as_ref()],
        bump,
        realloc = SignedMsgUserOrders::space(num_orders as usize),
        realloc::payer = payer,
        realloc::zero = false,
    )]
    pub signed_msg_user_orders: Box<Account<'info, SignedMsgUserOrders>>,
    /// CHECK: authority
    pub authority: AccountInfo<'info>,
    #[account(
        has_one = authority
    )]
    pub user: AccountLoader<'info, User>,
    #[account(mut)]
    pub payer: Signer<'info>,
    pub system_program: Program<'info, System>,
}

#[derive(Accounts)]
#[instruction(delegates: Vec<Pubkey>)]
pub struct InitializeSignedMsgWsDelegates<'info> {
    #[account(
        seeds = [SIGNED_MSG_WS_PDA_SEED.as_ref(), authority.key().as_ref()],
        bump,
        init,
        space = 8 + 4 + delegates.len() * 32,
        payer=authority
    )]
    pub signed_msg_ws_delegates: Account<'info, SignedMsgWsDelegates>,
    #[account(mut)]
    pub authority: Signer<'info>,
    pub rent: Sysvar<'info, Rent>,
    pub system_program: Program<'info, System>,
}

#[derive(Accounts)]
#[instruction(_delegate: Pubkey, add: bool)]
pub struct ChangeSignedMsgWsDelegateStatus<'info> {
    #[account(
        mut,
        seeds = [SIGNED_MSG_WS_PDA_SEED.as_ref(), authority.key().as_ref()],
        bump,
        realloc = SignedMsgWsDelegates::space(&signed_msg_ws_delegates, add),
        realloc::payer = authority,
        realloc::zero = false,
    )]
    pub signed_msg_ws_delegates: Account<'info, SignedMsgWsDelegates>,
    #[account(mut)]
    pub authority: Signer<'info>,
    pub system_program: Program<'info, System>,
}

#[derive(Accounts)]
pub struct InitializeFuelOverflow<'info> {
    #[account(
        init,
        seeds = [b"fuel_overflow", authority.key.as_ref()],
        space = FuelOverflow::SIZE,
        bump,
        payer = payer
    )]
    pub fuel_overflow: AccountLoader<'info, FuelOverflow>,
    #[account(
        mut,
        has_one = authority
    )]
    pub user_stats: AccountLoader<'info, UserStats>,
    /// CHECK: authority
    pub authority: AccountInfo<'info>,
    #[account(mut)]
    pub payer: Signer<'info>,
    pub rent: Sysvar<'info, Rent>,
    pub system_program: Program<'info, System>,
}

#[derive(Accounts)]
pub struct SweepFuel<'info> {
    #[account(
        mut,
        has_one = authority,
    )]
    pub fuel_overflow: AccountLoader<'info, FuelOverflow>,
    #[account(
        mut,
        has_one = authority
    )]
    pub user_stats: AccountLoader<'info, UserStats>,
    /// CHECK: authority
    pub authority: AccountInfo<'info>,
    pub signer: Signer<'info>,
}

#[derive(Accounts)]
pub struct ResetFuelSeason<'info> {
    #[account(
        mut,
        has_one = authority
    )]
    pub user_stats: AccountLoader<'info, UserStats>,
    /// CHECK: authority
    pub authority: AccountInfo<'info>,
    pub state: Box<Account<'info, State>>,
    #[account(
        constraint = admin.key() == admin_hot_wallet::id() || admin.key() == state.admin
    )]
    pub admin: Signer<'info>,
}

#[derive(Accounts)]
#[instruction(
    name: [u8; 32],
)]
pub struct InitializeReferrerName<'info> {
    #[account(
        init,
        seeds = [b"referrer_name", name.as_ref()],
        space = ReferrerName::SIZE,
        bump,
        payer = payer
    )]
    pub referrer_name: AccountLoader<'info, ReferrerName>,
    #[account(
        mut,
        constraint = can_sign_for_user(&user, &authority)?
    )]
    pub user: AccountLoader<'info, User>,
    #[account(
        mut,
        constraint = is_stats_for_user(&user, &user_stats)?
    )]
    pub user_stats: AccountLoader<'info, UserStats>,
    pub authority: Signer<'info>,
    #[account(mut)]
    pub payer: Signer<'info>,
    pub rent: Sysvar<'info, Rent>,
    pub system_program: Program<'info, System>,
}

#[derive(Accounts)]
#[instruction(market_index: u16,)]
pub struct Deposit<'info> {
    pub state: Box<Account<'info, State>>,
    #[account(
        mut,
        constraint = can_sign_for_user(&user, &authority)?
    )]
    pub user: AccountLoader<'info, User>,
    #[account(
        mut,
        constraint = is_stats_for_user(&user, &user_stats)?
    )]
    pub user_stats: AccountLoader<'info, UserStats>,
    pub authority: Signer<'info>,
    #[account(
        mut,
        seeds = [b"spot_market_vault".as_ref(), market_index.to_le_bytes().as_ref()],
        bump,
    )]
    pub spot_market_vault: Box<InterfaceAccount<'info, TokenAccount>>,
    #[account(
        mut,
        constraint = &spot_market_vault.mint.eq(&user_token_account.mint),
        token::authority = authority
    )]
    pub user_token_account: Box<InterfaceAccount<'info, TokenAccount>>,
    pub token_program: Interface<'info, TokenInterface>,
}

#[derive(Accounts)]
pub struct RevenuePoolDeposit<'info> {
    pub state: Box<Account<'info, State>>,
    #[account(mut)]
    pub spot_market: AccountLoader<'info, SpotMarket>,
    #[account(mut)]
    pub authority: Signer<'info>,
    #[account(
        mut,
        seeds = [b"spot_market_vault".as_ref(), spot_market.load()?.market_index.to_le_bytes().as_ref()],
        bump,
    )]
    pub spot_market_vault: Box<InterfaceAccount<'info, TokenAccount>>,
    #[account(
        mut,
        constraint = &spot_market_vault.mint.eq(&user_token_account.mint),
        token::authority = authority
    )]
    pub user_token_account: Box<InterfaceAccount<'info, TokenAccount>>,
    pub token_program: Interface<'info, TokenInterface>,
}

#[derive(Accounts)]
#[instruction(market_index: u16,)]
pub struct Withdraw<'info> {
    pub state: Box<Account<'info, State>>,
    #[account(
        mut,
        has_one = authority,
    )]
    pub user: AccountLoader<'info, User>,
    #[account(
        mut,
        has_one = authority
    )]
    pub user_stats: AccountLoader<'info, UserStats>,
    pub authority: Signer<'info>,
    #[account(
        mut,
        seeds = [b"spot_market_vault".as_ref(), market_index.to_le_bytes().as_ref()],
        bump,
    )]
    pub spot_market_vault: Box<InterfaceAccount<'info, TokenAccount>>,
    #[account(
        constraint = state.signer.eq(&drift_signer.key())
    )]
    /// CHECK: forced drift_signer
    pub drift_signer: AccountInfo<'info>,
    #[account(
        mut,
        constraint = &spot_market_vault.mint.eq(&user_token_account.mint)
    )]
    pub user_token_account: Box<InterfaceAccount<'info, TokenAccount>>,
    pub token_program: Interface<'info, TokenInterface>,
}

#[derive(Accounts)]
#[instruction(market_index: u16,)]
pub struct TransferDeposit<'info> {
    #[account(
        mut,
        has_one = authority,
    )]
    pub from_user: AccountLoader<'info, User>,
    #[account(
        mut,
        has_one = authority,
    )]
    pub to_user: AccountLoader<'info, User>,
    #[account(
        mut,
        has_one = authority
    )]
    pub user_stats: AccountLoader<'info, UserStats>,
    pub authority: Signer<'info>,
    pub state: Box<Account<'info, State>>,
    #[account(
        seeds = [b"spot_market_vault".as_ref(), market_index.to_le_bytes().as_ref()],
        bump,
    )]
    pub spot_market_vault: Box<InterfaceAccount<'info, TokenAccount>>,
}

#[derive(Accounts)]
#[instruction(
    deposit_from_market_index: u16,
    deposit_to_market_index: u16,
    borrow_from_market_index: u16,
    borrow_to_market_index: u16,
)]
pub struct TransferPools<'info> {
    #[account(
        mut,
        has_one = authority,
    )]
    pub from_user: AccountLoader<'info, User>,
    #[account(
        mut,
        has_one = authority,
    )]
    pub to_user: AccountLoader<'info, User>,
    #[account(
        mut,
        has_one = authority
    )]
    pub user_stats: AccountLoader<'info, UserStats>,
    pub authority: Signer<'info>,
    pub state: Box<Account<'info, State>>,
    #[account(
        mut,
        seeds = [b"spot_market_vault".as_ref(), deposit_from_market_index.to_le_bytes().as_ref()],
        bump,
    )]
    pub deposit_from_spot_market_vault: Box<InterfaceAccount<'info, TokenAccount>>,
    #[account(
        mut,
        seeds = [b"spot_market_vault".as_ref(), deposit_to_market_index.to_le_bytes().as_ref()],
        bump,
    )]
    pub deposit_to_spot_market_vault: Box<InterfaceAccount<'info, TokenAccount>>,
    #[account(
        mut,
        seeds = [b"spot_market_vault".as_ref(), borrow_from_market_index.to_le_bytes().as_ref()],
        bump,
    )]
    pub borrow_from_spot_market_vault: Box<InterfaceAccount<'info, TokenAccount>>,
    #[account(
        mut,
        seeds = [b"spot_market_vault".as_ref(), borrow_to_market_index.to_le_bytes().as_ref()],
        bump,
    )]
    pub borrow_to_spot_market_vault: Box<InterfaceAccount<'info, TokenAccount>>,
    #[account(
        constraint = state.signer.eq(&drift_signer.key())
    )]
    /// CHECK: forced drift_signer
    pub drift_signer: AccountInfo<'info>,
}

#[derive(Accounts)]
pub struct TransferPerpPosition<'info> {
    #[account(
        mut,
        constraint = can_sign_for_user(&from_user, &authority)? && is_stats_for_user(&from_user, &user_stats)?
    )]
    pub from_user: AccountLoader<'info, User>,
    #[account(
        mut,
        constraint = can_sign_for_user(&to_user, &authority)? && is_stats_for_user(&to_user, &user_stats)?
    )]
    pub to_user: AccountLoader<'info, User>,
    #[account(mut)]
    pub user_stats: AccountLoader<'info, UserStats>,
    pub authority: Signer<'info>,
    pub state: Box<Account<'info, State>>,
}

#[derive(Accounts)]
pub struct PlaceOrder<'info> {
    pub state: Box<Account<'info, State>>,
    #[account(
        mut,
        constraint = can_sign_for_user(&user, &authority)?
    )]
    pub user: AccountLoader<'info, User>,
    pub authority: Signer<'info>,
}

#[derive(Accounts)]
pub struct CancelOrder<'info> {
    pub state: Box<Account<'info, State>>,
    #[account(
        mut,
        constraint = can_sign_for_user(&user, &authority)?
    )]
    pub user: AccountLoader<'info, User>,
    pub authority: Signer<'info>,
}

#[derive(Accounts)]
pub struct PlaceAndTake<'info> {
    pub state: Box<Account<'info, State>>,
    #[account(
        mut,
        constraint = can_sign_for_user(&user, &authority)?
    )]
    pub user: AccountLoader<'info, User>,
    #[account(
        mut,
        constraint = is_stats_for_user(&user, &user_stats)?
    )]
    pub user_stats: AccountLoader<'info, UserStats>,
    pub authority: Signer<'info>,
}

#[derive(Accounts)]
pub struct PlaceAndMake<'info> {
    pub state: Box<Account<'info, State>>,
    #[account(
        mut,
        constraint = can_sign_for_user(&user, &authority)?
    )]
    pub user: AccountLoader<'info, User>,
    #[account(
        mut,
        constraint = is_stats_for_user(&user, &user_stats)?
    )]
    pub user_stats: AccountLoader<'info, UserStats>,
    #[account(mut)]
    pub taker: AccountLoader<'info, User>,
    #[account(
        mut,
        constraint = is_stats_for_user(&taker, &taker_stats)?
    )]
    pub taker_stats: AccountLoader<'info, UserStats>,
    pub authority: Signer<'info>,
}

#[derive(Accounts)]
pub struct PlaceAndMakeSignedMsg<'info> {
    pub state: Box<Account<'info, State>>,
    #[account(
        mut,
        constraint = can_sign_for_user(&user, &authority)?
    )]
    pub user: AccountLoader<'info, User>,
    #[account(
        mut,
        constraint = is_stats_for_user(&user, &user_stats)?
    )]
    pub user_stats: AccountLoader<'info, UserStats>,
    #[account(mut)]
    pub taker: AccountLoader<'info, User>,
    #[account(
        mut,
        constraint = is_stats_for_user(&taker, &taker_stats)?
    )]
    pub taker_stats: AccountLoader<'info, UserStats>,
    #[account(
        seeds = [SIGNED_MSG_PDA_SEED.as_ref(), taker.load()?.authority.as_ref()],
        bump,
    )]
    /// CHECK: checked in SignedMsgUserOrdersZeroCopy checks
    pub taker_signed_msg_user_orders: AccountInfo<'info>,
    pub authority: Signer<'info>,
}

#[derive(Accounts)]
pub struct PlaceAndMatchRFQOrders<'info> {
    pub state: Box<Account<'info, State>>,
    #[account(mut)]
    pub user: AccountLoader<'info, User>,
    #[account(
        mut,
        constraint = is_stats_for_user(&user, &user_stats)?
    )]
    pub user_stats: AccountLoader<'info, UserStats>,
    pub authority: Signer<'info>,
    /// CHECK: The address check is needed because otherwise
    /// the supplied Sysvar could be anything else.
    /// The Instruction Sysvar has not been implemented
    /// in the Anchor framework yet, so this is the safe approach.
    #[account(address = IX_ID)]
    pub ix_sysvar: AccountInfo<'info>,
}

#[derive(Accounts)]
#[instruction(
    sub_account_id: u16,
)]
pub struct UpdateUser<'info> {
    #[account(
        mut,
        seeds = [b"user", authority.key.as_ref(), sub_account_id.to_le_bytes().as_ref()],
        bump,
    )]
    pub user: AccountLoader<'info, User>,
    pub authority: Signer<'info>,
}

#[derive(Accounts)]
pub struct UpdateUserPerpPositionCustomMarginRatio<'info> {
    #[account(
        mut,
        constraint = can_sign_for_user(&user, &authority)?
    )]
    pub user: AccountLoader<'info, User>,
    pub authority: Signer<'info>,
}

#[derive(Accounts)]
pub struct DeleteUser<'info> {
    #[account(
        mut,
        has_one = authority,
        close = authority
    )]
    pub user: AccountLoader<'info, User>,
    #[account(
        mut,
        has_one = authority
    )]
    pub user_stats: AccountLoader<'info, UserStats>,
    #[account(mut)]
    pub state: Box<Account<'info, State>>,
    #[account(mut)]
    pub authority: Signer<'info>,
}

#[derive(Accounts)]
pub struct DeleteSignedMsgUserOrders<'info> {
    #[account(
        mut,
        close = authority,
        seeds = [SIGNED_MSG_PDA_SEED.as_ref(), authority.key().as_ref()],
        bump,
    )]
    pub signed_msg_user_orders: Box<Account<'info, SignedMsgUserOrders>>,
    #[account(mut)]
    pub state: Box<Account<'info, State>>,
    pub authority: Signer<'info>,
}

#[derive(Accounts)]
pub struct ReclaimRent<'info> {
    #[account(
        mut,
        has_one = authority,
    )]
    pub user: AccountLoader<'info, User>,
    #[account(
        mut,
        has_one = authority
    )]
    pub user_stats: AccountLoader<'info, UserStats>,
    pub state: Box<Account<'info, State>>,
    pub authority: Signer<'info>,
    pub rent: Sysvar<'info, Rent>,
}

#[derive(Accounts)]
#[instruction(in_market_index: u16, out_market_index: u16, )]
pub struct Swap<'info> {
    pub state: Box<Account<'info, State>>,
    #[account(
        mut,
        constraint = can_sign_for_user(&user, &authority)?
    )]
    pub user: AccountLoader<'info, User>,
    #[account(
        mut,
        constraint = is_stats_for_user(&user, &user_stats)?
    )]
    pub user_stats: AccountLoader<'info, UserStats>,
    pub authority: Signer<'info>,
    #[account(
        mut,
        seeds = [b"spot_market_vault".as_ref(), out_market_index.to_le_bytes().as_ref()],
        bump,
    )]
    pub out_spot_market_vault: Box<InterfaceAccount<'info, TokenAccount>>,
    #[account(
        mut,
        seeds = [b"spot_market_vault".as_ref(), in_market_index.to_le_bytes().as_ref()],
        bump,
    )]
    pub in_spot_market_vault: Box<InterfaceAccount<'info, TokenAccount>>,
    #[account(
        mut,
        constraint = &out_spot_market_vault.mint.eq(&out_token_account.mint),
        token::authority = authority
    )]
    pub out_token_account: Box<InterfaceAccount<'info, TokenAccount>>,
    #[account(
        mut,
        constraint = &in_spot_market_vault.mint.eq(&in_token_account.mint),
        token::authority = authority
    )]
    pub in_token_account: Box<InterfaceAccount<'info, TokenAccount>>,
    pub token_program: Interface<'info, TokenInterface>,
    #[account(
        constraint = state.signer.eq(&drift_signer.key())
    )]
    /// CHECK: forced drift_signer
    pub drift_signer: AccountInfo<'info>,
    /// Instructions Sysvar for instruction introspection
    /// CHECK: fixed instructions sysvar account
    #[account(address = instructions::ID)]
    pub instructions: UncheckedAccount<'info>,
}

#[derive(Accounts)]
#[instruction(
    sub_account_id: u16,
)]
pub struct EnableUserHighLeverageMode<'info> {
    pub state: Box<Account<'info, State>>,
    #[account(
        mut,
        constraint = can_sign_for_user(&user, &authority)?
    )]
    pub user: AccountLoader<'info, User>,
    pub authority: Signer<'info>,
    #[account(mut)]
    pub high_leverage_mode_config: AccountLoader<'info, HighLeverageModeConfig>,
}

#[derive(Accounts)]
pub struct UpdateUserProtectedMakerMode<'info> {
    pub state: Box<Account<'info, State>>,
    #[account(
        mut,
        constraint = can_sign_for_user(&user, &authority)?
    )]
    pub user: AccountLoader<'info, User>,
    pub authority: Signer<'info>,
    #[account(mut)]
    pub protected_maker_mode_config: AccountLoader<'info, ProtectedMakerModeConfig>,
}

#[derive(Accounts)]
#[instruction()]
pub struct InitializeRevenueShare<'info> {
    #[account(
        init,
        seeds = [REVENUE_SHARE_PDA_SEED.as_ref(), authority.key().as_ref()],
        space = RevenueShare::space(),
        bump,
        payer = payer
    )]
    pub revenue_share: AccountLoader<'info, RevenueShare>,
    /// CHECK: The builder and/or referrer authority, beneficiary of builder/ref fees
    pub authority: AccountInfo<'info>,
    #[account(mut)]
    pub payer: Signer<'info>,
    pub rent: Sysvar<'info, Rent>,
    pub system_program: Program<'info, System>,
}

#[derive(Accounts)]
#[instruction(num_orders: u16)]
pub struct InitializeRevenueShareEscrow<'info> {
    #[account(
        init,
        seeds = [REVENUE_SHARE_ESCROW_PDA_SEED.as_ref(), authority.key().as_ref()],
        space = RevenueShareEscrow::space(num_orders as usize, 1),
        bump,
        payer = payer
    )]
    pub escrow: Box<Account<'info, RevenueShareEscrow>>,
    /// CHECK: The auth owning this account, payer of builder/ref fees
    pub authority: AccountInfo<'info>,
    #[account(
        mut,
        has_one = authority
    )]
    pub user_stats: AccountLoader<'info, UserStats>,
    pub state: Box<Account<'info, State>>,
    #[account(mut)]
    pub payer: Signer<'info>,
    pub rent: Sysvar<'info, Rent>,
    pub system_program: Program<'info, System>,
}

#[derive(Accounts)]
pub struct MigrateReferrer<'info> {
    #[account(
        mut,
        seeds = [REVENUE_SHARE_ESCROW_PDA_SEED.as_ref(), authority.key().as_ref()],
        bump,
    )]
    pub escrow: Box<Account<'info, RevenueShareEscrow>>,
    /// CHECK: The auth owning this account, payer of builder/ref fees
    pub authority: AccountInfo<'info>,
    #[account(
        mut,
        has_one = authority
    )]
    pub user_stats: AccountLoader<'info, UserStats>,
    pub state: Box<Account<'info, State>>,
    pub payer: Signer<'info>,
}

#[derive(Accounts)]
#[instruction(num_orders: u16)]
pub struct ResizeRevenueShareEscrowOrders<'info> {
    #[account(
        mut,
        seeds = [REVENUE_SHARE_ESCROW_PDA_SEED.as_ref(), authority.key().as_ref()],
        bump,
        realloc = RevenueShareEscrow::space(num_orders as usize, escrow.approved_builders.len()),
        realloc::payer = payer,
        realloc::zero = false,
        has_one = authority
    )]
    pub escrow: Box<Account<'info, RevenueShareEscrow>>,
    /// CHECK: The owner of RevenueShareEscrow
    pub authority: AccountInfo<'info>,
    #[account(mut)]
    pub payer: Signer<'info>,
    pub system_program: Program<'info, System>,
}

#[derive(Accounts)]
#[instruction(builder: Pubkey, max_fee_tenth_bps: u16, add: bool)]
pub struct ChangeApprovedBuilder<'info> {
    #[account(
        mut,
        seeds = [REVENUE_SHARE_ESCROW_PDA_SEED.as_ref(), authority.key().as_ref()],
        bump,
        // revoking a builder does not remove the slot to avoid unintended reuse
        realloc = RevenueShareEscrow::space(escrow.orders.len(), if add { escrow.approved_builders.len() + 1 } else { escrow.approved_builders.len() }),
        realloc::payer = payer,
        realloc::zero = false,
        has_one = authority
    )]
    pub escrow: Box<Account<'info, RevenueShareEscrow>>,
    pub authority: Signer<'info>,
    #[account(mut)]
    pub payer: Signer<'info>,
    pub system_program: Program<'info, System>,
}<|MERGE_RESOLUTION|>--- conflicted
+++ resolved
@@ -1,7 +1,6 @@
 use std::convert::TryFrom;
 use std::ops::DerefMut;
 
-<<<<<<< HEAD
 use anchor_lang::{
     prelude::{
         borsh::{BorshDeserialize, BorshSerialize},
@@ -10,12 +9,8 @@
     solana_program::sysvar::instructions,
     Discriminator,
 };
-=======
-use anchor_lang::prelude::*;
-use anchor_lang::Discriminator;
-use anchor_spl::associated_token::AssociatedToken;
->>>>>>> ab48f3df
 use anchor_spl::{
+    associated_token::AssociatedToken,
     token::Token,
     token_2022::Token2022,
     token_interface::{TokenAccount, TokenInterface},
