use std::cell::RefMut;
use std::collections::BTreeMap;
use std::convert::TryFrom;

use anchor_lang::prelude::*;
use anchor_lang::Discriminator;
use anchor_spl::associated_token::get_associated_token_address_with_program_id;
use anchor_spl::token_interface::{TokenAccount, TokenInterface};
use solana_program::instruction::Instruction;
use solana_program::pubkey;
use solana_program::sysvar::instructions::{
    self, load_current_index_checked, load_instruction_at_checked, ID as IX_ID,
};

use crate::controller::insurance::update_user_stats_if_stake_amount;
use crate::controller::liquidation::{
    liquidate_spot_with_swap_begin, liquidate_spot_with_swap_end,
};
use crate::controller::orders::cancel_orders;
use crate::controller::position::PositionDirection;
use crate::controller::spot_balance::update_spot_balances;
use crate::controller::token::{receive, send_from_program_vault};
use crate::error::ErrorCode;
use crate::ids::admin_hot_wallet;
use crate::ids::{jupiter_mainnet_3, jupiter_mainnet_4, jupiter_mainnet_6, serum_program};
use crate::instructions::constraints::*;
use crate::instructions::optional_accounts::{load_maps, AccountMaps};
use crate::math::casting::Cast;
use crate::math::constants::QUOTE_SPOT_MARKET_INDEX;
use crate::math::margin::get_margin_calculation_for_disable_high_leverage_mode;
use crate::math::margin::{calculate_user_equity, meets_settle_pnl_maintenance_margin_requirement};
use crate::math::orders::{estimate_price_from_side, find_bids_and_asks_from_users};
use crate::math::position::calculate_base_asset_value_and_pnl_with_oracle_price;
use crate::math::safe_math::SafeMath;
use crate::math::spot_withdraw::validate_spot_market_vault_amount;
use crate::optional_accounts::{get_token_mint, update_prelaunch_oracle};
use crate::state::events::{DeleteUserRecord, OrderActionExplanation, SignedMsgOrderRecord};
use crate::state::fill_mode::FillMode;
use crate::state::fulfillment_params::drift::MatchFulfillmentParams;
use crate::state::fulfillment_params::openbook_v2::OpenbookV2FulfillmentParams;
use crate::state::fulfillment_params::phoenix::PhoenixFulfillmentParams;
use crate::state::fulfillment_params::serum::SerumFulfillmentParams;
use crate::state::high_leverage_mode_config::HighLeverageModeConfig;
use crate::state::insurance_fund_stake::InsuranceFundStake;
use crate::state::oracle_map::OracleMap;
use crate::state::order_params::{OrderParams, PlaceOrderOptions};
use crate::state::paused_operations::{PerpOperation, SpotOperation};
use crate::state::perp_market::{ContractType, MarketStatus, PerpMarket};
use crate::state::perp_market_map::{
    get_market_set_for_spot_positions, get_market_set_for_user_positions, get_market_set_from_list,
    get_writable_perp_market_set, get_writable_perp_market_set_from_vec, MarketSet, PerpMarketMap,
};
use crate::state::settle_pnl_mode::SettlePnlMode;
use crate::state::signed_msg_user::{
    SignedMsgOrderId, SignedMsgUserOrdersLoader, SignedMsgUserOrdersZeroCopyMut,
    SIGNED_MSG_PDA_SEED,
};
use crate::state::spot_fulfillment_params::SpotFulfillmentParams;
use crate::state::spot_market::{SpotBalanceType, SpotMarket};
use crate::state::spot_market_map::{
    get_writable_spot_market_set, get_writable_spot_market_set_from_many, SpotMarketMap,
};
use crate::state::state::State;
use crate::state::user::{
    MarginMode, MarketType, OrderStatus, OrderTriggerCondition, OrderType, User, UserStats,
};
use crate::state::user_map::{load_user_map, load_user_maps, UserMap, UserStatsMap};
use crate::validation::sig_verification::verify_and_decode_ed25519_msg;
use crate::validation::user::{validate_user_deletion, validate_user_is_idle};
use crate::{
    controller, load, math, print_error, safe_decrement, OracleSource, GOV_SPOT_MARKET_INDEX,
    MARGIN_PRECISION,
};
use crate::{load_mut, QUOTE_PRECISION_U64};
use crate::{math_error, ID};
use crate::{validate, QUOTE_PRECISION_I128};
use anchor_spl::associated_token::AssociatedToken;

use crate::math::margin::calculate_margin_requirement_and_total_collateral_and_liability_info;
use crate::math::margin::MarginRequirementType;
use crate::state::margin_calculation::MarginContext;

use super::optional_accounts::get_high_leverage_mode_config;
use super::optional_accounts::get_token_interface;

#[access_control(
    fill_not_paused(&ctx.accounts.state)
)]
pub fn handle_fill_perp_order<'c: 'info, 'info>(
    ctx: Context<'_, '_, 'c, 'info, FillOrder<'info>>,
    order_id: Option<u32>,
) -> Result<()> {
    let (order_id, market_index) = {
        let user = &load!(ctx.accounts.user)?;
        // if there is no order id, use the users last order id
        let order_id = order_id.unwrap_or_else(|| user.get_last_order_id());
        let market_index = match user.get_order(order_id) {
            Some(order) => order.market_index,
            None => {
                msg!("Order does not exist {}", order_id);
                return Ok(());
            }
        };
        (order_id, market_index)
    };

    let user_key = &ctx.accounts.user.key();
    fill_order(ctx, order_id, market_index).map_err(|e| {
        msg!(
            "Err filling order id {} for user {} for market index {}",
            order_id,
            user_key,
            market_index
        );
        e
    })?;

    Ok(())
}

fn fill_order<'c: 'info, 'info>(
    ctx: Context<'_, '_, 'c, 'info, FillOrder<'info>>,
    order_id: u32,
    market_index: u16,
) -> Result<()> {
    let clock = &Clock::get()?;
    let state = &ctx.accounts.state;

    let remaining_accounts_iter = &mut ctx.remaining_accounts.iter().peekable();
    let AccountMaps {
        perp_market_map,
        spot_market_map,
        mut oracle_map,
    } = load_maps(
        remaining_accounts_iter,
        &get_writable_perp_market_set(market_index),
        &MarketSet::new(),
        clock.slot,
        Some(state.oracle_guard_rails),
    )?;

    let (makers_and_referrer, makers_and_referrer_stats) =
        load_user_maps(remaining_accounts_iter, true)?;

    controller::repeg::update_amm(
        market_index,
        &perp_market_map,
        &mut oracle_map,
        &ctx.accounts.state,
        clock,
    )?;

    controller::orders::fill_perp_order(
        order_id,
        &ctx.accounts.state,
        &ctx.accounts.user,
        &ctx.accounts.user_stats,
        &spot_market_map,
        &perp_market_map,
        &mut oracle_map,
        &ctx.accounts.filler,
        &ctx.accounts.filler_stats,
        &makers_and_referrer,
        &makers_and_referrer_stats,
        None,
        clock,
        FillMode::Fill,
    )?;

    Ok(())
}

#[access_control(
    fill_not_paused(&ctx.accounts.state)
)]
pub fn handle_revert_fill<'info>(ctx: Context<RevertFill>) -> Result<()> {
    let filler = load_mut!(ctx.accounts.filler)?;
    let clock = Clock::get()?;

    validate!(
        filler.last_active_slot == clock.slot,
        ErrorCode::RevertFill,
        "filler last active slot ({}) != current slot ({})",
        filler.last_active_slot,
        clock.slot
    )?;

    Ok(())
}

#[derive(Clone, Copy, AnchorSerialize, AnchorDeserialize, PartialEq, Debug, Eq, Default)]
pub enum SpotFulfillmentType {
    #[default]
    SerumV3,
    Match,
    PhoenixV1,
    OpenbookV2,
}

#[access_control(
    fill_not_paused(&ctx.accounts.state)
)]
pub fn handle_fill_spot_order<'c: 'info, 'info>(
    ctx: Context<'_, '_, 'c, 'info, FillOrder<'info>>,
    order_id: Option<u32>,
    fulfillment_type: Option<SpotFulfillmentType>,
    _maker_order_id: Option<u32>,
) -> Result<()> {
    let (order_id, market_index) = {
        let user = &load!(ctx.accounts.user)?;
        // if there is no order id, use the users last order id
        let order_id = order_id.unwrap_or_else(|| user.get_last_order_id());
        let market_index = user
            .get_order(order_id)
            .map(|order| order.market_index)
            .ok_or(ErrorCode::OrderDoesNotExist)?;

        (order_id, market_index)
    };

    let user_key = &ctx.accounts.user.key();
    fill_spot_order(
        ctx,
        order_id,
        market_index,
        fulfillment_type.unwrap_or(SpotFulfillmentType::Match),
    )
    .map_err(|e| {
        msg!("Err filling order id {} for user {}", order_id, user_key);
        e
    })?;

    Ok(())
}

fn fill_spot_order<'c: 'info, 'info>(
    ctx: Context<'_, '_, 'c, 'info, FillOrder<'info>>,
    order_id: u32,
    market_index: u16,
    fulfillment_type: SpotFulfillmentType,
) -> Result<()> {
    let clock = Clock::get()?;

    let remaining_accounts_iter = &mut ctx.remaining_accounts.iter().peekable();
    let AccountMaps {
        perp_market_map,
        spot_market_map,
        mut oracle_map,
    } = load_maps(
        remaining_accounts_iter,
        &MarketSet::new(),
        &get_writable_spot_market_set_from_many(vec![QUOTE_SPOT_MARKET_INDEX, market_index]),
        Clock::get()?.slot,
        None,
    )?;

    let (makers_and_referrer, makers_and_referrer_stats) = match fulfillment_type {
        SpotFulfillmentType::Match => load_user_maps(remaining_accounts_iter, true)?,
        _ => (UserMap::empty(), UserStatsMap::empty()),
    };

    let mut fulfillment_params: Box<dyn SpotFulfillmentParams> = match fulfillment_type {
        SpotFulfillmentType::SerumV3 => {
            let base_market = spot_market_map.get_ref(&market_index)?;
            let quote_market = spot_market_map.get_quote_spot_market()?;
            Box::new(SerumFulfillmentParams::new(
                remaining_accounts_iter,
                &ctx.accounts.state,
                &base_market,
                &quote_market,
                clock.unix_timestamp,
            )?)
        }
        SpotFulfillmentType::PhoenixV1 => {
            let base_market = spot_market_map.get_ref(&market_index)?;
            let quote_market = spot_market_map.get_quote_spot_market()?;
            Box::new(PhoenixFulfillmentParams::new(
                remaining_accounts_iter,
                &ctx.accounts.state,
                &base_market,
                &quote_market,
            )?)
        }
        SpotFulfillmentType::OpenbookV2 => {
            let base_market = spot_market_map.get_ref(&market_index)?;
            let quote_market = spot_market_map.get_quote_spot_market()?;
            Box::new(OpenbookV2FulfillmentParams::new(
                remaining_accounts_iter,
                &ctx.accounts.state,
                &base_market,
                &quote_market,
                clock.unix_timestamp,
            )?)
        }
        SpotFulfillmentType::Match => {
            let base_market = spot_market_map.get_ref(&market_index)?;
            let quote_market = spot_market_map.get_quote_spot_market()?;
            Box::new(MatchFulfillmentParams::new(
                remaining_accounts_iter,
                &base_market,
                &quote_market,
            )?)
        }
    };

    controller::orders::fill_spot_order(
        order_id,
        &ctx.accounts.state,
        &ctx.accounts.user,
        &ctx.accounts.user_stats,
        &spot_market_map,
        &perp_market_map,
        &mut oracle_map,
        &ctx.accounts.filler,
        &ctx.accounts.filler_stats,
        &makers_and_referrer,
        &makers_and_referrer_stats,
        None,
        &clock,
        fulfillment_params.as_mut(),
    )?;

    let base_market = spot_market_map.get_ref(&market_index)?;
    let quote_market = spot_market_map.get_quote_spot_market()?;
    fulfillment_params.validate_vault_amounts(&base_market, &quote_market)?;

    Ok(())
}

#[access_control(
    exchange_not_paused(&ctx.accounts.state)
)]
pub fn handle_trigger_order<'c: 'info, 'info>(
    ctx: Context<'_, '_, 'c, 'info, TriggerOrder<'info>>,
    order_id: u32,
) -> Result<()> {
    let (market_type, market_index) = match load!(ctx.accounts.user)?.get_order(order_id) {
        Some(order) => (order.market_type, order.market_index),
        None => {
            msg!("order_id not found {}", order_id);
            return Ok(());
        }
    };

    let (writeable_perp_markets, writeable_spot_markets) = match market_type {
        MarketType::Spot => (
            MarketSet::new(),
            get_writable_spot_market_set_from_many(vec![QUOTE_SPOT_MARKET_INDEX, market_index]),
        ),
        MarketType::Perp => (MarketSet::new(), MarketSet::new()),
    };

    let AccountMaps {
        perp_market_map,
        spot_market_map,
        mut oracle_map,
    } = load_maps(
        &mut ctx.remaining_accounts.iter().peekable(),
        &writeable_perp_markets,
        &writeable_spot_markets,
        Clock::get()?.slot,
        None,
    )?;

    match market_type {
        MarketType::Perp => controller::orders::trigger_order(
            order_id,
            &ctx.accounts.state,
            &ctx.accounts.user,
            &spot_market_map,
            &perp_market_map,
            &mut oracle_map,
            &ctx.accounts.filler,
            &Clock::get()?,
        )?,
        MarketType::Spot => controller::orders::trigger_spot_order(
            order_id,
            &ctx.accounts.state,
            &ctx.accounts.user,
            &spot_market_map,
            &perp_market_map,
            &mut oracle_map,
            &ctx.accounts.filler,
            &Clock::get()?,
        )?,
    }

    Ok(())
}

#[access_control(
    exchange_not_paused(&ctx.accounts.state)
)]
pub fn handle_force_cancel_orders<'c: 'info, 'info>(
    ctx: Context<'_, '_, 'c, 'info, ForceCancelOrder>,
) -> Result<()> {
    let AccountMaps {
        perp_market_map,
        spot_market_map,
        mut oracle_map,
    } = load_maps(
        &mut ctx.remaining_accounts.iter().peekable(),
        &MarketSet::new(),
        &get_writable_spot_market_set(QUOTE_SPOT_MARKET_INDEX),
        Clock::get()?.slot,
        None,
    )?;

    controller::orders::force_cancel_orders(
        &ctx.accounts.state,
        &ctx.accounts.user,
        &spot_market_map,
        &perp_market_map,
        &mut oracle_map,
        &ctx.accounts.filler,
        &Clock::get()?,
    )?;

    Ok(())
}

#[access_control(
    exchange_not_paused(&ctx.accounts.state)
)]
pub fn handle_update_user_idle<'c: 'info, 'info>(
    ctx: Context<'_, '_, 'c, 'info, UpdateUserIdle<'info>>,
) -> Result<()> {
    let mut user = load_mut!(ctx.accounts.user)?;
    let clock = Clock::get()?;

    let AccountMaps {
        perp_market_map,
        spot_market_map,
        mut oracle_map,
    } = load_maps(
        &mut ctx.remaining_accounts.iter().peekable(),
        &MarketSet::new(),
        &MarketSet::new(),
        Clock::get()?.slot,
        None,
    )?;

    let (equity, _) =
        calculate_user_equity(&user, &perp_market_map, &spot_market_map, &mut oracle_map)?;

    // user flipped to idle faster if equity is less than 1000
    let accelerated = equity < QUOTE_PRECISION_I128 * 1000;

    validate_user_is_idle(&user, clock.slot, accelerated)?;

    user.idle = true;

    Ok(())
}

#[access_control(
    exchange_not_paused(&ctx.accounts.state)
)]
pub fn handle_log_user_balances<'c: 'info, 'info>(
    ctx: Context<'_, '_, 'c, 'info, LogUserBalances<'info>>,
) -> Result<()> {
    let user_key = ctx.accounts.user.key();
    let user = load!(ctx.accounts.user)?;

    let AccountMaps {
        perp_market_map,
        spot_market_map,
        mut oracle_map,
    } = load_maps(
        &mut ctx.remaining_accounts.iter().peekable(),
        &MarketSet::new(),
        &MarketSet::new(),
        Clock::get()?.slot,
        None,
    )?;

    let (equity, _) =
        calculate_user_equity(&user, &perp_market_map, &spot_market_map, &mut oracle_map)?;

    msg!(
        "Authority key {} subaccount id {} user key {}",
        user.authority,
        user.sub_account_id,
        user_key
    );

    msg!("Equity {}", equity);

    for spot_position in user.spot_positions.iter() {
        if spot_position.scaled_balance == 0 {
            continue;
        }

        let spot_market = spot_market_map.get_ref(&spot_position.market_index)?;
        let token_amount = spot_position.get_signed_token_amount(&spot_market)?;
        msg!(
            "Spot position {} balance {}",
            spot_position.market_index,
            token_amount
        );
    }

    for perp_position in user.perp_positions.iter() {
        if perp_position.is_available() {
            continue;
        }

        let perp_market = perp_market_map.get_ref(&perp_position.market_index)?;
        let oracle_price = oracle_map.get_price_data(&perp_market.oracle_id())?.price;
        let (_, unrealized_pnl) =
            calculate_base_asset_value_and_pnl_with_oracle_price(&perp_position, oracle_price)?;

        if unrealized_pnl == 0 {
            continue;
        }

        msg!(
            "Perp position {} unrealized pnl {}",
            perp_position.market_index,
            unrealized_pnl
        );
    }

    Ok(())
}

#[access_control(
    exchange_not_paused(&ctx.accounts.state)
)]
pub fn handle_update_user_fuel_bonus<'c: 'info, 'info>(
    ctx: Context<'_, '_, 'c, 'info, UpdateUserFuelBonus<'info>>,
) -> Result<()> {
    let mut user = load_mut!(ctx.accounts.user)?;
    let user_stats = &mut load_mut!(ctx.accounts.user_stats)?;
    let clock = Clock::get()?;
    let now = clock.unix_timestamp;

    let AccountMaps {
        perp_market_map,
        spot_market_map,
        mut oracle_map,
    } = load_maps(
        &mut ctx.remaining_accounts.iter().peekable(),
        &MarketSet::new(),
        &MarketSet::new(),
        clock.slot,
        None,
    )?;

    let user_margin_calculation =
        calculate_margin_requirement_and_total_collateral_and_liability_info(
            &user,
            &perp_market_map,
            &spot_market_map,
            &mut oracle_map,
            MarginContext::standard(MarginRequirementType::Initial).fuel_numerator(&user, now),
        )?;

    user_stats.update_fuel_bonus(
        &mut user,
        user_margin_calculation.fuel_deposits,
        user_margin_calculation.fuel_borrows,
        user_margin_calculation.fuel_positions,
        now,
    )?;

    Ok(())
}

#[access_control(
    exchange_not_paused(&ctx.accounts.state)
)]
pub fn handle_update_user_stats_referrer_info<'c: 'info, 'info>(
    ctx: Context<'_, '_, 'c, 'info, UpdateUserStatsReferrerInfo<'info>>,
) -> Result<()> {
    let mut user_stats = load_mut!(ctx.accounts.user_stats)?;

    user_stats.update_referrer_status();

    Ok(())
}

#[access_control(
    exchange_not_paused(&ctx.accounts.state)
)]
pub fn handle_update_user_open_orders_count<'info>(ctx: Context<UpdateUserIdle>) -> Result<()> {
    let mut user = load_mut!(ctx.accounts.user)?;

    let mut open_orders = 0_u8;
    let mut open_auctions = 0_u8;

    for order in user.orders.iter() {
        if order.status == OrderStatus::Open {
            open_orders += 1;
        }

        if order.has_auction() {
            open_auctions += 1;
        }
    }

    user.open_orders = open_orders;
    user.has_open_order = open_orders > 0;
    user.open_auctions = open_auctions;
    user.has_open_auction = open_auctions > 0;

    Ok(())
}

pub fn handle_place_signed_msg_taker_order<'c: 'info, 'info>(
    ctx: Context<'_, '_, 'c, 'info, PlaceSignedMsgTakerOrder<'info>>,
    signed_msg_order_params_message_bytes: Vec<u8>,
    is_delegate_signer: bool,
) -> Result<()> {
    let state = &ctx.accounts.state;

    let mut remaining_accounts = ctx.remaining_accounts.iter().peekable();
    // TODO: generalize to support multiple market types
    let AccountMaps {
        perp_market_map,
        spot_market_map,
        mut oracle_map,
    } = load_maps(
        &mut remaining_accounts,
        &MarketSet::new(),
        &MarketSet::new(),
        Clock::get()?.slot,
        Some(state.oracle_guard_rails),
    )?;

    let high_leverage_mode_config = get_high_leverage_mode_config(&mut remaining_accounts)?;

    let taker_key = ctx.accounts.user.key();
    let mut taker = load_mut!(ctx.accounts.user)?;
    let mut signed_msg_taker = ctx.accounts.signed_msg_user_orders.load_mut()?;

    place_signed_msg_taker_order(
        taker_key,
        &mut taker,
        &mut signed_msg_taker,
        signed_msg_order_params_message_bytes,
        &ctx.accounts.ix_sysvar.to_account_info(),
        &perp_market_map,
        &spot_market_map,
        &mut oracle_map,
        high_leverage_mode_config,
        state,
        is_delegate_signer,
    )?;
    Ok(())
}

pub fn place_signed_msg_taker_order<'c: 'info, 'info>(
    taker_key: Pubkey,
    taker: &mut RefMut<User>,
    signed_msg_account: &mut SignedMsgUserOrdersZeroCopyMut,
    taker_order_params_message_bytes: Vec<u8>,
    ix_sysvar: &AccountInfo<'info>,
    perp_market_map: &PerpMarketMap,
    spot_market_map: &SpotMarketMap,
    oracle_map: &mut OracleMap,
    high_leverage_mode_config: Option<AccountLoader<HighLeverageModeConfig>>,
    state: &State,
    is_delegate_signer: bool,
) -> Result<()> {
    // Authenticate the signed msg order param message
    let ix_idx = load_current_index_checked(ix_sysvar)?;
    validate!(
        ix_idx > 0,
        ErrorCode::InvalidVerificationIxIndex,
        "instruction index must be greater than 0 for one sig verifies"
    )?;

    // Verify data from verify ix
    let ix: Instruction = load_instruction_at_checked(ix_idx as usize - 1, ix_sysvar)?;

    let signer = if is_delegate_signer {
        taker.delegate.to_bytes()
    } else {
        taker.authority.to_bytes()
    };
    let verified_message_and_signature = verify_and_decode_ed25519_msg(
        &ix,
        ix_sysvar,
        ix_idx,
        &signer,
        &taker_order_params_message_bytes[..],
        is_delegate_signer,
    )?;

    if is_delegate_signer {
        validate!(
            verified_message_and_signature.delegate_signed_taker_pubkey == Some(taker_key),
            ErrorCode::SignedMsgUserContextUserMismatch,
            "Delegate signed msg for taker pubkey different than supplied pubkey"
        )?;
    } else {
        // Verify taker passed to the ix matches pda derived from subaccount id + authority
        let taker_pda = Pubkey::find_program_address(
            &[
                "user".as_bytes(),
                &taker.authority.to_bytes(),
                &verified_message_and_signature
                    .sub_account_id
                    .unwrap()
                    .to_le_bytes(),
            ],
            &ID,
        );
        validate!(
            taker_pda.0 == taker_key,
            ErrorCode::SignedMsgUserContextUserMismatch,
            "Taker key does not match pda"
        )?;
    };

    let signature = verified_message_and_signature.signature;
    let clock = &Clock::get()?;

    // First order must be a taker order
    let matching_taker_order_params = &verified_message_and_signature.signed_msg_order_params;
    if matching_taker_order_params.market_type != MarketType::Perp
        || !matching_taker_order_params.has_valid_auction_params()?
    {
        msg!("First order must be a perp taker order");
        return Err(print_error!(ErrorCode::InvalidSignedMsgOrderParam)().into());
    }

    // Set max slot for the order early so we set correct signed msg order id
    let order_slot = verified_message_and_signature.slot;
    if order_slot < clock.slot.saturating_sub(500) {
        msg!(
            "SignedMsg order slot {} is too old: must be within 500 slots of current slot",
            order_slot
        );
        return Err(print_error!(ErrorCode::InvalidSignedMsgOrderParam)().into());
    }
    let market_index = matching_taker_order_params.market_index;
    let max_slot = if matching_taker_order_params.order_type == OrderType::Limit {
        order_slot.safe_add(
            matching_taker_order_params
                .auction_duration
                .unwrap_or(0)
                .cast::<u64>()?,
        )?
    } else {
        order_slot.safe_add(
            matching_taker_order_params
                .auction_duration
                .unwrap()
                .cast::<u64>()?,
        )?
    };

    // Dont place order if max slot already passed
    if max_slot < clock.slot {
        msg!(
            "SignedMsg order max_slot {} < current slot {}",
            max_slot,
            clock.slot
        );
        return Ok(());
    }

    if let Some(max_margin_ratio) = verified_message_and_signature.max_margin_ratio {
        taker.update_perp_position_max_margin_ratio(market_index, max_margin_ratio)?;
    }

    // Dont place order if signed msg order already exists
    let mut taker_order_id_to_use = taker.next_order_id;
    let mut signed_msg_order_id =
        SignedMsgOrderId::new(verified_message_and_signature.uuid, max_slot, 0);
    if signed_msg_account
        .check_exists_and_prune_stale_signed_msg_order_ids(signed_msg_order_id, clock.slot)
    {
        msg!("SignedMsg order already exists for taker {:?}", taker_key);
        return Ok(());
    }

    // Good to place orders, do stop loss and take profit orders first
    if let Some(stop_loss_order_params) = verified_message_and_signature.stop_loss_order_params {
        taker_order_id_to_use += 1;
        let stop_loss_order = OrderParams {
            order_type: OrderType::TriggerMarket,
            direction: matching_taker_order_params.direction.opposite(),
            trigger_price: Some(stop_loss_order_params.trigger_price),
            base_asset_amount: stop_loss_order_params.base_asset_amount,
            trigger_condition: if matching_taker_order_params.direction == PositionDirection::Long {
                OrderTriggerCondition::Below
            } else {
                OrderTriggerCondition::Above
            },
            market_index,
            market_type: MarketType::Perp,
            reduce_only: true,
            ..OrderParams::default()
        };

        controller::orders::place_perp_order(
            state,
            taker,
            taker_key,
            perp_market_map,
            spot_market_map,
            oracle_map,
            &None,
            clock,
            stop_loss_order,
            PlaceOrderOptions {
                enforce_margin_check: false,
                existing_position_direction_override: Some(matching_taker_order_params.direction),
                ..PlaceOrderOptions::default()
            },
        )?;
    }

    if let Some(take_profit_order_params) = verified_message_and_signature.take_profit_order_params
    {
        taker_order_id_to_use += 1;
        let take_profit_order = OrderParams {
            order_type: OrderType::TriggerMarket,
            direction: matching_taker_order_params.direction.opposite(),
            trigger_price: Some(take_profit_order_params.trigger_price),
            base_asset_amount: take_profit_order_params.base_asset_amount,
            trigger_condition: if matching_taker_order_params.direction == PositionDirection::Long {
                OrderTriggerCondition::Above
            } else {
                OrderTriggerCondition::Below
            },
            market_index,
            market_type: MarketType::Perp,
            reduce_only: true,
            ..OrderParams::default()
        };

        controller::orders::place_perp_order(
            state,
            taker,
            taker_key,
            perp_market_map,
            spot_market_map,
            oracle_map,
            &None,
            clock,
            take_profit_order,
            PlaceOrderOptions {
                enforce_margin_check: false,
                existing_position_direction_override: Some(matching_taker_order_params.direction),
                ..PlaceOrderOptions::default()
            },
        )?;
    }
    signed_msg_order_id.order_id = taker_order_id_to_use;
    signed_msg_account.add_signed_msg_order_id(signed_msg_order_id)?;

    controller::orders::place_perp_order(
        state,
        taker,
        taker_key,
        perp_market_map,
        spot_market_map,
        oracle_map,
        &high_leverage_mode_config,
        &clock,
        *matching_taker_order_params,
        PlaceOrderOptions {
            enforce_margin_check: true,
            signed_msg_taker_order_slot: Some(order_slot),
            ..PlaceOrderOptions::default()
        },
    )?;

    let order_params_hash =
        base64::encode(solana_program::hash::hash(&signature.try_to_vec().unwrap()).as_ref());

    emit!(SignedMsgOrderRecord {
        user: taker_key,
        signed_msg_order_max_slot: signed_msg_order_id.max_slot,
        signed_msg_order_uuid: signed_msg_order_id.uuid,
        user_order_id: signed_msg_order_id.order_id,
        matching_order_params: matching_taker_order_params.clone(),
        hash: order_params_hash,
        ts: clock.unix_timestamp,
    });

    Ok(())
}

#[access_control(
    settle_pnl_not_paused(&ctx.accounts.state)
)]
pub fn handle_settle_pnl<'c: 'info, 'info>(
    ctx: Context<'_, '_, 'c, 'info, SettlePNL>,
    market_index: u16,
) -> Result<()> {
    let clock = Clock::get()?;
    let state = &ctx.accounts.state;

    let user_key = ctx.accounts.user.key();
    let user = &mut load_mut!(ctx.accounts.user)?;

    validate!(
        user.pool_id == 0,
        ErrorCode::InvalidPoolId,
        "user have pool_id 0"
    )?;

    let AccountMaps {
        perp_market_map,
        spot_market_map,
        mut oracle_map,
    } = load_maps(
        &mut ctx.remaining_accounts.iter().peekable(),
        &get_writable_perp_market_set(market_index),
        &get_writable_spot_market_set(QUOTE_SPOT_MARKET_INDEX),
        clock.slot,
        Some(state.oracle_guard_rails),
    )?;

    let market_in_settlement =
        perp_market_map.get_ref(&market_index)?.status == MarketStatus::Settlement;

    if market_in_settlement {
        amm_not_paused(state)?;

        controller::pnl::settle_expired_position(
            market_index,
            user,
            &user_key,
            &perp_market_map,
            &spot_market_map,
            &mut oracle_map,
            &clock,
            state,
        )?;

        user.update_last_active_slot(clock.slot);
    } else {
        controller::repeg::update_amm(
            market_index,
            &perp_market_map,
            &mut oracle_map,
            state,
            &clock,
        )
        .map(|_| ErrorCode::InvalidOracleForSettlePnl)?;

        controller::pnl::settle_pnl(
            market_index,
            user,
            ctx.accounts.authority.key,
            &user_key,
            &perp_market_map,
            &spot_market_map,
            &mut oracle_map,
            &clock,
            state,
            None,
            SettlePnlMode::MustSettle,
        )
        .map(|_| ErrorCode::InvalidOracleForSettlePnl)?;
    }

    let spot_market = spot_market_map.get_quote_spot_market()?;
    validate_spot_market_vault_amount(&spot_market, ctx.accounts.spot_market_vault.amount)?;

    Ok(())
}

#[access_control(
    settle_pnl_not_paused(&ctx.accounts.state)
)]
pub fn handle_settle_multiple_pnls<'c: 'info, 'info>(
    ctx: Context<'_, '_, 'c, 'info, SettlePNL>,
    market_indexes: Vec<u16>,
    mode: SettlePnlMode,
) -> Result<()> {
    let clock = Clock::get()?;
    let state = &ctx.accounts.state;

    let user_key = ctx.accounts.user.key();
    let user = &mut load_mut!(ctx.accounts.user)?;

    let AccountMaps {
        perp_market_map,
        spot_market_map,
        mut oracle_map,
    } = load_maps(
        &mut ctx.remaining_accounts.iter().peekable(),
        &get_writable_perp_market_set_from_vec(&market_indexes),
        &get_writable_spot_market_set(QUOTE_SPOT_MARKET_INDEX),
        clock.slot,
        Some(state.oracle_guard_rails),
    )?;

    let meets_margin_requirement = meets_settle_pnl_maintenance_margin_requirement(
        user,
        &perp_market_map,
        &spot_market_map,
        &mut oracle_map,
    )?;

    for market_index in market_indexes.iter() {
        let market_in_settlement =
            perp_market_map.get_ref(market_index)?.status == MarketStatus::Settlement;

        if market_in_settlement {
            amm_not_paused(state)?;

            controller::pnl::settle_expired_position(
                *market_index,
                user,
                &user_key,
                &perp_market_map,
                &spot_market_map,
                &mut oracle_map,
                &clock,
                state,
            )?;

            user.update_last_active_slot(clock.slot);
        } else {
            controller::repeg::update_amm(
                *market_index,
                &perp_market_map,
                &mut oracle_map,
                state,
                &clock,
            )
            .map(|_| ErrorCode::InvalidOracleForSettlePnl)?;

            controller::pnl::settle_pnl(
                *market_index,
                user,
                ctx.accounts.authority.key,
                &user_key,
                &perp_market_map,
                &spot_market_map,
                &mut oracle_map,
                &clock,
                state,
                Some(meets_margin_requirement),
                mode,
            )
            .map(|_| ErrorCode::InvalidOracleForSettlePnl)?;
        }
    }

    let spot_market = spot_market_map.get_quote_spot_market()?;
    validate_spot_market_vault_amount(&spot_market, ctx.accounts.spot_market_vault.amount)?;

    Ok(())
}

#[access_control(
    funding_not_paused(&ctx.accounts.state)
)]
pub fn handle_settle_funding_payment<'c: 'info, 'info>(
    ctx: Context<'_, '_, 'c, 'info, SettleFunding>,
) -> Result<()> {
    let clock = Clock::get()?;
    let now = clock.unix_timestamp;

    let user_key = ctx.accounts.user.key();
    let user = &mut load_mut!(ctx.accounts.user)?;

    let AccountMaps {
        perp_market_map, ..
    } = load_maps(
        &mut ctx.remaining_accounts.iter().peekable(),
        &get_market_set_for_user_positions(&user.perp_positions),
        &MarketSet::new(),
        clock.slot,
        None,
    )?;

    controller::funding::settle_funding_payments(user, &user_key, &perp_market_map, now)?;
    user.update_last_active_slot(clock.slot);
    Ok(())
}

#[access_control(
    liq_not_paused(&ctx.accounts.state)
)]
pub fn handle_liquidate_perp<'c: 'info, 'info>(
    ctx: Context<'_, '_, 'c, 'info, LiquidatePerp<'info>>,
    market_index: u16,
    liquidator_max_base_asset_amount: u64,
    limit_price: Option<u64>,
) -> Result<()> {
    let clock = Clock::get()?;
    let now = clock.unix_timestamp;
    let slot = clock.slot;
    let state = &ctx.accounts.state;

    let user_key = ctx.accounts.user.key();
    let liquidator_key = ctx.accounts.liquidator.key();

    validate!(
        user_key != liquidator_key,
        ErrorCode::UserCantLiquidateThemself
    )?;

    let user = &mut load_mut!(ctx.accounts.user)?;
    let user_stats = &mut load_mut!(ctx.accounts.user_stats)?;
    let liquidator = &mut load_mut!(ctx.accounts.liquidator)?;
    let liquidator_stats = &mut load_mut!(ctx.accounts.liquidator_stats)?;

    let AccountMaps {
        perp_market_map,
        spot_market_map,
        mut oracle_map,
    } = load_maps(
        &mut ctx.remaining_accounts.iter().peekable(),
        &get_writable_perp_market_set(market_index),
        &MarketSet::new(),
        clock.slot,
        Some(state.oracle_guard_rails),
    )?;

    controller::liquidation::liquidate_perp(
        market_index,
        liquidator_max_base_asset_amount,
        limit_price,
        user,
        &user_key,
        user_stats,
        liquidator,
        &liquidator_key,
        liquidator_stats,
        &perp_market_map,
        &spot_market_map,
        &mut oracle_map,
        slot,
        now,
        state,
    )?;

    Ok(())
}

#[access_control(
liq_not_paused(&ctx.accounts.state)
)]
pub fn handle_liquidate_perp_with_fill<'c: 'info, 'info>(
    ctx: Context<'_, '_, 'c, 'info, LiquidatePerp<'info>>,
    market_index: u16,
) -> Result<()> {
    let clock = Clock::get()?;
    let state = &ctx.accounts.state;

    let user_key = ctx.accounts.user.key();
    let liquidator_key = ctx.accounts.liquidator.key();

    validate!(
        user_key != liquidator_key,
        ErrorCode::UserCantLiquidateThemself
    )?;

    let remaining_accounts_iter = &mut ctx.remaining_accounts.iter().peekable();
    let AccountMaps {
        perp_market_map,
        spot_market_map,
        mut oracle_map,
    } = load_maps(
        remaining_accounts_iter,
        &get_writable_perp_market_set(market_index),
        &MarketSet::new(),
        clock.slot,
        Some(state.oracle_guard_rails),
    )?;

    let (makers_and_referrer, makers_and_referrer_stats) =
        load_user_maps(remaining_accounts_iter, true)?;

    controller::liquidation::liquidate_perp_with_fill(
        market_index,
        &ctx.accounts.user,
        &user_key,
        &ctx.accounts.user_stats,
        &ctx.accounts.liquidator,
        &liquidator_key,
        &ctx.accounts.liquidator_stats,
        &makers_and_referrer,
        &makers_and_referrer_stats,
        &perp_market_map,
        &spot_market_map,
        &mut oracle_map,
        &clock,
        state,
    )?;

    Ok(())
}

#[access_control(
    liq_not_paused(&ctx.accounts.state)
)]
pub fn handle_liquidate_spot<'c: 'info, 'info>(
    ctx: Context<'_, '_, 'c, 'info, LiquidateSpot<'info>>,
    asset_market_index: u16,
    liability_market_index: u16,
    liquidator_max_liability_transfer: u128,
    limit_price: Option<u64>,
) -> Result<()> {
    let clock = Clock::get()?;
    let now = clock.unix_timestamp;
    let state = &ctx.accounts.state;

    let user_key = ctx.accounts.user.key();
    let liquidator_key = ctx.accounts.liquidator.key();

    validate!(
        user_key != liquidator_key,
        ErrorCode::UserCantLiquidateThemself
    )?;

    let user = &mut load_mut!(ctx.accounts.user)?;
    let user_stats = &mut load_mut!(ctx.accounts.user_stats)?;
    let liquidator = &mut load_mut!(ctx.accounts.liquidator)?;
    let liquidator_stats = &mut load_mut!(ctx.accounts.liquidator_stats)?;

    let AccountMaps {
        perp_market_map,
        spot_market_map,
        mut oracle_map,
    } = load_maps(
        &mut ctx.remaining_accounts.iter().peekable(),
        &MarketSet::new(),
        &get_writable_spot_market_set_from_many(vec![asset_market_index, liability_market_index]),
        clock.slot,
        Some(state.oracle_guard_rails),
    )?;

    controller::liquidation::liquidate_spot(
        asset_market_index,
        liability_market_index,
        liquidator_max_liability_transfer,
        limit_price,
        user,
        &user_key,
        user_stats,
        liquidator,
        &liquidator_key,
        liquidator_stats,
        &perp_market_map,
        &spot_market_map,
        &mut oracle_map,
        now,
        clock.slot,
        state,
    )?;

    Ok(())
}

#[access_control(
    liq_not_paused(&ctx.accounts.state)
)]
pub fn handle_liquidate_spot_with_swap_begin<'c: 'info, 'info>(
    ctx: Context<'_, '_, 'c, 'info, LiquidateSpotWithSwap<'info>>,
    asset_market_index: u16,
    liability_market_index: u16,
    swap_amount: u64,
) -> Result<()> {
    let state = &ctx.accounts.state;
    let clock = Clock::get()?;
    let now = clock.unix_timestamp;

    let user_key = ctx.accounts.user.key();
    let liquidator_key = ctx.accounts.liquidator.key();

    validate!(
        user_key != liquidator_key,
        ErrorCode::UserCantLiquidateThemself
    )?;

    let user = &mut load_mut!(ctx.accounts.user)?;
    let user_stats = &mut load_mut!(ctx.accounts.user_stats)?;
    let liquidator = &mut load_mut!(ctx.accounts.liquidator)?;
    let liquidator_stats = &mut load_mut!(ctx.accounts.liquidator_stats)?;

    let remaining_accounts_iter = &mut ctx.remaining_accounts.iter().peekable();
    let AccountMaps {
        perp_market_map,
        spot_market_map,
        mut oracle_map,
    } = load_maps(
        remaining_accounts_iter,
        &MarketSet::new(),
        &get_writable_spot_market_set_from_many(vec![asset_market_index, liability_market_index]),
        clock.slot,
        Some(state.oracle_guard_rails),
    )?;

    let _token_interface = get_token_interface(remaining_accounts_iter)?;
    let mint = get_token_mint(remaining_accounts_iter)?;

    let mut asset_spot_market = spot_market_map.get_ref_mut(&asset_market_index)?;
    validate!(
        asset_spot_market.flash_loan_initial_token_amount == 0
            && asset_spot_market.flash_loan_amount == 0,
        ErrorCode::InvalidLiquidateSpotWithSwap,
        "begin_swap ended in invalid state"
    )?;

    let asset_oracle_data = oracle_map.get_price_data(&asset_spot_market.oracle_id())?;
    controller::spot_balance::update_spot_market_cumulative_interest(
        &mut asset_spot_market,
        Some(asset_oracle_data),
        now,
    )?;

    let mut liability_spot_market = spot_market_map.get_ref_mut(&liability_market_index)?;

    validate!(
        liability_spot_market.flash_loan_initial_token_amount == 0
            && liability_spot_market.flash_loan_amount == 0,
        ErrorCode::InvalidLiquidateSpotWithSwap,
        "begin_swap ended in invalid state"
    )?;

    let liability_oracle_data = oracle_map.get_price_data(&liability_spot_market.oracle_id())?;
    controller::spot_balance::update_spot_market_cumulative_interest(
        &mut liability_spot_market,
        Some(liability_oracle_data),
        now,
    )?;

    drop(liability_spot_market);
    drop(asset_spot_market);

    validate!(
        asset_market_index != liability_market_index,
        ErrorCode::InvalidSwap,
        "asset and liability market the same"
    )?;

    validate!(
        swap_amount != 0,
        ErrorCode::InvalidSwap,
        "swap_amount cannot be zero"
    )?;

    liquidate_spot_with_swap_begin(
        asset_market_index,
        liability_market_index,
        swap_amount,
        user,
        &user_key,
        user_stats,
        liquidator,
        &liquidator_key,
        liquidator_stats,
        &perp_market_map,
        &spot_market_map,
        &mut oracle_map,
        now,
        clock.slot,
        state,
    )?;

    let mut asset_spot_market = spot_market_map.get_ref_mut(&asset_market_index)?;
    let mut liability_spot_market = spot_market_map.get_ref_mut(&liability_market_index)?;

    let asset_vault = &ctx.accounts.asset_spot_market_vault;
    let asset_token_account = &ctx.accounts.asset_token_account;

    asset_spot_market.flash_loan_amount = swap_amount;
    asset_spot_market.flash_loan_initial_token_amount = asset_token_account.amount;

    let liability_token_account = &ctx.accounts.liability_token_account;

    liability_spot_market.flash_loan_initial_token_amount = liability_token_account.amount;

    let asset_spot_has_transfer_hook = asset_spot_market.has_transfer_hook();
    let liability_spot_has_transfer_hook = liability_spot_market.has_transfer_hook();

    validate!(
        !(asset_spot_has_transfer_hook && liability_spot_has_transfer_hook),
        ErrorCode::InvalidSwap,
        "both asset and liability spot markets cannot both have transfer hooks"
    )?;

    controller::token::send_from_program_vault(
        &ctx.accounts.token_program,
        asset_vault,
        &ctx.accounts.asset_token_account,
        &ctx.accounts.drift_signer,
        state.signer_nonce,
        swap_amount,
        &mint,
        if asset_spot_market.has_transfer_hook() {
            Some(remaining_accounts_iter)
        } else {
            None
        },
    )?;

    let ixs = ctx.accounts.instructions.as_ref();
    let current_index = instructions::load_current_index_checked(ixs)? as usize;

    let current_ix = instructions::load_instruction_at_checked(current_index, ixs)?;
    validate!(
        current_ix.program_id == *ctx.program_id,
        ErrorCode::InvalidLiquidateSpotWithSwap,
        "LiquidateSpotWithSwapBegin must be a top-level instruction (cant be cpi)"
    )?;

    let mut index = current_index + 1;
    let mut found_end = false;
    loop {
        let ix = match instructions::load_instruction_at_checked(index, ixs) {
            Ok(ix) => ix,
            Err(ProgramError::InvalidArgument) => break,
            Err(e) => return Err(e.into()),
        };

        // Check that the drift program key is not used
        if ix.program_id == crate::id() {
            // must be the last ix -- this could possibly be relaxed
            validate!(
                !found_end,
                ErrorCode::InvalidLiquidateSpotWithSwap,
                "the transaction must not contain a Drift instruction after FlashLoanEnd"
            )?;
            found_end = true;

            // must be the SwapEnd instruction
            let discriminator = crate::instruction::LiquidateSpotWithSwapEnd::discriminator();
            validate!(
                ix.data[0..8] == discriminator,
                ErrorCode::InvalidLiquidateSpotWithSwap,
                "last drift ix must be end of swap"
            )?;

            validate!(
                ctx.accounts.authority.key() == ix.accounts[1].pubkey,
                ErrorCode::InvalidLiquidateSpotWithSwap,
                "the authority passed to SwapBegin and End must match"
            )?;

            validate!(
                ctx.accounts.liquidator.key() == ix.accounts[2].pubkey,
                ErrorCode::InvalidLiquidateSpotWithSwap,
                "the liquidator passed to SwapBegin and End must match"
            )?;

            validate!(
                ctx.accounts.user.key() == ix.accounts[4].pubkey,
                ErrorCode::InvalidLiquidateSpotWithSwap,
                "the user passed to SwapBegin and End must match"
            )?;

            validate!(
                ctx.accounts.liability_spot_market_vault.key() == ix.accounts[6].pubkey,
                ErrorCode::InvalidLiquidateSpotWithSwap,
                "the liability_spot_market_vault passed to SwapBegin and End must match"
            )?;

            validate!(
                ctx.accounts.asset_spot_market_vault.key() == ix.accounts[7].pubkey,
                ErrorCode::InvalidLiquidateSpotWithSwap,
                "the asset_spot_market_vault passed to SwapBegin and End must match"
            )?;

            validate!(
                ctx.accounts.liability_token_account.key() == ix.accounts[8].pubkey,
                ErrorCode::InvalidLiquidateSpotWithSwap,
                "the liability_token_account passed to SwapBegin and End must match"
            )?;

            validate!(
                ctx.accounts.asset_token_account.key() == ix.accounts[9].pubkey,
                ErrorCode::InvalidLiquidateSpotWithSwap,
                "the asset_token_account passed to SwapBegin and End must match"
            )?;

            validate!(
                ctx.remaining_accounts.len() == ix.accounts.len() - 13,
                ErrorCode::InvalidLiquidateSpotWithSwap,
                "begin and end ix must have the same number of accounts"
            )?;

            for i in 13..ix.accounts.len() {
                validate!(
                    *ctx.remaining_accounts[i - 13].key == ix.accounts[i].pubkey,
                    ErrorCode::InvalidLiquidateSpotWithSwap,
                    "begin and end ix must have the same accounts. {}th account mismatch. begin: {}, end: {}",
                    i,
                    ctx.remaining_accounts[i - 13].key,
                    ix.accounts[i].pubkey
                )?;
            }
        } else {
            if found_end {
                for meta in ix.accounts.iter() {
                    validate!(
                        meta.is_writable == false,
                        ErrorCode::InvalidLiquidateSpotWithSwap,
                        "instructions after swap end must not have writable accounts"
                    )?;
                }
            } else {
                let whitelisted_programs = vec![
                    serum_program::id(),
                    AssociatedToken::id(),
                    jupiter_mainnet_3::ID,
                    jupiter_mainnet_4::ID,
                    jupiter_mainnet_6::ID,
                ];
                validate!(
                    whitelisted_programs.contains(&ix.program_id),
                    ErrorCode::InvalidLiquidateSpotWithSwap,
                    "only allowed to pass in ixs to token, openbook, and Jupiter v3/v4/v6 programs"
                )?;

                for meta in ix.accounts.iter() {
                    validate!(
                        meta.pubkey != crate::id(),
                        ErrorCode::InvalidLiquidateSpotWithSwap,
                        "instructions between begin and end must not be drift instructions"
                    )?;
                }
            }
        }

        index += 1;
    }

    validate!(
        found_end,
        ErrorCode::InvalidLiquidateSpotWithSwap,
        "found no LiquidateSpotWithSwapEnd instruction in transaction"
    )?;

    Ok(())
}

#[access_control(
    liq_not_paused(&ctx.accounts.state)
)]
pub fn handle_liquidate_spot_with_swap_end<'c: 'info, 'info>(
    ctx: Context<'_, '_, 'c, 'info, LiquidateSpotWithSwap<'info>>,
    asset_market_index: u16,
    liability_market_index: u16,
) -> Result<()> {
    let state = &ctx.accounts.state;
    let clock = Clock::get()?;
    let slot = clock.slot;
    let now = clock.unix_timestamp;

    let remaining_accounts = &mut ctx.remaining_accounts.iter().peekable();
    let AccountMaps {
        perp_market_map,
        spot_market_map,
        mut oracle_map,
    } = load_maps(
        remaining_accounts,
        &MarketSet::new(),
        &get_writable_spot_market_set_from_many(vec![asset_market_index, liability_market_index]),
        clock.slot,
        Some(state.oracle_guard_rails),
    )?;
    let liability_token_program = get_token_interface(remaining_accounts)?;

    let asset_mint = get_token_mint(remaining_accounts)?;
    let liability_mint = get_token_mint(remaining_accounts)?;

    let user_key = ctx.accounts.user.key();
    let mut user = load_mut!(&ctx.accounts.user)?;
    let mut user_stats = load_mut!(&ctx.accounts.user_stats)?;

    let liquidator_key = ctx.accounts.liquidator.key();
    let mut liquidator = load_mut!(&ctx.accounts.liquidator)?;
    let mut liquidator_stats = load_mut!(&ctx.accounts.liquidator_stats)?;

    let mut asset_spot_market = spot_market_map.get_ref_mut(&asset_market_index)?;

    validate!(
        asset_spot_market.flash_loan_amount != 0,
        ErrorCode::InvalidSwap,
        "the asset_spot_market must have a flash loan amount set"
    )?;

    let mut liability_spot_market = spot_market_map.get_ref_mut(&liability_market_index)?;

    let asset_vault = &mut ctx.accounts.asset_spot_market_vault;
    let asset_token_account = &mut ctx.accounts.asset_token_account;

    let mut amount_in = asset_spot_market.flash_loan_amount;
    if asset_token_account.amount > asset_spot_market.flash_loan_initial_token_amount {
        let residual = asset_token_account
            .amount
            .safe_sub(asset_spot_market.flash_loan_initial_token_amount)?;

        controller::token::receive(
            &ctx.accounts.token_program,
            asset_token_account,
            asset_vault,
            &ctx.accounts.authority,
            residual,
            &asset_mint,
            if asset_spot_market.has_transfer_hook() {
                Some(remaining_accounts)
            } else {
                None
            },
        )?;
        asset_token_account.reload()?;
        asset_vault.reload()?;

        amount_in = amount_in.safe_sub(residual)?;
    }

    asset_spot_market.flash_loan_initial_token_amount = 0;
    asset_spot_market.flash_loan_amount = 0;

    let liability_vault = &mut ctx.accounts.liability_spot_market_vault;
    let liability_token_account = &mut ctx.accounts.liability_token_account;

    let mut amount_out = 0_u64;
    if liability_token_account.amount > liability_spot_market.flash_loan_initial_token_amount {
        amount_out = liability_token_account
            .amount
            .safe_sub(liability_spot_market.flash_loan_initial_token_amount)?;

        if let Some(token_interface) = liability_token_program {
            controller::token::receive(
                &token_interface,
                liability_token_account,
                liability_vault,
                &ctx.accounts.authority,
                amount_out,
                &liability_mint,
                if liability_spot_market.has_transfer_hook() {
                    Some(remaining_accounts)
                } else {
                    None
                },
            )?;
        } else {
            controller::token::receive(
                &ctx.accounts.token_program,
                liability_token_account,
                liability_vault,
                &ctx.accounts.authority,
                amount_out,
                &liability_mint,
                if liability_spot_market.has_transfer_hook() {
                    Some(remaining_accounts)
                } else {
                    None
                },
            )?;
        }

        liability_vault.reload()?;
    }

    validate!(
        amount_out != 0,
        ErrorCode::InvalidSwap,
        "amount_out must be greater than 0"
    )?;

    liability_spot_market.flash_loan_initial_token_amount = 0;
    liability_spot_market.flash_loan_amount = 0;

    drop(liability_spot_market);
    drop(asset_spot_market);

    liquidate_spot_with_swap_end(
        asset_market_index,
        liability_market_index,
        &mut user,
        &user_key,
        &mut user_stats,
        &mut liquidator,
        &liquidator_key,
        &mut liquidator_stats,
        &perp_market_map,
        &spot_market_map,
        &mut oracle_map,
        now,
        slot,
        state,
        amount_in.cast()?,
        amount_out.cast()?,
    )?;

    let liability_spot_market = spot_market_map.get_ref_mut(&liability_market_index)?;

    validate!(
        liability_spot_market.flash_loan_initial_token_amount == 0
            && liability_spot_market.flash_loan_amount == 0,
        ErrorCode::InvalidSwap,
        "end_swap ended in invalid state"
    )?;

    math::spot_withdraw::validate_spot_market_vault_amount(
        &liability_spot_market,
        liability_vault.amount,
    )?;

    let asset_spot_market = spot_market_map.get_ref_mut(&asset_market_index)?;

    validate!(
        asset_spot_market.flash_loan_initial_token_amount == 0
            && asset_spot_market.flash_loan_amount == 0,
        ErrorCode::InvalidSwap,
        "end_swap ended in invalid state"
    )?;

    math::spot_withdraw::validate_spot_market_vault_amount(&asset_spot_market, asset_vault.amount)?;

    Ok(())
}

#[access_control(
    liq_not_paused(&ctx.accounts.state)
)]
pub fn handle_liquidate_borrow_for_perp_pnl<'c: 'info, 'info>(
    ctx: Context<'_, '_, 'c, 'info, LiquidateBorrowForPerpPnl<'info>>,
    perp_market_index: u16,
    spot_market_index: u16,
    liquidator_max_liability_transfer: u128,
    limit_price: Option<u64>, // currently unimplemented
) -> Result<()> {
    let clock = Clock::get()?;
    let now = clock.unix_timestamp;
    let state = &ctx.accounts.state;

    let user_key = ctx.accounts.user.key();
    let liquidator_key = ctx.accounts.liquidator.key();

    validate!(
        user_key != liquidator_key,
        ErrorCode::UserCantLiquidateThemself
    )?;

    let user = &mut load_mut!(ctx.accounts.user)?;
    let liquidator = &mut load_mut!(ctx.accounts.liquidator)?;

    let AccountMaps {
        perp_market_map,
        spot_market_map,
        mut oracle_map,
    } = load_maps(
        &mut ctx.remaining_accounts.iter().peekable(),
        &MarketSet::new(),
        &get_writable_spot_market_set(spot_market_index),
        clock.slot,
        Some(state.oracle_guard_rails),
    )?;

    controller::liquidation::liquidate_borrow_for_perp_pnl(
        perp_market_index,
        spot_market_index,
        liquidator_max_liability_transfer,
        limit_price,
        user,
        &user_key,
        liquidator,
        &liquidator_key,
        &perp_market_map,
        &spot_market_map,
        &mut oracle_map,
        now,
        clock.slot,
        state.liquidation_margin_buffer_ratio,
        state.initial_pct_to_liquidate as u128,
        state.liquidation_duration as u128,
    )?;

    Ok(())
}

#[access_control(
    liq_not_paused(&ctx.accounts.state)
)]
pub fn handle_liquidate_perp_pnl_for_deposit<'c: 'info, 'info>(
    ctx: Context<'_, '_, 'c, 'info, LiquidatePerpPnlForDeposit<'info>>,
    perp_market_index: u16,
    spot_market_index: u16,
    liquidator_max_pnl_transfer: u128,
    limit_price: Option<u64>, // currently unimplemented
) -> Result<()> {
    let state = &ctx.accounts.state;
    let clock = Clock::get()?;
    let now = clock.unix_timestamp;

    let user_key = ctx.accounts.user.key();
    let liquidator_key = ctx.accounts.liquidator.key();

    validate!(
        user_key != liquidator_key,
        ErrorCode::UserCantLiquidateThemself
    )?;

    let user = &mut load_mut!(ctx.accounts.user)?;
    let liquidator = &mut load_mut!(ctx.accounts.liquidator)?;

    let AccountMaps {
        perp_market_map,
        spot_market_map,
        mut oracle_map,
    } = load_maps(
        &mut ctx.remaining_accounts.iter().peekable(),
        &MarketSet::new(),
        &get_writable_spot_market_set(spot_market_index),
        clock.slot,
        Some(state.oracle_guard_rails),
    )?;

    controller::liquidation::liquidate_perp_pnl_for_deposit(
        perp_market_index,
        spot_market_index,
        liquidator_max_pnl_transfer,
        limit_price,
        user,
        &user_key,
        liquidator,
        &liquidator_key,
        &perp_market_map,
        &spot_market_map,
        &mut oracle_map,
        now,
        clock.slot,
        state.liquidation_margin_buffer_ratio,
        state.initial_pct_to_liquidate as u128,
        state.liquidation_duration as u128,
    )?;

    Ok(())
}

#[access_control(
    liq_not_paused(&ctx.accounts.state)
)]
pub fn handle_set_user_status_to_being_liquidated<'c: 'info, 'info>(
    ctx: Context<'_, '_, 'c, 'info, SetUserStatusToBeingLiquidated<'info>>,
) -> Result<()> {
    let state = &ctx.accounts.state;
    let clock = Clock::get()?;
    let user = &mut load_mut!(ctx.accounts.user)?;

    let AccountMaps {
        perp_market_map,
        spot_market_map,
        mut oracle_map,
    } = load_maps(
        &mut ctx.remaining_accounts.iter().peekable(),
        &MarketSet::new(),
        &MarketSet::new(),
        clock.slot,
        Some(state.oracle_guard_rails),
    )?;

    controller::liquidation::set_user_status_to_being_liquidated(
        user,
        &perp_market_map,
        &spot_market_map,
        &mut oracle_map,
        clock.slot,
        &state,
    )?;

    Ok(())
}

#[access_control(
    withdraw_not_paused(&ctx.accounts.state)
)]
pub fn handle_resolve_perp_pnl_deficit<'c: 'info, 'info>(
    ctx: Context<'_, '_, 'c, 'info, ResolvePerpPnlDeficit<'info>>,
    spot_market_index: u16,
    perp_market_index: u16,
) -> Result<()> {
    let clock = Clock::get()?;
    let now = clock.unix_timestamp;

    validate!(spot_market_index == 0, ErrorCode::InvalidSpotMarketAccount)?;
    let state = &ctx.accounts.state;

    let remaining_accounts_iter = &mut ctx.remaining_accounts.iter().peekable();
    let AccountMaps {
        perp_market_map,
        spot_market_map,
        mut oracle_map,
    } = load_maps(
        remaining_accounts_iter,
        &get_writable_perp_market_set(perp_market_index),
        &get_writable_spot_market_set(spot_market_index),
        clock.slot,
        Some(state.oracle_guard_rails),
    )?;

    let mint = get_token_mint(remaining_accounts_iter)?;

    controller::repeg::update_amm(
        perp_market_index,
        &perp_market_map,
        &mut oracle_map,
        state,
        &clock,
    )?;

    {
        let spot_market = &mut spot_market_map.get_ref_mut(&spot_market_index)?;
        if spot_market.has_transfer_hook() {
            controller::insurance::attempt_settle_revenue_to_insurance_fund(
                &ctx.accounts.spot_market_vault,
                &ctx.accounts.insurance_fund_vault,
                spot_market,
                now,
                &ctx.accounts.token_program,
                &ctx.accounts.drift_signer,
                state,
                &mint,
                Some(&mut remaining_accounts_iter.clone()),
            )?;
        } else {
            controller::insurance::attempt_settle_revenue_to_insurance_fund(
                &ctx.accounts.spot_market_vault,
                &ctx.accounts.insurance_fund_vault,
                spot_market,
                now,
                &ctx.accounts.token_program,
                &ctx.accounts.drift_signer,
                state,
                &mint,
                None,
            )?;
        };

        // reload the spot market vault balance so it's up-to-date
        ctx.accounts.spot_market_vault.reload()?;
        ctx.accounts.insurance_fund_vault.reload()?;
        math::spot_withdraw::validate_spot_market_vault_amount(
            spot_market,
            ctx.accounts.spot_market_vault.amount,
        )?;
    }

    let insurance_vault_amount = ctx.accounts.insurance_fund_vault.amount;
    let spot_market_vault_amount = ctx.accounts.spot_market_vault.amount;

    let pay_from_insurance = {
        let spot_market = &mut spot_market_map.get_ref_mut(&spot_market_index)?;
        let perp_market = &mut perp_market_map.get_ref_mut(&perp_market_index)?;

        if perp_market.amm.curve_update_intensity > 0 {
            validate!(
                perp_market.amm.last_oracle_valid,
                ErrorCode::InvalidOracle,
                "Oracle Price detected as invalid"
            )?;

            validate!(
                oracle_map.slot == perp_market.amm.last_update_slot,
                ErrorCode::AMMNotUpdatedInSameSlot,
                "AMM must be updated in a prior instruction within same slot"
            )?;
        }

        validate!(
            !perp_market.is_in_settlement(now),
            ErrorCode::MarketActionPaused,
            "Market is in settlement mode",
        )?;

        let oracle_price = oracle_map.get_price_data(&perp_market.oracle_id())?.price;
        controller::orders::validate_market_within_price_band(perp_market, state, oracle_price)?;

        controller::insurance::resolve_perp_pnl_deficit(
            spot_market_vault_amount,
            insurance_vault_amount,
            spot_market,
            perp_market,
            clock.unix_timestamp,
        )?
    };

    if pay_from_insurance > 0 {
        validate!(
            pay_from_insurance < ctx.accounts.insurance_fund_vault.amount,
            ErrorCode::InsufficientCollateral,
            "Insurance Fund balance InsufficientCollateral for payment: !{} < {}",
            pay_from_insurance,
            ctx.accounts.insurance_fund_vault.amount
        )?;

        let spot_market = &mut spot_market_map.get_ref_mut(&spot_market_index)?;
        controller::token::send_from_program_vault(
            &ctx.accounts.token_program,
            &ctx.accounts.insurance_fund_vault,
            &ctx.accounts.spot_market_vault,
            &ctx.accounts.drift_signer,
            state.signer_nonce,
            pay_from_insurance,
            &mint,
            if spot_market.has_transfer_hook() {
                Some(remaining_accounts_iter)
            } else {
                None
            },
        )?;

        validate!(
            ctx.accounts.insurance_fund_vault.amount > 0,
            ErrorCode::InvalidIFDetected,
            "insurance_fund_vault.amount must remain > 0"
        )?;
    }

    // todo: validate amounts transfered and spot_market before and after are zero-sum

    Ok(())
}

#[access_control(
    withdraw_not_paused(&ctx.accounts.state)
)]
pub fn handle_resolve_perp_bankruptcy<'c: 'info, 'info>(
    ctx: Context<'_, '_, 'c, 'info, ResolveBankruptcy<'info>>,
    quote_spot_market_index: u16,
    market_index: u16,
) -> Result<()> {
    let clock = Clock::get()?;
    let now = clock.unix_timestamp;

    let user_key = ctx.accounts.user.key();
    let liquidator_key = ctx.accounts.liquidator.key();

    validate!(
        user_key != liquidator_key,
        ErrorCode::UserCantLiquidateThemself
    )?;

    validate!(
        quote_spot_market_index == QUOTE_SPOT_MARKET_INDEX,
        ErrorCode::InvalidSpotMarketAccount
    )?;

    let user = &mut load_mut!(ctx.accounts.user)?;
    let liquidator = &mut load_mut!(ctx.accounts.liquidator)?;
    let state = &ctx.accounts.state;

    let remaining_accounts_iter = &mut ctx.remaining_accounts.iter().peekable();
    let AccountMaps {
        perp_market_map,
        spot_market_map,
        mut oracle_map,
    } = load_maps(
        remaining_accounts_iter,
        &get_writable_perp_market_set(market_index),
        &get_writable_spot_market_set(quote_spot_market_index),
        clock.slot,
        Some(state.oracle_guard_rails),
    )?;

    let mint = get_token_mint(remaining_accounts_iter)?;

    {
        let spot_market = &mut spot_market_map.get_ref_mut(&quote_spot_market_index)?;
        let mut transfer_hook_remaining_accounts_iter = remaining_accounts_iter.clone();
        let remaining_accounts = if spot_market.has_transfer_hook() {
            Some(&mut transfer_hook_remaining_accounts_iter)
        } else {
            None
        };
        controller::insurance::attempt_settle_revenue_to_insurance_fund(
            &ctx.accounts.spot_market_vault,
            &ctx.accounts.insurance_fund_vault,
            spot_market,
            now,
            &ctx.accounts.token_program,
            &ctx.accounts.drift_signer,
            state,
            &mint,
            remaining_accounts,
        )?;

        // reload the spot market vault balance so it's up-to-date
        ctx.accounts.spot_market_vault.reload()?;
        ctx.accounts.insurance_fund_vault.reload()?;
        math::spot_withdraw::validate_spot_market_vault_amount(
            spot_market,
            ctx.accounts.spot_market_vault.amount,
        )?;
    }

    let pay_from_insurance = controller::liquidation::resolve_perp_bankruptcy(
        market_index,
        user,
        &user_key,
        liquidator,
        &liquidator_key,
        &perp_market_map,
        &spot_market_map,
        &mut oracle_map,
        now,
        ctx.accounts.insurance_fund_vault.amount,
    )?;

    if pay_from_insurance > 0 {
        validate!(
            pay_from_insurance < ctx.accounts.insurance_fund_vault.amount,
            ErrorCode::InsufficientCollateral,
            "Insurance Fund balance InsufficientCollateral for payment: !{} < {}",
            pay_from_insurance,
            ctx.accounts.insurance_fund_vault.amount
        )?;

        let spot_market = &spot_market_map.get_ref(&quote_spot_market_index)?;
        let mut transfer_hook_remaining_accounts_iter = remaining_accounts_iter.clone();
        let remaining_accounts = if spot_market.has_transfer_hook() {
            Some(&mut transfer_hook_remaining_accounts_iter)
        } else {
            None
        };

        controller::token::send_from_program_vault(
            &ctx.accounts.token_program,
            &ctx.accounts.insurance_fund_vault,
            &ctx.accounts.spot_market_vault,
            &ctx.accounts.drift_signer,
            state.signer_nonce,
            pay_from_insurance,
            &mint,
            remaining_accounts,
        )?;

        validate!(
            ctx.accounts.insurance_fund_vault.amount > 0,
            ErrorCode::InvalidIFDetected,
            "insurance_fund_vault.amount must remain > 0"
        )?;
    }

    {
        let spot_market = &mut spot_market_map.get_ref_mut(&quote_spot_market_index)?;
        // reload the spot market vault balance so it's up-to-date
        ctx.accounts.spot_market_vault.reload()?;
        math::spot_withdraw::validate_spot_market_vault_amount(
            spot_market,
            ctx.accounts.spot_market_vault.amount,
        )?;
    }

    Ok(())
}

#[access_control(
    withdraw_not_paused(&ctx.accounts.state)
)]
pub fn handle_resolve_spot_bankruptcy<'c: 'info, 'info>(
    ctx: Context<'_, '_, 'c, 'info, ResolveBankruptcy<'info>>,
    market_index: u16,
) -> Result<()> {
    let state = &ctx.accounts.state;
    let clock = Clock::get()?;
    let now = clock.unix_timestamp;

    let user_key = ctx.accounts.user.key();
    let liquidator_key = ctx.accounts.liquidator.key();

    validate!(
        user_key != liquidator_key,
        ErrorCode::UserCantLiquidateThemself
    )?;

    let user = &mut load_mut!(ctx.accounts.user)?;
    let liquidator = &mut load_mut!(ctx.accounts.liquidator)?;

    let remaining_accounts_iter = &mut ctx.remaining_accounts.iter().peekable();
    let AccountMaps {
        perp_market_map,
        spot_market_map,
        mut oracle_map,
    } = load_maps(
        remaining_accounts_iter,
        &MarketSet::new(),
        &get_writable_spot_market_set(market_index),
        clock.slot,
        Some(state.oracle_guard_rails),
    )?;

    let mint = get_token_mint(remaining_accounts_iter)?;

    {
        let spot_market = &mut spot_market_map.get_ref_mut(&market_index)?;
        let mut transfer_hook_remaining_accounts_iter = remaining_accounts_iter.clone();
        let remaining_accounts = if spot_market.has_transfer_hook() {
            Some(&mut transfer_hook_remaining_accounts_iter)
        } else {
            None
        };
        controller::insurance::attempt_settle_revenue_to_insurance_fund(
            &ctx.accounts.spot_market_vault,
            &ctx.accounts.insurance_fund_vault,
            spot_market,
            now,
            &ctx.accounts.token_program,
            &ctx.accounts.drift_signer,
            state,
            &mint,
            remaining_accounts,
        )?;

        // reload the spot market vault balance so it's up-to-date
        ctx.accounts.spot_market_vault.reload()?;
        ctx.accounts.insurance_fund_vault.reload()?;
        math::spot_withdraw::validate_spot_market_vault_amount(
            spot_market,
            ctx.accounts.spot_market_vault.amount,
        )?;
    }

    let pay_from_insurance = controller::liquidation::resolve_spot_bankruptcy(
        market_index,
        user,
        &user_key,
        liquidator,
        &liquidator_key,
        &perp_market_map,
        &spot_market_map,
        &mut oracle_map,
        now,
        ctx.accounts.insurance_fund_vault.amount,
    )?;

    if pay_from_insurance > 0 {
        let spot_market = &spot_market_map.get_ref(&market_index)?;
        let mut transfer_hook_remaining_accounts_iter = remaining_accounts_iter.clone();
        let remaining_accounts = if spot_market.has_transfer_hook() {
            Some(&mut transfer_hook_remaining_accounts_iter)
        } else {
            None
        };
        controller::token::send_from_program_vault(
            &ctx.accounts.token_program,
            &ctx.accounts.insurance_fund_vault,
            &ctx.accounts.spot_market_vault,
            &ctx.accounts.drift_signer,
            ctx.accounts.state.signer_nonce,
            pay_from_insurance,
            &mint,
            remaining_accounts,
        )?;

        validate!(
            ctx.accounts.insurance_fund_vault.amount > 0,
            ErrorCode::InvalidIFDetected,
            "insurance_fund_vault.amount must remain > 0"
        )?;
    }

    {
        let spot_market = &mut spot_market_map.get_ref_mut(&market_index)?;
        // reload the spot market vault balance so it's up-to-date
        ctx.accounts.spot_market_vault.reload()?;
        math::spot_withdraw::validate_spot_market_vault_amount(
            spot_market,
            ctx.accounts.spot_market_vault.amount,
        )?;
    }

    Ok(())
}

#[access_control(
    perp_market_valid(&ctx.accounts.perp_market)
    funding_not_paused(&ctx.accounts.state)
    valid_oracle_for_perp_market(&ctx.accounts.oracle, &ctx.accounts.perp_market)
)]
pub fn handle_update_funding_rate(
    ctx: Context<UpdateFundingRate>,
    perp_market_index: u16,
) -> Result<()> {
    let perp_market = &mut load_mut!(ctx.accounts.perp_market)?;
    let clock = Clock::get()?;
    let now = clock.unix_timestamp;
    let clock_slot = clock.slot;
    let state = &ctx.accounts.state;
    let mut oracle_map = OracleMap::load_one(
        &ctx.accounts.oracle,
        clock_slot,
        Some(state.oracle_guard_rails),
    )?;

    let oracle_price_data = oracle_map.get_price_data(&perp_market.oracle_id())?;
    let mm_oracle_price_data = perp_market.get_mm_oracle_price_data(
        *oracle_price_data,
        clock_slot,
        &state.oracle_guard_rails.validity,
    )?;
    controller::repeg::_update_amm(perp_market, &mm_oracle_price_data, state, now, clock_slot)?;

    validate!(
        matches!(
            perp_market.status,
            MarketStatus::Active | MarketStatus::ReduceOnly
        ),
        ErrorCode::MarketActionPaused,
        "Market funding is paused",
    )?;

    let funding_paused =
        state.funding_paused()? || perp_market.is_operation_paused(PerpOperation::UpdateFunding);

    let is_updated = controller::funding::update_funding_rate(
        perp_market_index,
        perp_market,
        &mut oracle_map,
        now,
        clock_slot,
        &state.oracle_guard_rails,
        funding_paused,
        None,
    )?;

    if !is_updated {
        let time_until_next_update = crate::math::helpers::on_the_hour_update(
            now,
            perp_market.amm.last_funding_rate_ts,
            perp_market.amm.funding_period,
        )?;
        msg!(
            "time_until_next_update = {:?} seconds",
            time_until_next_update
        );
        return Err(ErrorCode::FundingWasNotUpdated.into());
    }

    Ok(())
}

#[access_control(
    valid_oracle_for_perp_market(&ctx.accounts.oracle, &ctx.accounts.perp_market)
)]
pub fn handle_update_prelaunch_oracle(ctx: Context<UpdatePrelaunchOracle>) -> Result<()> {
    let clock = Clock::get()?;
    let clock_slot = clock.slot;
    let oracle_map = OracleMap::load_one(&ctx.accounts.oracle, clock_slot, None)?;

    let perp_market = &load!(ctx.accounts.perp_market)?;

    validate!(
        perp_market.amm.oracle_source == OracleSource::Prelaunch,
        ErrorCode::DefaultError,
        "wrong oracle source"
    )?;

    update_prelaunch_oracle(perp_market, &oracle_map, clock_slot)?;

    Ok(())
}

#[access_control(
    perp_market_valid(&ctx.accounts.perp_market)
    funding_not_paused(&ctx.accounts.state)
    valid_oracle_for_perp_market(&ctx.accounts.oracle, &ctx.accounts.perp_market)
)]
pub fn handle_update_perp_bid_ask_twap<'c: 'info, 'info>(
    ctx: Context<'_, '_, 'c, 'info, UpdatePerpBidAskTwap<'info>>,
) -> Result<()> {
    let perp_market = &mut load_mut!(ctx.accounts.perp_market)?;
    let clock = Clock::get()?;
    let now = clock.unix_timestamp;
    let slot = clock.slot;
    let state = &ctx.accounts.state;
    let mut oracle_map =
        OracleMap::load_one(&ctx.accounts.oracle, slot, Some(state.oracle_guard_rails))?;

    let keeper_stats = load!(ctx.accounts.keeper_stats)?;
    validate!(
        !keeper_stats.disable_update_perp_bid_ask_twap,
        ErrorCode::CantUpdatePerpBidAskTwap,
        "Keeper stats disable_update_perp_bid_ask_twap is true"
    )?;

    let min_if_stake = 1000 * QUOTE_PRECISION_U64;
    validate!(
        keeper_stats.if_staked_quote_asset_amount >= min_if_stake,
        ErrorCode::CantUpdatePerpBidAskTwap,
        "Keeper doesnt have min if stake. stake = {} min if stake = {}",
        keeper_stats.if_staked_quote_asset_amount,
        min_if_stake
    )?;

    let oracle_price_data = oracle_map.get_price_data(&perp_market.oracle_id())?;
    let mm_oracle_price_data = perp_market.get_mm_oracle_price_data(
        *oracle_price_data,
        slot,
        &state.oracle_guard_rails.validity,
    )?;
    controller::repeg::_update_amm(perp_market, &mm_oracle_price_data, state, now, slot)?;

    let remaining_accounts_iter = &mut ctx.remaining_accounts.iter().peekable();
    let makers = load_user_map(remaining_accounts_iter, false)?;

    let depth = perp_market.get_market_depth_for_funding_rate()?;

    let (bids, asks) =
        find_bids_and_asks_from_users(perp_market, oracle_price_data, &makers, slot, now)?;
    let estimated_bid = estimate_price_from_side(&bids, depth)?;
    let estimated_ask = estimate_price_from_side(&asks, depth)?;

    msg!(
        "estimated_bid = {:?} estimated_ask = {:?}",
        estimated_bid,
        estimated_ask
    );

    if perp_market.contract_type == ContractType::Prediction
        && perp_market.is_operation_paused(PerpOperation::AmmFill)
        && (estimated_bid.is_none() || estimated_ask.is_none())
    {
        msg!("skipping mark twap update for disabled amm prediction market");
        return Ok(());
    }
    let before_bid_price_twap = perp_market.amm.last_bid_price_twap;
    let before_ask_price_twap = perp_market.amm.last_ask_price_twap;
    let before_mark_twap_ts = perp_market.amm.last_mark_price_twap_ts;

    let sanitize_clamp_denominator = perp_market.get_sanitize_clamp_denominator()?;
    math::amm::update_mark_twap_crank(
        &mut perp_market.amm,
        now,
        oracle_price_data,
        estimated_bid,
        estimated_ask,
        sanitize_clamp_denominator,
    )?;

    msg!(
        "after amm bid twap = {} -> {} 
        ask twap = {} -> {} 
        ts = {} -> {}",
        before_bid_price_twap,
        perp_market.amm.last_bid_price_twap,
        before_ask_price_twap,
        perp_market.amm.last_ask_price_twap,
        before_mark_twap_ts,
        perp_market.amm.last_mark_price_twap_ts
    );

    if perp_market.amm.last_bid_price_twap == before_bid_price_twap
        || perp_market.amm.last_ask_price_twap == before_ask_price_twap
    {
        validate!(
            perp_market
                .amm
                .last_mark_price_twap_ts
                .safe_sub(before_mark_twap_ts)?
                >= 60
                || estimated_bid.unwrap_or(0) == before_bid_price_twap
                || estimated_ask.unwrap_or(0) == before_ask_price_twap,
            ErrorCode::CantUpdatePerpBidAskTwap,
            "bid or ask twap unchanged from small ts delta update",
        )?;
    }

    let funding_paused =
        state.funding_paused()? || perp_market.is_operation_paused(PerpOperation::UpdateFunding);
    controller::funding::update_funding_rate(
        perp_market.market_index,
        perp_market,
        &mut oracle_map,
        now,
        slot,
        &state.oracle_guard_rails,
        funding_paused,
        None,
    )?;

    Ok(())
}

#[access_control(
    withdraw_not_paused(&ctx.accounts.state)
)]
pub fn handle_settle_revenue_to_insurance_fund<'c: 'info, 'info>(
    ctx: Context<'_, '_, 'c, 'info, SettleRevenueToInsuranceFund<'info>>,
    spot_market_index: u16,
) -> Result<()> {
    let state = &ctx.accounts.state;
    let spot_market = &mut load_mut!(ctx.accounts.spot_market)?;

    let remaining_accounts_iter = &mut ctx.remaining_accounts.iter().peekable();
    let mint = get_token_mint(remaining_accounts_iter)?;

    validate!(
        spot_market_index == spot_market.market_index,
        ErrorCode::InvalidSpotMarketAccount,
        "invalid spot_market passed"
    )?;

    validate!(
        spot_market.insurance_fund.revenue_settle_period > 0,
        ErrorCode::RevenueSettingsCannotSettleToIF,
        "invalid revenue_settle_period settings on spot market"
    )?;

    let spot_vault_amount = ctx.accounts.spot_market_vault.amount;
    let insurance_vault_amount = ctx.accounts.insurance_fund_vault.amount;

    let clock = Clock::get()?;
    let now = clock.unix_timestamp;

    let time_until_next_update = math::helpers::on_the_hour_update(
        now,
        spot_market.insurance_fund.last_revenue_settle_ts,
        spot_market.insurance_fund.revenue_settle_period,
    )?;

    validate!(
        time_until_next_update == 0,
        ErrorCode::RevenueSettingsCannotSettleToIF,
        "Must wait {} seconds until next available settlement time",
        time_until_next_update
    )?;

    // uses proportion of revenue pool allocated to insurance fund
    let token_amount = controller::insurance::settle_revenue_to_insurance_fund(
        spot_vault_amount,
        insurance_vault_amount,
        spot_market,
        now,
        true,
    )?;

    spot_market.insurance_fund.last_revenue_settle_ts = now;

    controller::token::send_from_program_vault(
        &ctx.accounts.token_program,
        &ctx.accounts.spot_market_vault,
        &ctx.accounts.insurance_fund_vault,
        &ctx.accounts.drift_signer,
        state.signer_nonce,
        token_amount,
        &mint,
        if spot_market.has_transfer_hook() {
            Some(remaining_accounts_iter)
        } else {
            None
        },
    )?;

    // reload the spot market vault balance so it's up-to-date
    ctx.accounts.spot_market_vault.reload()?;
    math::spot_withdraw::validate_spot_market_vault_amount(
        spot_market,
        ctx.accounts.spot_market_vault.amount,
    )?;

    Ok(())
}

#[access_control(
    spot_market_valid(&ctx.accounts.spot_market)
    exchange_not_paused(&ctx.accounts.state)
    valid_oracle_for_spot_market(&ctx.accounts.oracle, &ctx.accounts.spot_market)
)]
pub fn handle_update_spot_market_cumulative_interest(
    ctx: Context<UpdateSpotMarketCumulativeInterest>,
) -> Result<()> {
    let spot_market = &mut load_mut!(ctx.accounts.spot_market)?;
    let state = &ctx.accounts.state;
    let clock = Clock::get()?;
    let now = clock.unix_timestamp;
    let clock_slot = clock.slot;

    let mut oracle_map = OracleMap::load_one(
        &ctx.accounts.oracle,
        clock_slot,
        Some(state.oracle_guard_rails),
    )?;

    let oracle_price_data = oracle_map.get_price_data(&spot_market.oracle_id())?;

    if !state.funding_paused()? {
        controller::spot_balance::update_spot_market_cumulative_interest(
            spot_market,
            Some(oracle_price_data),
            now,
        )?;
    } else {
        // even if funding is paused still update twap stats
        controller::spot_balance::update_spot_market_twap_stats(
            spot_market,
            Some(oracle_price_data),
            now,
        )?;
    }

    math::spot_withdraw::validate_spot_market_vault_amount(
        spot_market,
        ctx.accounts.spot_market_vault.amount,
    )?;

    Ok(())
}

#[access_control(
    exchange_not_paused(&ctx.accounts.state)
)]
pub fn handle_update_amms<'c: 'info, 'info>(
    ctx: Context<'_, '_, 'c, 'info, UpdateAMM<'info>>,
    market_indexes: Vec<u16>,
) -> Result<()> {
    if market_indexes.len() > 5 {
        msg!("Too many markets passed, max 5");
        return Err(ErrorCode::DefaultError.into());
    }
    // up to ~60k compute units (per amm) worst case

    let clock = Clock::get()?;

    let state = &ctx.accounts.state;

    let remaining_accounts_iter = &mut ctx.remaining_accounts.iter().peekable();
    let oracle_map = &mut OracleMap::load(remaining_accounts_iter, clock.slot, None)?;
    let market_map = &mut PerpMarketMap::load(
        &get_market_set_from_list(market_indexes),
        remaining_accounts_iter,
    )?;

    controller::repeg::update_amms(market_map, oracle_map, state, &clock)?;

    Ok(())
}

#[access_control(
    exchange_not_paused(&ctx.accounts.state)
)]
pub fn view_amm_liquidity<'c: 'info, 'info>(
    ctx: Context<'_, '_, 'c, 'info, UpdateAMM<'info>>,
    market_indexes: Vec<u16>,
) -> Result<()> {
    if market_indexes.len() > 5 {
        msg!("Too many markets passed, max 5");
        return Err(ErrorCode::DefaultError.into());
    }
    // up to ~60k compute units (per amm) worst case

    let clock = Clock::get()?;

    let state = &ctx.accounts.state;

    let remaining_accounts_iter = &mut ctx.remaining_accounts.iter().peekable();
    let oracle_map = &mut OracleMap::load(remaining_accounts_iter, clock.slot, None)?;
    let market_map = &mut PerpMarketMap::load(
        &get_market_set_from_list(market_indexes),
        remaining_accounts_iter,
    )?;

    controller::repeg::update_amms(market_map, oracle_map, state, &clock)?;

    for (_key, market_account_loader) in market_map.0.iter_mut() {
        let market = &mut load_mut!(market_account_loader)?;
        let oracle_price_data = &oracle_map.get_price_data(&market.oracle_id())?;

        let reserve_price = market.amm.reserve_price()?;
        let (bid, ask) = market.amm.bid_ask_price(reserve_price)?;
        crate::dlog!(bid, ask, oracle_price_data.price);
    }

    Ok(())
}

pub fn handle_update_user_quote_asset_insurance_stake(
    ctx: Context<UpdateUserQuoteAssetInsuranceStake>,
) -> Result<()> {
    let insurance_fund_stake = &mut load_mut!(ctx.accounts.insurance_fund_stake)?;
    let user_stats = &mut load_mut!(ctx.accounts.user_stats)?;
    let spot_market = &mut load_mut!(ctx.accounts.spot_market)?;

    validate!(
        insurance_fund_stake.market_index == 0,
        ErrorCode::IncorrectSpotMarketAccountPassed,
        "insurance_fund_stake is not for quote market"
    )?;

    if insurance_fund_stake.market_index == 0 && spot_market.market_index == 0 {
        let clock = Clock::get()?;
        let now = clock.unix_timestamp;

        update_user_stats_if_stake_amount(
            0,
            ctx.accounts.insurance_fund_vault.amount,
            insurance_fund_stake,
            user_stats,
            spot_market,
            now,
        )?;
    }

    Ok(())
}

pub fn handle_update_user_gov_token_insurance_stake(
    ctx: Context<UpdateUserGovTokenInsuranceStake>,
) -> Result<()> {
    let insurance_fund_stake = &mut load_mut!(ctx.accounts.insurance_fund_stake)?;
    let user_stats = &mut load_mut!(ctx.accounts.user_stats)?;
    let spot_market = &mut load_mut!(ctx.accounts.spot_market)?;

    validate!(
        insurance_fund_stake.market_index == GOV_SPOT_MARKET_INDEX,
        ErrorCode::IncorrectSpotMarketAccountPassed,
        "insurance_fund_stake is not for governance market index = {}",
        GOV_SPOT_MARKET_INDEX
    )?;

    if insurance_fund_stake.market_index == GOV_SPOT_MARKET_INDEX
        && spot_market.market_index == GOV_SPOT_MARKET_INDEX
    {
        let clock = Clock::get()?;
        let now = clock.unix_timestamp;

        update_user_stats_if_stake_amount(
            0,
            ctx.accounts.insurance_fund_vault.amount,
            insurance_fund_stake,
            user_stats,
            spot_market,
            now,
        )?;
    }

    Ok(())
}

pub fn handle_update_user_gov_token_insurance_stake_devnet(
    ctx: Context<UpdateUserGovTokenInsuranceStakeDevnet>,
    gov_stake_amount: u64,
) -> Result<()> {
    #[cfg(all(feature = "mainnet-beta", not(feature = "anchor-test")))]
    {
        panic!("Devnet function is disabled on mainnet-beta");
    }

    let user_stats = &mut load_mut!(ctx.accounts.user_stats)?;
    user_stats.if_staked_gov_token_amount = gov_stake_amount;
    Ok(())
}

pub fn handle_disable_user_high_leverage_mode<'c: 'info, 'info>(
    ctx: Context<'_, '_, 'c, 'info, DisableUserHighLeverageMode<'info>>,
    disable_maintenance: bool,
) -> Result<()> {
    let state = &ctx.accounts.state;
    let mut user = load_mut!(ctx.accounts.user)?;

    let slot = Clock::get()?.slot;

    let AccountMaps {
        perp_market_map,
        spot_market_map,
        mut oracle_map,
    } = load_maps(
        &mut ctx.remaining_accounts.iter().peekable(),
        &MarketSet::new(),
        &MarketSet::new(),
        slot,
        Some(state.oracle_guard_rails),
    )?;

    let in_high_leverage_mode = user.is_high_leverage_mode(MarginRequirementType::Maintenance);
    validate!(
        in_high_leverage_mode,
        ErrorCode::DefaultError,
        "user is not in high leverage mode"
    )?;

    let old_margin_mode = user.margin_mode;

<<<<<<< HEAD
=======
    if disable_maintenance {
        validate!(
            user.margin_mode == MarginMode::HighLeverageMaintenance,
            ErrorCode::DefaultError,
            "user must be in high leverage maintenance mode"
        )?;

        user.margin_mode = MarginMode::Default;
    } else {
        let mut has_high_leverage_pos = false;
        for position in user.perp_positions.iter().filter(|p| !p.is_available()) {
            let perp_market = perp_market_map.get_ref(&position.market_index)?;
            if perp_market.is_high_leverage_mode_enabled() {
                has_high_leverage_pos = true;
                break;
            }
        }

        if !has_high_leverage_pos {
            user.margin_mode = MarginMode::Default;
        } else {
            validate!(
                user.margin_mode == MarginMode::HighLeverage,
                ErrorCode::DefaultError,
                "user must be in high leverage mode"
            )?;

            user.margin_mode = MarginMode::HighLeverageMaintenance;
        }
    }

>>>>>>> 1e129e32
    let margin_calc = get_margin_calculation_for_disable_high_leverage_mode(
        &mut user,
        &perp_market_map,
        &spot_market_map,
        &mut oracle_map,
    )?;

<<<<<<< HEAD
    let meets_margin_calc = margin_calc.meets_margin_requirement_with_buffer();

=======
>>>>>>> 1e129e32
    if margin_calc.num_perp_liabilities > 0 {
        for position in user.perp_positions.iter().filter(|p| !p.is_available()) {
            let perp_market = perp_market_map.get_ref(&position.market_index)?;
            if perp_market.is_high_leverage_mode_enabled() {
                validate!(
                    meets_margin_calc,
                    ErrorCode::DefaultError,
                    "User does not meet margin requirement with buffer"
                )?;
            }
        }
    }

    // only check if signer is not user authority
    if user.authority != *ctx.accounts.authority.key {
        let slots_since_last_active = slot.safe_sub(user.last_active_slot)?;

        let min_slots_inactive = 2250; // 15 * 60 / .4

        validate!(
            slots_since_last_active >= min_slots_inactive || user.idle,
            ErrorCode::DefaultError,
            "user not inactive for long enough: {} < {}",
            slots_since_last_active,
            min_slots_inactive
        )?;
    }

    let mut config = load_mut!(ctx.accounts.high_leverage_mode_config)?;

    if old_margin_mode == MarginMode::HighLeverageMaintenance {
        config.current_maintenance_users = config.current_maintenance_users.safe_sub(1)?;
    } else {
        config.current_users = config.current_users.safe_sub(1)?;
    }

    if user.margin_mode == MarginMode::HighLeverageMaintenance {
        config.current_maintenance_users = config.current_maintenance_users.safe_add(1)?;
    }

    config.validate()?;

    Ok(())
}

pub fn handle_force_delete_user<'c: 'info, 'info>(
    ctx: Context<'_, '_, 'c, 'info, ForceDeleteUser<'info>>,
) -> Result<()> {
    #[cfg(not(feature = "anchor-test"))]
    {
        validate!(
            *ctx.accounts.keeper.key == admin_hot_wallet::id(),
            ErrorCode::DefaultError,
            "only admin hot wallet can force delete user"
        )?;
    }

    // Pyra accounts are exempt from force_delete_user

    let pyra_program = pubkey!("6JjHXLheGSNvvexgzMthEcgjkcirDrGduc3HAKB2P1v2");
    validate!(
        *ctx.accounts.authority.owner != pyra_program,
        ErrorCode::DefaultError,
        "pyra accounts are exempt from force_delete_user"
    )?;

    let state = &ctx.accounts.state;

    let keeper_key = *ctx.accounts.keeper.key;

    let user_key = ctx.accounts.user.key();
    let user = &mut load_mut!(ctx.accounts.user)?;
    let user_stats = &mut load_mut!(ctx.accounts.user_stats)?;

    let slot = Clock::get()?.slot;
    let now = Clock::get()?.unix_timestamp;
    let AccountMaps {
        perp_market_map,
        spot_market_map,
        mut oracle_map,
    } = load_maps(
        &mut ctx.remaining_accounts.iter().peekable(),
        &MarketSet::new(),
        &get_market_set_for_spot_positions(&user.spot_positions),
        slot,
        Some(state.oracle_guard_rails),
    )?;

    // check the user equity

    let (user_equity, _) =
        calculate_user_equity(user, &perp_market_map, &spot_market_map, &mut oracle_map)?;

    let max_equity = QUOTE_PRECISION_I128 / 20;
    validate!(
        user_equity <= max_equity,
        ErrorCode::DefaultError,
        "user equity must be less than {}",
        max_equity
    )?;

    #[cfg(not(feature = "anchor-test"))]
    {
        let slots_since_last_active = slot.safe_sub(user.last_active_slot)?;

        validate!(
            slots_since_last_active >= 18144000, // 60 * 60 * 24 * 7 * 4 * 3 / .4 (~3 months)
            ErrorCode::DefaultError,
            "user not inactive for long enough: {}",
            slots_since_last_active
        )?;
    }

    // cancel all open orders
    cancel_orders(
        user,
        &user_key,
        Some(&keeper_key),
        &perp_market_map,
        &spot_market_map,
        &mut oracle_map,
        now,
        slot,
        OrderActionExplanation::None,
        None,
        None,
        None,
        false,
    )?;

    validate!(
        !user.perp_positions.iter().any(|p| !p.is_available()),
        ErrorCode::DefaultError,
        "user must have no perp positions"
    )?;

    for spot_position in user.spot_positions.iter_mut() {
        if spot_position.is_available() {
            continue;
        }

        let spot_market = &mut spot_market_map.get_ref_mut(&spot_position.market_index)?;
        let oracle_price_data = oracle_map.get_price_data(&spot_market.oracle_id())?;

        controller::spot_balance::update_spot_market_cumulative_interest(
            spot_market,
            Some(oracle_price_data),
            now,
        )?;

        let token_amount = spot_position.get_token_amount(spot_market)?;
        let balance_type = spot_position.balance_type;

        let token_program_pubkey = spot_market.get_token_program();

        let token_program = &ctx
            .remaining_accounts
            .iter()
            .find(|acc| acc.key() == token_program_pubkey)
            .map(|acc| Interface::try_from(acc))
            .unwrap()
            .unwrap();

        let spot_market_mint = &spot_market.mint;
        let mint_account_info = ctx
            .remaining_accounts
            .iter()
            .find(|acc| acc.key() == spot_market_mint.key())
            .map(|acc| InterfaceAccount::try_from(acc).unwrap());

        let keeper_vault = get_associated_token_address_with_program_id(
            &keeper_key,
            spot_market_mint,
            &token_program_pubkey,
        );
        let keeper_vault_account_info = ctx
            .remaining_accounts
            .iter()
            .find(|acc| acc.key() == keeper_vault.key())
            .map(|acc| InterfaceAccount::try_from(acc))
            .unwrap()
            .unwrap();

        let spot_market_vault = spot_market.vault;
        let mut spot_market_vault_account_info = ctx
            .remaining_accounts
            .iter()
            .find(|acc| acc.key() == spot_market_vault.key())
            .map(|acc| InterfaceAccount::try_from(acc))
            .unwrap()
            .unwrap();

        if balance_type == SpotBalanceType::Deposit {
            update_spot_balances(
                token_amount,
                &SpotBalanceType::Borrow,
                spot_market,
                spot_position,
                true,
            )?;

            // TODO: support transfer hook tokens
            send_from_program_vault(
                &token_program,
                &spot_market_vault_account_info,
                &keeper_vault_account_info,
                &ctx.accounts.drift_signer,
                state.signer_nonce,
                token_amount.cast()?,
                &mint_account_info,
                None,
            )?;
        } else {
            update_spot_balances(
                token_amount,
                &SpotBalanceType::Deposit,
                spot_market,
                spot_position,
                false,
            )?;

            // TODO: support transfer hook tokens
            receive(
                token_program,
                &keeper_vault_account_info,
                &spot_market_vault_account_info,
                &ctx.accounts.keeper.to_account_info(),
                token_amount.cast()?,
                &mint_account_info,
                None,
            )?;
        }

        spot_market_vault_account_info.reload()?;
        math::spot_withdraw::validate_spot_market_vault_amount(
            spot_market,
            spot_market_vault_account_info.amount,
        )?;
    }

    validate_user_deletion(
        user,
        user_stats,
        &ctx.accounts.state,
        Clock::get()?.unix_timestamp,
    )?;

    safe_decrement!(user_stats.number_of_sub_accounts, 1);

    let state = &mut ctx.accounts.state;
    safe_decrement!(state.number_of_sub_accounts, 1);

    emit!(DeleteUserRecord {
        ts: now,
        user_authority: *ctx.accounts.authority.key,
        user: user_key,
        sub_account_id: user.sub_account_id,
        keeper: Some(*ctx.accounts.keeper.key),
    });

    Ok(())
}

pub fn handle_pause_spot_market_deposit_withdraw(
    ctx: Context<PauseSpotMarketDepositWithdraw>,
) -> Result<()> {
    let spot_market = &mut load_mut!(ctx.accounts.spot_market)?;

    let result =
        validate_spot_market_vault_amount(spot_market, ctx.accounts.spot_market_vault.amount);

    validate!(
        matches!(result, Err(ErrorCode::SpotMarketVaultInvariantViolated)),
        ErrorCode::DefaultError,
        "spot market vault amount is valid"
    )?;

    spot_market.paused_operations = spot_market.paused_operations | SpotOperation::Deposit as u8;
    spot_market.paused_operations = spot_market.paused_operations | SpotOperation::Withdraw as u8;

    Ok(())
}

#[derive(Accounts)]
pub struct FillOrder<'info> {
    pub state: Box<Account<'info, State>>,
    pub authority: Signer<'info>,
    #[account(
        mut,
        constraint = can_sign_for_user(&filler, &authority)?
    )]
    pub filler: AccountLoader<'info, User>,
    #[account(
        mut,
        constraint = is_stats_for_user(&filler, &filler_stats)?
    )]
    pub filler_stats: AccountLoader<'info, UserStats>,
    #[account(mut)]
    pub user: AccountLoader<'info, User>,
    #[account(
        mut,
        constraint = is_stats_for_user(&user, &user_stats)?
    )]
    pub user_stats: AccountLoader<'info, UserStats>,
}

#[derive(Accounts)]
pub struct RevertFill<'info> {
    pub state: Box<Account<'info, State>>,
    pub authority: Signer<'info>,
    #[account(
        mut,
        constraint = can_sign_for_user(&filler, &authority)?
    )]
    pub filler: AccountLoader<'info, User>,
    #[account(
        mut,
        constraint = is_stats_for_user(&filler, &filler_stats)?
    )]
    pub filler_stats: AccountLoader<'info, UserStats>,
}

#[derive(Accounts)]
pub struct TriggerOrder<'info> {
    pub state: Box<Account<'info, State>>,
    pub authority: Signer<'info>,
    #[account(
        mut,
        constraint = can_sign_for_user(&filler, &authority)?
    )]
    pub filler: AccountLoader<'info, User>,
    #[account(mut)]
    pub user: AccountLoader<'info, User>,
}

#[derive(Accounts)]
pub struct ForceCancelOrder<'info> {
    pub state: Box<Account<'info, State>>,
    pub authority: Signer<'info>,
    #[account(
        mut,
        constraint = can_sign_for_user(&filler, &authority)?
    )]
    pub filler: AccountLoader<'info, User>,
    #[account(mut)]
    pub user: AccountLoader<'info, User>,
}

#[derive(Accounts)]
pub struct UpdateUserIdle<'info> {
    pub state: Box<Account<'info, State>>,
    pub authority: Signer<'info>,
    #[account(
        mut,
        constraint = can_sign_for_user(&filler, &authority)?
    )]
    pub filler: AccountLoader<'info, User>,
    #[account(mut)]
    pub user: AccountLoader<'info, User>,
}

#[derive(Accounts)]
pub struct LogUserBalances<'info> {
    pub state: Box<Account<'info, State>>,
    pub authority: Signer<'info>,
    #[account(mut)]
    pub user: AccountLoader<'info, User>,
}

#[derive(Accounts)]
pub struct UpdateUserFuelBonus<'info> {
    pub state: Box<Account<'info, State>>,
    pub authority: Signer<'info>,
    #[account(mut)]
    pub user: AccountLoader<'info, User>,
    #[account(
        mut,
        constraint = is_stats_for_user(&user, &user_stats)?
    )]
    pub user_stats: AccountLoader<'info, UserStats>,
}

#[derive(Accounts)]
pub struct UpdateUserStatsReferrerInfo<'info> {
    pub state: Box<Account<'info, State>>,
    pub authority: Signer<'info>,
    #[account(mut)]
    pub user_stats: AccountLoader<'info, UserStats>,
}

#[derive(Accounts)]
pub struct SettlePNL<'info> {
    pub state: Box<Account<'info, State>>,
    #[account(mut)]
    pub user: AccountLoader<'info, User>,
    pub authority: Signer<'info>,
    #[account(
        seeds = [b"spot_market_vault".as_ref(), 0_u16.to_le_bytes().as_ref()],
        bump
    )]
    pub spot_market_vault: Box<InterfaceAccount<'info, TokenAccount>>,
}

#[derive(Accounts)]
pub struct PlaceSignedMsgTakerOrder<'info> {
    pub state: Box<Account<'info, State>>,
    #[account(mut)]
    pub user: AccountLoader<'info, User>,
    #[account(
        mut,
        constraint = is_stats_for_user(&user, &user_stats)?
    )]
    pub user_stats: AccountLoader<'info, UserStats>,
    #[account(
        mut,
        seeds = [SIGNED_MSG_PDA_SEED.as_ref(), user.load()?.authority.as_ref()],
        bump,
    )]
    /// CHECK: checked in SignedMsgUserOrdersZeroCopy checks
    pub signed_msg_user_orders: AccountInfo<'info>,
    pub authority: Signer<'info>,
    /// CHECK: The address check is needed because otherwise
    /// the supplied Sysvar could be anything else.
    /// The Instruction Sysvar has not been implemented
    /// in the Anchor framework yet, so this is the safe approach.
    #[account(address = IX_ID)]
    pub ix_sysvar: AccountInfo<'info>,
}

#[derive(Accounts)]
pub struct SettleFunding<'info> {
    pub state: Box<Account<'info, State>>,
    #[account(mut)]
    pub user: AccountLoader<'info, User>,
}

#[derive(Accounts)]
pub struct SettleLP<'info> {
    pub state: Box<Account<'info, State>>,
    #[account(mut)]
    pub user: AccountLoader<'info, User>,
}

#[derive(Accounts)]
pub struct LiquidatePerp<'info> {
    pub state: Box<Account<'info, State>>,
    pub authority: Signer<'info>,
    #[account(
        mut,
        constraint = can_sign_for_user(&liquidator, &authority)?
    )]
    pub liquidator: AccountLoader<'info, User>,
    #[account(
        mut,
        constraint = is_stats_for_user(&liquidator, &liquidator_stats)?
    )]
    pub liquidator_stats: AccountLoader<'info, UserStats>,
    #[account(mut)]
    pub user: AccountLoader<'info, User>,
    #[account(
        mut,
        constraint = is_stats_for_user(&user, &user_stats)?
    )]
    pub user_stats: AccountLoader<'info, UserStats>,
}

#[derive(Accounts)]
pub struct LiquidateSpot<'info> {
    pub state: Box<Account<'info, State>>,
    pub authority: Signer<'info>,
    #[account(
        mut,
        constraint = can_sign_for_user(&liquidator, &authority)?
    )]
    pub liquidator: AccountLoader<'info, User>,
    #[account(
        mut,
        constraint = is_stats_for_user(&liquidator, &liquidator_stats)?
    )]
    pub liquidator_stats: AccountLoader<'info, UserStats>,
    #[account(mut)]
    pub user: AccountLoader<'info, User>,
    #[account(
        mut,
        constraint = is_stats_for_user(&user, &user_stats)?
    )]
    pub user_stats: AccountLoader<'info, UserStats>,
}

#[derive(Accounts)]
pub struct LiquidateBorrowForPerpPnl<'info> {
    pub state: Box<Account<'info, State>>,
    pub authority: Signer<'info>,
    #[account(
        mut,
        constraint = can_sign_for_user(&liquidator, &authority)?
    )]
    pub liquidator: AccountLoader<'info, User>,
    #[account(
        mut,
        constraint = is_stats_for_user(&liquidator, &liquidator_stats)?
    )]
    pub liquidator_stats: AccountLoader<'info, UserStats>,
    #[account(mut)]
    pub user: AccountLoader<'info, User>,
    #[account(
        mut,
        constraint = is_stats_for_user(&user, &user_stats)?
    )]
    pub user_stats: AccountLoader<'info, UserStats>,
}

#[derive(Accounts)]
pub struct LiquidatePerpPnlForDeposit<'info> {
    pub state: Box<Account<'info, State>>,
    pub authority: Signer<'info>,
    #[account(
        mut,
        constraint = can_sign_for_user(&liquidator, &authority)?
    )]
    pub liquidator: AccountLoader<'info, User>,
    #[account(
        mut,
        constraint = is_stats_for_user(&liquidator, &liquidator_stats)?
    )]
    pub liquidator_stats: AccountLoader<'info, UserStats>,
    #[account(mut)]
    pub user: AccountLoader<'info, User>,
    #[account(
        mut,
        constraint = is_stats_for_user(&user, &user_stats)?
    )]
    pub user_stats: AccountLoader<'info, UserStats>,
}

#[derive(Accounts)]
pub struct SetUserStatusToBeingLiquidated<'info> {
    pub state: Box<Account<'info, State>>,
    #[account(mut)]
    pub user: AccountLoader<'info, User>,
    pub authority: Signer<'info>,
}

#[derive(Accounts)]
#[instruction(asset_market_index: u16, liability_market_index: u16, )]
pub struct LiquidateSpotWithSwap<'info> {
    pub state: Box<Account<'info, State>>,
    pub authority: Signer<'info>,
    #[account(
        mut,
        constraint = can_sign_for_user(&liquidator, &authority)?
    )]
    pub liquidator: AccountLoader<'info, User>,
    #[account(
        mut,
        constraint = is_stats_for_user(&liquidator, &liquidator_stats)?
    )]
    pub liquidator_stats: AccountLoader<'info, UserStats>,
    #[account(mut)]
    pub user: AccountLoader<'info, User>,
    #[account(
        mut,
        constraint = is_stats_for_user(&user, &user_stats)?
    )]
    pub user_stats: AccountLoader<'info, UserStats>,
    #[account(
        mut,
        seeds = [b"spot_market_vault".as_ref(), liability_market_index.to_le_bytes().as_ref()],
        bump,
    )]
    pub liability_spot_market_vault: Box<InterfaceAccount<'info, TokenAccount>>,
    #[account(
        mut,
        seeds = [b"spot_market_vault".as_ref(), asset_market_index.to_le_bytes().as_ref()],
        bump,
    )]
    pub asset_spot_market_vault: Box<InterfaceAccount<'info, TokenAccount>>,
    #[account(
        mut,
        constraint = &liability_spot_market_vault.mint.eq(&liability_token_account.mint),
        token::authority = authority
    )]
    pub liability_token_account: Box<InterfaceAccount<'info, TokenAccount>>,
    #[account(
        mut,
        constraint = &asset_spot_market_vault.mint.eq(&asset_token_account.mint),
        token::authority = authority
    )]
    pub asset_token_account: Box<InterfaceAccount<'info, TokenAccount>>,
    pub token_program: Interface<'info, TokenInterface>,
    #[account(
        constraint = state.signer.eq(&drift_signer.key())
    )]
    /// CHECK: forced drift_signer
    pub drift_signer: AccountInfo<'info>,
    /// Instructions Sysvar for instruction introspection
    /// CHECK: fixed instructions sysvar account
    #[account(address = instructions::ID)]
    pub instructions: UncheckedAccount<'info>,
}

#[derive(Accounts)]
#[instruction(spot_market_index: u16,)]
pub struct ResolveBankruptcy<'info> {
    pub state: Box<Account<'info, State>>,
    pub authority: Signer<'info>,
    #[account(
        mut,
        constraint = can_sign_for_user(&liquidator, &authority)?
    )]
    pub liquidator: AccountLoader<'info, User>,
    #[account(
        mut,
        constraint = is_stats_for_user(&liquidator, &liquidator_stats)?
    )]
    pub liquidator_stats: AccountLoader<'info, UserStats>,
    #[account(mut)]
    pub user: AccountLoader<'info, User>,
    #[account(
        mut,
        constraint = is_stats_for_user(&user, &user_stats)?
    )]
    pub user_stats: AccountLoader<'info, UserStats>,
    #[account(
        mut,
        seeds = [b"spot_market_vault".as_ref(), spot_market_index.to_le_bytes().as_ref()],
        bump,
    )]
    pub spot_market_vault: Box<InterfaceAccount<'info, TokenAccount>>,
    #[account(
        mut,
        seeds = [b"insurance_fund_vault".as_ref(), spot_market_index.to_le_bytes().as_ref()], // todo: market_index=0 hardcode for perps?
        bump,
    )]
    pub insurance_fund_vault: Box<InterfaceAccount<'info, TokenAccount>>,
    #[account(
        constraint = state.signer.eq(&drift_signer.key())
    )]
    /// CHECK: forced drift_signer
    pub drift_signer: AccountInfo<'info>,
    pub token_program: Interface<'info, TokenInterface>,
}

#[derive(Accounts)]
#[instruction(spot_market_index: u16,)]
pub struct ResolvePerpPnlDeficit<'info> {
    pub state: Box<Account<'info, State>>,
    pub authority: Signer<'info>,
    #[account(
        mut,
        seeds = [b"spot_market_vault".as_ref(), spot_market_index.to_le_bytes().as_ref()],
        bump,
    )]
    pub spot_market_vault: Box<InterfaceAccount<'info, TokenAccount>>,
    #[account(
        mut,
        seeds = [b"insurance_fund_vault".as_ref(), spot_market_index.to_le_bytes().as_ref()], // todo: market_index=0 hardcode for perps?
        bump,
    )]
    pub insurance_fund_vault: Box<InterfaceAccount<'info, TokenAccount>>,
    #[account(
        constraint = state.signer.eq(&drift_signer.key())
    )]
    /// CHECK: forced drift_signer
    pub drift_signer: AccountInfo<'info>,
    pub token_program: Interface<'info, TokenInterface>,
}

#[derive(Accounts)]
#[instruction(market_index: u16,)]
pub struct SettleRevenueToInsuranceFund<'info> {
    pub state: Box<Account<'info, State>>,
    #[account(
        mut,
        seeds = [b"spot_market", market_index.to_le_bytes().as_ref()],
        bump
    )]
    pub spot_market: AccountLoader<'info, SpotMarket>,
    #[account(
        mut,
        seeds = [b"spot_market_vault".as_ref(), market_index.to_le_bytes().as_ref()],
        bump,
    )]
    pub spot_market_vault: Box<InterfaceAccount<'info, TokenAccount>>,
    #[account(
        constraint = state.signer.eq(&drift_signer.key())
    )]
    /// CHECK: forced drift_signer
    pub drift_signer: AccountInfo<'info>,
    #[account(
        mut,
        seeds = [b"insurance_fund_vault".as_ref(), market_index.to_le_bytes().as_ref()],
        bump,
    )]
    pub insurance_fund_vault: Box<InterfaceAccount<'info, TokenAccount>>,
    pub token_program: Interface<'info, TokenInterface>,
}

#[derive(Accounts)]
pub struct UpdateSpotMarketCumulativeInterest<'info> {
    pub state: Box<Account<'info, State>>,
    #[account(mut)]
    pub spot_market: AccountLoader<'info, SpotMarket>,
    /// CHECK: checked in `update_spot_market_cumulative_interest` ix constraint
    pub oracle: AccountInfo<'info>,
    #[account(
        seeds = [b"spot_market_vault".as_ref(), spot_market.load()?.market_index.to_le_bytes().as_ref()],
        bump,
    )]
    pub spot_market_vault: Box<InterfaceAccount<'info, TokenAccount>>,
}

#[derive(Accounts)]
pub struct UpdateAMM<'info> {
    pub state: Box<Account<'info, State>>,
    pub authority: Signer<'info>,
}

#[derive(Accounts)]
pub struct UpdateFundingRate<'info> {
    pub state: Box<Account<'info, State>>,
    #[account(mut)]
    pub perp_market: AccountLoader<'info, PerpMarket>,
    /// CHECK: checked in `update_funding_rate` ix constraint
    pub oracle: AccountInfo<'info>,
}

#[derive(Accounts)]
pub struct UpdatePerpBidAskTwap<'info> {
    pub state: Box<Account<'info, State>>,
    #[account(mut)]
    pub perp_market: AccountLoader<'info, PerpMarket>,
    /// CHECK: checked in `update_funding_rate` ix constraint
    pub oracle: AccountInfo<'info>,
    pub keeper_stats: AccountLoader<'info, UserStats>,
    pub authority: Signer<'info>,
}

#[derive(Accounts)]
pub struct UpdateUserQuoteAssetInsuranceStake<'info> {
    pub state: Box<Account<'info, State>>,
    #[account(
        mut,
        seeds = [b"spot_market", 0_u16.to_le_bytes().as_ref()],
        bump
    )]
    pub spot_market: AccountLoader<'info, SpotMarket>,
    #[account(
        mut,
        constraint = is_stats_for_if_stake(&insurance_fund_stake, &user_stats)?
    )]
    pub insurance_fund_stake: AccountLoader<'info, InsuranceFundStake>,
    #[account(mut)]
    pub user_stats: AccountLoader<'info, UserStats>,
    pub signer: Signer<'info>,
    #[account(
        mut,
        seeds = [b"insurance_fund_vault".as_ref(), 0_u16.to_le_bytes().as_ref()],
        bump,
    )]
    pub insurance_fund_vault: Box<InterfaceAccount<'info, TokenAccount>>,
}

#[derive(Accounts)]
pub struct UpdateUserGovTokenInsuranceStake<'info> {
    pub state: Box<Account<'info, State>>,
    #[account(
        mut,
        seeds = [b"spot_market", 15_u16.to_le_bytes().as_ref()],
        bump
    )]
    pub spot_market: AccountLoader<'info, SpotMarket>,
    #[account(
        mut,
        constraint = is_stats_for_if_stake(&insurance_fund_stake, &user_stats)?
    )]
    pub insurance_fund_stake: AccountLoader<'info, InsuranceFundStake>,
    #[account(mut)]
    pub user_stats: AccountLoader<'info, UserStats>,
    pub signer: Signer<'info>,
    #[account(
        mut,
        seeds = [b"insurance_fund_vault".as_ref(), 15_u16.to_le_bytes().as_ref()],
        bump,
    )]
    pub insurance_fund_vault: Box<InterfaceAccount<'info, TokenAccount>>,
}

#[derive(Accounts)]
pub struct UpdateUserGovTokenInsuranceStakeDevnet<'info> {
    #[account(mut)]
    pub user_stats: AccountLoader<'info, UserStats>,
    pub signer: Signer<'info>,
}

#[derive(Accounts)]
pub struct UpdatePrelaunchOracle<'info> {
    pub state: Box<Account<'info, State>>,
    pub perp_market: AccountLoader<'info, PerpMarket>,
    #[account(mut)]
    /// CHECK: checked in ix
    pub oracle: AccountInfo<'info>,
}

#[derive(Accounts)]
pub struct DisableUserHighLeverageMode<'info> {
    pub state: Box<Account<'info, State>>,
    pub authority: Signer<'info>,
    #[account(mut)]
    pub user: AccountLoader<'info, User>,
    #[account(mut)]
    pub high_leverage_mode_config: AccountLoader<'info, HighLeverageModeConfig>,
}

#[derive(Accounts)]
pub struct ForceDeleteUser<'info> {
    #[account(
        mut,
        has_one = authority,
        close = authority
    )]
    pub user: AccountLoader<'info, User>,
    #[account(
        mut,
        has_one = authority
    )]
    pub user_stats: AccountLoader<'info, UserStats>,
    #[account(mut)]
    pub state: Box<Account<'info, State>>,
    /// CHECK: authority
    #[account(mut)]
    pub authority: AccountInfo<'info>,
    #[account(mut)]
    pub keeper: Signer<'info>,
    /// CHECK: forced drift_signer
    pub drift_signer: AccountInfo<'info>,
}

#[derive(Accounts)]
pub struct PauseSpotMarketDepositWithdraw<'info> {
    pub state: Box<Account<'info, State>>,
    pub keeper: Signer<'info>,
    #[account(mut)]
    pub spot_market: AccountLoader<'info, SpotMarket>,
    #[account(
        seeds = [b"spot_market_vault".as_ref(), spot_market.load()?.market_index.to_le_bytes().as_ref()],
        bump,
    )]
    pub spot_market_vault: Box<InterfaceAccount<'info, TokenAccount>>,
}<|MERGE_RESOLUTION|>--- conflicted
+++ resolved
@@ -2778,8 +2778,6 @@
 
     let old_margin_mode = user.margin_mode;
 
-<<<<<<< HEAD
-=======
     if disable_maintenance {
         validate!(
             user.margin_mode == MarginMode::HighLeverageMaintenance,
@@ -2811,7 +2809,6 @@
         }
     }
 
->>>>>>> 1e129e32
     let margin_calc = get_margin_calculation_for_disable_high_leverage_mode(
         &mut user,
         &perp_market_map,
@@ -2819,17 +2816,12 @@
         &mut oracle_map,
     )?;
 
-<<<<<<< HEAD
-    let meets_margin_calc = margin_calc.meets_margin_requirement_with_buffer();
-
-=======
->>>>>>> 1e129e32
     if margin_calc.num_perp_liabilities > 0 {
         for position in user.perp_positions.iter().filter(|p| !p.is_available()) {
             let perp_market = perp_market_map.get_ref(&position.market_index)?;
             if perp_market.is_high_leverage_mode_enabled() {
                 validate!(
-                    meets_margin_calc,
+                    margin_calc.meets_margin_requirement_with_buffer(),
                     ErrorCode::DefaultError,
                     "User does not meet margin requirement with buffer"
                 )?;
