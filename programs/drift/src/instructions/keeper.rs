use std::cell::RefMut;
use std::convert::TryFrom;

use anchor_lang::prelude::*;
use anchor_lang::Discriminator;
use anchor_spl::associated_token::get_associated_token_address_with_program_id;
use anchor_spl::token_interface::{TokenAccount, TokenInterface};
use solana_program::instruction::Instruction;
use solana_program::pubkey;
use solana_program::sysvar::instructions::{
    self, load_current_index_checked, load_instruction_at_checked, ID as IX_ID,
};

use crate::controller::insurance::update_user_stats_if_stake_amount;
use crate::controller::isolated_position::transfer_isolated_perp_position_deposit;
use crate::controller::liquidation::{
    liquidate_spot_with_swap_begin, liquidate_spot_with_swap_end,
};
use crate::controller::orders::cancel_orders;
use crate::controller::position::get_position_index;
use crate::controller::position::PositionDirection;
use crate::controller::spot_balance::update_spot_balances;
use crate::controller::token::{receive, send_from_program_vault};
use crate::error::ErrorCode;
use crate::ids::admin_hot_wallet;
use crate::ids::{
    dflow_mainnet_aggregator_4, jupiter_mainnet_3, jupiter_mainnet_4, jupiter_mainnet_6,
    serum_program, titan_mainnet_argos_v1,
};
use crate::instructions::constraints::*;
use crate::instructions::optional_accounts::get_revenue_share_escrow_account;
use crate::instructions::optional_accounts::{load_maps, AccountMaps};
use crate::math::casting::Cast;
use crate::math::constants::QUOTE_SPOT_MARKET_INDEX;
use crate::math::margin::get_margin_calculation_for_disable_high_leverage_mode;
use crate::math::margin::{calculate_user_equity, meets_settle_pnl_maintenance_margin_requirement};
use crate::math::orders::{estimate_price_from_side, find_bids_and_asks_from_users};
use crate::math::position::calculate_base_asset_value_and_pnl_with_oracle_price;
use crate::math::safe_math::SafeMath;
use crate::math::spot_withdraw::validate_spot_market_vault_amount;
use crate::optional_accounts::{get_token_mint, update_prelaunch_oracle};
use crate::state::events::{DeleteUserRecord, OrderActionExplanation, SignedMsgOrderRecord};
use crate::state::fill_mode::FillMode;
use crate::state::fulfillment_params::drift::MatchFulfillmentParams;
use crate::state::fulfillment_params::openbook_v2::OpenbookV2FulfillmentParams;
use crate::state::fulfillment_params::phoenix::PhoenixFulfillmentParams;
use crate::state::fulfillment_params::serum::SerumFulfillmentParams;
use crate::state::high_leverage_mode_config::HighLeverageModeConfig;
use crate::state::insurance_fund_stake::InsuranceFundStake;
use crate::state::oracle_map::OracleMap;
use crate::state::order_params::{OrderParams, PlaceOrderOptions};
use crate::state::paused_operations::{PerpOperation, SpotOperation};
use crate::state::perp_market::{ContractType, MarketStatus, PerpMarket};
use crate::state::perp_market_map::{
    get_market_set_for_spot_positions, get_market_set_for_user_positions, get_market_set_from_list,
    get_writable_perp_market_set, get_writable_perp_market_set_from_vec, MarketSet, PerpMarketMap,
};
use crate::state::revenue_share::RevenueShareEscrowZeroCopyMut;
use crate::state::revenue_share::RevenueShareOrder;
use crate::state::revenue_share::RevenueShareOrderBitFlag;
use crate::state::revenue_share_map::load_revenue_share_map;
use crate::state::settle_pnl_mode::SettlePnlMode;
use crate::state::signed_msg_user::{
    SignedMsgOrderId, SignedMsgUserOrdersLoader, SignedMsgUserOrdersZeroCopyMut,
    SIGNED_MSG_PDA_SEED,
};
use crate::state::spot_fulfillment_params::SpotFulfillmentParams;
use crate::state::spot_market::{SpotBalanceType, SpotMarket};
use crate::state::spot_market_map::{
    get_writable_spot_market_set, get_writable_spot_market_set_from_many, SpotMarketMap,
};
use crate::state::state::State;
use crate::state::user::{
    MarginMode, MarketType, OrderStatus, OrderTriggerCondition, OrderType, User, UserStats,
};
use crate::state::user_map::{load_user_map, load_user_maps, UserMap, UserStatsMap};
use crate::validation::sig_verification::verify_and_decode_ed25519_msg;
use crate::validation::user::{validate_user_deletion, validate_user_is_idle};
use crate::{
    controller, load, math, print_error, safe_decrement, OracleSource, GOV_SPOT_MARKET_INDEX,
};
use crate::{load_mut, QUOTE_PRECISION_U64};
use crate::{math_error, ID};
use crate::{validate, QUOTE_PRECISION_I128};
use anchor_spl::associated_token::AssociatedToken;

use crate::math::margin::calculate_margin_requirement_and_total_collateral_and_liability_info;
use crate::math::margin::MarginRequirementType;
use crate::state::margin_calculation::MarginContext;

use super::optional_accounts::get_high_leverage_mode_config;
use super::optional_accounts::get_token_interface;

#[access_control(
    fill_not_paused(&ctx.accounts.state)
)]
pub fn handle_fill_perp_order<'c: 'info, 'info>(
    ctx: Context<'_, '_, 'c, 'info, FillOrder<'info>>,
    order_id: Option<u32>,
) -> Result<()> {
    let (order_id, market_index) = {
        let user = &load!(ctx.accounts.user)?;
        // if there is no order id, use the users last order id
        let order_id = order_id.unwrap_or_else(|| user.get_last_order_id());
        let market_index = match user.get_order(order_id) {
            Some(order) => order.market_index,
            None => {
                msg!("Order does not exist {}", order_id);
                return Ok(());
            }
        };
        (order_id, market_index)
    };

    let user_key = &ctx.accounts.user.key();
    fill_order(ctx, order_id, market_index).map_err(|e| {
        msg!(
            "Err filling order id {} for user {} for market index {}",
            order_id,
            user_key,
            market_index
        );
        e
    })?;

    Ok(())
}

fn fill_order<'c: 'info, 'info>(
    ctx: Context<'_, '_, 'c, 'info, FillOrder<'info>>,
    order_id: u32,
    market_index: u16,
) -> Result<()> {
    let clock = &Clock::get()?;
    let state = &ctx.accounts.state;

    let mut remaining_accounts_iter = &mut ctx.remaining_accounts.iter().peekable();
    let AccountMaps {
        perp_market_map,
        spot_market_map,
        mut oracle_map,
    } = load_maps(
        remaining_accounts_iter,
        &get_writable_perp_market_set(market_index),
        &MarketSet::new(),
        clock.slot,
        Some(state.oracle_guard_rails),
    )?;

    let (makers_and_referrer, makers_and_referrer_stats) =
        load_user_maps(remaining_accounts_iter, true)?;

    let builder_codes_enabled = state.builder_codes_enabled();
    let builder_referral_enabled = state.builder_referral_enabled();
    let mut escrow = if builder_codes_enabled || builder_referral_enabled {
        get_revenue_share_escrow_account(
            &mut remaining_accounts_iter,
            &load!(ctx.accounts.user)?.authority,
        )?
    } else {
        None
    };

    controller::repeg::update_amm(
        market_index,
        &perp_market_map,
        &mut oracle_map,
        &ctx.accounts.state,
        clock,
    )?;

    controller::orders::fill_perp_order(
        order_id,
        &ctx.accounts.state,
        &ctx.accounts.user,
        &ctx.accounts.user_stats,
        &spot_market_map,
        &perp_market_map,
        &mut oracle_map,
        &ctx.accounts.filler,
        &ctx.accounts.filler_stats,
        &makers_and_referrer,
        &makers_and_referrer_stats,
        None,
        clock,
        FillMode::Fill,
        &mut escrow.as_mut(),
        builder_referral_enabled,
    )?;

    Ok(())
}

#[access_control(
    fill_not_paused(&ctx.accounts.state)
)]
pub fn handle_revert_fill<'info>(ctx: Context<RevertFill>) -> Result<()> {
    let filler = load_mut!(ctx.accounts.filler)?;
    let clock = Clock::get()?;

    validate!(
        filler.last_active_slot == clock.slot,
        ErrorCode::RevertFill,
        "filler last active slot ({}) != current slot ({})",
        filler.last_active_slot,
        clock.slot
    )?;

    Ok(())
}

#[derive(Clone, Copy, AnchorSerialize, AnchorDeserialize, PartialEq, Debug, Eq, Default)]
pub enum SpotFulfillmentType {
    #[default]
    SerumV3,
    Match,
    PhoenixV1,
    OpenbookV2,
}

#[access_control(
    fill_not_paused(&ctx.accounts.state)
)]
pub fn handle_fill_spot_order<'c: 'info, 'info>(
    ctx: Context<'_, '_, 'c, 'info, FillOrder<'info>>,
    order_id: Option<u32>,
    fulfillment_type: Option<SpotFulfillmentType>,
    _maker_order_id: Option<u32>,
) -> Result<()> {
    let (order_id, market_index) = {
        let user = &load!(ctx.accounts.user)?;
        // if there is no order id, use the users last order id
        let order_id = order_id.unwrap_or_else(|| user.get_last_order_id());
        let market_index = user
            .get_order(order_id)
            .map(|order| order.market_index)
            .ok_or(ErrorCode::OrderDoesNotExist)?;

        (order_id, market_index)
    };

    let user_key = &ctx.accounts.user.key();
    fill_spot_order(
        ctx,
        order_id,
        market_index,
        fulfillment_type.unwrap_or(SpotFulfillmentType::Match),
    )
    .map_err(|e| {
        msg!("Err filling order id {} for user {}", order_id, user_key);
        e
    })?;

    Ok(())
}

fn fill_spot_order<'c: 'info, 'info>(
    ctx: Context<'_, '_, 'c, 'info, FillOrder<'info>>,
    order_id: u32,
    market_index: u16,
    fulfillment_type: SpotFulfillmentType,
) -> Result<()> {
    let clock = Clock::get()?;

    let remaining_accounts_iter = &mut ctx.remaining_accounts.iter().peekable();
    let AccountMaps {
        perp_market_map,
        spot_market_map,
        mut oracle_map,
    } = load_maps(
        remaining_accounts_iter,
        &MarketSet::new(),
        &get_writable_spot_market_set_from_many(vec![QUOTE_SPOT_MARKET_INDEX, market_index]),
        Clock::get()?.slot,
        None,
    )?;

    let (makers_and_referrer, makers_and_referrer_stats) = match fulfillment_type {
        SpotFulfillmentType::Match => load_user_maps(remaining_accounts_iter, true)?,
        _ => (UserMap::empty(), UserStatsMap::empty()),
    };

    let mut fulfillment_params: Box<dyn SpotFulfillmentParams> = match fulfillment_type {
        SpotFulfillmentType::SerumV3 => {
            let base_market = spot_market_map.get_ref(&market_index)?;
            let quote_market = spot_market_map.get_quote_spot_market()?;
            Box::new(SerumFulfillmentParams::new(
                remaining_accounts_iter,
                &ctx.accounts.state,
                &base_market,
                &quote_market,
                clock.unix_timestamp,
            )?)
        }
        SpotFulfillmentType::PhoenixV1 => {
            let base_market = spot_market_map.get_ref(&market_index)?;
            let quote_market = spot_market_map.get_quote_spot_market()?;
            Box::new(PhoenixFulfillmentParams::new(
                remaining_accounts_iter,
                &ctx.accounts.state,
                &base_market,
                &quote_market,
            )?)
        }
        SpotFulfillmentType::OpenbookV2 => {
            let base_market = spot_market_map.get_ref(&market_index)?;
            let quote_market = spot_market_map.get_quote_spot_market()?;
            Box::new(OpenbookV2FulfillmentParams::new(
                remaining_accounts_iter,
                &ctx.accounts.state,
                &base_market,
                &quote_market,
                clock.unix_timestamp,
            )?)
        }
        SpotFulfillmentType::Match => {
            let base_market = spot_market_map.get_ref(&market_index)?;
            let quote_market = spot_market_map.get_quote_spot_market()?;
            Box::new(MatchFulfillmentParams::new(
                remaining_accounts_iter,
                &base_market,
                &quote_market,
            )?)
        }
    };

    controller::orders::fill_spot_order(
        order_id,
        &ctx.accounts.state,
        &ctx.accounts.user,
        &ctx.accounts.user_stats,
        &spot_market_map,
        &perp_market_map,
        &mut oracle_map,
        &ctx.accounts.filler,
        &ctx.accounts.filler_stats,
        &makers_and_referrer,
        &makers_and_referrer_stats,
        None,
        &clock,
        fulfillment_params.as_mut(),
    )?;

    let base_market = spot_market_map.get_ref(&market_index)?;
    let quote_market = spot_market_map.get_quote_spot_market()?;
    fulfillment_params.validate_vault_amounts(&base_market, &quote_market)?;

    Ok(())
}

#[access_control(
    exchange_not_paused(&ctx.accounts.state)
)]
pub fn handle_trigger_order<'c: 'info, 'info>(
    ctx: Context<'_, '_, 'c, 'info, TriggerOrder<'info>>,
    order_id: u32,
) -> Result<()> {
    let (market_type, market_index) = match load!(ctx.accounts.user)?.get_order(order_id) {
        Some(order) => (order.market_type, order.market_index),
        None => {
            msg!("order_id not found {}", order_id);
            return Ok(());
        }
    };

    let (writeable_perp_markets, writeable_spot_markets) = match market_type {
        MarketType::Spot => (
            MarketSet::new(),
            get_writable_spot_market_set_from_many(vec![QUOTE_SPOT_MARKET_INDEX, market_index]),
        ),
        MarketType::Perp => (MarketSet::new(), MarketSet::new()),
    };

    let AccountMaps {
        perp_market_map,
        spot_market_map,
        mut oracle_map,
    } = load_maps(
        &mut ctx.remaining_accounts.iter().peekable(),
        &writeable_perp_markets,
        &writeable_spot_markets,
        Clock::get()?.slot,
        None,
    )?;

    match market_type {
        MarketType::Perp => controller::orders::trigger_order(
            order_id,
            &ctx.accounts.state,
            &ctx.accounts.user,
            &spot_market_map,
            &perp_market_map,
            &mut oracle_map,
            &ctx.accounts.filler,
            &Clock::get()?,
        )?,
        MarketType::Spot => controller::orders::trigger_spot_order(
            order_id,
            &ctx.accounts.state,
            &ctx.accounts.user,
            &spot_market_map,
            &perp_market_map,
            &mut oracle_map,
            &ctx.accounts.filler,
            &Clock::get()?,
        )?,
    }

    Ok(())
}

#[access_control(
    exchange_not_paused(&ctx.accounts.state)
)]
pub fn handle_force_cancel_orders<'c: 'info, 'info>(
    ctx: Context<'_, '_, 'c, 'info, ForceCancelOrder>,
) -> Result<()> {
    let AccountMaps {
        perp_market_map,
        spot_market_map,
        mut oracle_map,
    } = load_maps(
        &mut ctx.remaining_accounts.iter().peekable(),
        &MarketSet::new(),
        &get_writable_spot_market_set(QUOTE_SPOT_MARKET_INDEX),
        Clock::get()?.slot,
        None,
    )?;

    controller::orders::force_cancel_orders(
        &ctx.accounts.state,
        &ctx.accounts.user,
        &spot_market_map,
        &perp_market_map,
        &mut oracle_map,
        &ctx.accounts.filler,
        &Clock::get()?,
    )?;

    Ok(())
}

#[access_control(
    exchange_not_paused(&ctx.accounts.state)
)]
pub fn handle_update_user_idle<'c: 'info, 'info>(
    ctx: Context<'_, '_, 'c, 'info, UpdateUserIdle<'info>>,
) -> Result<()> {
    let mut user = load_mut!(ctx.accounts.user)?;
    let clock = Clock::get()?;

    let AccountMaps {
        perp_market_map,
        spot_market_map,
        mut oracle_map,
    } = load_maps(
        &mut ctx.remaining_accounts.iter().peekable(),
        &MarketSet::new(),
        &MarketSet::new(),
        Clock::get()?.slot,
        None,
    )?;

    let (equity, _) =
        calculate_user_equity(&user, &perp_market_map, &spot_market_map, &mut oracle_map)?;

    // user flipped to idle faster if equity is less than 1000
    let accelerated = equity < QUOTE_PRECISION_I128 * 1000;

    validate_user_is_idle(&user, clock.slot, accelerated)?;

    user.idle = true;

    Ok(())
}

#[access_control(
    exchange_not_paused(&ctx.accounts.state)
)]
pub fn handle_log_user_balances<'c: 'info, 'info>(
    ctx: Context<'_, '_, 'c, 'info, LogUserBalances<'info>>,
) -> Result<()> {
    let user_key = ctx.accounts.user.key();
    let user = load!(ctx.accounts.user)?;

    let AccountMaps {
        perp_market_map,
        spot_market_map,
        mut oracle_map,
    } = load_maps(
        &mut ctx.remaining_accounts.iter().peekable(),
        &MarketSet::new(),
        &MarketSet::new(),
        Clock::get()?.slot,
        None,
    )?;

    let (equity, _) =
        calculate_user_equity(&user, &perp_market_map, &spot_market_map, &mut oracle_map)?;

    msg!(
        "Authority key {} subaccount id {} user key {}",
        user.authority,
        user.sub_account_id,
        user_key
    );

    msg!("Equity {}", equity);

    for spot_position in user.spot_positions.iter() {
        if spot_position.scaled_balance == 0 {
            continue;
        }

        let spot_market = spot_market_map.get_ref(&spot_position.market_index)?;
        let token_amount = spot_position.get_signed_token_amount(&spot_market)?;
        msg!(
            "Spot position {} balance {}",
            spot_position.market_index,
            token_amount
        );
    }

    for perp_position in user.perp_positions.iter() {
        if perp_position.is_available() {
            continue;
        }

        let perp_market = perp_market_map.get_ref(&perp_position.market_index)?;
        let oracle_price = oracle_map.get_price_data(&perp_market.oracle_id())?.price;
        let (_, unrealized_pnl) =
            calculate_base_asset_value_and_pnl_with_oracle_price(&perp_position, oracle_price)?;

        if unrealized_pnl == 0 {
            continue;
        }

        msg!(
            "Perp position {} unrealized pnl {}",
            perp_position.market_index,
            unrealized_pnl
        );
    }

    Ok(())
}

#[access_control(
    exchange_not_paused(&ctx.accounts.state)
)]
pub fn handle_update_user_fuel_bonus<'c: 'info, 'info>(
    ctx: Context<'_, '_, 'c, 'info, UpdateUserFuelBonus<'info>>,
) -> Result<()> {
    let mut user = load_mut!(ctx.accounts.user)?;
    let user_stats = &mut load_mut!(ctx.accounts.user_stats)?;
    let clock = Clock::get()?;
    let now = clock.unix_timestamp;

    let AccountMaps {
        perp_market_map,
        spot_market_map,
        mut oracle_map,
    } = load_maps(
        &mut ctx.remaining_accounts.iter().peekable(),
        &MarketSet::new(),
        &MarketSet::new(),
        clock.slot,
        None,
    )?;

    let user_margin_calculation =
        calculate_margin_requirement_and_total_collateral_and_liability_info(
            &user,
            &perp_market_map,
            &spot_market_map,
            &mut oracle_map,
            MarginContext::standard(MarginRequirementType::Initial).fuel_numerator(&user, now),
        )?;

    user_stats.update_fuel_bonus(
        &mut user,
        user_margin_calculation.fuel_deposits,
        user_margin_calculation.fuel_borrows,
        user_margin_calculation.fuel_positions,
        now,
    )?;

    Ok(())
}

#[access_control(
    exchange_not_paused(&ctx.accounts.state)
)]
pub fn handle_update_user_stats_referrer_info<'c: 'info, 'info>(
    ctx: Context<'_, '_, 'c, 'info, UpdateUserStatsReferrerInfo<'info>>,
) -> Result<()> {
    let mut user_stats = load_mut!(ctx.accounts.user_stats)?;

    user_stats.update_referrer_status();

    Ok(())
}

#[access_control(
    exchange_not_paused(&ctx.accounts.state)
)]
pub fn handle_update_user_open_orders_count<'info>(ctx: Context<UpdateUserIdle>) -> Result<()> {
    let mut user = load_mut!(ctx.accounts.user)?;

    let mut open_orders = 0_u8;
    let mut open_auctions = 0_u8;

    for order in user.orders.iter() {
        if order.status == OrderStatus::Open {
            open_orders += 1;
        }

        if order.has_auction() {
            open_auctions += 1;
        }
    }

    user.open_orders = open_orders;
    user.has_open_order = open_orders > 0;
    user.open_auctions = open_auctions;
    user.has_open_auction = open_auctions > 0;

    Ok(())
}

pub fn handle_place_signed_msg_taker_order<'c: 'info, 'info>(
    ctx: Context<'_, '_, 'c, 'info, PlaceSignedMsgTakerOrder<'info>>,
    signed_msg_order_params_message_bytes: Vec<u8>,
    is_delegate_signer: bool,
) -> Result<()> {
    let state = &ctx.accounts.state;

    let mut remaining_accounts = ctx.remaining_accounts.iter().peekable();
    // TODO: generalize to support multiple market types
    let AccountMaps {
        perp_market_map,
        mut spot_market_map,
        mut oracle_map,
    } = load_maps(
        &mut remaining_accounts,
        &MarketSet::new(),
        &MarketSet::new(),
        Clock::get()?.slot,
        Some(state.oracle_guard_rails),
    )?;

    let high_leverage_mode_config = get_high_leverage_mode_config(&mut remaining_accounts)?;

    let taker_key = ctx.accounts.user.key();
    let mut taker = load_mut!(ctx.accounts.user)?;
    let mut taker_stats = load_mut!(ctx.accounts.user_stats)?;
    let mut signed_msg_taker = ctx.accounts.signed_msg_user_orders.load_mut()?;

    let escrow = if state.builder_codes_enabled() {
        get_revenue_share_escrow_account(&mut remaining_accounts, &taker.authority)?
    } else {
        None
    };

    place_signed_msg_taker_order(
        taker_key,
        &mut taker,
        &mut taker_stats,
        &mut signed_msg_taker,
        signed_msg_order_params_message_bytes,
        &ctx.accounts.ix_sysvar.to_account_info(),
        &perp_market_map,
        &mut spot_market_map,
        &mut oracle_map,
        high_leverage_mode_config,
        escrow,
        state,
        is_delegate_signer,
    )?;
    Ok(())
}

pub fn place_signed_msg_taker_order<'c: 'info, 'info>(
    taker_key: Pubkey,
    taker: &mut RefMut<User>,
    taker_stats: &mut RefMut<UserStats>,
    signed_msg_account: &mut SignedMsgUserOrdersZeroCopyMut,
    taker_order_params_message_bytes: Vec<u8>,
    ix_sysvar: &AccountInfo<'info>,
    perp_market_map: &PerpMarketMap,
    spot_market_map: &mut SpotMarketMap,
    oracle_map: &mut OracleMap,
    high_leverage_mode_config: Option<AccountLoader<HighLeverageModeConfig>>,
    escrow: Option<RevenueShareEscrowZeroCopyMut<'info>>,
    state: &State,
    is_delegate_signer: bool,
) -> Result<()> {
    // Authenticate the signed msg order param message
    let ix_idx = load_current_index_checked(ix_sysvar)?;
    validate!(
        ix_idx > 0,
        ErrorCode::InvalidVerificationIxIndex,
        "instruction index must be greater than 0 for one sig verifies"
    )?;

    // Verify data from verify ix
    let ix: Instruction = load_instruction_at_checked(ix_idx as usize - 1, ix_sysvar)?;

    let signer = if is_delegate_signer {
        taker.delegate.to_bytes()
    } else {
        taker.authority.to_bytes()
    };
    let verified_message_and_signature = verify_and_decode_ed25519_msg(
        &ix,
        ix_sysvar,
        ix_idx,
        &signer,
        &taker_order_params_message_bytes[..],
        is_delegate_signer,
    )?;

    let mut escrow_zc: Option<RevenueShareEscrowZeroCopyMut<'info>> = None;
    let mut builder_fee_bps: Option<u16> = None;
    if state.builder_codes_enabled()
        && verified_message_and_signature.builder_idx.is_some()
        && verified_message_and_signature
            .builder_fee_tenth_bps
            .is_some()
    {
        if let Some(mut escrow) = escrow {
            let builder_idx = verified_message_and_signature.builder_idx.unwrap();
            let builder_fee = verified_message_and_signature
                .builder_fee_tenth_bps
                .unwrap();

            validate!(
                escrow.fixed.authority == taker.authority,
                ErrorCode::InvalidUserAccount,
                "RevenueShareEscrow account must be owned by taker",
            )?;

            let builder = escrow.get_approved_builder_mut(builder_idx)?;

            if builder.is_revoked() {
                return Err(ErrorCode::BuilderRevoked.into());
            }

            if builder_fee > builder.max_fee_tenth_bps {
                return Err(ErrorCode::InvalidBuilderFee.into());
            }

            builder_fee_bps = Some(builder_fee);
            escrow_zc = Some(escrow);
        } else {
            msg!("Order has builder fee but no escrow account found, in the future this tx will fail.");
        }
    }

    if is_delegate_signer {
        validate!(
            verified_message_and_signature.delegate_signed_taker_pubkey == Some(taker_key),
            ErrorCode::SignedMsgUserContextUserMismatch,
            "Delegate signed msg for taker pubkey different than supplied pubkey"
        )?;
    } else {
        // Verify taker passed to the ix matches pda derived from subaccount id + authority
        let taker_pda = Pubkey::find_program_address(
            &[
                "user".as_bytes(),
                &taker.authority.to_bytes(),
                &verified_message_and_signature
                    .sub_account_id
                    .unwrap()
                    .to_le_bytes(),
            ],
            &ID,
        );
        validate!(
            taker_pda.0 == taker_key,
            ErrorCode::SignedMsgUserContextUserMismatch,
            "Taker key does not match pda"
        )?;
    };

    let signature = verified_message_and_signature.signature;
    let clock = &Clock::get()?;

    // First order must be a taker order
    let matching_taker_order_params = &verified_message_and_signature.signed_msg_order_params;
    if matching_taker_order_params.market_type != MarketType::Perp
        || !matching_taker_order_params.has_valid_auction_params()?
    {
        msg!("First order must be a perp taker order");
        return Err(print_error!(ErrorCode::InvalidSignedMsgOrderParam)().into());
    }

    // Set max slot for the order early so we set correct signed msg order id
    let order_slot = verified_message_and_signature.slot;
    if order_slot < clock.slot.saturating_sub(500) {
        msg!(
            "SignedMsg order slot {} is too old: must be within 500 slots of current slot",
            order_slot
        );
        return Err(print_error!(ErrorCode::InvalidSignedMsgOrderParam)().into());
    }
    let market_index = matching_taker_order_params.market_index;
    let max_slot = if matching_taker_order_params.order_type == OrderType::Limit {
        order_slot.safe_add(
            matching_taker_order_params
                .auction_duration
                .unwrap_or(0)
                .cast::<u64>()?,
        )?
    } else {
        order_slot.safe_add(
            matching_taker_order_params
                .auction_duration
                .unwrap()
                .cast::<u64>()?,
        )?
    };

    // Dont place order if max slot already passed
    if max_slot < clock.slot {
        msg!(
            "SignedMsg order max_slot {} < current slot {}",
            max_slot,
            clock.slot
        );
        return Ok(());
    }

    if let Some(max_margin_ratio) = verified_message_and_signature.max_margin_ratio {
        taker.update_perp_position_max_margin_ratio(market_index, max_margin_ratio)?;
    }

    if let Some(isolated_position_deposit) = verified_message_and_signature.isolated_position_deposit {
        spot_market_map.update_writable_spot_market(0)?;
        transfer_isolated_perp_position_deposit(
            taker,
            Some(taker_stats),
            perp_market_map,
            spot_market_map,
            oracle_map,
            clock.slot,
            clock.unix_timestamp,
            0,
            market_index,
            isolated_position_deposit.cast::<i64>()?,
        )?;
    }

    // Dont place order if signed msg order already exists
    let mut taker_order_id_to_use = taker.next_order_id;
    let mut signed_msg_order_id =
        SignedMsgOrderId::new(verified_message_and_signature.uuid, max_slot, 0);
    if signed_msg_account
        .check_exists_and_prune_stale_signed_msg_order_ids(signed_msg_order_id, clock.slot)
    {
        msg!("SignedMsg order already exists for taker {:?}", taker_key);
        return Ok(());
    }

    // Good to place orders, do stop loss and take profit orders first
    if let Some(stop_loss_order_params) = verified_message_and_signature.stop_loss_order_params {
        taker_order_id_to_use += 1;
        let stop_loss_order = OrderParams {
            order_type: OrderType::TriggerMarket,
            direction: matching_taker_order_params.direction.opposite(),
            trigger_price: Some(stop_loss_order_params.trigger_price),
            base_asset_amount: stop_loss_order_params.base_asset_amount,
            trigger_condition: if matching_taker_order_params.direction == PositionDirection::Long {
                OrderTriggerCondition::Below
            } else {
                OrderTriggerCondition::Above
            },
            market_index,
            market_type: MarketType::Perp,
            reduce_only: true,
            ..OrderParams::default()
        };

        let mut builder_order = if let Some(ref mut escrow) = escrow_zc {
            let new_order_id = taker_order_id_to_use - 1;
            let new_order_index = taker
                .orders
                .iter()
                .position(|order| order.is_available())
                .ok_or(ErrorCode::MaxNumberOfOrders)?;
            match escrow.add_order(RevenueShareOrder::new(
                verified_message_and_signature.builder_idx.unwrap(),
                taker.sub_account_id,
                new_order_id,
                builder_fee_bps.unwrap(),
                MarketType::Perp,
                market_index,
                RevenueShareOrderBitFlag::Open as u8,
                new_order_index as u8,
            )) {
                Ok(order_idx) => escrow.get_order_mut(order_idx).ok(),
                Err(_) => {
                    msg!("Failed to add stop loss order, escrow is full");
                    None
                }
            }
        } else {
            None
        };

        controller::orders::place_perp_order(
            state,
            taker,
            taker_key,
            perp_market_map,
            spot_market_map,
            oracle_map,
            &None,
            clock,
            stop_loss_order,
            PlaceOrderOptions {
                enforce_margin_check: false,
                existing_position_direction_override: Some(matching_taker_order_params.direction),
                ..PlaceOrderOptions::default()
            },
            &mut builder_order,
        )?;
    }

    if let Some(take_profit_order_params) = verified_message_and_signature.take_profit_order_params
    {
        taker_order_id_to_use += 1;
        let take_profit_order = OrderParams {
            order_type: OrderType::TriggerMarket,
            direction: matching_taker_order_params.direction.opposite(),
            trigger_price: Some(take_profit_order_params.trigger_price),
            base_asset_amount: take_profit_order_params.base_asset_amount,
            trigger_condition: if matching_taker_order_params.direction == PositionDirection::Long {
                OrderTriggerCondition::Above
            } else {
                OrderTriggerCondition::Below
            },
            market_index,
            market_type: MarketType::Perp,
            reduce_only: true,
            ..OrderParams::default()
        };

        let mut builder_order = if let Some(ref mut escrow) = escrow_zc {
            let new_order_id = taker_order_id_to_use - 1;
            let new_order_index = taker
                .orders
                .iter()
                .position(|order| order.is_available())
                .ok_or(ErrorCode::MaxNumberOfOrders)?;
            match escrow.add_order(RevenueShareOrder::new(
                verified_message_and_signature.builder_idx.unwrap(),
                taker.sub_account_id,
                new_order_id,
                builder_fee_bps.unwrap(),
                MarketType::Perp,
                market_index,
                RevenueShareOrderBitFlag::Open as u8,
                new_order_index as u8,
            )) {
                Ok(order_idx) => escrow.get_order_mut(order_idx).ok(),
                Err(_) => {
                    msg!("Failed to add take profit order, escrow is full");
                    None
                }
            }
        } else {
            None
        };

        controller::orders::place_perp_order(
            state,
            taker,
            taker_key,
            perp_market_map,
            spot_market_map,
            oracle_map,
            &None,
            clock,
            take_profit_order,
            PlaceOrderOptions {
                enforce_margin_check: false,
                existing_position_direction_override: Some(matching_taker_order_params.direction),
                ..PlaceOrderOptions::default()
            },
            &mut builder_order,
        )?;
    }
    signed_msg_order_id.order_id = taker_order_id_to_use;
    signed_msg_account.add_signed_msg_order_id(signed_msg_order_id)?;

    let mut builder_order = if let Some(ref mut escrow) = escrow_zc {
        let new_order_id = taker_order_id_to_use;
        let new_order_index = taker
            .orders
            .iter()
            .position(|order| order.is_available())
            .ok_or(ErrorCode::MaxNumberOfOrders)?;
        match escrow.add_order(RevenueShareOrder::new(
            verified_message_and_signature.builder_idx.unwrap(),
            taker.sub_account_id,
            new_order_id,
            builder_fee_bps.unwrap(),
            MarketType::Perp,
            market_index,
            RevenueShareOrderBitFlag::Open as u8,
            new_order_index as u8,
        )) {
            Ok(order_idx) => escrow.get_order_mut(order_idx).ok(),
            Err(_) => {
                msg!("Failed to add order, escrow is full");
                None
            }
        }
    } else {
        None
    };

    controller::orders::place_perp_order(
        state,
        taker,
        taker_key,
        perp_market_map,
        spot_market_map,
        oracle_map,
        &high_leverage_mode_config,
        &clock,
        *matching_taker_order_params,
        PlaceOrderOptions {
            enforce_margin_check: true,
            signed_msg_taker_order_slot: Some(order_slot),
            ..PlaceOrderOptions::default()
        },
        &mut builder_order,
    )?;

    let order_params_hash =
        base64::encode(solana_program::hash::hash(&signature.try_to_vec().unwrap()).as_ref());

    emit!(SignedMsgOrderRecord {
        user: taker_key,
        signed_msg_order_max_slot: signed_msg_order_id.max_slot,
        signed_msg_order_uuid: signed_msg_order_id.uuid,
        user_order_id: signed_msg_order_id.order_id,
        matching_order_params: matching_taker_order_params.clone(),
        hash: order_params_hash,
        ts: clock.unix_timestamp,
    });

    if let Some(ref mut escrow) = escrow_zc {
        escrow.revoke_completed_orders(taker)?;
    };

    Ok(())
}

#[access_control(
    settle_pnl_not_paused(&ctx.accounts.state)
)]
pub fn handle_settle_pnl<'c: 'info, 'info>(
    ctx: Context<'_, '_, 'c, 'info, SettlePNL>,
    market_index: u16,
) -> Result<()> {
    let clock = Clock::get()?;
    let state = &ctx.accounts.state;

    let user_key = ctx.accounts.user.key();
    let user = &mut load_mut!(ctx.accounts.user)?;

    validate!(
        user.pool_id == 0,
        ErrorCode::InvalidPoolId,
        "user have pool_id 0"
    )?;

    let mut remaining_accounts = ctx.remaining_accounts.iter().peekable();
<<<<<<< HEAD
=======

>>>>>>> 6a1d7a26
    let AccountMaps {
        perp_market_map,
        spot_market_map,
        mut oracle_map,
    } = load_maps(
        &mut remaining_accounts,
        &get_writable_perp_market_set(market_index),
        &get_writable_spot_market_set(QUOTE_SPOT_MARKET_INDEX),
        clock.slot,
        Some(state.oracle_guard_rails),
    )?;

    let (mut builder_escrow, maybe_rev_share_map) =
        if state.builder_codes_enabled() || state.builder_referral_enabled() {
            (
                get_revenue_share_escrow_account(&mut remaining_accounts, &user.authority)?,
                load_revenue_share_map(&mut remaining_accounts).ok(),
            )
        } else {
            (None, None)
        };

    let market_in_settlement =
        perp_market_map.get_ref(&market_index)?.status == MarketStatus::Settlement;

    if market_in_settlement {
        amm_not_paused(state)?;

        controller::pnl::settle_expired_position(
            market_index,
            user,
            &user_key,
            &perp_market_map,
            &spot_market_map,
            &mut oracle_map,
            &clock,
            state,
        )?;

        user.update_last_active_slot(clock.slot);
    } else {
        controller::repeg::update_amm(
            market_index,
            &perp_market_map,
            &mut oracle_map,
            state,
            &clock,
        )?;

        controller::pnl::settle_pnl(
            market_index,
            user,
            ctx.accounts.authority.key,
            &user_key,
            &perp_market_map,
            &spot_market_map,
            &mut oracle_map,
            &clock,
            state,
            None,
            SettlePnlMode::MustSettle,
        )?;
    }

    if state.builder_codes_enabled() || state.builder_referral_enabled() {
        if let Some(ref mut escrow) = builder_escrow {
            escrow.revoke_completed_orders(user)?;
            if let Some(ref builder_map) = maybe_rev_share_map {
                controller::revenue_share::sweep_completed_revenue_share_for_market(
                    market_index,
                    escrow,
                    &perp_market_map,
                    &spot_market_map,
                    builder_map,
                    clock.unix_timestamp,
                    state.builder_codes_enabled(),
                    state.builder_referral_enabled(),
                )?;
            } else {
                msg!("Builder Users not provided, but RevenueEscrow was provided");
            }
        }
    }

    if let Ok(position_index) = get_position_index(&user.perp_positions, market_index) {
        if user.perp_positions[position_index].can_transfer_isolated_position_deposit() {
            transfer_isolated_perp_position_deposit(
                user,
                None,
                &perp_market_map,
                &spot_market_map,
                &mut oracle_map,
                clock.slot,
                clock.unix_timestamp,
                QUOTE_SPOT_MARKET_INDEX,
                market_index,
                i64::MIN,
            )?;
        }
    }

    let spot_market = spot_market_map.get_quote_spot_market()?;
    validate_spot_market_vault_amount(&spot_market, ctx.accounts.spot_market_vault.amount)?;

    Ok(())
}

#[access_control(
    settle_pnl_not_paused(&ctx.accounts.state)
)]
pub fn handle_settle_multiple_pnls<'c: 'info, 'info>(
    ctx: Context<'_, '_, 'c, 'info, SettlePNL>,
    market_indexes: Vec<u16>,
    mode: SettlePnlMode,
) -> Result<()> {
    let clock = Clock::get()?;
    let state = &ctx.accounts.state;

    let user_key = ctx.accounts.user.key();
    let user = &mut load_mut!(ctx.accounts.user)?;

    let mut remaining_accounts = ctx.remaining_accounts.iter().peekable();
<<<<<<< HEAD
=======

>>>>>>> 6a1d7a26
    let AccountMaps {
        perp_market_map,
        spot_market_map,
        mut oracle_map,
    } = load_maps(
        &mut remaining_accounts,
        &get_writable_perp_market_set_from_vec(&market_indexes),
        &get_writable_spot_market_set(QUOTE_SPOT_MARKET_INDEX),
        clock.slot,
        Some(state.oracle_guard_rails),
    )?;

    let (mut builder_escrow, maybe_rev_share_map) =
        if state.builder_codes_enabled() || state.builder_referral_enabled() {
            (
                get_revenue_share_escrow_account(&mut remaining_accounts, &user.authority)?,
                load_revenue_share_map(&mut remaining_accounts).ok(),
            )
        } else {
            (None, None)
        };

    let meets_margin_requirement = meets_settle_pnl_maintenance_margin_requirement(
        user,
        &perp_market_map,
        &spot_market_map,
        &mut oracle_map,
    )?;

    for market_index in market_indexes.iter() {
        let market_in_settlement =
            perp_market_map.get_ref(market_index)?.status == MarketStatus::Settlement;

        if market_in_settlement {
            amm_not_paused(state)?;

            controller::pnl::settle_expired_position(
                *market_index,
                user,
                &user_key,
                &perp_market_map,
                &spot_market_map,
                &mut oracle_map,
                &clock,
                state,
            )?;

            user.update_last_active_slot(clock.slot);
        } else {
            controller::repeg::update_amm(
                *market_index,
                &perp_market_map,
                &mut oracle_map,
                state,
                &clock,
            )?;

            controller::pnl::settle_pnl(
                *market_index,
                user,
                ctx.accounts.authority.key,
                &user_key,
                &perp_market_map,
                &spot_market_map,
                &mut oracle_map,
                &clock,
                state,
                Some(meets_margin_requirement),
                mode,
            )?;
        }

        if state.builder_codes_enabled() || state.builder_referral_enabled() {
            if let Some(ref mut escrow) = builder_escrow {
                escrow.revoke_completed_orders(user)?;
                if let Some(ref builder_map) = maybe_rev_share_map {
                    controller::revenue_share::sweep_completed_revenue_share_for_market(
                        *market_index,
                        escrow,
                        &perp_market_map,
                        &spot_market_map,
                        builder_map,
                        clock.unix_timestamp,
                        state.builder_codes_enabled(),
                        state.builder_referral_enabled(),
                    )?;
                } else {
                    msg!("Builder Users not provided, but RevenueEscrow was provided");
                }
            }
        }

        if let Ok(position_index) = get_position_index(&user.perp_positions, *market_index) {
            if user.perp_positions[position_index].can_transfer_isolated_position_deposit() {
                transfer_isolated_perp_position_deposit(
                    user,
                    None,
                    &perp_market_map,
                    &spot_market_map,
                    &mut oracle_map,
                    clock.slot,
                    clock.unix_timestamp,
                    QUOTE_SPOT_MARKET_INDEX,
                    *market_index,
                    i64::MIN,
                )?;
            }
        }
    }

    let spot_market = spot_market_map.get_quote_spot_market()?;
    validate_spot_market_vault_amount(&spot_market, ctx.accounts.spot_market_vault.amount)?;

    Ok(())
}

#[access_control(
    funding_not_paused(&ctx.accounts.state)
)]
pub fn handle_settle_funding_payment<'c: 'info, 'info>(
    ctx: Context<'_, '_, 'c, 'info, SettleFunding>,
) -> Result<()> {
    let clock = Clock::get()?;
    let now = clock.unix_timestamp;

    let user_key = ctx.accounts.user.key();
    let user = &mut load_mut!(ctx.accounts.user)?;

    let AccountMaps {
        perp_market_map, ..
    } = load_maps(
        &mut ctx.remaining_accounts.iter().peekable(),
        &get_market_set_for_user_positions(&user.perp_positions),
        &MarketSet::new(),
        clock.slot,
        None,
    )?;

    controller::funding::settle_funding_payments(user, &user_key, &perp_market_map, now)?;
    user.update_last_active_slot(clock.slot);
    Ok(())
}

#[access_control(
    liq_not_paused(&ctx.accounts.state)
)]
pub fn handle_liquidate_perp<'c: 'info, 'info>(
    ctx: Context<'_, '_, 'c, 'info, LiquidatePerp<'info>>,
    market_index: u16,
    liquidator_max_base_asset_amount: u64,
    limit_price: Option<u64>,
) -> Result<()> {
    let clock = Clock::get()?;
    let now = clock.unix_timestamp;
    let slot = clock.slot;
    let state = &ctx.accounts.state;

    let user_key = ctx.accounts.user.key();
    let liquidator_key = ctx.accounts.liquidator.key();

    validate!(
        user_key != liquidator_key,
        ErrorCode::UserCantLiquidateThemself
    )?;

    let user = &mut load_mut!(ctx.accounts.user)?;
    let user_stats = &mut load_mut!(ctx.accounts.user_stats)?;
    let liquidator = &mut load_mut!(ctx.accounts.liquidator)?;
    let liquidator_stats = &mut load_mut!(ctx.accounts.liquidator_stats)?;

    let AccountMaps {
        perp_market_map,
        spot_market_map,
        mut oracle_map,
    } = load_maps(
        &mut ctx.remaining_accounts.iter().peekable(),
        &get_writable_perp_market_set(market_index),
        &MarketSet::new(),
        clock.slot,
        Some(state.oracle_guard_rails),
    )?;

    controller::liquidation::liquidate_perp(
        market_index,
        liquidator_max_base_asset_amount,
        limit_price,
        user,
        &user_key,
        user_stats,
        liquidator,
        &liquidator_key,
        liquidator_stats,
        &perp_market_map,
        &spot_market_map,
        &mut oracle_map,
        slot,
        now,
        state,
    )?;

    Ok(())
}

#[access_control(
liq_not_paused(&ctx.accounts.state)
)]
pub fn handle_liquidate_perp_with_fill<'c: 'info, 'info>(
    ctx: Context<'_, '_, 'c, 'info, LiquidatePerp<'info>>,
    market_index: u16,
) -> Result<()> {
    let clock = Clock::get()?;
    let state = &ctx.accounts.state;

    let user_key = ctx.accounts.user.key();
    let liquidator_key = ctx.accounts.liquidator.key();

    validate!(
        user_key != liquidator_key,
        ErrorCode::UserCantLiquidateThemself
    )?;

    let remaining_accounts_iter = &mut ctx.remaining_accounts.iter().peekable();
    let AccountMaps {
        perp_market_map,
        spot_market_map,
        mut oracle_map,
    } = load_maps(
        remaining_accounts_iter,
        &get_writable_perp_market_set(market_index),
        &MarketSet::new(),
        clock.slot,
        Some(state.oracle_guard_rails),
    )?;

    let (makers_and_referrer, makers_and_referrer_stats) =
        load_user_maps(remaining_accounts_iter, true)?;

    controller::liquidation::liquidate_perp_with_fill(
        market_index,
        &ctx.accounts.user,
        &user_key,
        &ctx.accounts.user_stats,
        &ctx.accounts.liquidator,
        &liquidator_key,
        &ctx.accounts.liquidator_stats,
        &makers_and_referrer,
        &makers_and_referrer_stats,
        &perp_market_map,
        &spot_market_map,
        &mut oracle_map,
        &clock,
        state,
    )?;

    Ok(())
}

#[access_control(
    liq_not_paused(&ctx.accounts.state)
)]
pub fn handle_liquidate_spot<'c: 'info, 'info>(
    ctx: Context<'_, '_, 'c, 'info, LiquidateSpot<'info>>,
    asset_market_index: u16,
    liability_market_index: u16,
    liquidator_max_liability_transfer: u128,
    limit_price: Option<u64>,
) -> Result<()> {
    let clock = Clock::get()?;
    let now = clock.unix_timestamp;
    let state = &ctx.accounts.state;

    let user_key = ctx.accounts.user.key();
    let liquidator_key = ctx.accounts.liquidator.key();

    validate!(
        user_key != liquidator_key,
        ErrorCode::UserCantLiquidateThemself
    )?;

    let user = &mut load_mut!(ctx.accounts.user)?;
    let user_stats = &mut load_mut!(ctx.accounts.user_stats)?;
    let liquidator = &mut load_mut!(ctx.accounts.liquidator)?;
    let liquidator_stats = &mut load_mut!(ctx.accounts.liquidator_stats)?;

    let AccountMaps {
        perp_market_map,
        spot_market_map,
        mut oracle_map,
    } = load_maps(
        &mut ctx.remaining_accounts.iter().peekable(),
        &MarketSet::new(),
        &get_writable_spot_market_set_from_many(vec![asset_market_index, liability_market_index]),
        clock.slot,
        Some(state.oracle_guard_rails),
    )?;

    controller::liquidation::liquidate_spot(
        asset_market_index,
        liability_market_index,
        liquidator_max_liability_transfer,
        limit_price,
        user,
        &user_key,
        user_stats,
        liquidator,
        &liquidator_key,
        liquidator_stats,
        &perp_market_map,
        &spot_market_map,
        &mut oracle_map,
        now,
        clock.slot,
        state,
    )?;

    Ok(())
}

#[access_control(
    liq_not_paused(&ctx.accounts.state)
)]
pub fn handle_liquidate_spot_with_swap_begin<'c: 'info, 'info>(
    ctx: Context<'_, '_, 'c, 'info, LiquidateSpotWithSwap<'info>>,
    asset_market_index: u16,
    liability_market_index: u16,
    swap_amount: u64,
) -> Result<()> {
    let state = &ctx.accounts.state;
    let clock = Clock::get()?;
    let now = clock.unix_timestamp;

    let user_key = ctx.accounts.user.key();
    let liquidator_key = ctx.accounts.liquidator.key();

    validate!(
        user_key != liquidator_key,
        ErrorCode::UserCantLiquidateThemself
    )?;

    let user = &mut load_mut!(ctx.accounts.user)?;
    let user_stats = &mut load_mut!(ctx.accounts.user_stats)?;
    let liquidator = &mut load_mut!(ctx.accounts.liquidator)?;
    let liquidator_stats = &mut load_mut!(ctx.accounts.liquidator_stats)?;

    let remaining_accounts_iter = &mut ctx.remaining_accounts.iter().peekable();
    let AccountMaps {
        perp_market_map,
        spot_market_map,
        mut oracle_map,
    } = load_maps(
        remaining_accounts_iter,
        &MarketSet::new(),
        &get_writable_spot_market_set_from_many(vec![asset_market_index, liability_market_index]),
        clock.slot,
        Some(state.oracle_guard_rails),
    )?;

    let _token_interface = get_token_interface(remaining_accounts_iter)?;
    let mint = get_token_mint(remaining_accounts_iter)?;

    let mut asset_spot_market = spot_market_map.get_ref_mut(&asset_market_index)?;
    validate!(
        asset_spot_market.flash_loan_initial_token_amount == 0
            && asset_spot_market.flash_loan_amount == 0,
        ErrorCode::InvalidLiquidateSpotWithSwap,
        "begin_swap ended in invalid state"
    )?;

    let asset_oracle_data = oracle_map.get_price_data(&asset_spot_market.oracle_id())?;
    controller::spot_balance::update_spot_market_cumulative_interest(
        &mut asset_spot_market,
        Some(asset_oracle_data),
        now,
    )?;

    let mut liability_spot_market = spot_market_map.get_ref_mut(&liability_market_index)?;

    validate!(
        liability_spot_market.flash_loan_initial_token_amount == 0
            && liability_spot_market.flash_loan_amount == 0,
        ErrorCode::InvalidLiquidateSpotWithSwap,
        "begin_swap ended in invalid state"
    )?;

    let liability_oracle_data = oracle_map.get_price_data(&liability_spot_market.oracle_id())?;
    controller::spot_balance::update_spot_market_cumulative_interest(
        &mut liability_spot_market,
        Some(liability_oracle_data),
        now,
    )?;

    drop(liability_spot_market);
    drop(asset_spot_market);

    validate!(
        asset_market_index != liability_market_index,
        ErrorCode::InvalidSwap,
        "asset and liability market the same"
    )?;

    validate!(
        swap_amount != 0,
        ErrorCode::InvalidSwap,
        "swap_amount cannot be zero"
    )?;

    liquidate_spot_with_swap_begin(
        asset_market_index,
        liability_market_index,
        swap_amount,
        user,
        &user_key,
        user_stats,
        liquidator,
        &liquidator_key,
        liquidator_stats,
        &perp_market_map,
        &spot_market_map,
        &mut oracle_map,
        now,
        clock.slot,
        state,
    )?;

    let mut asset_spot_market = spot_market_map.get_ref_mut(&asset_market_index)?;
    let mut liability_spot_market = spot_market_map.get_ref_mut(&liability_market_index)?;

    let asset_vault = &ctx.accounts.asset_spot_market_vault;
    let asset_token_account = &ctx.accounts.asset_token_account;

    asset_spot_market.flash_loan_amount = swap_amount;
    asset_spot_market.flash_loan_initial_token_amount = asset_token_account.amount;

    let liability_token_account = &ctx.accounts.liability_token_account;

    liability_spot_market.flash_loan_initial_token_amount = liability_token_account.amount;

    let asset_spot_has_transfer_hook = asset_spot_market.has_transfer_hook();
    let liability_spot_has_transfer_hook = liability_spot_market.has_transfer_hook();

    validate!(
        !(asset_spot_has_transfer_hook && liability_spot_has_transfer_hook),
        ErrorCode::InvalidSwap,
        "both asset and liability spot markets cannot both have transfer hooks"
    )?;

    controller::token::send_from_program_vault(
        &ctx.accounts.token_program,
        asset_vault,
        &ctx.accounts.asset_token_account,
        &ctx.accounts.drift_signer,
        state.signer_nonce,
        swap_amount,
        &mint,
        if asset_spot_market.has_transfer_hook() {
            Some(remaining_accounts_iter)
        } else {
            None
        },
    )?;

    let ixs = ctx.accounts.instructions.as_ref();
    let current_index = instructions::load_current_index_checked(ixs)? as usize;

    let current_ix = instructions::load_instruction_at_checked(current_index, ixs)?;
    validate!(
        current_ix.program_id == *ctx.program_id,
        ErrorCode::InvalidLiquidateSpotWithSwap,
        "LiquidateSpotWithSwapBegin must be a top-level instruction (cant be cpi)"
    )?;

    let mut index = current_index + 1;
    let mut found_end = false;
    loop {
        let ix = match instructions::load_instruction_at_checked(index, ixs) {
            Ok(ix) => ix,
            Err(ProgramError::InvalidArgument) => break,
            Err(e) => return Err(e.into()),
        };

        // Check that the drift program key is not used
        if ix.program_id == crate::id() {
            // must be the last ix -- this could possibly be relaxed
            validate!(
                !found_end,
                ErrorCode::InvalidLiquidateSpotWithSwap,
                "the transaction must not contain a Drift instruction after FlashLoanEnd"
            )?;
            found_end = true;

            // must be the SwapEnd instruction
            let discriminator = crate::instruction::LiquidateSpotWithSwapEnd::discriminator();
            validate!(
                ix.data[0..8] == discriminator,
                ErrorCode::InvalidLiquidateSpotWithSwap,
                "last drift ix must be end of swap"
            )?;

            validate!(
                ctx.accounts.authority.key() == ix.accounts[1].pubkey,
                ErrorCode::InvalidLiquidateSpotWithSwap,
                "the authority passed to SwapBegin and End must match"
            )?;

            validate!(
                ctx.accounts.liquidator.key() == ix.accounts[2].pubkey,
                ErrorCode::InvalidLiquidateSpotWithSwap,
                "the liquidator passed to SwapBegin and End must match"
            )?;

            validate!(
                ctx.accounts.user.key() == ix.accounts[4].pubkey,
                ErrorCode::InvalidLiquidateSpotWithSwap,
                "the user passed to SwapBegin and End must match"
            )?;

            validate!(
                ctx.accounts.liability_spot_market_vault.key() == ix.accounts[6].pubkey,
                ErrorCode::InvalidLiquidateSpotWithSwap,
                "the liability_spot_market_vault passed to SwapBegin and End must match"
            )?;

            validate!(
                ctx.accounts.asset_spot_market_vault.key() == ix.accounts[7].pubkey,
                ErrorCode::InvalidLiquidateSpotWithSwap,
                "the asset_spot_market_vault passed to SwapBegin and End must match"
            )?;

            validate!(
                ctx.accounts.liability_token_account.key() == ix.accounts[8].pubkey,
                ErrorCode::InvalidLiquidateSpotWithSwap,
                "the liability_token_account passed to SwapBegin and End must match"
            )?;

            validate!(
                ctx.accounts.asset_token_account.key() == ix.accounts[9].pubkey,
                ErrorCode::InvalidLiquidateSpotWithSwap,
                "the asset_token_account passed to SwapBegin and End must match"
            )?;

            validate!(
                ctx.remaining_accounts.len() == ix.accounts.len() - 13,
                ErrorCode::InvalidLiquidateSpotWithSwap,
                "begin and end ix must have the same number of accounts"
            )?;

            for i in 13..ix.accounts.len() {
                validate!(
                    *ctx.remaining_accounts[i - 13].key == ix.accounts[i].pubkey,
                    ErrorCode::InvalidLiquidateSpotWithSwap,
                    "begin and end ix must have the same accounts. {}th account mismatch. begin: {}, end: {}",
                    i,
                    ctx.remaining_accounts[i - 13].key,
                    ix.accounts[i].pubkey
                )?;
            }
        } else {
            if found_end {
                for meta in ix.accounts.iter() {
                    validate!(
                        meta.is_writable == false,
                        ErrorCode::InvalidLiquidateSpotWithSwap,
                        "instructions after swap end must not have writable accounts"
                    )?;
                }
            } else {
                let whitelisted_programs = vec![
                    serum_program::id(),
                    AssociatedToken::id(),
                    jupiter_mainnet_3::ID,
                    jupiter_mainnet_4::ID,
                    jupiter_mainnet_6::ID,
                    dflow_mainnet_aggregator_4::ID,
                    titan_mainnet_argos_v1::ID,
                ];
                validate!(
                    whitelisted_programs.contains(&ix.program_id),
                    ErrorCode::InvalidLiquidateSpotWithSwap,
                    "only allowed to pass in ixs to ATA, openbook, Jupiter v3/v4/v6, dflow, or titan programs"
                )?;

                for meta in ix.accounts.iter() {
                    validate!(
                        meta.pubkey != crate::id(),
                        ErrorCode::InvalidLiquidateSpotWithSwap,
                        "instructions between begin and end must not be drift instructions"
                    )?;
                }
            }
        }

        index += 1;
    }

    validate!(
        found_end,
        ErrorCode::InvalidLiquidateSpotWithSwap,
        "found no LiquidateSpotWithSwapEnd instruction in transaction"
    )?;

    Ok(())
}

#[access_control(
    liq_not_paused(&ctx.accounts.state)
)]
pub fn handle_liquidate_spot_with_swap_end<'c: 'info, 'info>(
    ctx: Context<'_, '_, 'c, 'info, LiquidateSpotWithSwap<'info>>,
    asset_market_index: u16,
    liability_market_index: u16,
) -> Result<()> {
    let state = &ctx.accounts.state;
    let clock = Clock::get()?;
    let slot = clock.slot;
    let now = clock.unix_timestamp;

    let remaining_accounts = &mut ctx.remaining_accounts.iter().peekable();
    let AccountMaps {
        perp_market_map,
        spot_market_map,
        mut oracle_map,
    } = load_maps(
        remaining_accounts,
        &MarketSet::new(),
        &get_writable_spot_market_set_from_many(vec![asset_market_index, liability_market_index]),
        clock.slot,
        Some(state.oracle_guard_rails),
    )?;
    let liability_token_program = get_token_interface(remaining_accounts)?;

    let asset_mint = get_token_mint(remaining_accounts)?;
    let liability_mint = get_token_mint(remaining_accounts)?;

    let user_key = ctx.accounts.user.key();
    let mut user = load_mut!(&ctx.accounts.user)?;
    let mut user_stats = load_mut!(&ctx.accounts.user_stats)?;

    let liquidator_key = ctx.accounts.liquidator.key();
    let mut liquidator = load_mut!(&ctx.accounts.liquidator)?;
    let mut liquidator_stats = load_mut!(&ctx.accounts.liquidator_stats)?;

    let mut asset_spot_market = spot_market_map.get_ref_mut(&asset_market_index)?;

    validate!(
        asset_spot_market.flash_loan_amount != 0,
        ErrorCode::InvalidSwap,
        "the asset_spot_market must have a flash loan amount set"
    )?;

    let mut liability_spot_market = spot_market_map.get_ref_mut(&liability_market_index)?;

    let asset_vault = &mut ctx.accounts.asset_spot_market_vault;
    let asset_token_account = &mut ctx.accounts.asset_token_account;

    let mut amount_in = asset_spot_market.flash_loan_amount;
    if asset_token_account.amount > asset_spot_market.flash_loan_initial_token_amount {
        let residual = asset_token_account
            .amount
            .safe_sub(asset_spot_market.flash_loan_initial_token_amount)?;

        controller::token::receive(
            &ctx.accounts.token_program,
            asset_token_account,
            asset_vault,
            &ctx.accounts.authority,
            residual,
            &asset_mint,
            if asset_spot_market.has_transfer_hook() {
                Some(remaining_accounts)
            } else {
                None
            },
        )?;
        asset_token_account.reload()?;
        asset_vault.reload()?;

        amount_in = amount_in.safe_sub(residual)?;
    }

    asset_spot_market.flash_loan_initial_token_amount = 0;
    asset_spot_market.flash_loan_amount = 0;

    let liability_vault = &mut ctx.accounts.liability_spot_market_vault;
    let liability_token_account = &mut ctx.accounts.liability_token_account;

    let mut amount_out = 0_u64;
    if liability_token_account.amount > liability_spot_market.flash_loan_initial_token_amount {
        amount_out = liability_token_account
            .amount
            .safe_sub(liability_spot_market.flash_loan_initial_token_amount)?;

        if let Some(token_interface) = liability_token_program {
            controller::token::receive(
                &token_interface,
                liability_token_account,
                liability_vault,
                &ctx.accounts.authority,
                amount_out,
                &liability_mint,
                if liability_spot_market.has_transfer_hook() {
                    Some(remaining_accounts)
                } else {
                    None
                },
            )?;
        } else {
            controller::token::receive(
                &ctx.accounts.token_program,
                liability_token_account,
                liability_vault,
                &ctx.accounts.authority,
                amount_out,
                &liability_mint,
                if liability_spot_market.has_transfer_hook() {
                    Some(remaining_accounts)
                } else {
                    None
                },
            )?;
        }

        liability_vault.reload()?;
    }

    validate!(
        amount_out != 0,
        ErrorCode::InvalidSwap,
        "amount_out must be greater than 0"
    )?;

    liability_spot_market.flash_loan_initial_token_amount = 0;
    liability_spot_market.flash_loan_amount = 0;

    drop(liability_spot_market);
    drop(asset_spot_market);

    liquidate_spot_with_swap_end(
        asset_market_index,
        liability_market_index,
        &mut user,
        &user_key,
        &mut user_stats,
        &mut liquidator,
        &liquidator_key,
        &mut liquidator_stats,
        &perp_market_map,
        &spot_market_map,
        &mut oracle_map,
        now,
        slot,
        state,
        amount_in.cast()?,
        amount_out.cast()?,
    )?;

    let liability_spot_market = spot_market_map.get_ref_mut(&liability_market_index)?;

    validate!(
        liability_spot_market.flash_loan_initial_token_amount == 0
            && liability_spot_market.flash_loan_amount == 0,
        ErrorCode::InvalidSwap,
        "end_swap ended in invalid state"
    )?;

    math::spot_withdraw::validate_spot_market_vault_amount(
        &liability_spot_market,
        liability_vault.amount,
    )?;

    let asset_spot_market = spot_market_map.get_ref_mut(&asset_market_index)?;

    validate!(
        asset_spot_market.flash_loan_initial_token_amount == 0
            && asset_spot_market.flash_loan_amount == 0,
        ErrorCode::InvalidSwap,
        "end_swap ended in invalid state"
    )?;

    math::spot_withdraw::validate_spot_market_vault_amount(&asset_spot_market, asset_vault.amount)?;

    Ok(())
}

#[access_control(
    liq_not_paused(&ctx.accounts.state)
)]
pub fn handle_liquidate_borrow_for_perp_pnl<'c: 'info, 'info>(
    ctx: Context<'_, '_, 'c, 'info, LiquidateBorrowForPerpPnl<'info>>,
    perp_market_index: u16,
    spot_market_index: u16,
    liquidator_max_liability_transfer: u128,
    limit_price: Option<u64>, // currently unimplemented
) -> Result<()> {
    let clock = Clock::get()?;
    let now = clock.unix_timestamp;
    let state = &ctx.accounts.state;

    let user_key = ctx.accounts.user.key();
    let liquidator_key = ctx.accounts.liquidator.key();

    validate!(
        user_key != liquidator_key,
        ErrorCode::UserCantLiquidateThemself
    )?;

    let user = &mut load_mut!(ctx.accounts.user)?;
    let liquidator = &mut load_mut!(ctx.accounts.liquidator)?;

    let AccountMaps {
        perp_market_map,
        spot_market_map,
        mut oracle_map,
    } = load_maps(
        &mut ctx.remaining_accounts.iter().peekable(),
        &MarketSet::new(),
        &get_writable_spot_market_set(spot_market_index),
        clock.slot,
        Some(state.oracle_guard_rails),
    )?;

    controller::liquidation::liquidate_borrow_for_perp_pnl(
        perp_market_index,
        spot_market_index,
        liquidator_max_liability_transfer,
        limit_price,
        user,
        &user_key,
        liquidator,
        &liquidator_key,
        &perp_market_map,
        &spot_market_map,
        &mut oracle_map,
        now,
        clock.slot,
        state.liquidation_margin_buffer_ratio,
        state.initial_pct_to_liquidate as u128,
        state.liquidation_duration as u128,
    )?;

    Ok(())
}

#[access_control(
    liq_not_paused(&ctx.accounts.state)
)]
pub fn handle_liquidate_perp_pnl_for_deposit<'c: 'info, 'info>(
    ctx: Context<'_, '_, 'c, 'info, LiquidatePerpPnlForDeposit<'info>>,
    perp_market_index: u16,
    spot_market_index: u16,
    liquidator_max_pnl_transfer: u128,
    limit_price: Option<u64>, // currently unimplemented
) -> Result<()> {
    let state = &ctx.accounts.state;
    let clock = Clock::get()?;
    let now = clock.unix_timestamp;

    let user_key = ctx.accounts.user.key();
    let liquidator_key = ctx.accounts.liquidator.key();

    validate!(
        user_key != liquidator_key,
        ErrorCode::UserCantLiquidateThemself
    )?;

    let user = &mut load_mut!(ctx.accounts.user)?;
    let liquidator = &mut load_mut!(ctx.accounts.liquidator)?;

    let AccountMaps {
        perp_market_map,
        spot_market_map,
        mut oracle_map,
    } = load_maps(
        &mut ctx.remaining_accounts.iter().peekable(),
        &MarketSet::new(),
        &get_writable_spot_market_set(spot_market_index),
        clock.slot,
        Some(state.oracle_guard_rails),
    )?;

    controller::liquidation::liquidate_perp_pnl_for_deposit(
        perp_market_index,
        spot_market_index,
        liquidator_max_pnl_transfer,
        limit_price,
        user,
        &user_key,
        liquidator,
        &liquidator_key,
        &perp_market_map,
        &spot_market_map,
        &mut oracle_map,
        now,
        clock.slot,
        state.liquidation_margin_buffer_ratio,
        state.initial_pct_to_liquidate as u128,
        state.liquidation_duration as u128,
    )?;

    Ok(())
}

#[access_control(
    liq_not_paused(&ctx.accounts.state)
)]
pub fn handle_set_user_status_to_being_liquidated<'c: 'info, 'info>(
    ctx: Context<'_, '_, 'c, 'info, SetUserStatusToBeingLiquidated<'info>>,
) -> Result<()> {
    let state = &ctx.accounts.state;
    let clock = Clock::get()?;
    let user = &mut load_mut!(ctx.accounts.user)?;

    let AccountMaps {
        perp_market_map,
        spot_market_map,
        mut oracle_map,
    } = load_maps(
        &mut ctx.remaining_accounts.iter().peekable(),
        &MarketSet::new(),
        &MarketSet::new(),
        clock.slot,
        Some(state.oracle_guard_rails),
    )?;

    controller::liquidation::set_user_status_to_being_liquidated(
        user,
        &perp_market_map,
        &spot_market_map,
        &mut oracle_map,
        clock.slot,
        &state,
    )?;

    Ok(())
}

#[access_control(
    withdraw_not_paused(&ctx.accounts.state)
)]
pub fn handle_resolve_perp_pnl_deficit<'c: 'info, 'info>(
    ctx: Context<'_, '_, 'c, 'info, ResolvePerpPnlDeficit<'info>>,
    spot_market_index: u16,
    perp_market_index: u16,
) -> Result<()> {
    let clock = Clock::get()?;
    let now = clock.unix_timestamp;

    validate!(spot_market_index == 0, ErrorCode::InvalidSpotMarketAccount)?;
    let state = &ctx.accounts.state;

    let remaining_accounts_iter = &mut ctx.remaining_accounts.iter().peekable();
    let AccountMaps {
        perp_market_map,
        spot_market_map,
        mut oracle_map,
    } = load_maps(
        remaining_accounts_iter,
        &get_writable_perp_market_set(perp_market_index),
        &get_writable_spot_market_set(spot_market_index),
        clock.slot,
        Some(state.oracle_guard_rails),
    )?;

    let mint = get_token_mint(remaining_accounts_iter)?;

    controller::repeg::update_amm(
        perp_market_index,
        &perp_market_map,
        &mut oracle_map,
        state,
        &clock,
    )?;

    {
        let spot_market = &mut spot_market_map.get_ref_mut(&spot_market_index)?;
        if spot_market.has_transfer_hook() {
            controller::insurance::attempt_settle_revenue_to_insurance_fund(
                &ctx.accounts.spot_market_vault,
                &ctx.accounts.insurance_fund_vault,
                spot_market,
                now,
                &ctx.accounts.token_program,
                &ctx.accounts.drift_signer,
                state,
                &mint,
                Some(&mut remaining_accounts_iter.clone()),
            )?;
        } else {
            controller::insurance::attempt_settle_revenue_to_insurance_fund(
                &ctx.accounts.spot_market_vault,
                &ctx.accounts.insurance_fund_vault,
                spot_market,
                now,
                &ctx.accounts.token_program,
                &ctx.accounts.drift_signer,
                state,
                &mint,
                None,
            )?;
        };

        // reload the spot market vault balance so it's up-to-date
        ctx.accounts.spot_market_vault.reload()?;
        ctx.accounts.insurance_fund_vault.reload()?;
        math::spot_withdraw::validate_spot_market_vault_amount(
            spot_market,
            ctx.accounts.spot_market_vault.amount,
        )?;
    }

    let insurance_vault_amount = ctx.accounts.insurance_fund_vault.amount;
    let spot_market_vault_amount = ctx.accounts.spot_market_vault.amount;

    let pay_from_insurance = {
        let spot_market = &mut spot_market_map.get_ref_mut(&spot_market_index)?;
        let perp_market = &mut perp_market_map.get_ref_mut(&perp_market_index)?;

        if perp_market.amm.curve_update_intensity > 0 {
            validate!(
                perp_market.amm.last_oracle_valid,
                ErrorCode::InvalidOracle,
                "Oracle Price detected as invalid"
            )?;

            validate!(
                oracle_map.slot == perp_market.amm.last_update_slot,
                ErrorCode::AMMNotUpdatedInSameSlot,
                "AMM must be updated in a prior instruction within same slot"
            )?;
        }

        validate!(
            !perp_market.is_in_settlement(now),
            ErrorCode::MarketActionPaused,
            "Market is in settlement mode",
        )?;

        let oracle_price = oracle_map.get_price_data(&perp_market.oracle_id())?.price;
        controller::orders::validate_market_within_price_band(perp_market, state, oracle_price)?;

        controller::insurance::resolve_perp_pnl_deficit(
            spot_market_vault_amount,
            insurance_vault_amount,
            spot_market,
            perp_market,
            clock.unix_timestamp,
        )?
    };

    if pay_from_insurance > 0 {
        validate!(
            pay_from_insurance < ctx.accounts.insurance_fund_vault.amount,
            ErrorCode::InsufficientCollateral,
            "Insurance Fund balance InsufficientCollateral for payment: !{} < {}",
            pay_from_insurance,
            ctx.accounts.insurance_fund_vault.amount
        )?;

        let spot_market = &mut spot_market_map.get_ref_mut(&spot_market_index)?;
        controller::token::send_from_program_vault(
            &ctx.accounts.token_program,
            &ctx.accounts.insurance_fund_vault,
            &ctx.accounts.spot_market_vault,
            &ctx.accounts.drift_signer,
            state.signer_nonce,
            pay_from_insurance,
            &mint,
            if spot_market.has_transfer_hook() {
                Some(remaining_accounts_iter)
            } else {
                None
            },
        )?;

        validate!(
            ctx.accounts.insurance_fund_vault.amount > 0,
            ErrorCode::InvalidIFDetected,
            "insurance_fund_vault.amount must remain > 0"
        )?;
    }

    // todo: validate amounts transfered and spot_market before and after are zero-sum

    Ok(())
}

#[access_control(
    withdraw_not_paused(&ctx.accounts.state)
)]
pub fn handle_resolve_perp_bankruptcy<'c: 'info, 'info>(
    ctx: Context<'_, '_, 'c, 'info, ResolveBankruptcy<'info>>,
    quote_spot_market_index: u16,
    market_index: u16,
) -> Result<()> {
    let clock = Clock::get()?;
    let now = clock.unix_timestamp;

    let user_key = ctx.accounts.user.key();
    let liquidator_key = ctx.accounts.liquidator.key();

    validate!(
        user_key != liquidator_key,
        ErrorCode::UserCantLiquidateThemself
    )?;

    validate!(
        quote_spot_market_index == QUOTE_SPOT_MARKET_INDEX,
        ErrorCode::InvalidSpotMarketAccount
    )?;

    let user = &mut load_mut!(ctx.accounts.user)?;
    let liquidator = &mut load_mut!(ctx.accounts.liquidator)?;
    let state = &ctx.accounts.state;

    let remaining_accounts_iter = &mut ctx.remaining_accounts.iter().peekable();
    let AccountMaps {
        perp_market_map,
        spot_market_map,
        mut oracle_map,
    } = load_maps(
        remaining_accounts_iter,
        &get_writable_perp_market_set(market_index),
        &get_writable_spot_market_set(quote_spot_market_index),
        clock.slot,
        Some(state.oracle_guard_rails),
    )?;

    let mint = get_token_mint(remaining_accounts_iter)?;

    {
        let spot_market = &mut spot_market_map.get_ref_mut(&quote_spot_market_index)?;
        let mut transfer_hook_remaining_accounts_iter = remaining_accounts_iter.clone();
        let remaining_accounts = if spot_market.has_transfer_hook() {
            Some(&mut transfer_hook_remaining_accounts_iter)
        } else {
            None
        };
        controller::insurance::attempt_settle_revenue_to_insurance_fund(
            &ctx.accounts.spot_market_vault,
            &ctx.accounts.insurance_fund_vault,
            spot_market,
            now,
            &ctx.accounts.token_program,
            &ctx.accounts.drift_signer,
            state,
            &mint,
            remaining_accounts,
        )?;

        // reload the spot market vault balance so it's up-to-date
        ctx.accounts.spot_market_vault.reload()?;
        ctx.accounts.insurance_fund_vault.reload()?;
        math::spot_withdraw::validate_spot_market_vault_amount(
            spot_market,
            ctx.accounts.spot_market_vault.amount,
        )?;
    }

    let pay_from_insurance = controller::liquidation::resolve_perp_bankruptcy(
        market_index,
        user,
        &user_key,
        liquidator,
        &liquidator_key,
        &perp_market_map,
        &spot_market_map,
        &mut oracle_map,
        now,
        ctx.accounts.insurance_fund_vault.amount,
    )?;

    if pay_from_insurance > 0 {
        validate!(
            pay_from_insurance < ctx.accounts.insurance_fund_vault.amount,
            ErrorCode::InsufficientCollateral,
            "Insurance Fund balance InsufficientCollateral for payment: !{} < {}",
            pay_from_insurance,
            ctx.accounts.insurance_fund_vault.amount
        )?;

        let spot_market = &spot_market_map.get_ref(&quote_spot_market_index)?;
        let mut transfer_hook_remaining_accounts_iter = remaining_accounts_iter.clone();
        let remaining_accounts = if spot_market.has_transfer_hook() {
            Some(&mut transfer_hook_remaining_accounts_iter)
        } else {
            None
        };

        controller::token::send_from_program_vault(
            &ctx.accounts.token_program,
            &ctx.accounts.insurance_fund_vault,
            &ctx.accounts.spot_market_vault,
            &ctx.accounts.drift_signer,
            state.signer_nonce,
            pay_from_insurance,
            &mint,
            remaining_accounts,
        )?;

        validate!(
            ctx.accounts.insurance_fund_vault.amount > 0,
            ErrorCode::InvalidIFDetected,
            "insurance_fund_vault.amount must remain > 0"
        )?;
    }

    {
        let spot_market = &mut spot_market_map.get_ref_mut(&quote_spot_market_index)?;
        // reload the spot market vault balance so it's up-to-date
        ctx.accounts.spot_market_vault.reload()?;
        math::spot_withdraw::validate_spot_market_vault_amount(
            spot_market,
            ctx.accounts.spot_market_vault.amount,
        )?;
    }

    Ok(())
}

#[access_control(
    withdraw_not_paused(&ctx.accounts.state)
)]
pub fn handle_resolve_spot_bankruptcy<'c: 'info, 'info>(
    ctx: Context<'_, '_, 'c, 'info, ResolveBankruptcy<'info>>,
    market_index: u16,
) -> Result<()> {
    let state = &ctx.accounts.state;
    let clock = Clock::get()?;
    let now = clock.unix_timestamp;

    let user_key = ctx.accounts.user.key();
    let liquidator_key = ctx.accounts.liquidator.key();

    validate!(
        user_key != liquidator_key,
        ErrorCode::UserCantLiquidateThemself
    )?;

    let user = &mut load_mut!(ctx.accounts.user)?;
    let liquidator = &mut load_mut!(ctx.accounts.liquidator)?;

    let remaining_accounts_iter = &mut ctx.remaining_accounts.iter().peekable();
    let AccountMaps {
        perp_market_map,
        spot_market_map,
        mut oracle_map,
    } = load_maps(
        remaining_accounts_iter,
        &MarketSet::new(),
        &get_writable_spot_market_set(market_index),
        clock.slot,
        Some(state.oracle_guard_rails),
    )?;

    let mint = get_token_mint(remaining_accounts_iter)?;

    {
        let spot_market = &mut spot_market_map.get_ref_mut(&market_index)?;
        let mut transfer_hook_remaining_accounts_iter = remaining_accounts_iter.clone();
        let remaining_accounts = if spot_market.has_transfer_hook() {
            Some(&mut transfer_hook_remaining_accounts_iter)
        } else {
            None
        };
        controller::insurance::attempt_settle_revenue_to_insurance_fund(
            &ctx.accounts.spot_market_vault,
            &ctx.accounts.insurance_fund_vault,
            spot_market,
            now,
            &ctx.accounts.token_program,
            &ctx.accounts.drift_signer,
            state,
            &mint,
            remaining_accounts,
        )?;

        // reload the spot market vault balance so it's up-to-date
        ctx.accounts.spot_market_vault.reload()?;
        ctx.accounts.insurance_fund_vault.reload()?;
        math::spot_withdraw::validate_spot_market_vault_amount(
            spot_market,
            ctx.accounts.spot_market_vault.amount,
        )?;
    }

    let pay_from_insurance = controller::liquidation::resolve_spot_bankruptcy(
        market_index,
        user,
        &user_key,
        liquidator,
        &liquidator_key,
        &perp_market_map,
        &spot_market_map,
        &mut oracle_map,
        now,
        ctx.accounts.insurance_fund_vault.amount,
    )?;

    if pay_from_insurance > 0 {
        let spot_market = &spot_market_map.get_ref(&market_index)?;
        let mut transfer_hook_remaining_accounts_iter = remaining_accounts_iter.clone();
        let remaining_accounts = if spot_market.has_transfer_hook() {
            Some(&mut transfer_hook_remaining_accounts_iter)
        } else {
            None
        };
        controller::token::send_from_program_vault(
            &ctx.accounts.token_program,
            &ctx.accounts.insurance_fund_vault,
            &ctx.accounts.spot_market_vault,
            &ctx.accounts.drift_signer,
            ctx.accounts.state.signer_nonce,
            pay_from_insurance,
            &mint,
            remaining_accounts,
        )?;

        validate!(
            ctx.accounts.insurance_fund_vault.amount > 0,
            ErrorCode::InvalidIFDetected,
            "insurance_fund_vault.amount must remain > 0"
        )?;
    }

    {
        let spot_market = &mut spot_market_map.get_ref_mut(&market_index)?;
        // reload the spot market vault balance so it's up-to-date
        ctx.accounts.spot_market_vault.reload()?;
        math::spot_withdraw::validate_spot_market_vault_amount(
            spot_market,
            ctx.accounts.spot_market_vault.amount,
        )?;
    }

    Ok(())
}

#[access_control(
    perp_market_valid(&ctx.accounts.perp_market)
    funding_not_paused(&ctx.accounts.state)
    valid_oracle_for_perp_market(&ctx.accounts.oracle, &ctx.accounts.perp_market)
)]
pub fn handle_update_funding_rate(
    ctx: Context<UpdateFundingRate>,
    perp_market_index: u16,
) -> Result<()> {
    let perp_market = &mut load_mut!(ctx.accounts.perp_market)?;
    let clock = Clock::get()?;
    let now = clock.unix_timestamp;
    let clock_slot = clock.slot;
    let state = &ctx.accounts.state;
    let mut oracle_map = OracleMap::load_one(
        &ctx.accounts.oracle,
        clock_slot,
        Some(state.oracle_guard_rails),
    )?;

    let oracle_price_data = oracle_map.get_price_data(&perp_market.oracle_id())?;
    let mm_oracle_price_data = perp_market.get_mm_oracle_price_data(
        *oracle_price_data,
        clock_slot,
        &state.oracle_guard_rails.validity,
    )?;
    controller::repeg::_update_amm(perp_market, &mm_oracle_price_data, state, now, clock_slot)?;

    validate!(
        matches!(
            perp_market.status,
            MarketStatus::Active | MarketStatus::ReduceOnly
        ),
        ErrorCode::MarketActionPaused,
        "Market funding is paused",
    )?;

    let funding_paused =
        state.funding_paused()? || perp_market.is_operation_paused(PerpOperation::UpdateFunding);

    let is_updated = controller::funding::update_funding_rate(
        perp_market_index,
        perp_market,
        &mut oracle_map,
        now,
        clock_slot,
        &state.oracle_guard_rails,
        funding_paused,
        None,
    )?;

    if !is_updated {
        let time_until_next_update = crate::math::helpers::on_the_hour_update(
            now,
            perp_market.amm.last_funding_rate_ts,
            perp_market.amm.funding_period,
        )?;
        msg!(
            "time_until_next_update = {:?} seconds",
            time_until_next_update
        );
        return Err(ErrorCode::FundingWasNotUpdated.into());
    }

    Ok(())
}

#[access_control(
    valid_oracle_for_perp_market(&ctx.accounts.oracle, &ctx.accounts.perp_market)
)]
pub fn handle_update_prelaunch_oracle(ctx: Context<UpdatePrelaunchOracle>) -> Result<()> {
    let clock = Clock::get()?;
    let clock_slot = clock.slot;
    let oracle_map = OracleMap::load_one(&ctx.accounts.oracle, clock_slot, None)?;

    let perp_market = &load!(ctx.accounts.perp_market)?;

    validate!(
        perp_market.amm.oracle_source == OracleSource::Prelaunch,
        ErrorCode::DefaultError,
        "wrong oracle source"
    )?;

    update_prelaunch_oracle(perp_market, &oracle_map, clock_slot)?;

    Ok(())
}

#[access_control(
    perp_market_valid(&ctx.accounts.perp_market)
    funding_not_paused(&ctx.accounts.state)
    valid_oracle_for_perp_market(&ctx.accounts.oracle, &ctx.accounts.perp_market)
)]
pub fn handle_update_perp_bid_ask_twap<'c: 'info, 'info>(
    ctx: Context<'_, '_, 'c, 'info, UpdatePerpBidAskTwap<'info>>,
) -> Result<()> {
    let perp_market = &mut load_mut!(ctx.accounts.perp_market)?;
    let clock = Clock::get()?;
    let now = clock.unix_timestamp;
    let slot = clock.slot;
    let state = &ctx.accounts.state;
    let mut oracle_map =
        OracleMap::load_one(&ctx.accounts.oracle, slot, Some(state.oracle_guard_rails))?;

    let keeper_stats = load!(ctx.accounts.keeper_stats)?;
    validate!(
        !keeper_stats.disable_update_perp_bid_ask_twap,
        ErrorCode::CantUpdatePerpBidAskTwap,
        "Keeper stats disable_update_perp_bid_ask_twap is true"
    )?;

    let min_if_stake = 1000 * QUOTE_PRECISION_U64;
    validate!(
        keeper_stats.if_staked_quote_asset_amount >= min_if_stake,
        ErrorCode::CantUpdatePerpBidAskTwap,
        "Keeper doesnt have min if stake. stake = {} min if stake = {}",
        keeper_stats.if_staked_quote_asset_amount,
        min_if_stake
    )?;

    let oracle_price_data = oracle_map.get_price_data(&perp_market.oracle_id())?;
    let mm_oracle_price_data = perp_market.get_mm_oracle_price_data(
        *oracle_price_data,
        slot,
        &state.oracle_guard_rails.validity,
    )?;
    controller::repeg::_update_amm(perp_market, &mm_oracle_price_data, state, now, slot)?;

    let remaining_accounts_iter = &mut ctx.remaining_accounts.iter().peekable();
    let makers = load_user_map(remaining_accounts_iter, false)?;

    let depth = perp_market.get_market_depth_for_funding_rate()?;

    let (bids, asks) =
        find_bids_and_asks_from_users(perp_market, oracle_price_data, &makers, slot, now)?;
    let estimated_bid = estimate_price_from_side(&bids, depth)?;
    let estimated_ask = estimate_price_from_side(&asks, depth)?;

    msg!(
        "estimated_bid = {:?} estimated_ask = {:?}",
        estimated_bid,
        estimated_ask
    );

    if perp_market.contract_type == ContractType::Prediction
        && perp_market.is_operation_paused(PerpOperation::AmmFill)
        && (estimated_bid.is_none() || estimated_ask.is_none())
    {
        msg!("skipping mark twap update for disabled amm prediction market");
        return Ok(());
    }
    let before_bid_price_twap = perp_market.amm.last_bid_price_twap;
    let before_ask_price_twap = perp_market.amm.last_ask_price_twap;
    let before_mark_twap_ts = perp_market.amm.last_mark_price_twap_ts;

    let sanitize_clamp_denominator = perp_market.get_sanitize_clamp_denominator()?;
    math::amm::update_mark_twap_crank(
        &mut perp_market.amm,
        now,
        oracle_price_data,
        estimated_bid,
        estimated_ask,
        sanitize_clamp_denominator,
    )?;

    msg!(
        "after amm bid twap = {} -> {} 
        ask twap = {} -> {} 
        ts = {} -> {}",
        before_bid_price_twap,
        perp_market.amm.last_bid_price_twap,
        before_ask_price_twap,
        perp_market.amm.last_ask_price_twap,
        before_mark_twap_ts,
        perp_market.amm.last_mark_price_twap_ts
    );

    if perp_market.amm.last_bid_price_twap == before_bid_price_twap
        || perp_market.amm.last_ask_price_twap == before_ask_price_twap
    {
        validate!(
            perp_market
                .amm
                .last_mark_price_twap_ts
                .safe_sub(before_mark_twap_ts)?
                >= 60
                || estimated_bid.unwrap_or(0) == before_bid_price_twap
                || estimated_ask.unwrap_or(0) == before_ask_price_twap,
            ErrorCode::CantUpdatePerpBidAskTwap,
            "bid or ask twap unchanged from small ts delta update",
        )?;
    }

    let funding_paused =
        state.funding_paused()? || perp_market.is_operation_paused(PerpOperation::UpdateFunding);
    controller::funding::update_funding_rate(
        perp_market.market_index,
        perp_market,
        &mut oracle_map,
        now,
        slot,
        &state.oracle_guard_rails,
        funding_paused,
        None,
    )?;

    Ok(())
}

#[access_control(
    withdraw_not_paused(&ctx.accounts.state)
)]
pub fn handle_settle_revenue_to_insurance_fund<'c: 'info, 'info>(
    ctx: Context<'_, '_, 'c, 'info, SettleRevenueToInsuranceFund<'info>>,
    spot_market_index: u16,
) -> Result<()> {
    let state = &ctx.accounts.state;
    let spot_market = &mut load_mut!(ctx.accounts.spot_market)?;

    let remaining_accounts_iter = &mut ctx.remaining_accounts.iter().peekable();
    let mint = get_token_mint(remaining_accounts_iter)?;

    validate!(
        spot_market_index == spot_market.market_index,
        ErrorCode::InvalidSpotMarketAccount,
        "invalid spot_market passed"
    )?;

    validate!(
        spot_market.insurance_fund.revenue_settle_period > 0,
        ErrorCode::RevenueSettingsCannotSettleToIF,
        "invalid revenue_settle_period settings on spot market"
    )?;

    let spot_vault_amount = ctx.accounts.spot_market_vault.amount;
    let insurance_vault_amount = ctx.accounts.insurance_fund_vault.amount;

    let clock = Clock::get()?;
    let now = clock.unix_timestamp;

    let time_until_next_update = math::helpers::on_the_hour_update(
        now,
        spot_market.insurance_fund.last_revenue_settle_ts,
        spot_market.insurance_fund.revenue_settle_period,
    )?;

    validate!(
        time_until_next_update == 0,
        ErrorCode::RevenueSettingsCannotSettleToIF,
        "Must wait {} seconds until next available settlement time",
        time_until_next_update
    )?;

    // uses proportion of revenue pool allocated to insurance fund
    let token_amount = controller::insurance::settle_revenue_to_insurance_fund(
        spot_vault_amount,
        insurance_vault_amount,
        spot_market,
        now,
        true,
    )?;

    spot_market.insurance_fund.last_revenue_settle_ts = now;

    controller::token::send_from_program_vault(
        &ctx.accounts.token_program,
        &ctx.accounts.spot_market_vault,
        &ctx.accounts.insurance_fund_vault,
        &ctx.accounts.drift_signer,
        state.signer_nonce,
        token_amount,
        &mint,
        if spot_market.has_transfer_hook() {
            Some(remaining_accounts_iter)
        } else {
            None
        },
    )?;

    // reload the spot market vault balance so it's up-to-date
    ctx.accounts.spot_market_vault.reload()?;
    math::spot_withdraw::validate_spot_market_vault_amount(
        spot_market,
        ctx.accounts.spot_market_vault.amount,
    )?;

    Ok(())
}

#[access_control(
    spot_market_valid(&ctx.accounts.spot_market)
    exchange_not_paused(&ctx.accounts.state)
    valid_oracle_for_spot_market(&ctx.accounts.oracle, &ctx.accounts.spot_market)
)]
pub fn handle_update_spot_market_cumulative_interest(
    ctx: Context<UpdateSpotMarketCumulativeInterest>,
) -> Result<()> {
    let spot_market = &mut load_mut!(ctx.accounts.spot_market)?;
    let state = &ctx.accounts.state;
    let clock = Clock::get()?;
    let now = clock.unix_timestamp;
    let clock_slot = clock.slot;

    let mut oracle_map = OracleMap::load_one(
        &ctx.accounts.oracle,
        clock_slot,
        Some(state.oracle_guard_rails),
    )?;

    let oracle_price_data = oracle_map.get_price_data(&spot_market.oracle_id())?;

    if !state.funding_paused()? {
        controller::spot_balance::update_spot_market_cumulative_interest(
            spot_market,
            Some(oracle_price_data),
            now,
        )?;
    } else {
        // even if funding is paused still update twap stats
        controller::spot_balance::update_spot_market_twap_stats(
            spot_market,
            Some(oracle_price_data),
            now,
        )?;
    }

    math::spot_withdraw::validate_spot_market_vault_amount(
        spot_market,
        ctx.accounts.spot_market_vault.amount,
    )?;

    Ok(())
}

#[access_control(
    exchange_not_paused(&ctx.accounts.state)
)]
pub fn handle_update_amms<'c: 'info, 'info>(
    ctx: Context<'_, '_, 'c, 'info, UpdateAMM<'info>>,
    market_indexes: Vec<u16>,
) -> Result<()> {
    if market_indexes.len() > 5 {
        msg!("Too many markets passed, max 5");
        return Err(ErrorCode::DefaultError.into());
    }
    // up to ~60k compute units (per amm) worst case

    let clock = Clock::get()?;

    let state = &ctx.accounts.state;

    let remaining_accounts_iter = &mut ctx.remaining_accounts.iter().peekable();
    let oracle_map = &mut OracleMap::load(remaining_accounts_iter, clock.slot, None)?;
    let market_map = &mut PerpMarketMap::load(
        &get_market_set_from_list(market_indexes),
        remaining_accounts_iter,
    )?;

    controller::repeg::update_amms(market_map, oracle_map, state, &clock)?;

    Ok(())
}

#[access_control(
    exchange_not_paused(&ctx.accounts.state)
)]
pub fn view_amm_liquidity<'c: 'info, 'info>(
    ctx: Context<'_, '_, 'c, 'info, UpdateAMM<'info>>,
    market_indexes: Vec<u16>,
) -> Result<()> {
    if market_indexes.len() > 5 {
        msg!("Too many markets passed, max 5");
        return Err(ErrorCode::DefaultError.into());
    }
    // up to ~60k compute units (per amm) worst case

    let clock = Clock::get()?;

    let state = &ctx.accounts.state;

    let remaining_accounts_iter = &mut ctx.remaining_accounts.iter().peekable();
    let oracle_map = &mut OracleMap::load(remaining_accounts_iter, clock.slot, None)?;
    let market_map = &mut PerpMarketMap::load(
        &get_market_set_from_list(market_indexes),
        remaining_accounts_iter,
    )?;

    controller::repeg::update_amms(market_map, oracle_map, state, &clock)?;

    for (_key, market_account_loader) in market_map.0.iter_mut() {
        let market = &mut load_mut!(market_account_loader)?;
        let oracle_price_data = &oracle_map.get_price_data(&market.oracle_id())?;

        let reserve_price = market.amm.reserve_price()?;
        let (bid, ask) = market.amm.bid_ask_price(reserve_price)?;
        crate::dlog!(bid, ask, oracle_price_data.price);
    }

    Ok(())
}

pub fn handle_update_user_quote_asset_insurance_stake(
    ctx: Context<UpdateUserQuoteAssetInsuranceStake>,
) -> Result<()> {
    let insurance_fund_stake = &mut load_mut!(ctx.accounts.insurance_fund_stake)?;
    let user_stats = &mut load_mut!(ctx.accounts.user_stats)?;
    let spot_market = &mut load_mut!(ctx.accounts.spot_market)?;

    validate!(
        insurance_fund_stake.market_index == 0,
        ErrorCode::IncorrectSpotMarketAccountPassed,
        "insurance_fund_stake is not for quote market"
    )?;

    if insurance_fund_stake.market_index == 0 && spot_market.market_index == 0 {
        let clock = Clock::get()?;
        let now = clock.unix_timestamp;

        update_user_stats_if_stake_amount(
            0,
            ctx.accounts.insurance_fund_vault.amount,
            insurance_fund_stake,
            user_stats,
            spot_market,
            now,
        )?;
    }

    Ok(())
}

pub fn handle_update_user_gov_token_insurance_stake(
    ctx: Context<UpdateUserGovTokenInsuranceStake>,
) -> Result<()> {
    let insurance_fund_stake = &mut load_mut!(ctx.accounts.insurance_fund_stake)?;
    let user_stats = &mut load_mut!(ctx.accounts.user_stats)?;
    let spot_market = &mut load_mut!(ctx.accounts.spot_market)?;

    validate!(
        insurance_fund_stake.market_index == GOV_SPOT_MARKET_INDEX,
        ErrorCode::IncorrectSpotMarketAccountPassed,
        "insurance_fund_stake is not for governance market index = {}",
        GOV_SPOT_MARKET_INDEX
    )?;

    if insurance_fund_stake.market_index == GOV_SPOT_MARKET_INDEX
        && spot_market.market_index == GOV_SPOT_MARKET_INDEX
    {
        let clock = Clock::get()?;
        let now = clock.unix_timestamp;

        update_user_stats_if_stake_amount(
            0,
            ctx.accounts.insurance_fund_vault.amount,
            insurance_fund_stake,
            user_stats,
            spot_market,
            now,
        )?;
    }

    Ok(())
}

pub fn handle_disable_user_high_leverage_mode<'c: 'info, 'info>(
    ctx: Context<'_, '_, 'c, 'info, DisableUserHighLeverageMode<'info>>,
    disable_maintenance: bool,
) -> Result<()> {
    let state = &ctx.accounts.state;
    let mut user = load_mut!(ctx.accounts.user)?;

    let slot = Clock::get()?.slot;

    let AccountMaps {
        perp_market_map,
        spot_market_map,
        mut oracle_map,
    } = load_maps(
        &mut ctx.remaining_accounts.iter().peekable(),
        &MarketSet::new(),
        &MarketSet::new(),
        slot,
        Some(state.oracle_guard_rails),
    )?;

    let in_high_leverage_mode = user.is_high_leverage_mode(MarginRequirementType::Maintenance);
    validate!(
        in_high_leverage_mode,
        ErrorCode::DefaultError,
        "user is not in high leverage mode"
    )?;

    let old_margin_mode = user.margin_mode;

    if disable_maintenance {
        validate!(
            user.margin_mode == MarginMode::HighLeverageMaintenance,
            ErrorCode::DefaultError,
            "user must be in high leverage maintenance mode"
        )?;

        user.margin_mode = MarginMode::Default;
    } else {
        let mut has_high_leverage_pos = false;
        for position in user.perp_positions.iter().filter(|p| !p.is_available()) {
            let perp_market = perp_market_map.get_ref(&position.market_index)?;
            if perp_market.is_high_leverage_mode_enabled() {
                has_high_leverage_pos = true;
                break;
            }
        }

        if !has_high_leverage_pos {
            user.margin_mode = MarginMode::Default;
        } else {
            validate!(
                user.margin_mode == MarginMode::HighLeverage,
                ErrorCode::DefaultError,
                "user must be in high leverage mode"
            )?;

            user.margin_mode = MarginMode::HighLeverageMaintenance;
        }
    }

    let margin_calc = get_margin_calculation_for_disable_high_leverage_mode(
        &mut user,
        &perp_market_map,
        &spot_market_map,
        &mut oracle_map,
    )?;

    if margin_calc.num_perp_liabilities > 0 {
        for position in user.perp_positions.iter().filter(|p| !p.is_available()) {
            let perp_market = perp_market_map.get_ref(&position.market_index)?;
            if perp_market.is_high_leverage_mode_enabled() {
                validate!(
                    margin_calc.meets_margin_requirement_with_buffer(),
                    ErrorCode::DefaultError,
                    "User does not meet margin requirement with buffer"
                )?;
            }
        }
    }

    // only check if signer is not user authority
    if user.authority != *ctx.accounts.authority.key {
        let slots_since_last_active = slot.safe_sub(user.last_active_slot)?;

        let min_slots_inactive = 2250; // 15 * 60 / .4

        validate!(
            slots_since_last_active >= min_slots_inactive || user.idle,
            ErrorCode::DefaultError,
            "user not inactive for long enough: {} < {}",
            slots_since_last_active,
            min_slots_inactive
        )?;
    }

    let mut config = load_mut!(ctx.accounts.high_leverage_mode_config)?;

    if old_margin_mode == MarginMode::HighLeverageMaintenance {
        config.current_maintenance_users = config.current_maintenance_users.safe_sub(1)?;
    } else {
        config.current_users = config.current_users.safe_sub(1)?;
    }

    if user.margin_mode == MarginMode::HighLeverageMaintenance {
        config.current_maintenance_users = config.current_maintenance_users.safe_add(1)?;
    }

    config.validate()?;

    Ok(())
}

pub fn handle_force_delete_user<'c: 'info, 'info>(
    ctx: Context<'_, '_, 'c, 'info, ForceDeleteUser<'info>>,
) -> Result<()> {
    #[cfg(not(feature = "anchor-test"))]
    {
        validate!(
            *ctx.accounts.keeper.key == admin_hot_wallet::id(),
            ErrorCode::DefaultError,
            "only admin hot wallet can force delete user"
        )?;
    }

    // Pyra accounts are exempt from force_delete_user

    let pyra_program = pubkey!("6JjHXLheGSNvvexgzMthEcgjkcirDrGduc3HAKB2P1v2");
    validate!(
        *ctx.accounts.authority.owner != pyra_program,
        ErrorCode::DefaultError,
        "pyra accounts are exempt from force_delete_user"
    )?;

    let state = &ctx.accounts.state;

    let keeper_key = *ctx.accounts.keeper.key;

    let user_key = ctx.accounts.user.key();
    let user = &mut load_mut!(ctx.accounts.user)?;
    let user_stats = &mut load_mut!(ctx.accounts.user_stats)?;

    let slot = Clock::get()?.slot;
    let now = Clock::get()?.unix_timestamp;
    let AccountMaps {
        perp_market_map,
        spot_market_map,
        mut oracle_map,
    } = load_maps(
        &mut ctx.remaining_accounts.iter().peekable(),
        &MarketSet::new(),
        &get_market_set_for_spot_positions(&user.spot_positions),
        slot,
        Some(state.oracle_guard_rails),
    )?;

    // check the user equity

    let (user_equity, _) =
        calculate_user_equity(user, &perp_market_map, &spot_market_map, &mut oracle_map)?;

    let max_equity = QUOTE_PRECISION_I128 / 20;
    validate!(
        user_equity <= max_equity,
        ErrorCode::DefaultError,
        "user equity must be less than {}",
        max_equity
    )?;

    #[cfg(not(feature = "anchor-test"))]
    {
        let slots_since_last_active = slot.safe_sub(user.last_active_slot)?;

        validate!(
            slots_since_last_active >= 18144000, // 60 * 60 * 24 * 7 * 4 * 3 / .4 (~3 months)
            ErrorCode::DefaultError,
            "user not inactive for long enough: {}",
            slots_since_last_active
        )?;
    }

    // cancel all open orders
    cancel_orders(
        user,
        &user_key,
        Some(&keeper_key),
        &perp_market_map,
        &spot_market_map,
        &mut oracle_map,
        now,
        slot,
        OrderActionExplanation::None,
        None,
        None,
        None,
        false,
    )?;

    validate!(
        !user.perp_positions.iter().any(|p| !p.is_available()),
        ErrorCode::DefaultError,
        "user must have no perp positions"
    )?;

    for spot_position in user.spot_positions.iter_mut() {
        if spot_position.is_available() {
            continue;
        }

        let spot_market = &mut spot_market_map.get_ref_mut(&spot_position.market_index)?;
        let oracle_price_data = oracle_map.get_price_data(&spot_market.oracle_id())?;

        controller::spot_balance::update_spot_market_cumulative_interest(
            spot_market,
            Some(oracle_price_data),
            now,
        )?;

        let token_amount = spot_position.get_token_amount(spot_market)?;
        let balance_type = spot_position.balance_type;

        let token_program_pubkey = spot_market.get_token_program();

        let token_program = &ctx
            .remaining_accounts
            .iter()
            .find(|acc| acc.key() == token_program_pubkey)
            .map(|acc| Interface::try_from(acc))
            .unwrap()
            .unwrap();

        let spot_market_mint = &spot_market.mint;
        let mint_account_info = ctx
            .remaining_accounts
            .iter()
            .find(|acc| acc.key() == spot_market_mint.key())
            .map(|acc| InterfaceAccount::try_from(acc).unwrap());

        let keeper_vault = get_associated_token_address_with_program_id(
            &keeper_key,
            spot_market_mint,
            &token_program_pubkey,
        );
        let keeper_vault_account_info = ctx
            .remaining_accounts
            .iter()
            .find(|acc| acc.key() == keeper_vault.key())
            .map(|acc| InterfaceAccount::try_from(acc))
            .unwrap()
            .unwrap();

        let spot_market_vault = spot_market.vault;
        let mut spot_market_vault_account_info = ctx
            .remaining_accounts
            .iter()
            .find(|acc| acc.key() == spot_market_vault.key())
            .map(|acc| InterfaceAccount::try_from(acc))
            .unwrap()
            .unwrap();

        if balance_type == SpotBalanceType::Deposit {
            update_spot_balances(
                token_amount,
                &SpotBalanceType::Borrow,
                spot_market,
                spot_position,
                true,
            )?;

            // TODO: support transfer hook tokens
            send_from_program_vault(
                &token_program,
                &spot_market_vault_account_info,
                &keeper_vault_account_info,
                &ctx.accounts.drift_signer,
                state.signer_nonce,
                token_amount.cast()?,
                &mint_account_info,
                None,
            )?;
        } else {
            update_spot_balances(
                token_amount,
                &SpotBalanceType::Deposit,
                spot_market,
                spot_position,
                false,
            )?;

            // TODO: support transfer hook tokens
            receive(
                token_program,
                &keeper_vault_account_info,
                &spot_market_vault_account_info,
                &ctx.accounts.keeper.to_account_info(),
                token_amount.cast()?,
                &mint_account_info,
                None,
            )?;
        }

        spot_market_vault_account_info.reload()?;
        math::spot_withdraw::validate_spot_market_vault_amount(
            spot_market,
            spot_market_vault_account_info.amount,
        )?;
    }

    validate_user_deletion(
        user,
        user_stats,
        &ctx.accounts.state,
        Clock::get()?.unix_timestamp,
    )?;

    safe_decrement!(user_stats.number_of_sub_accounts, 1);

    let state = &mut ctx.accounts.state;
    safe_decrement!(state.number_of_sub_accounts, 1);

    emit!(DeleteUserRecord {
        ts: now,
        user_authority: *ctx.accounts.authority.key,
        user: user_key,
        sub_account_id: user.sub_account_id,
        keeper: Some(*ctx.accounts.keeper.key),
    });

    Ok(())
}

pub fn handle_pause_spot_market_deposit_withdraw(
    ctx: Context<PauseSpotMarketDepositWithdraw>,
) -> Result<()> {
    let spot_market = &mut load_mut!(ctx.accounts.spot_market)?;

    let result =
        validate_spot_market_vault_amount(spot_market, ctx.accounts.spot_market_vault.amount);

    validate!(
        matches!(result, Err(ErrorCode::SpotMarketVaultInvariantViolated)),
        ErrorCode::DefaultError,
        "spot market vault amount is valid"
    )?;

    spot_market.paused_operations = spot_market.paused_operations | SpotOperation::Deposit as u8;
    spot_market.paused_operations = spot_market.paused_operations | SpotOperation::Withdraw as u8;

    Ok(())
}

#[derive(Accounts)]
pub struct FillOrder<'info> {
    pub state: Box<Account<'info, State>>,
    pub authority: Signer<'info>,
    #[account(
        mut,
        constraint = can_sign_for_user(&filler, &authority)?
    )]
    pub filler: AccountLoader<'info, User>,
    #[account(
        mut,
        constraint = is_stats_for_user(&filler, &filler_stats)?
    )]
    pub filler_stats: AccountLoader<'info, UserStats>,
    #[account(mut)]
    pub user: AccountLoader<'info, User>,
    #[account(
        mut,
        constraint = is_stats_for_user(&user, &user_stats)?
    )]
    pub user_stats: AccountLoader<'info, UserStats>,
}

#[derive(Accounts)]
pub struct RevertFill<'info> {
    pub state: Box<Account<'info, State>>,
    pub authority: Signer<'info>,
    #[account(
        mut,
        constraint = can_sign_for_user(&filler, &authority)?
    )]
    pub filler: AccountLoader<'info, User>,
    #[account(
        mut,
        constraint = is_stats_for_user(&filler, &filler_stats)?
    )]
    pub filler_stats: AccountLoader<'info, UserStats>,
}

#[derive(Accounts)]
pub struct TriggerOrder<'info> {
    pub state: Box<Account<'info, State>>,
    pub authority: Signer<'info>,
    #[account(
        mut,
        constraint = can_sign_for_user(&filler, &authority)?
    )]
    pub filler: AccountLoader<'info, User>,
    #[account(mut)]
    pub user: AccountLoader<'info, User>,
}

#[derive(Accounts)]
pub struct ForceCancelOrder<'info> {
    pub state: Box<Account<'info, State>>,
    pub authority: Signer<'info>,
    #[account(
        mut,
        constraint = can_sign_for_user(&filler, &authority)?
    )]
    pub filler: AccountLoader<'info, User>,
    #[account(mut)]
    pub user: AccountLoader<'info, User>,
}

#[derive(Accounts)]
pub struct UpdateUserIdle<'info> {
    pub state: Box<Account<'info, State>>,
    pub authority: Signer<'info>,
    #[account(
        mut,
        constraint = can_sign_for_user(&filler, &authority)?
    )]
    pub filler: AccountLoader<'info, User>,
    #[account(mut)]
    pub user: AccountLoader<'info, User>,
}

#[derive(Accounts)]
pub struct LogUserBalances<'info> {
    pub state: Box<Account<'info, State>>,
    pub authority: Signer<'info>,
    #[account(mut)]
    pub user: AccountLoader<'info, User>,
}

#[derive(Accounts)]
pub struct UpdateUserFuelBonus<'info> {
    pub state: Box<Account<'info, State>>,
    pub authority: Signer<'info>,
    #[account(mut)]
    pub user: AccountLoader<'info, User>,
    #[account(
        mut,
        constraint = is_stats_for_user(&user, &user_stats)?
    )]
    pub user_stats: AccountLoader<'info, UserStats>,
}

#[derive(Accounts)]
pub struct UpdateUserStatsReferrerInfo<'info> {
    pub state: Box<Account<'info, State>>,
    pub authority: Signer<'info>,
    #[account(mut)]
    pub user_stats: AccountLoader<'info, UserStats>,
}

#[derive(Accounts)]
pub struct SettlePNL<'info> {
    pub state: Box<Account<'info, State>>,
    #[account(mut)]
    pub user: AccountLoader<'info, User>,
    pub authority: Signer<'info>,
    #[account(
        seeds = [b"spot_market_vault".as_ref(), 0_u16.to_le_bytes().as_ref()],
        bump
    )]
    pub spot_market_vault: Box<InterfaceAccount<'info, TokenAccount>>,
}

#[derive(Accounts)]
pub struct PlaceSignedMsgTakerOrder<'info> {
    pub state: Box<Account<'info, State>>,
    #[account(mut)]
    pub user: AccountLoader<'info, User>,
    #[account(
        mut,
        constraint = is_stats_for_user(&user, &user_stats)?
    )]
    pub user_stats: AccountLoader<'info, UserStats>,
    #[account(
        mut,
        seeds = [SIGNED_MSG_PDA_SEED.as_ref(), user.load()?.authority.as_ref()],
        bump,
    )]
    /// CHECK: checked in SignedMsgUserOrdersZeroCopy checks
    pub signed_msg_user_orders: AccountInfo<'info>,
    pub authority: Signer<'info>,
    /// CHECK: The address check is needed because otherwise
    /// the supplied Sysvar could be anything else.
    /// The Instruction Sysvar has not been implemented
    /// in the Anchor framework yet, so this is the safe approach.
    #[account(address = IX_ID)]
    pub ix_sysvar: AccountInfo<'info>,
}

#[derive(Accounts)]
pub struct SettleFunding<'info> {
    pub state: Box<Account<'info, State>>,
    #[account(mut)]
    pub user: AccountLoader<'info, User>,
}

#[derive(Accounts)]
pub struct SettleLP<'info> {
    pub state: Box<Account<'info, State>>,
    #[account(mut)]
    pub user: AccountLoader<'info, User>,
}

#[derive(Accounts)]
pub struct LiquidatePerp<'info> {
    pub state: Box<Account<'info, State>>,
    pub authority: Signer<'info>,
    #[account(
        mut,
        constraint = can_sign_for_user(&liquidator, &authority)?
    )]
    pub liquidator: AccountLoader<'info, User>,
    #[account(
        mut,
        constraint = is_stats_for_user(&liquidator, &liquidator_stats)?
    )]
    pub liquidator_stats: AccountLoader<'info, UserStats>,
    #[account(mut)]
    pub user: AccountLoader<'info, User>,
    #[account(
        mut,
        constraint = is_stats_for_user(&user, &user_stats)?
    )]
    pub user_stats: AccountLoader<'info, UserStats>,
}

#[derive(Accounts)]
pub struct LiquidateSpot<'info> {
    pub state: Box<Account<'info, State>>,
    pub authority: Signer<'info>,
    #[account(
        mut,
        constraint = can_sign_for_user(&liquidator, &authority)?
    )]
    pub liquidator: AccountLoader<'info, User>,
    #[account(
        mut,
        constraint = is_stats_for_user(&liquidator, &liquidator_stats)?
    )]
    pub liquidator_stats: AccountLoader<'info, UserStats>,
    #[account(mut)]
    pub user: AccountLoader<'info, User>,
    #[account(
        mut,
        constraint = is_stats_for_user(&user, &user_stats)?
    )]
    pub user_stats: AccountLoader<'info, UserStats>,
}

#[derive(Accounts)]
pub struct LiquidateBorrowForPerpPnl<'info> {
    pub state: Box<Account<'info, State>>,
    pub authority: Signer<'info>,
    #[account(
        mut,
        constraint = can_sign_for_user(&liquidator, &authority)?
    )]
    pub liquidator: AccountLoader<'info, User>,
    #[account(
        mut,
        constraint = is_stats_for_user(&liquidator, &liquidator_stats)?
    )]
    pub liquidator_stats: AccountLoader<'info, UserStats>,
    #[account(mut)]
    pub user: AccountLoader<'info, User>,
    #[account(
        mut,
        constraint = is_stats_for_user(&user, &user_stats)?
    )]
    pub user_stats: AccountLoader<'info, UserStats>,
}

#[derive(Accounts)]
pub struct LiquidatePerpPnlForDeposit<'info> {
    pub state: Box<Account<'info, State>>,
    pub authority: Signer<'info>,
    #[account(
        mut,
        constraint = can_sign_for_user(&liquidator, &authority)?
    )]
    pub liquidator: AccountLoader<'info, User>,
    #[account(
        mut,
        constraint = is_stats_for_user(&liquidator, &liquidator_stats)?
    )]
    pub liquidator_stats: AccountLoader<'info, UserStats>,
    #[account(mut)]
    pub user: AccountLoader<'info, User>,
    #[account(
        mut,
        constraint = is_stats_for_user(&user, &user_stats)?
    )]
    pub user_stats: AccountLoader<'info, UserStats>,
}

#[derive(Accounts)]
pub struct SetUserStatusToBeingLiquidated<'info> {
    pub state: Box<Account<'info, State>>,
    #[account(mut)]
    pub user: AccountLoader<'info, User>,
    pub authority: Signer<'info>,
}

#[derive(Accounts)]
#[instruction(asset_market_index: u16, liability_market_index: u16, )]
pub struct LiquidateSpotWithSwap<'info> {
    pub state: Box<Account<'info, State>>,
    pub authority: Signer<'info>,
    #[account(
        mut,
        constraint = can_sign_for_user(&liquidator, &authority)?
    )]
    pub liquidator: AccountLoader<'info, User>,
    #[account(
        mut,
        constraint = is_stats_for_user(&liquidator, &liquidator_stats)?
    )]
    pub liquidator_stats: AccountLoader<'info, UserStats>,
    #[account(mut)]
    pub user: AccountLoader<'info, User>,
    #[account(
        mut,
        constraint = is_stats_for_user(&user, &user_stats)?
    )]
    pub user_stats: AccountLoader<'info, UserStats>,
    #[account(
        mut,
        seeds = [b"spot_market_vault".as_ref(), liability_market_index.to_le_bytes().as_ref()],
        bump,
    )]
    pub liability_spot_market_vault: Box<InterfaceAccount<'info, TokenAccount>>,
    #[account(
        mut,
        seeds = [b"spot_market_vault".as_ref(), asset_market_index.to_le_bytes().as_ref()],
        bump,
    )]
    pub asset_spot_market_vault: Box<InterfaceAccount<'info, TokenAccount>>,
    #[account(
        mut,
        constraint = &liability_spot_market_vault.mint.eq(&liability_token_account.mint),
        token::authority = authority
    )]
    pub liability_token_account: Box<InterfaceAccount<'info, TokenAccount>>,
    #[account(
        mut,
        constraint = &asset_spot_market_vault.mint.eq(&asset_token_account.mint),
        token::authority = authority
    )]
    pub asset_token_account: Box<InterfaceAccount<'info, TokenAccount>>,
    pub token_program: Interface<'info, TokenInterface>,
    #[account(
        constraint = state.signer.eq(&drift_signer.key())
    )]
    /// CHECK: forced drift_signer
    pub drift_signer: AccountInfo<'info>,
    /// Instructions Sysvar for instruction introspection
    /// CHECK: fixed instructions sysvar account
    #[account(address = instructions::ID)]
    pub instructions: UncheckedAccount<'info>,
}

#[derive(Accounts)]
#[instruction(spot_market_index: u16,)]
pub struct ResolveBankruptcy<'info> {
    pub state: Box<Account<'info, State>>,
    pub authority: Signer<'info>,
    #[account(
        mut,
        constraint = can_sign_for_user(&liquidator, &authority)?
    )]
    pub liquidator: AccountLoader<'info, User>,
    #[account(
        mut,
        constraint = is_stats_for_user(&liquidator, &liquidator_stats)?
    )]
    pub liquidator_stats: AccountLoader<'info, UserStats>,
    #[account(mut)]
    pub user: AccountLoader<'info, User>,
    #[account(
        mut,
        constraint = is_stats_for_user(&user, &user_stats)?
    )]
    pub user_stats: AccountLoader<'info, UserStats>,
    #[account(
        mut,
        seeds = [b"spot_market_vault".as_ref(), spot_market_index.to_le_bytes().as_ref()],
        bump,
    )]
    pub spot_market_vault: Box<InterfaceAccount<'info, TokenAccount>>,
    #[account(
        mut,
        seeds = [b"insurance_fund_vault".as_ref(), spot_market_index.to_le_bytes().as_ref()], // todo: market_index=0 hardcode for perps?
        bump,
    )]
    pub insurance_fund_vault: Box<InterfaceAccount<'info, TokenAccount>>,
    #[account(
        constraint = state.signer.eq(&drift_signer.key())
    )]
    /// CHECK: forced drift_signer
    pub drift_signer: AccountInfo<'info>,
    pub token_program: Interface<'info, TokenInterface>,
}

#[derive(Accounts)]
#[instruction(spot_market_index: u16,)]
pub struct ResolvePerpPnlDeficit<'info> {
    pub state: Box<Account<'info, State>>,
    pub authority: Signer<'info>,
    #[account(
        mut,
        seeds = [b"spot_market_vault".as_ref(), spot_market_index.to_le_bytes().as_ref()],
        bump,
    )]
    pub spot_market_vault: Box<InterfaceAccount<'info, TokenAccount>>,
    #[account(
        mut,
        seeds = [b"insurance_fund_vault".as_ref(), spot_market_index.to_le_bytes().as_ref()], // todo: market_index=0 hardcode for perps?
        bump,
    )]
    pub insurance_fund_vault: Box<InterfaceAccount<'info, TokenAccount>>,
    #[account(
        constraint = state.signer.eq(&drift_signer.key())
    )]
    /// CHECK: forced drift_signer
    pub drift_signer: AccountInfo<'info>,
    pub token_program: Interface<'info, TokenInterface>,
}

#[derive(Accounts)]
#[instruction(market_index: u16,)]
pub struct SettleRevenueToInsuranceFund<'info> {
    pub state: Box<Account<'info, State>>,
    #[account(
        mut,
        seeds = [b"spot_market", market_index.to_le_bytes().as_ref()],
        bump
    )]
    pub spot_market: AccountLoader<'info, SpotMarket>,
    #[account(
        mut,
        seeds = [b"spot_market_vault".as_ref(), market_index.to_le_bytes().as_ref()],
        bump,
    )]
    pub spot_market_vault: Box<InterfaceAccount<'info, TokenAccount>>,
    #[account(
        constraint = state.signer.eq(&drift_signer.key())
    )]
    /// CHECK: forced drift_signer
    pub drift_signer: AccountInfo<'info>,
    #[account(
        mut,
        seeds = [b"insurance_fund_vault".as_ref(), market_index.to_le_bytes().as_ref()],
        bump,
    )]
    pub insurance_fund_vault: Box<InterfaceAccount<'info, TokenAccount>>,
    pub token_program: Interface<'info, TokenInterface>,
}

#[derive(Accounts)]
pub struct UpdateSpotMarketCumulativeInterest<'info> {
    pub state: Box<Account<'info, State>>,
    #[account(mut)]
    pub spot_market: AccountLoader<'info, SpotMarket>,
    /// CHECK: checked in `update_spot_market_cumulative_interest` ix constraint
    pub oracle: AccountInfo<'info>,
    #[account(
        seeds = [b"spot_market_vault".as_ref(), spot_market.load()?.market_index.to_le_bytes().as_ref()],
        bump,
    )]
    pub spot_market_vault: Box<InterfaceAccount<'info, TokenAccount>>,
}

#[derive(Accounts)]
pub struct UpdateAMM<'info> {
    pub state: Box<Account<'info, State>>,
    pub authority: Signer<'info>,
}

#[derive(Accounts)]
pub struct UpdateFundingRate<'info> {
    pub state: Box<Account<'info, State>>,
    #[account(mut)]
    pub perp_market: AccountLoader<'info, PerpMarket>,
    /// CHECK: checked in `update_funding_rate` ix constraint
    pub oracle: AccountInfo<'info>,
}

#[derive(Accounts)]
pub struct UpdatePerpBidAskTwap<'info> {
    pub state: Box<Account<'info, State>>,
    #[account(mut)]
    pub perp_market: AccountLoader<'info, PerpMarket>,
    /// CHECK: checked in `update_funding_rate` ix constraint
    pub oracle: AccountInfo<'info>,
    pub keeper_stats: AccountLoader<'info, UserStats>,
    pub authority: Signer<'info>,
}

#[derive(Accounts)]
pub struct UpdateUserQuoteAssetInsuranceStake<'info> {
    pub state: Box<Account<'info, State>>,
    #[account(
        mut,
        seeds = [b"spot_market", 0_u16.to_le_bytes().as_ref()],
        bump
    )]
    pub spot_market: AccountLoader<'info, SpotMarket>,
    #[account(
        mut,
        constraint = is_stats_for_if_stake(&insurance_fund_stake, &user_stats)?
    )]
    pub insurance_fund_stake: AccountLoader<'info, InsuranceFundStake>,
    #[account(mut)]
    pub user_stats: AccountLoader<'info, UserStats>,
    pub signer: Signer<'info>,
    #[account(
        mut,
        seeds = [b"insurance_fund_vault".as_ref(), 0_u16.to_le_bytes().as_ref()],
        bump,
    )]
    pub insurance_fund_vault: Box<InterfaceAccount<'info, TokenAccount>>,
}

#[derive(Accounts)]
pub struct UpdateUserGovTokenInsuranceStake<'info> {
    pub state: Box<Account<'info, State>>,
    #[account(
        mut,
        seeds = [b"spot_market", 15_u16.to_le_bytes().as_ref()],
        bump
    )]
    pub spot_market: AccountLoader<'info, SpotMarket>,
    #[account(
        mut,
        constraint = is_stats_for_if_stake(&insurance_fund_stake, &user_stats)?
    )]
    pub insurance_fund_stake: AccountLoader<'info, InsuranceFundStake>,
    #[account(mut)]
    pub user_stats: AccountLoader<'info, UserStats>,
    pub signer: Signer<'info>,
    #[account(
        mut,
        seeds = [b"insurance_fund_vault".as_ref(), 15_u16.to_le_bytes().as_ref()],
        bump,
    )]
    pub insurance_fund_vault: Box<InterfaceAccount<'info, TokenAccount>>,
}

#[derive(Accounts)]
pub struct UpdatePrelaunchOracle<'info> {
    pub state: Box<Account<'info, State>>,
    pub perp_market: AccountLoader<'info, PerpMarket>,
    #[account(mut)]
    /// CHECK: checked in ix
    pub oracle: AccountInfo<'info>,
}

#[derive(Accounts)]
pub struct DisableUserHighLeverageMode<'info> {
    pub state: Box<Account<'info, State>>,
    pub authority: Signer<'info>,
    #[account(mut)]
    pub user: AccountLoader<'info, User>,
    #[account(mut)]
    pub high_leverage_mode_config: AccountLoader<'info, HighLeverageModeConfig>,
}

#[derive(Accounts)]
pub struct ForceDeleteUser<'info> {
    #[account(
        mut,
        has_one = authority,
        close = authority
    )]
    pub user: AccountLoader<'info, User>,
    #[account(
        mut,
        has_one = authority
    )]
    pub user_stats: AccountLoader<'info, UserStats>,
    #[account(mut)]
    pub state: Box<Account<'info, State>>,
    /// CHECK: authority
    #[account(mut)]
    pub authority: AccountInfo<'info>,
    #[account(mut)]
    pub keeper: Signer<'info>,
    /// CHECK: forced drift_signer
    pub drift_signer: AccountInfo<'info>,
}

#[derive(Accounts)]
pub struct PauseSpotMarketDepositWithdraw<'info> {
    pub state: Box<Account<'info, State>>,
    pub keeper: Signer<'info>,
    #[account(mut)]
    pub spot_market: AccountLoader<'info, SpotMarket>,
    #[account(
        seeds = [b"spot_market_vault".as_ref(), spot_market.load()?.market_index.to_le_bytes().as_ref()],
        bump,
    )]
    pub spot_market_vault: Box<InterfaceAccount<'info, TokenAccount>>,
}<|MERGE_RESOLUTION|>--- conflicted
+++ resolved
@@ -1079,10 +1079,6 @@
     )?;
 
     let mut remaining_accounts = ctx.remaining_accounts.iter().peekable();
-<<<<<<< HEAD
-=======
-
->>>>>>> 6a1d7a26
     let AccountMaps {
         perp_market_map,
         spot_market_map,
@@ -1205,10 +1201,6 @@
     let user = &mut load_mut!(ctx.accounts.user)?;
 
     let mut remaining_accounts = ctx.remaining_accounts.iter().peekable();
-<<<<<<< HEAD
-=======
-
->>>>>>> 6a1d7a26
     let AccountMaps {
         perp_market_map,
         spot_market_map,
