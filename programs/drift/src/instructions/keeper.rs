use std::cell::RefMut;
use std::convert::TryFrom;

use anchor_lang::prelude::*;
use anchor_lang::Discriminator;
use anchor_spl::associated_token::get_associated_token_address_with_program_id;
use anchor_spl::token_interface::{TokenAccount, TokenInterface};
use solana_program::instruction::Instruction;
use solana_program::pubkey;
use solana_program::sysvar::instructions::{
    self, load_current_index_checked, load_instruction_at_checked, ID as IX_ID,
};

use crate::controller::insurance::update_user_stats_if_stake_amount;
use crate::controller::liquidation::{
    liquidate_spot_with_swap_begin, liquidate_spot_with_swap_end,
};
use crate::controller::orders::cancel_orders;
use crate::controller::position::PositionDirection;
use crate::controller::spot_balance::update_spot_balances;
use crate::controller::token::{receive, send_from_program_vault};
use crate::error::ErrorCode;
use crate::ids::admin_hot_wallet;
use crate::ids::{jupiter_mainnet_3, jupiter_mainnet_4, jupiter_mainnet_6, serum_program};
use crate::instructions::constraints::*;
use crate::instructions::optional_accounts::{load_maps, AccountMaps};
use crate::math::casting::Cast;
use crate::math::constants::QUOTE_SPOT_MARKET_INDEX;
use crate::math::margin::{calculate_user_equity, meets_settle_pnl_maintenance_margin_requirement};
use crate::math::orders::{estimate_price_from_side, find_bids_and_asks_from_users};
use crate::math::position::calculate_base_asset_value_and_pnl_with_oracle_price;
use crate::math::safe_math::SafeMath;
use crate::math::spot_withdraw::validate_spot_market_vault_amount;
use crate::optional_accounts::{get_token_mint, update_prelaunch_oracle};
use crate::state::events::{DeleteUserRecord, OrderActionExplanation, SignedMsgOrderRecord};
use crate::state::fill_mode::FillMode;
use crate::state::fulfillment_params::drift::MatchFulfillmentParams;
use crate::state::fulfillment_params::openbook_v2::OpenbookV2FulfillmentParams;
use crate::state::fulfillment_params::phoenix::PhoenixFulfillmentParams;
use crate::state::fulfillment_params::serum::SerumFulfillmentParams;
use crate::state::high_leverage_mode_config::HighLeverageModeConfig;
use crate::state::insurance_fund_stake::InsuranceFundStake;
use crate::state::oracle_map::OracleMap;
use crate::state::order_params::{OrderParams, PlaceOrderOptions};
use crate::state::paused_operations::{PerpOperation, SpotOperation};
use crate::state::perp_market::{ContractType, MarketStatus, PerpMarket};
use crate::state::perp_market_map::{
    get_market_set_for_spot_positions, get_market_set_for_user_positions, get_market_set_from_list,
    get_writable_perp_market_set, get_writable_perp_market_set_from_vec, MarketSet, PerpMarketMap,
};
use crate::state::settle_pnl_mode::SettlePnlMode;
use crate::state::signed_msg_user::{
    SignedMsgOrderId, SignedMsgUserOrdersLoader, SignedMsgUserOrdersZeroCopyMut,
    SIGNED_MSG_PDA_SEED,
};
use crate::state::spot_fulfillment_params::SpotFulfillmentParams;
use crate::state::spot_market::{SpotBalanceType, SpotMarket};
use crate::state::spot_market_map::{
    get_writable_spot_market_set, get_writable_spot_market_set_from_many, SpotMarketMap,
};
use crate::state::state::State;
use crate::state::user::{
    MarginMode, MarketType, OrderStatus, OrderTriggerCondition, OrderType, User, UserStats,
};
use crate::state::user_map::{load_user_map, load_user_maps, UserMap, UserStatsMap};
use crate::validation::sig_verification::verify_and_decode_ed25519_msg;
use crate::validation::user::{validate_user_deletion, validate_user_is_idle};
use crate::{
    controller, load, math, print_error, safe_decrement, OracleSource, GOV_SPOT_MARKET_INDEX,
    MARGIN_PRECISION,
};
use crate::{load_mut, QUOTE_PRECISION_U64};
use crate::{math_error, ID};
use crate::{validate, QUOTE_PRECISION_I128};
use anchor_spl::associated_token::AssociatedToken;

use crate::math::margin::calculate_margin_requirement_and_total_collateral_and_liability_info;
use crate::math::margin::MarginRequirementType;
use crate::state::margin_calculation::MarginContext;

use super::optional_accounts::get_high_leverage_mode_config;
use super::optional_accounts::get_token_interface;

#[access_control(
    fill_not_paused(&ctx.accounts.state)
)]
pub fn handle_fill_perp_order<'c: 'info, 'info>(
    ctx: Context<'_, '_, 'c, 'info, FillOrder<'info>>,
    order_id: Option<u32>,
) -> Result<()> {
    let (order_id, market_index) = {
        let user = &load!(ctx.accounts.user)?;
        // if there is no order id, use the users last order id
        let order_id = order_id.unwrap_or_else(|| user.get_last_order_id());
        let market_index = match user.get_order(order_id) {
            Some(order) => order.market_index,
            None => {
                msg!("Order does not exist {}", order_id);
                return Ok(());
            }
        };
        (order_id, market_index)
    };

    let user_key = &ctx.accounts.user.key();
    fill_order(ctx, order_id, market_index).map_err(|e| {
        msg!(
            "Err filling order id {} for user {} for market index {}",
            order_id,
            user_key,
            market_index
        );
        e
    })?;

    Ok(())
}

fn fill_order<'c: 'info, 'info>(
    ctx: Context<'_, '_, 'c, 'info, FillOrder<'info>>,
    order_id: u32,
    market_index: u16,
) -> Result<()> {
    let clock = &Clock::get()?;
    let state = &ctx.accounts.state;

    let remaining_accounts_iter = &mut ctx.remaining_accounts.iter().peekable();
    let AccountMaps {
        perp_market_map,
        spot_market_map,
        mut oracle_map,
    } = load_maps(
        remaining_accounts_iter,
        &get_writable_perp_market_set(market_index),
        &MarketSet::new(),
        clock.slot,
        Some(state.oracle_guard_rails),
    )?;

    let (makers_and_referrer, makers_and_referrer_stats) =
        load_user_maps(remaining_accounts_iter, true)?;

    controller::repeg::update_amm(
        market_index,
        &perp_market_map,
        &mut oracle_map,
        &ctx.accounts.state,
        clock,
    )?;

    controller::orders::fill_perp_order(
        order_id,
        &ctx.accounts.state,
        &ctx.accounts.user,
        &ctx.accounts.user_stats,
        &spot_market_map,
        &perp_market_map,
        &mut oracle_map,
        &ctx.accounts.filler,
        &ctx.accounts.filler_stats,
        &makers_and_referrer,
        &makers_and_referrer_stats,
        None,
        clock,
        FillMode::Fill,
    )?;

    Ok(())
}

#[access_control(
    fill_not_paused(&ctx.accounts.state)
)]
pub fn handle_revert_fill<'info>(ctx: Context<RevertFill>) -> Result<()> {
    let filler = load_mut!(ctx.accounts.filler)?;
    let clock = Clock::get()?;

    validate!(
        filler.last_active_slot == clock.slot,
        ErrorCode::RevertFill,
        "filler last active slot ({}) != current slot ({})",
        filler.last_active_slot,
        clock.slot
    )?;

    Ok(())
}

#[derive(Clone, Copy, AnchorSerialize, AnchorDeserialize, PartialEq, Debug, Eq, Default)]
pub enum SpotFulfillmentType {
    #[default]
    SerumV3,
    Match,
    PhoenixV1,
    OpenbookV2,
}

#[access_control(
    fill_not_paused(&ctx.accounts.state)
)]
pub fn handle_fill_spot_order<'c: 'info, 'info>(
    ctx: Context<'_, '_, 'c, 'info, FillOrder<'info>>,
    order_id: Option<u32>,
    fulfillment_type: Option<SpotFulfillmentType>,
    _maker_order_id: Option<u32>,
) -> Result<()> {
    let (order_id, market_index) = {
        let user = &load!(ctx.accounts.user)?;
        // if there is no order id, use the users last order id
        let order_id = order_id.unwrap_or_else(|| user.get_last_order_id());
        let market_index = user
            .get_order(order_id)
            .map(|order| order.market_index)
            .ok_or(ErrorCode::OrderDoesNotExist)?;

        (order_id, market_index)
    };

    let user_key = &ctx.accounts.user.key();
    fill_spot_order(
        ctx,
        order_id,
        market_index,
        fulfillment_type.unwrap_or(SpotFulfillmentType::Match),
    )
    .map_err(|e| {
        msg!("Err filling order id {} for user {}", order_id, user_key);
        e
    })?;

    Ok(())
}

fn fill_spot_order<'c: 'info, 'info>(
    ctx: Context<'_, '_, 'c, 'info, FillOrder<'info>>,
    order_id: u32,
    market_index: u16,
    fulfillment_type: SpotFulfillmentType,
) -> Result<()> {
    let clock = Clock::get()?;

    let remaining_accounts_iter = &mut ctx.remaining_accounts.iter().peekable();
    let AccountMaps {
        perp_market_map,
        spot_market_map,
        mut oracle_map,
    } = load_maps(
        remaining_accounts_iter,
        &MarketSet::new(),
        &get_writable_spot_market_set_from_many(vec![QUOTE_SPOT_MARKET_INDEX, market_index]),
        Clock::get()?.slot,
        None,
    )?;

    let (makers_and_referrer, makers_and_referrer_stats) = match fulfillment_type {
        SpotFulfillmentType::Match => load_user_maps(remaining_accounts_iter, true)?,
        _ => (UserMap::empty(), UserStatsMap::empty()),
    };

    let mut fulfillment_params: Box<dyn SpotFulfillmentParams> = match fulfillment_type {
        SpotFulfillmentType::SerumV3 => {
            let base_market = spot_market_map.get_ref(&market_index)?;
            let quote_market = spot_market_map.get_quote_spot_market()?;
            Box::new(SerumFulfillmentParams::new(
                remaining_accounts_iter,
                &ctx.accounts.state,
                &base_market,
                &quote_market,
                clock.unix_timestamp,
            )?)
        }
        SpotFulfillmentType::PhoenixV1 => {
            let base_market = spot_market_map.get_ref(&market_index)?;
            let quote_market = spot_market_map.get_quote_spot_market()?;
            Box::new(PhoenixFulfillmentParams::new(
                remaining_accounts_iter,
                &ctx.accounts.state,
                &base_market,
                &quote_market,
            )?)
        }
        SpotFulfillmentType::OpenbookV2 => {
            let base_market = spot_market_map.get_ref(&market_index)?;
            let quote_market = spot_market_map.get_quote_spot_market()?;
            Box::new(OpenbookV2FulfillmentParams::new(
                remaining_accounts_iter,
                &ctx.accounts.state,
                &base_market,
                &quote_market,
                clock.unix_timestamp,
            )?)
        }
        SpotFulfillmentType::Match => {
            let base_market = spot_market_map.get_ref(&market_index)?;
            let quote_market = spot_market_map.get_quote_spot_market()?;
            Box::new(MatchFulfillmentParams::new(
                remaining_accounts_iter,
                &base_market,
                &quote_market,
            )?)
        }
    };

    controller::orders::fill_spot_order(
        order_id,
        &ctx.accounts.state,
        &ctx.accounts.user,
        &ctx.accounts.user_stats,
        &spot_market_map,
        &perp_market_map,
        &mut oracle_map,
        &ctx.accounts.filler,
        &ctx.accounts.filler_stats,
        &makers_and_referrer,
        &makers_and_referrer_stats,
        None,
        &clock,
        fulfillment_params.as_mut(),
    )?;

    let base_market = spot_market_map.get_ref(&market_index)?;
    let quote_market = spot_market_map.get_quote_spot_market()?;
    fulfillment_params.validate_vault_amounts(&base_market, &quote_market)?;

    Ok(())
}

#[access_control(
    exchange_not_paused(&ctx.accounts.state)
)]
pub fn handle_trigger_order<'c: 'info, 'info>(
    ctx: Context<'_, '_, 'c, 'info, TriggerOrder<'info>>,
    order_id: u32,
) -> Result<()> {
    let (market_type, market_index) = match load!(ctx.accounts.user)?.get_order(order_id) {
        Some(order) => (order.market_type, order.market_index),
        None => {
            msg!("order_id not found {}", order_id);
            return Ok(());
        }
    };

    let (writeable_perp_markets, writeable_spot_markets) = match market_type {
        MarketType::Spot => (
            MarketSet::new(),
            get_writable_spot_market_set_from_many(vec![QUOTE_SPOT_MARKET_INDEX, market_index]),
        ),
        MarketType::Perp => (MarketSet::new(), MarketSet::new()),
    };

    let AccountMaps {
        perp_market_map,
        spot_market_map,
        mut oracle_map,
    } = load_maps(
        &mut ctx.remaining_accounts.iter().peekable(),
        &writeable_perp_markets,
        &writeable_spot_markets,
        Clock::get()?.slot,
        None,
    )?;

    match market_type {
        MarketType::Perp => controller::orders::trigger_order(
            order_id,
            &ctx.accounts.state,
            &ctx.accounts.user,
            &spot_market_map,
            &perp_market_map,
            &mut oracle_map,
            &ctx.accounts.filler,
            &Clock::get()?,
        )?,
        MarketType::Spot => controller::orders::trigger_spot_order(
            order_id,
            &ctx.accounts.state,
            &ctx.accounts.user,
            &spot_market_map,
            &perp_market_map,
            &mut oracle_map,
            &ctx.accounts.filler,
            &Clock::get()?,
        )?,
    }

    Ok(())
}

#[access_control(
    exchange_not_paused(&ctx.accounts.state)
)]
pub fn handle_force_cancel_orders<'c: 'info, 'info>(
    ctx: Context<'_, '_, 'c, 'info, ForceCancelOrder>,
) -> Result<()> {
    let AccountMaps {
        perp_market_map,
        spot_market_map,
        mut oracle_map,
    } = load_maps(
        &mut ctx.remaining_accounts.iter().peekable(),
        &MarketSet::new(),
        &get_writable_spot_market_set(QUOTE_SPOT_MARKET_INDEX),
        Clock::get()?.slot,
        None,
    )?;

    controller::orders::force_cancel_orders(
        &ctx.accounts.state,
        &ctx.accounts.user,
        &spot_market_map,
        &perp_market_map,
        &mut oracle_map,
        &ctx.accounts.filler,
        &Clock::get()?,
    )?;

    Ok(())
}

#[access_control(
    exchange_not_paused(&ctx.accounts.state)
)]
pub fn handle_update_user_idle<'c: 'info, 'info>(
    ctx: Context<'_, '_, 'c, 'info, UpdateUserIdle<'info>>,
) -> Result<()> {
    let mut user = load_mut!(ctx.accounts.user)?;
    let clock = Clock::get()?;

    let AccountMaps {
        perp_market_map,
        spot_market_map,
        mut oracle_map,
    } = load_maps(
        &mut ctx.remaining_accounts.iter().peekable(),
        &MarketSet::new(),
        &MarketSet::new(),
        Clock::get()?.slot,
        None,
    )?;

    let (equity, _) =
        calculate_user_equity(&user, &perp_market_map, &spot_market_map, &mut oracle_map)?;

    // user flipped to idle faster if equity is less than 1000
    let accelerated = equity < QUOTE_PRECISION_I128 * 1000;

    validate_user_is_idle(&user, clock.slot, accelerated)?;

    user.idle = true;

    Ok(())
}

#[access_control(
    exchange_not_paused(&ctx.accounts.state)
)]
pub fn handle_log_user_balances<'c: 'info, 'info>(
    ctx: Context<'_, '_, 'c, 'info, LogUserBalances<'info>>,
) -> Result<()> {
    let user_key = ctx.accounts.user.key();
    let user = load!(ctx.accounts.user)?;

    let AccountMaps {
        perp_market_map,
        spot_market_map,
        mut oracle_map,
    } = load_maps(
        &mut ctx.remaining_accounts.iter().peekable(),
        &MarketSet::new(),
        &MarketSet::new(),
        Clock::get()?.slot,
        None,
    )?;

    let (equity, _) =
        calculate_user_equity(&user, &perp_market_map, &spot_market_map, &mut oracle_map)?;

    msg!(
        "Authority key {} subaccount id {} user key {}",
        user.authority,
        user.sub_account_id,
        user_key
    );

    msg!("Equity {}", equity);

    for spot_position in user.spot_positions.iter() {
        if spot_position.scaled_balance == 0 {
            continue;
        }

        let spot_market = spot_market_map.get_ref(&spot_position.market_index)?;
        let token_amount = spot_position.get_signed_token_amount(&spot_market)?;
        msg!(
            "Spot position {} balance {}",
            spot_position.market_index,
            token_amount
        );
    }

    for perp_position in user.perp_positions.iter() {
        if perp_position.is_available() {
            continue;
        }

        let perp_market = perp_market_map.get_ref(&perp_position.market_index)?;
        let oracle_price = oracle_map.get_price_data(&perp_market.oracle_id())?.price;
        let (_, unrealized_pnl) =
            calculate_base_asset_value_and_pnl_with_oracle_price(&perp_position, oracle_price)?;

        if unrealized_pnl == 0 {
            continue;
        }

        msg!(
            "Perp position {} unrealized pnl {}",
            perp_position.market_index,
            unrealized_pnl
        );
    }

    Ok(())
}

#[access_control(
    exchange_not_paused(&ctx.accounts.state)
)]
pub fn handle_update_user_fuel_bonus<'c: 'info, 'info>(
    ctx: Context<'_, '_, 'c, 'info, UpdateUserFuelBonus<'info>>,
) -> Result<()> {
    let mut user = load_mut!(ctx.accounts.user)?;
    let user_stats = &mut load_mut!(ctx.accounts.user_stats)?;
    let clock = Clock::get()?;
    let now = clock.unix_timestamp;

    let AccountMaps {
        perp_market_map,
        spot_market_map,
        mut oracle_map,
    } = load_maps(
        &mut ctx.remaining_accounts.iter().peekable(),
        &MarketSet::new(),
        &MarketSet::new(),
        clock.slot,
        None,
    )?;

    let user_margin_calculation =
        calculate_margin_requirement_and_total_collateral_and_liability_info(
            &user,
            &perp_market_map,
            &spot_market_map,
            &mut oracle_map,
            MarginContext::standard(MarginRequirementType::Initial).fuel_numerator(&user, now),
        )?;

    user_stats.update_fuel_bonus(
        &mut user,
        user_margin_calculation.fuel_deposits,
        user_margin_calculation.fuel_borrows,
        user_margin_calculation.fuel_positions,
        now,
    )?;

    Ok(())
}

#[access_control(
    exchange_not_paused(&ctx.accounts.state)
)]
pub fn handle_update_user_stats_referrer_info<'c: 'info, 'info>(
    ctx: Context<'_, '_, 'c, 'info, UpdateUserStatsReferrerInfo<'info>>,
) -> Result<()> {
    let mut user_stats = load_mut!(ctx.accounts.user_stats)?;

    user_stats.update_referrer_status();

    Ok(())
}

#[access_control(
    exchange_not_paused(&ctx.accounts.state)
)]
pub fn handle_update_user_open_orders_count<'info>(ctx: Context<UpdateUserIdle>) -> Result<()> {
    let mut user = load_mut!(ctx.accounts.user)?;

    let mut open_orders = 0_u8;
    let mut open_auctions = 0_u8;

    for order in user.orders.iter() {
        if order.status == OrderStatus::Open {
            open_orders += 1;
        }

        if order.has_auction() {
            open_auctions += 1;
        }
    }

    user.open_orders = open_orders;
    user.has_open_order = open_orders > 0;
    user.open_auctions = open_auctions;
    user.has_open_auction = open_auctions > 0;

    Ok(())
}

pub fn handle_place_signed_msg_taker_order<'c: 'info, 'info>(
    ctx: Context<'_, '_, 'c, 'info, PlaceSignedMsgTakerOrder<'info>>,
    signed_msg_order_params_message_bytes: Vec<u8>,
    is_delegate_signer: bool,
) -> Result<()> {
    let state = &ctx.accounts.state;

    let mut remaining_accounts = ctx.remaining_accounts.iter().peekable();
    // TODO: generalize to support multiple market types
    let AccountMaps {
        perp_market_map,
        spot_market_map,
        mut oracle_map,
    } = load_maps(
        &mut remaining_accounts,
        &MarketSet::new(),
        &MarketSet::new(),
        Clock::get()?.slot,
        Some(state.oracle_guard_rails),
    )?;

    let high_leverage_mode_config = get_high_leverage_mode_config(&mut remaining_accounts)?;

    let taker_key = ctx.accounts.user.key();
    let mut taker = load_mut!(ctx.accounts.user)?;
    let mut signed_msg_taker = ctx.accounts.signed_msg_user_orders.load_mut()?;

    place_signed_msg_taker_order(
        taker_key,
        &mut taker,
        &mut signed_msg_taker,
        signed_msg_order_params_message_bytes,
        &ctx.accounts.ix_sysvar.to_account_info(),
        &perp_market_map,
        &spot_market_map,
        &mut oracle_map,
        high_leverage_mode_config,
        state,
        is_delegate_signer,
    )?;
    Ok(())
}

pub fn place_signed_msg_taker_order<'c: 'info, 'info>(
    taker_key: Pubkey,
    taker: &mut RefMut<User>,
    signed_msg_account: &mut SignedMsgUserOrdersZeroCopyMut,
    taker_order_params_message_bytes: Vec<u8>,
    ix_sysvar: &AccountInfo<'info>,
    perp_market_map: &PerpMarketMap,
    spot_market_map: &SpotMarketMap,
    oracle_map: &mut OracleMap,
    high_leverage_mode_config: Option<AccountLoader<HighLeverageModeConfig>>,
    state: &State,
    is_delegate_signer: bool,
) -> Result<()> {
    // Authenticate the signed msg order param message
    let ix_idx = load_current_index_checked(ix_sysvar)?;
    validate!(
        ix_idx > 0,
        ErrorCode::InvalidVerificationIxIndex,
        "instruction index must be greater than 0 for one sig verifies"
    )?;

    // Verify data from verify ix
    let ix: Instruction = load_instruction_at_checked(ix_idx as usize - 1, ix_sysvar)?;

    let signer = if is_delegate_signer {
        taker.delegate.to_bytes()
    } else {
        taker.authority.to_bytes()
    };
    let verified_message_and_signature = verify_and_decode_ed25519_msg(
        &ix,
        ix_sysvar,
        ix_idx,
        &signer,
        &taker_order_params_message_bytes[..],
        is_delegate_signer,
    )?;

    if is_delegate_signer {
        validate!(
            verified_message_and_signature.delegate_signed_taker_pubkey == Some(taker_key),
            ErrorCode::SignedMsgUserContextUserMismatch,
            "Delegate signed msg for taker pubkey different than supplied pubkey"
        )?;
    } else {
        // Verify taker passed to the ix matches pda derived from subaccount id + authority
        let taker_pda = Pubkey::find_program_address(
            &[
                "user".as_bytes(),
                &taker.authority.to_bytes(),
                &verified_message_and_signature
                    .sub_account_id
                    .unwrap()
                    .to_le_bytes(),
            ],
            &ID,
        );
        validate!(
            taker_pda.0 == taker_key,
            ErrorCode::SignedMsgUserContextUserMismatch,
            "Taker key does not match pda"
        )?;
    };

    let signature = verified_message_and_signature.signature;
    let clock = &Clock::get()?;

    // First order must be a taker order
    let matching_taker_order_params = &verified_message_and_signature.signed_msg_order_params;
    if matching_taker_order_params.market_type != MarketType::Perp
        || !matching_taker_order_params.has_valid_auction_params()?
    {
        msg!("First order must be a perp taker order");
        return Err(print_error!(ErrorCode::InvalidSignedMsgOrderParam)().into());
    }

    // Set max slot for the order early so we set correct signed msg order id
    let order_slot = verified_message_and_signature.slot;
    if order_slot < clock.slot.saturating_sub(500) {
        msg!(
            "SignedMsg order slot {} is too old: must be within 500 slots of current slot",
            order_slot
        );
        return Err(print_error!(ErrorCode::InvalidSignedMsgOrderParam)().into());
    }
    let market_index = matching_taker_order_params.market_index;
    let max_slot = if matching_taker_order_params.order_type == OrderType::Limit {
        order_slot.safe_add(
            matching_taker_order_params
                .auction_duration
                .unwrap_or(0)
                .cast::<u64>()?,
        )?
    } else {
        order_slot.safe_add(
            matching_taker_order_params
                .auction_duration
                .unwrap()
                .cast::<u64>()?,
        )?
    };

    // Dont place order if max slot already passed
    if max_slot < clock.slot {
        msg!(
            "SignedMsg order max_slot {} < current slot {}",
            max_slot,
            clock.slot
        );
        return Ok(());
    }

    // Dont place order if signed msg order already exists
    let mut taker_order_id_to_use = taker.next_order_id;
    let mut signed_msg_order_id =
        SignedMsgOrderId::new(verified_message_and_signature.uuid, max_slot, 0);
    if signed_msg_account
        .check_exists_and_prune_stale_signed_msg_order_ids(signed_msg_order_id, clock.slot)
    {
        msg!("SignedMsg order already exists for taker {:?}", taker_key);
        return Ok(());
    }

    // Good to place orders, do stop loss and take profit orders first
    if let Some(stop_loss_order_params) = verified_message_and_signature.stop_loss_order_params {
        taker_order_id_to_use += 1;
        let stop_loss_order = OrderParams {
            order_type: OrderType::TriggerMarket,
            direction: matching_taker_order_params.direction.opposite(),
            trigger_price: Some(stop_loss_order_params.trigger_price),
            base_asset_amount: stop_loss_order_params.base_asset_amount,
            trigger_condition: if matching_taker_order_params.direction == PositionDirection::Long {
                OrderTriggerCondition::Below
            } else {
                OrderTriggerCondition::Above
            },
            market_index,
            market_type: MarketType::Perp,
            reduce_only: true,
            ..OrderParams::default()
        };

        controller::orders::place_perp_order(
            state,
            taker,
            taker_key,
            perp_market_map,
            spot_market_map,
            oracle_map,
            &None,
            clock,
            stop_loss_order,
            PlaceOrderOptions {
                enforce_margin_check: false,
                existing_position_direction_override: Some(matching_taker_order_params.direction),
                ..PlaceOrderOptions::default()
            },
        )?;
    }

    if let Some(take_profit_order_params) = verified_message_and_signature.take_profit_order_params
    {
        taker_order_id_to_use += 1;
        let take_profit_order = OrderParams {
            order_type: OrderType::TriggerMarket,
            direction: matching_taker_order_params.direction.opposite(),
            trigger_price: Some(take_profit_order_params.trigger_price),
            base_asset_amount: take_profit_order_params.base_asset_amount,
            trigger_condition: if matching_taker_order_params.direction == PositionDirection::Long {
                OrderTriggerCondition::Above
            } else {
                OrderTriggerCondition::Below
            },
            market_index,
            market_type: MarketType::Perp,
            reduce_only: true,
            ..OrderParams::default()
        };

        controller::orders::place_perp_order(
            state,
            taker,
            taker_key,
            perp_market_map,
            spot_market_map,
            oracle_map,
            &None,
            clock,
            take_profit_order,
            PlaceOrderOptions {
                enforce_margin_check: false,
                existing_position_direction_override: Some(matching_taker_order_params.direction),
                ..PlaceOrderOptions::default()
            },
        )?;
    }
    signed_msg_order_id.order_id = taker_order_id_to_use;
    signed_msg_account.add_signed_msg_order_id(signed_msg_order_id)?;

    controller::orders::place_perp_order(
        state,
        taker,
        taker_key,
        perp_market_map,
        spot_market_map,
        oracle_map,
        &high_leverage_mode_config,
        &clock,
        *matching_taker_order_params,
        PlaceOrderOptions {
            enforce_margin_check: true,
            signed_msg_taker_order_slot: Some(order_slot),
            ..PlaceOrderOptions::default()
        },
    )?;

    let order_params_hash =
        base64::encode(solana_program::hash::hash(&signature.try_to_vec().unwrap()).as_ref());

    emit!(SignedMsgOrderRecord {
        user: taker_key,
        signed_msg_order_max_slot: signed_msg_order_id.max_slot,
        signed_msg_order_uuid: signed_msg_order_id.uuid,
        user_order_id: signed_msg_order_id.order_id,
        matching_order_params: matching_taker_order_params.clone(),
        hash: order_params_hash,
        ts: clock.unix_timestamp,
    });

    Ok(())
}

#[access_control(
    settle_pnl_not_paused(&ctx.accounts.state)
)]
pub fn handle_settle_pnl<'c: 'info, 'info>(
    ctx: Context<'_, '_, 'c, 'info, SettlePNL>,
    market_index: u16,
) -> Result<()> {
    let clock = Clock::get()?;
    let state = &ctx.accounts.state;

    let user_key = ctx.accounts.user.key();
    let user = &mut load_mut!(ctx.accounts.user)?;

    validate!(
        user.pool_id == 0,
        ErrorCode::InvalidPoolId,
        "user have pool_id 0"
    )?;

    let AccountMaps {
        perp_market_map,
        spot_market_map,
        mut oracle_map,
    } = load_maps(
        &mut ctx.remaining_accounts.iter().peekable(),
        &get_writable_perp_market_set(market_index),
        &get_writable_spot_market_set(QUOTE_SPOT_MARKET_INDEX),
        clock.slot,
        Some(state.oracle_guard_rails),
    )?;

    let market_in_settlement =
        perp_market_map.get_ref(&market_index)?.status == MarketStatus::Settlement;

    if market_in_settlement {
        amm_not_paused(state)?;

        controller::pnl::settle_expired_position(
            market_index,
            user,
            &user_key,
            &perp_market_map,
            &spot_market_map,
            &mut oracle_map,
            &clock,
            state,
        )?;

        user.update_last_active_slot(clock.slot);
    } else {
        controller::repeg::update_amm(
            market_index,
            &perp_market_map,
            &mut oracle_map,
            state,
            &clock,
        )
        .map(|_| ErrorCode::InvalidOracleForSettlePnl)?;

        controller::pnl::settle_pnl(
            market_index,
            user,
            ctx.accounts.authority.key,
            &user_key,
            &perp_market_map,
            &spot_market_map,
            &mut oracle_map,
            &clock,
            state,
            None,
            SettlePnlMode::MustSettle,
        )
        .map(|_| ErrorCode::InvalidOracleForSettlePnl)?;

        user.update_last_active_slot(clock.slot);
    }

    let spot_market = spot_market_map.get_quote_spot_market()?;
    validate_spot_market_vault_amount(&spot_market, ctx.accounts.spot_market_vault.amount)?;

    Ok(())
}

#[access_control(
    settle_pnl_not_paused(&ctx.accounts.state)
)]
pub fn handle_settle_multiple_pnls<'c: 'info, 'info>(
    ctx: Context<'_, '_, 'c, 'info, SettlePNL>,
    market_indexes: Vec<u16>,
    mode: SettlePnlMode,
) -> Result<()> {
    let clock = Clock::get()?;
    let state = &ctx.accounts.state;

    let user_key = ctx.accounts.user.key();
    let user = &mut load_mut!(ctx.accounts.user)?;

    let AccountMaps {
        perp_market_map,
        spot_market_map,
        mut oracle_map,
    } = load_maps(
        &mut ctx.remaining_accounts.iter().peekable(),
        &get_writable_perp_market_set_from_vec(&market_indexes),
        &get_writable_spot_market_set(QUOTE_SPOT_MARKET_INDEX),
        clock.slot,
        Some(state.oracle_guard_rails),
    )?;

    let meets_margin_requirement = meets_settle_pnl_maintenance_margin_requirement(
        user,
        &perp_market_map,
        &spot_market_map,
        &mut oracle_map,
    )?;

    for market_index in market_indexes.iter() {
        let market_in_settlement =
            perp_market_map.get_ref(market_index)?.status == MarketStatus::Settlement;

        if market_in_settlement {
            amm_not_paused(state)?;

            controller::pnl::settle_expired_position(
                *market_index,
                user,
                &user_key,
                &perp_market_map,
                &spot_market_map,
                &mut oracle_map,
                &clock,
                state,
            )?;

            user.update_last_active_slot(clock.slot);
        } else {
            controller::repeg::update_amm(
                *market_index,
                &perp_market_map,
                &mut oracle_map,
                state,
                &clock,
            )
            .map(|_| ErrorCode::InvalidOracleForSettlePnl)?;

            controller::pnl::settle_pnl(
                *market_index,
                user,
                ctx.accounts.authority.key,
                &user_key,
                &perp_market_map,
                &spot_market_map,
                &mut oracle_map,
                &clock,
                state,
                Some(meets_margin_requirement),
                mode,
            )
            .map(|_| ErrorCode::InvalidOracleForSettlePnl)?;

            user.update_last_active_slot(clock.slot);
        }
    }

    let spot_market = spot_market_map.get_quote_spot_market()?;
    validate_spot_market_vault_amount(&spot_market, ctx.accounts.spot_market_vault.amount)?;

    Ok(())
}

#[access_control(
    funding_not_paused(&ctx.accounts.state)
)]
pub fn handle_settle_funding_payment<'c: 'info, 'info>(
    ctx: Context<'_, '_, 'c, 'info, SettleFunding>,
) -> Result<()> {
    let clock = Clock::get()?;
    let now = clock.unix_timestamp;

    let user_key = ctx.accounts.user.key();
    let user = &mut load_mut!(ctx.accounts.user)?;

    let AccountMaps {
        perp_market_map, ..
    } = load_maps(
        &mut ctx.remaining_accounts.iter().peekable(),
        &get_market_set_for_user_positions(&user.perp_positions),
        &MarketSet::new(),
        clock.slot,
        None,
    )?;

    controller::funding::settle_funding_payments(user, &user_key, &perp_market_map, now)?;
    user.update_last_active_slot(clock.slot);
    Ok(())
}

#[access_control(
    amm_not_paused(&ctx.accounts.state)
)]
pub fn handle_settle_lp<'c: 'info, 'info>(
    ctx: Context<'_, '_, 'c, 'info, SettleLP>,
    market_index: u16,
) -> Result<()> {
    let user_key = ctx.accounts.user.key();
    let user = &mut load_mut!(ctx.accounts.user)?;

    let state = &ctx.accounts.state;
    let clock = Clock::get()?;
    let now = clock.unix_timestamp;

    let AccountMaps {
        perp_market_map, ..
    } = load_maps(
        &mut ctx.remaining_accounts.iter().peekable(),
        &get_writable_perp_market_set(market_index),
        &MarketSet::new(),
        clock.slot,
        Some(state.oracle_guard_rails),
    )?;

    let market = &mut perp_market_map.get_ref_mut(&market_index)?;
    controller::lp::settle_funding_payment_then_lp(user, &user_key, market, now)?;
    user.update_last_active_slot(clock.slot);

    Ok(())
}

#[access_control(
    liq_not_paused(&ctx.accounts.state)
)]
pub fn handle_liquidate_perp<'c: 'info, 'info>(
    ctx: Context<'_, '_, 'c, 'info, LiquidatePerp<'info>>,
    market_index: u16,
    liquidator_max_base_asset_amount: u64,
    limit_price: Option<u64>,
) -> Result<()> {
    let clock = Clock::get()?;
    let now = clock.unix_timestamp;
    let slot = clock.slot;
    let state = &ctx.accounts.state;

    let user_key = ctx.accounts.user.key();
    let liquidator_key = ctx.accounts.liquidator.key();

    validate!(
        user_key != liquidator_key,
        ErrorCode::UserCantLiquidateThemself
    )?;

    let user = &mut load_mut!(ctx.accounts.user)?;
    let user_stats = &mut load_mut!(ctx.accounts.user_stats)?;
    let liquidator = &mut load_mut!(ctx.accounts.liquidator)?;
    let liquidator_stats = &mut load_mut!(ctx.accounts.liquidator_stats)?;

    let AccountMaps {
        perp_market_map,
        spot_market_map,
        mut oracle_map,
    } = load_maps(
        &mut ctx.remaining_accounts.iter().peekable(),
        &get_writable_perp_market_set(market_index),
        &MarketSet::new(),
        clock.slot,
        Some(state.oracle_guard_rails),
    )?;

    controller::liquidation::liquidate_perp(
        market_index,
        liquidator_max_base_asset_amount,
        limit_price,
        user,
        &user_key,
        user_stats,
        liquidator,
        &liquidator_key,
        liquidator_stats,
        &perp_market_map,
        &spot_market_map,
        &mut oracle_map,
        slot,
        now,
        state,
    )?;

    Ok(())
}

#[access_control(
liq_not_paused(&ctx.accounts.state)
)]
pub fn handle_liquidate_perp_with_fill<'c: 'info, 'info>(
    ctx: Context<'_, '_, 'c, 'info, LiquidatePerp<'info>>,
    market_index: u16,
) -> Result<()> {
    let clock = Clock::get()?;
    let state = &ctx.accounts.state;

    let user_key = ctx.accounts.user.key();
    let liquidator_key = ctx.accounts.liquidator.key();

    validate!(
        user_key != liquidator_key,
        ErrorCode::UserCantLiquidateThemself
    )?;

    let remaining_accounts_iter = &mut ctx.remaining_accounts.iter().peekable();
    let AccountMaps {
        perp_market_map,
        spot_market_map,
        mut oracle_map,
    } = load_maps(
        remaining_accounts_iter,
        &get_writable_perp_market_set(market_index),
        &MarketSet::new(),
        clock.slot,
        Some(state.oracle_guard_rails),
    )?;

    let (makers_and_referrer, makers_and_referrer_stats) =
        load_user_maps(remaining_accounts_iter, true)?;

    controller::liquidation::liquidate_perp_with_fill(
        market_index,
        &ctx.accounts.user,
        &user_key,
        &ctx.accounts.user_stats,
        &ctx.accounts.liquidator,
        &liquidator_key,
        &ctx.accounts.liquidator_stats,
        &makers_and_referrer,
        &makers_and_referrer_stats,
        &perp_market_map,
        &spot_market_map,
        &mut oracle_map,
        &clock,
        state,
    )?;

    Ok(())
}

#[access_control(
    liq_not_paused(&ctx.accounts.state)
)]
pub fn handle_liquidate_spot<'c: 'info, 'info>(
    ctx: Context<'_, '_, 'c, 'info, LiquidateSpot<'info>>,
    asset_market_index: u16,
    liability_market_index: u16,
    liquidator_max_liability_transfer: u128,
    limit_price: Option<u64>,
) -> Result<()> {
    let clock = Clock::get()?;
    let now = clock.unix_timestamp;
    let state = &ctx.accounts.state;

    let user_key = ctx.accounts.user.key();
    let liquidator_key = ctx.accounts.liquidator.key();

    validate!(
        user_key != liquidator_key,
        ErrorCode::UserCantLiquidateThemself
    )?;

    let user = &mut load_mut!(ctx.accounts.user)?;
    let user_stats = &mut load_mut!(ctx.accounts.user_stats)?;
    let liquidator = &mut load_mut!(ctx.accounts.liquidator)?;
    let liquidator_stats = &mut load_mut!(ctx.accounts.liquidator_stats)?;

    let AccountMaps {
        perp_market_map,
        spot_market_map,
        mut oracle_map,
    } = load_maps(
        &mut ctx.remaining_accounts.iter().peekable(),
        &MarketSet::new(),
        &get_writable_spot_market_set_from_many(vec![asset_market_index, liability_market_index]),
        clock.slot,
        Some(state.oracle_guard_rails),
    )?;

    controller::liquidation::liquidate_spot(
        asset_market_index,
        liability_market_index,
        liquidator_max_liability_transfer,
        limit_price,
        user,
        &user_key,
        user_stats,
        liquidator,
        &liquidator_key,
        liquidator_stats,
        &perp_market_map,
        &spot_market_map,
        &mut oracle_map,
        now,
        clock.slot,
        state,
    )?;

    Ok(())
}

#[access_control(
    liq_not_paused(&ctx.accounts.state)
)]
pub fn handle_liquidate_spot_with_swap_begin<'c: 'info, 'info>(
    ctx: Context<'_, '_, 'c, 'info, LiquidateSpotWithSwap<'info>>,
    asset_market_index: u16,
    liability_market_index: u16,
    swap_amount: u64,
) -> Result<()> {
    let state = &ctx.accounts.state;
    let clock = Clock::get()?;
    let now = clock.unix_timestamp;

    let user_key = ctx.accounts.user.key();
    let liquidator_key = ctx.accounts.liquidator.key();

    validate!(
        user_key != liquidator_key,
        ErrorCode::UserCantLiquidateThemself
    )?;

    let user = &mut load_mut!(ctx.accounts.user)?;
    let user_stats = &mut load_mut!(ctx.accounts.user_stats)?;
    let liquidator = &mut load_mut!(ctx.accounts.liquidator)?;
    let liquidator_stats = &mut load_mut!(ctx.accounts.liquidator_stats)?;

    let remaining_accounts_iter = &mut ctx.remaining_accounts.iter().peekable();
    let AccountMaps {
        perp_market_map,
        spot_market_map,
        mut oracle_map,
    } = load_maps(
        remaining_accounts_iter,
        &MarketSet::new(),
        &get_writable_spot_market_set_from_many(vec![asset_market_index, liability_market_index]),
        clock.slot,
        Some(state.oracle_guard_rails),
    )?;

    let _token_interface = get_token_interface(remaining_accounts_iter)?;
    let mint = get_token_mint(remaining_accounts_iter)?;

    let mut asset_spot_market = spot_market_map.get_ref_mut(&asset_market_index)?;
    validate!(
        asset_spot_market.flash_loan_initial_token_amount == 0
            && asset_spot_market.flash_loan_amount == 0,
        ErrorCode::InvalidLiquidateSpotWithSwap,
        "begin_swap ended in invalid state"
    )?;

    let asset_oracle_data = oracle_map.get_price_data(&asset_spot_market.oracle_id())?;
    controller::spot_balance::update_spot_market_cumulative_interest(
        &mut asset_spot_market,
        Some(asset_oracle_data),
        now,
    )?;

    let mut liability_spot_market = spot_market_map.get_ref_mut(&liability_market_index)?;

    validate!(
        liability_spot_market.flash_loan_initial_token_amount == 0
            && liability_spot_market.flash_loan_amount == 0,
        ErrorCode::InvalidLiquidateSpotWithSwap,
        "begin_swap ended in invalid state"
    )?;

    let liability_oracle_data = oracle_map.get_price_data(&liability_spot_market.oracle_id())?;
    controller::spot_balance::update_spot_market_cumulative_interest(
        &mut liability_spot_market,
        Some(liability_oracle_data),
        now,
    )?;

    drop(liability_spot_market);
    drop(asset_spot_market);

    validate!(
        asset_market_index != liability_market_index,
        ErrorCode::InvalidSwap,
        "asset and liability market the same"
    )?;

    validate!(
        swap_amount != 0,
        ErrorCode::InvalidSwap,
        "swap_amount cannot be zero"
    )?;

    liquidate_spot_with_swap_begin(
        asset_market_index,
        liability_market_index,
        swap_amount,
        user,
        &user_key,
        user_stats,
        liquidator,
        &liquidator_key,
        liquidator_stats,
        &perp_market_map,
        &spot_market_map,
        &mut oracle_map,
        now,
        clock.slot,
        state,
    )?;

    let mut asset_spot_market = spot_market_map.get_ref_mut(&asset_market_index)?;
    let mut liability_spot_market = spot_market_map.get_ref_mut(&liability_market_index)?;

    let asset_vault = &ctx.accounts.asset_spot_market_vault;
    let asset_token_account = &ctx.accounts.asset_token_account;

    asset_spot_market.flash_loan_amount = swap_amount;
    asset_spot_market.flash_loan_initial_token_amount = asset_token_account.amount;

    let liability_token_account = &ctx.accounts.liability_token_account;

    liability_spot_market.flash_loan_initial_token_amount = liability_token_account.amount;

    let asset_spot_has_transfer_hook = asset_spot_market.has_transfer_hook();
    let liability_spot_has_transfer_hook = liability_spot_market.has_transfer_hook();

    validate!(
        !(asset_spot_has_transfer_hook && liability_spot_has_transfer_hook),
        ErrorCode::InvalidSwap,
        "both asset and liability spot markets cannot both have transfer hooks"
    )?;

    controller::token::send_from_program_vault(
        &ctx.accounts.token_program,
        asset_vault,
        &ctx.accounts.asset_token_account,
        &ctx.accounts.drift_signer,
        state.signer_nonce,
        swap_amount,
        &mint,
        if asset_spot_market.has_transfer_hook() {
            Some(remaining_accounts_iter)
        } else {
            None
        },
    )?;

    let ixs = ctx.accounts.instructions.as_ref();
    let current_index = instructions::load_current_index_checked(ixs)? as usize;

    let current_ix = instructions::load_instruction_at_checked(current_index, ixs)?;
    validate!(
        current_ix.program_id == *ctx.program_id,
        ErrorCode::InvalidLiquidateSpotWithSwap,
        "LiquidateSpotWithSwapBegin must be a top-level instruction (cant be cpi)"
    )?;

    let mut index = current_index + 1;
    let mut found_end = false;
    loop {
        let ix = match instructions::load_instruction_at_checked(index, ixs) {
            Ok(ix) => ix,
            Err(ProgramError::InvalidArgument) => break,
            Err(e) => return Err(e.into()),
        };

        // Check that the drift program key is not used
        if ix.program_id == crate::id() {
            // must be the last ix -- this could possibly be relaxed
            validate!(
                !found_end,
                ErrorCode::InvalidLiquidateSpotWithSwap,
                "the transaction must not contain a Drift instruction after FlashLoanEnd"
            )?;
            found_end = true;

            // must be the SwapEnd instruction
            let discriminator = crate::instruction::LiquidateSpotWithSwapEnd::discriminator();
            validate!(
                ix.data[0..8] == discriminator,
                ErrorCode::InvalidLiquidateSpotWithSwap,
                "last drift ix must be end of swap"
            )?;

            validate!(
                ctx.accounts.authority.key() == ix.accounts[1].pubkey,
                ErrorCode::InvalidLiquidateSpotWithSwap,
                "the authority passed to SwapBegin and End must match"
            )?;

            validate!(
                ctx.accounts.liquidator.key() == ix.accounts[2].pubkey,
                ErrorCode::InvalidLiquidateSpotWithSwap,
                "the liquidator passed to SwapBegin and End must match"
            )?;

            validate!(
                ctx.accounts.user.key() == ix.accounts[4].pubkey,
                ErrorCode::InvalidLiquidateSpotWithSwap,
                "the user passed to SwapBegin and End must match"
            )?;

            validate!(
                ctx.accounts.liability_spot_market_vault.key() == ix.accounts[6].pubkey,
                ErrorCode::InvalidLiquidateSpotWithSwap,
                "the liability_spot_market_vault passed to SwapBegin and End must match"
            )?;

            validate!(
                ctx.accounts.asset_spot_market_vault.key() == ix.accounts[7].pubkey,
                ErrorCode::InvalidLiquidateSpotWithSwap,
                "the asset_spot_market_vault passed to SwapBegin and End must match"
            )?;

            validate!(
                ctx.accounts.liability_token_account.key() == ix.accounts[8].pubkey,
                ErrorCode::InvalidLiquidateSpotWithSwap,
                "the liability_token_account passed to SwapBegin and End must match"
            )?;

            validate!(
                ctx.accounts.asset_token_account.key() == ix.accounts[9].pubkey,
                ErrorCode::InvalidLiquidateSpotWithSwap,
                "the asset_token_account passed to SwapBegin and End must match"
            )?;

            validate!(
                ctx.remaining_accounts.len() == ix.accounts.len() - 13,
                ErrorCode::InvalidLiquidateSpotWithSwap,
                "begin and end ix must have the same number of accounts"
            )?;

            for i in 13..ix.accounts.len() {
                validate!(
                    *ctx.remaining_accounts[i - 13].key == ix.accounts[i].pubkey,
                    ErrorCode::InvalidLiquidateSpotWithSwap,
                    "begin and end ix must have the same accounts. {}th account mismatch. begin: {}, end: {}",
                    i,
                    ctx.remaining_accounts[i - 13].key,
                    ix.accounts[i].pubkey
                )?;
            }
        } else {
            if found_end {
                for meta in ix.accounts.iter() {
                    validate!(
                        meta.is_writable == false,
                        ErrorCode::InvalidLiquidateSpotWithSwap,
                        "instructions after swap end must not have writable accounts"
                    )?;
                }
            } else {
                let whitelisted_programs = vec![
                    serum_program::id(),
                    AssociatedToken::id(),
                    jupiter_mainnet_3::ID,
                    jupiter_mainnet_4::ID,
                    jupiter_mainnet_6::ID,
                ];
                validate!(
                    whitelisted_programs.contains(&ix.program_id),
                    ErrorCode::InvalidLiquidateSpotWithSwap,
                    "only allowed to pass in ixs to token, openbook, and Jupiter v3/v4/v6 programs"
                )?;

                for meta in ix.accounts.iter() {
                    validate!(
                        meta.pubkey != crate::id(),
                        ErrorCode::InvalidLiquidateSpotWithSwap,
                        "instructions between begin and end must not be drift instructions"
                    )?;
                }
            }
        }

        index += 1;
    }

    validate!(
        found_end,
        ErrorCode::InvalidLiquidateSpotWithSwap,
        "found no LiquidateSpotWithSwapEnd instruction in transaction"
    )?;

    Ok(())
}

#[access_control(
    liq_not_paused(&ctx.accounts.state)
)]
pub fn handle_liquidate_spot_with_swap_end<'c: 'info, 'info>(
    ctx: Context<'_, '_, 'c, 'info, LiquidateSpotWithSwap<'info>>,
    asset_market_index: u16,
    liability_market_index: u16,
) -> Result<()> {
    let state = &ctx.accounts.state;
    let clock = Clock::get()?;
    let slot = clock.slot;
    let now = clock.unix_timestamp;

    let remaining_accounts = &mut ctx.remaining_accounts.iter().peekable();
    let AccountMaps {
        perp_market_map,
        spot_market_map,
        mut oracle_map,
    } = load_maps(
        remaining_accounts,
        &MarketSet::new(),
        &get_writable_spot_market_set_from_many(vec![asset_market_index, liability_market_index]),
        clock.slot,
        Some(state.oracle_guard_rails),
    )?;
    let liability_token_program = get_token_interface(remaining_accounts)?;

    let asset_mint = get_token_mint(remaining_accounts)?;
    let liability_mint = get_token_mint(remaining_accounts)?;

    let user_key = ctx.accounts.user.key();
    let mut user = load_mut!(&ctx.accounts.user)?;
    let mut user_stats = load_mut!(&ctx.accounts.user_stats)?;

    let liquidator_key = ctx.accounts.liquidator.key();
    let mut liquidator = load_mut!(&ctx.accounts.liquidator)?;
    let mut liquidator_stats = load_mut!(&ctx.accounts.liquidator_stats)?;

    let mut asset_spot_market = spot_market_map.get_ref_mut(&asset_market_index)?;

    validate!(
        asset_spot_market.flash_loan_amount != 0,
        ErrorCode::InvalidSwap,
        "the asset_spot_market must have a flash loan amount set"
    )?;

    let mut liability_spot_market = spot_market_map.get_ref_mut(&liability_market_index)?;

    let asset_vault = &mut ctx.accounts.asset_spot_market_vault;
    let asset_token_account = &mut ctx.accounts.asset_token_account;

    let mut amount_in = asset_spot_market.flash_loan_amount;
    if asset_token_account.amount > asset_spot_market.flash_loan_initial_token_amount {
        let residual = asset_token_account
            .amount
            .safe_sub(asset_spot_market.flash_loan_initial_token_amount)?;

        controller::token::receive(
            &ctx.accounts.token_program,
            asset_token_account,
            asset_vault,
            &ctx.accounts.authority,
            residual,
            &asset_mint,
            if asset_spot_market.has_transfer_hook() {
                Some(remaining_accounts)
            } else {
                None
            },
        )?;
        asset_token_account.reload()?;
        asset_vault.reload()?;

        amount_in = amount_in.safe_sub(residual)?;
    }

    asset_spot_market.flash_loan_initial_token_amount = 0;
    asset_spot_market.flash_loan_amount = 0;

    let liability_vault = &mut ctx.accounts.liability_spot_market_vault;
    let liability_token_account = &mut ctx.accounts.liability_token_account;

    let mut amount_out = 0_u64;
    if liability_token_account.amount > liability_spot_market.flash_loan_initial_token_amount {
        amount_out = liability_token_account
            .amount
            .safe_sub(liability_spot_market.flash_loan_initial_token_amount)?;

        if let Some(token_interface) = liability_token_program {
            controller::token::receive(
                &token_interface,
                liability_token_account,
                liability_vault,
                &ctx.accounts.authority,
                amount_out,
                &liability_mint,
                if liability_spot_market.has_transfer_hook() {
                    Some(remaining_accounts)
                } else {
                    None
                },
            )?;
        } else {
            controller::token::receive(
                &ctx.accounts.token_program,
                liability_token_account,
                liability_vault,
                &ctx.accounts.authority,
                amount_out,
                &liability_mint,
                if liability_spot_market.has_transfer_hook() {
                    Some(remaining_accounts)
                } else {
                    None
                },
            )?;
        }

        liability_vault.reload()?;
    }

    validate!(
        amount_out != 0,
        ErrorCode::InvalidSwap,
        "amount_out must be greater than 0"
    )?;

    liability_spot_market.flash_loan_initial_token_amount = 0;
    liability_spot_market.flash_loan_amount = 0;

    drop(liability_spot_market);
    drop(asset_spot_market);

    liquidate_spot_with_swap_end(
        asset_market_index,
        liability_market_index,
        &mut user,
        &user_key,
        &mut user_stats,
        &mut liquidator,
        &liquidator_key,
        &mut liquidator_stats,
        &perp_market_map,
        &spot_market_map,
        &mut oracle_map,
        now,
        slot,
        state,
        amount_in.cast()?,
        amount_out.cast()?,
    )?;

    let liability_spot_market = spot_market_map.get_ref_mut(&liability_market_index)?;

    validate!(
        liability_spot_market.flash_loan_initial_token_amount == 0
            && liability_spot_market.flash_loan_amount == 0,
        ErrorCode::InvalidSwap,
        "end_swap ended in invalid state"
    )?;

    math::spot_withdraw::validate_spot_market_vault_amount(
        &liability_spot_market,
        liability_vault.amount,
    )?;

    let asset_spot_market = spot_market_map.get_ref_mut(&asset_market_index)?;

    validate!(
        asset_spot_market.flash_loan_initial_token_amount == 0
            && asset_spot_market.flash_loan_amount == 0,
        ErrorCode::InvalidSwap,
        "end_swap ended in invalid state"
    )?;

    math::spot_withdraw::validate_spot_market_vault_amount(&asset_spot_market, asset_vault.amount)?;

    Ok(())
}

#[access_control(
    liq_not_paused(&ctx.accounts.state)
)]
pub fn handle_liquidate_borrow_for_perp_pnl<'c: 'info, 'info>(
    ctx: Context<'_, '_, 'c, 'info, LiquidateBorrowForPerpPnl<'info>>,
    perp_market_index: u16,
    spot_market_index: u16,
    liquidator_max_liability_transfer: u128,
    limit_price: Option<u64>, // currently unimplemented
) -> Result<()> {
    let clock = Clock::get()?;
    let now = clock.unix_timestamp;
    let state = &ctx.accounts.state;

    let user_key = ctx.accounts.user.key();
    let liquidator_key = ctx.accounts.liquidator.key();

    validate!(
        user_key != liquidator_key,
        ErrorCode::UserCantLiquidateThemself
    )?;

    let user = &mut load_mut!(ctx.accounts.user)?;
    let liquidator = &mut load_mut!(ctx.accounts.liquidator)?;

    let AccountMaps {
        perp_market_map,
        spot_market_map,
        mut oracle_map,
    } = load_maps(
        &mut ctx.remaining_accounts.iter().peekable(),
        &MarketSet::new(),
        &get_writable_spot_market_set(spot_market_index),
        clock.slot,
        Some(state.oracle_guard_rails),
    )?;

    controller::liquidation::liquidate_borrow_for_perp_pnl(
        perp_market_index,
        spot_market_index,
        liquidator_max_liability_transfer,
        limit_price,
        user,
        &user_key,
        liquidator,
        &liquidator_key,
        &perp_market_map,
        &spot_market_map,
        &mut oracle_map,
        now,
        clock.slot,
        state.liquidation_margin_buffer_ratio,
        state.initial_pct_to_liquidate as u128,
        state.liquidation_duration as u128,
    )?;

    Ok(())
}

#[access_control(
    liq_not_paused(&ctx.accounts.state)
)]
pub fn handle_liquidate_perp_pnl_for_deposit<'c: 'info, 'info>(
    ctx: Context<'_, '_, 'c, 'info, LiquidatePerpPnlForDeposit<'info>>,
    perp_market_index: u16,
    spot_market_index: u16,
    liquidator_max_pnl_transfer: u128,
    limit_price: Option<u64>, // currently unimplemented
) -> Result<()> {
    let state = &ctx.accounts.state;
    let clock = Clock::get()?;
    let now = clock.unix_timestamp;

    let user_key = ctx.accounts.user.key();
    let liquidator_key = ctx.accounts.liquidator.key();

    validate!(
        user_key != liquidator_key,
        ErrorCode::UserCantLiquidateThemself
    )?;

    let user = &mut load_mut!(ctx.accounts.user)?;
    let liquidator = &mut load_mut!(ctx.accounts.liquidator)?;

    let AccountMaps {
        perp_market_map,
        spot_market_map,
        mut oracle_map,
    } = load_maps(
        &mut ctx.remaining_accounts.iter().peekable(),
        &MarketSet::new(),
        &get_writable_spot_market_set(spot_market_index),
        clock.slot,
        Some(state.oracle_guard_rails),
    )?;

    controller::liquidation::liquidate_perp_pnl_for_deposit(
        perp_market_index,
        spot_market_index,
        liquidator_max_pnl_transfer,
        limit_price,
        user,
        &user_key,
        liquidator,
        &liquidator_key,
        &perp_market_map,
        &spot_market_map,
        &mut oracle_map,
        now,
        clock.slot,
        state.liquidation_margin_buffer_ratio,
        state.initial_pct_to_liquidate as u128,
        state.liquidation_duration as u128,
    )?;

    Ok(())
}

#[access_control(
    liq_not_paused(&ctx.accounts.state)
)]
pub fn handle_set_user_status_to_being_liquidated<'c: 'info, 'info>(
    ctx: Context<'_, '_, 'c, 'info, SetUserStatusToBeingLiquidated<'info>>,
) -> Result<()> {
    let state = &ctx.accounts.state;
    let clock = Clock::get()?;
    let user = &mut load_mut!(ctx.accounts.user)?;

    let AccountMaps {
        perp_market_map,
        spot_market_map,
        mut oracle_map,
    } = load_maps(
        &mut ctx.remaining_accounts.iter().peekable(),
        &MarketSet::new(),
        &MarketSet::new(),
        clock.slot,
        Some(state.oracle_guard_rails),
    )?;

    controller::liquidation::set_user_status_to_being_liquidated(
        user,
        &perp_market_map,
        &spot_market_map,
        &mut oracle_map,
        clock.slot,
        &state,
    )?;

    Ok(())
}

#[access_control(
    withdraw_not_paused(&ctx.accounts.state)
)]
pub fn handle_resolve_perp_pnl_deficit<'c: 'info, 'info>(
    ctx: Context<'_, '_, 'c, 'info, ResolvePerpPnlDeficit<'info>>,
    spot_market_index: u16,
    perp_market_index: u16,
) -> Result<()> {
    let clock = Clock::get()?;
    let now = clock.unix_timestamp;

    validate!(spot_market_index == 0, ErrorCode::InvalidSpotMarketAccount)?;
    let state = &ctx.accounts.state;

    let remaining_accounts_iter = &mut ctx.remaining_accounts.iter().peekable();
    let AccountMaps {
        perp_market_map,
        spot_market_map,
        mut oracle_map,
    } = load_maps(
        remaining_accounts_iter,
        &get_writable_perp_market_set(perp_market_index),
        &get_writable_spot_market_set(spot_market_index),
        clock.slot,
        Some(state.oracle_guard_rails),
    )?;

    let mint = get_token_mint(remaining_accounts_iter)?;

    controller::repeg::update_amm(
        perp_market_index,
        &perp_market_map,
        &mut oracle_map,
        state,
        &clock,
    )?;

    {
        let spot_market = &mut spot_market_map.get_ref_mut(&spot_market_index)?;
        if spot_market.has_transfer_hook() {
            controller::insurance::attempt_settle_revenue_to_insurance_fund(
                &ctx.accounts.spot_market_vault,
                &ctx.accounts.insurance_fund_vault,
                spot_market,
                now,
                &ctx.accounts.token_program,
                &ctx.accounts.drift_signer,
                state,
                &mint,
                Some(&mut remaining_accounts_iter.clone()),
            )?;
        } else {
            controller::insurance::attempt_settle_revenue_to_insurance_fund(
                &ctx.accounts.spot_market_vault,
                &ctx.accounts.insurance_fund_vault,
                spot_market,
                now,
                &ctx.accounts.token_program,
                &ctx.accounts.drift_signer,
                state,
                &mint,
                None,
            )?;
        };

        // reload the spot market vault balance so it's up-to-date
        ctx.accounts.spot_market_vault.reload()?;
        ctx.accounts.insurance_fund_vault.reload()?;
        math::spot_withdraw::validate_spot_market_vault_amount(
            spot_market,
            ctx.accounts.spot_market_vault.amount,
        )?;
    }

    let insurance_vault_amount = ctx.accounts.insurance_fund_vault.amount;
    let spot_market_vault_amount = ctx.accounts.spot_market_vault.amount;

    let pay_from_insurance = {
        let spot_market = &mut spot_market_map.get_ref_mut(&spot_market_index)?;
        let perp_market = &mut perp_market_map.get_ref_mut(&perp_market_index)?;

        if perp_market.amm.curve_update_intensity > 0 {
            validate!(
                perp_market.amm.last_oracle_valid,
                ErrorCode::InvalidOracle,
                "Oracle Price detected as invalid"
            )?;

            validate!(
                oracle_map.slot == perp_market.amm.last_update_slot,
                ErrorCode::AMMNotUpdatedInSameSlot,
                "AMM must be updated in a prior instruction within same slot"
            )?;
        }

        validate!(
            !perp_market.is_in_settlement(now),
            ErrorCode::MarketActionPaused,
            "Market is in settlement mode",
        )?;

        let oracle_price = oracle_map.get_price_data(&perp_market.oracle_id())?.price;
        controller::orders::validate_market_within_price_band(perp_market, state, oracle_price)?;

        controller::insurance::resolve_perp_pnl_deficit(
            spot_market_vault_amount,
            insurance_vault_amount,
            spot_market,
            perp_market,
            clock.unix_timestamp,
        )?
    };

    if pay_from_insurance > 0 {
        validate!(
            pay_from_insurance < ctx.accounts.insurance_fund_vault.amount,
            ErrorCode::InsufficientCollateral,
            "Insurance Fund balance InsufficientCollateral for payment: !{} < {}",
            pay_from_insurance,
            ctx.accounts.insurance_fund_vault.amount
        )?;

        let spot_market = &mut spot_market_map.get_ref_mut(&spot_market_index)?;
        controller::token::send_from_program_vault(
            &ctx.accounts.token_program,
            &ctx.accounts.insurance_fund_vault,
            &ctx.accounts.spot_market_vault,
            &ctx.accounts.drift_signer,
            state.signer_nonce,
            pay_from_insurance,
            &mint,
            if spot_market.has_transfer_hook() {
                Some(remaining_accounts_iter)
            } else {
                None
            },
        )?;

        validate!(
            ctx.accounts.insurance_fund_vault.amount > 0,
            ErrorCode::InvalidIFDetected,
            "insurance_fund_vault.amount must remain > 0"
        )?;
    }

    // todo: validate amounts transfered and spot_market before and after are zero-sum

    Ok(())
}

#[access_control(
    withdraw_not_paused(&ctx.accounts.state)
)]
pub fn handle_resolve_perp_bankruptcy<'c: 'info, 'info>(
    ctx: Context<'_, '_, 'c, 'info, ResolveBankruptcy<'info>>,
    quote_spot_market_index: u16,
    market_index: u16,
) -> Result<()> {
    let clock = Clock::get()?;
    let now = clock.unix_timestamp;

    let user_key = ctx.accounts.user.key();
    let liquidator_key = ctx.accounts.liquidator.key();

    validate!(
        user_key != liquidator_key,
        ErrorCode::UserCantLiquidateThemself
    )?;

    validate!(
        quote_spot_market_index == QUOTE_SPOT_MARKET_INDEX,
        ErrorCode::InvalidSpotMarketAccount
    )?;

    let user = &mut load_mut!(ctx.accounts.user)?;
    let liquidator = &mut load_mut!(ctx.accounts.liquidator)?;
    let state = &ctx.accounts.state;

    let remaining_accounts_iter = &mut ctx.remaining_accounts.iter().peekable();
    let AccountMaps {
        perp_market_map,
        spot_market_map,
        mut oracle_map,
    } = load_maps(
        remaining_accounts_iter,
        &get_writable_perp_market_set(market_index),
        &get_writable_spot_market_set(quote_spot_market_index),
        clock.slot,
        Some(state.oracle_guard_rails),
    )?;

    let mint = get_token_mint(remaining_accounts_iter)?;

    {
        let spot_market = &mut spot_market_map.get_ref_mut(&quote_spot_market_index)?;
        let mut transfer_hook_remaining_accounts_iter = remaining_accounts_iter.clone();
        let remaining_accounts = if spot_market.has_transfer_hook() {
            Some(&mut transfer_hook_remaining_accounts_iter)
        } else {
            None
        };
        controller::insurance::attempt_settle_revenue_to_insurance_fund(
            &ctx.accounts.spot_market_vault,
            &ctx.accounts.insurance_fund_vault,
            spot_market,
            now,
            &ctx.accounts.token_program,
            &ctx.accounts.drift_signer,
            state,
            &mint,
            remaining_accounts,
        )?;

        // reload the spot market vault balance so it's up-to-date
        ctx.accounts.spot_market_vault.reload()?;
        ctx.accounts.insurance_fund_vault.reload()?;
        math::spot_withdraw::validate_spot_market_vault_amount(
            spot_market,
            ctx.accounts.spot_market_vault.amount,
        )?;
    }

    let pay_from_insurance = controller::liquidation::resolve_perp_bankruptcy(
        market_index,
        user,
        &user_key,
        liquidator,
        &liquidator_key,
        &perp_market_map,
        &spot_market_map,
        &mut oracle_map,
        now,
        ctx.accounts.insurance_fund_vault.amount,
    )?;

    if pay_from_insurance > 0 {
        validate!(
            pay_from_insurance < ctx.accounts.insurance_fund_vault.amount,
            ErrorCode::InsufficientCollateral,
            "Insurance Fund balance InsufficientCollateral for payment: !{} < {}",
            pay_from_insurance,
            ctx.accounts.insurance_fund_vault.amount
        )?;

        let spot_market = &spot_market_map.get_ref(&quote_spot_market_index)?;
        let mut transfer_hook_remaining_accounts_iter = remaining_accounts_iter.clone();
        let remaining_accounts = if spot_market.has_transfer_hook() {
            Some(&mut transfer_hook_remaining_accounts_iter)
        } else {
            None
        };

        controller::token::send_from_program_vault(
            &ctx.accounts.token_program,
            &ctx.accounts.insurance_fund_vault,
            &ctx.accounts.spot_market_vault,
            &ctx.accounts.drift_signer,
            state.signer_nonce,
            pay_from_insurance,
            &mint,
            remaining_accounts,
        )?;

        validate!(
            ctx.accounts.insurance_fund_vault.amount > 0,
            ErrorCode::InvalidIFDetected,
            "insurance_fund_vault.amount must remain > 0"
        )?;
    }

    {
        let spot_market = &mut spot_market_map.get_ref_mut(&quote_spot_market_index)?;
        // reload the spot market vault balance so it's up-to-date
        ctx.accounts.spot_market_vault.reload()?;
        math::spot_withdraw::validate_spot_market_vault_amount(
            spot_market,
            ctx.accounts.spot_market_vault.amount,
        )?;
    }

    Ok(())
}

#[access_control(
    withdraw_not_paused(&ctx.accounts.state)
)]
pub fn handle_resolve_spot_bankruptcy<'c: 'info, 'info>(
    ctx: Context<'_, '_, 'c, 'info, ResolveBankruptcy<'info>>,
    market_index: u16,
) -> Result<()> {
    let state = &ctx.accounts.state;
    let clock = Clock::get()?;
    let now = clock.unix_timestamp;

    let user_key = ctx.accounts.user.key();
    let liquidator_key = ctx.accounts.liquidator.key();

    validate!(
        user_key != liquidator_key,
        ErrorCode::UserCantLiquidateThemself
    )?;

    let user = &mut load_mut!(ctx.accounts.user)?;
    let liquidator = &mut load_mut!(ctx.accounts.liquidator)?;

    let remaining_accounts_iter = &mut ctx.remaining_accounts.iter().peekable();
    let AccountMaps {
        perp_market_map,
        spot_market_map,
        mut oracle_map,
    } = load_maps(
        remaining_accounts_iter,
        &MarketSet::new(),
        &get_writable_spot_market_set(market_index),
        clock.slot,
        Some(state.oracle_guard_rails),
    )?;

    let mint = get_token_mint(remaining_accounts_iter)?;

    {
        let spot_market = &mut spot_market_map.get_ref_mut(&market_index)?;
        let mut transfer_hook_remaining_accounts_iter = remaining_accounts_iter.clone();
        let remaining_accounts = if spot_market.has_transfer_hook() {
            Some(&mut transfer_hook_remaining_accounts_iter)
        } else {
            None
        };
        controller::insurance::attempt_settle_revenue_to_insurance_fund(
            &ctx.accounts.spot_market_vault,
            &ctx.accounts.insurance_fund_vault,
            spot_market,
            now,
            &ctx.accounts.token_program,
            &ctx.accounts.drift_signer,
            state,
            &mint,
            remaining_accounts,
        )?;

        // reload the spot market vault balance so it's up-to-date
        ctx.accounts.spot_market_vault.reload()?;
        ctx.accounts.insurance_fund_vault.reload()?;
        math::spot_withdraw::validate_spot_market_vault_amount(
            spot_market,
            ctx.accounts.spot_market_vault.amount,
        )?;
    }

    let pay_from_insurance = controller::liquidation::resolve_spot_bankruptcy(
        market_index,
        user,
        &user_key,
        liquidator,
        &liquidator_key,
        &perp_market_map,
        &spot_market_map,
        &mut oracle_map,
        now,
        ctx.accounts.insurance_fund_vault.amount,
    )?;

    if pay_from_insurance > 0 {
        let spot_market = &spot_market_map.get_ref(&market_index)?;
        let mut transfer_hook_remaining_accounts_iter = remaining_accounts_iter.clone();
        let remaining_accounts = if spot_market.has_transfer_hook() {
            Some(&mut transfer_hook_remaining_accounts_iter)
        } else {
            None
        };
        controller::token::send_from_program_vault(
            &ctx.accounts.token_program,
            &ctx.accounts.insurance_fund_vault,
            &ctx.accounts.spot_market_vault,
            &ctx.accounts.drift_signer,
            ctx.accounts.state.signer_nonce,
            pay_from_insurance,
            &mint,
            remaining_accounts,
        )?;

        validate!(
            ctx.accounts.insurance_fund_vault.amount > 0,
            ErrorCode::InvalidIFDetected,
            "insurance_fund_vault.amount must remain > 0"
        )?;
    }

    {
        let spot_market = &mut spot_market_map.get_ref_mut(&market_index)?;
        // reload the spot market vault balance so it's up-to-date
        ctx.accounts.spot_market_vault.reload()?;
        math::spot_withdraw::validate_spot_market_vault_amount(
            spot_market,
            ctx.accounts.spot_market_vault.amount,
        )?;
    }

    Ok(())
}

#[access_control(
    perp_market_valid(&ctx.accounts.perp_market)
    funding_not_paused(&ctx.accounts.state)
    valid_oracle_for_perp_market(&ctx.accounts.oracle, &ctx.accounts.perp_market)
)]
pub fn handle_update_funding_rate(
    ctx: Context<UpdateFundingRate>,
    perp_market_index: u16,
) -> Result<()> {
    let perp_market = &mut load_mut!(ctx.accounts.perp_market)?;
    let clock = Clock::get()?;
    let now = clock.unix_timestamp;
    let clock_slot = clock.slot;
    let state = &ctx.accounts.state;
    let mut oracle_map = OracleMap::load_one(
        &ctx.accounts.oracle,
        clock_slot,
        Some(state.oracle_guard_rails),
    )?;

    let oracle_price_data = &oracle_map.get_price_data(&perp_market.oracle_id())?;
    controller::repeg::_update_amm(perp_market, oracle_price_data, state, now, clock_slot)?;

    validate!(
        matches!(
            perp_market.status,
            MarketStatus::Active | MarketStatus::ReduceOnly
        ),
        ErrorCode::MarketActionPaused,
        "Market funding is paused",
    )?;

    let funding_paused =
        state.funding_paused()? || perp_market.is_operation_paused(PerpOperation::UpdateFunding);

    let is_updated = controller::funding::update_funding_rate(
        perp_market_index,
        perp_market,
        &mut oracle_map,
        now,
        clock_slot,
        &state.oracle_guard_rails,
        funding_paused,
        None,
    )?;

    if !is_updated {
        let time_until_next_update = crate::math::helpers::on_the_hour_update(
            now,
            perp_market.amm.last_funding_rate_ts,
            perp_market.amm.funding_period,
        )?;
        msg!(
            "time_until_next_update = {:?} seconds",
            time_until_next_update
        );
        return Err(ErrorCode::FundingWasNotUpdated.into());
    }

    Ok(())
}

#[access_control(
    valid_oracle_for_perp_market(&ctx.accounts.oracle, &ctx.accounts.perp_market)
)]
pub fn handle_update_prelaunch_oracle(ctx: Context<UpdatePrelaunchOracle>) -> Result<()> {
    let clock = Clock::get()?;
    let clock_slot = clock.slot;
    let oracle_map = OracleMap::load_one(&ctx.accounts.oracle, clock_slot, None)?;

    let perp_market = &load!(ctx.accounts.perp_market)?;

    validate!(
        perp_market.amm.oracle_source == OracleSource::Prelaunch,
        ErrorCode::DefaultError,
        "wrong oracle source"
    )?;

    update_prelaunch_oracle(perp_market, &oracle_map, clock_slot)?;

    Ok(())
}

#[access_control(
    perp_market_valid(&ctx.accounts.perp_market)
    funding_not_paused(&ctx.accounts.state)
    valid_oracle_for_perp_market(&ctx.accounts.oracle, &ctx.accounts.perp_market)
)]
pub fn handle_update_perp_bid_ask_twap<'c: 'info, 'info>(
    ctx: Context<'_, '_, 'c, 'info, UpdatePerpBidAskTwap<'info>>,
) -> Result<()> {
    let perp_market = &mut load_mut!(ctx.accounts.perp_market)?;
    let clock = Clock::get()?;
    let now = clock.unix_timestamp;
    let slot = clock.slot;
    let state = &ctx.accounts.state;
    let mut oracle_map =
        OracleMap::load_one(&ctx.accounts.oracle, slot, Some(state.oracle_guard_rails))?;

    let keeper_stats = load!(ctx.accounts.keeper_stats)?;
    validate!(
        !keeper_stats.disable_update_perp_bid_ask_twap,
        ErrorCode::CantUpdatePerpBidAskTwap,
        "Keeper stats disable_update_perp_bid_ask_twap is true"
    )?;

    let min_if_stake = 1000 * QUOTE_PRECISION_U64;
    validate!(
        keeper_stats.if_staked_quote_asset_amount >= min_if_stake,
        ErrorCode::CantUpdatePerpBidAskTwap,
        "Keeper doesnt have min if stake. stake = {} min if stake = {}",
        keeper_stats.if_staked_quote_asset_amount,
        min_if_stake
    )?;

    let oracle_price_data = oracle_map.get_price_data(&perp_market.oracle_id())?;
    controller::repeg::_update_amm(perp_market, oracle_price_data, state, now, slot)?;

    let remaining_accounts_iter = &mut ctx.remaining_accounts.iter().peekable();
    let makers = load_user_map(remaining_accounts_iter, false)?;

    let depth = perp_market.get_market_depth_for_funding_rate()?;

    let (bids, asks) =
        find_bids_and_asks_from_users(perp_market, oracle_price_data, &makers, slot, now)?;
    let estimated_bid = estimate_price_from_side(&bids, depth)?;
    let estimated_ask = estimate_price_from_side(&asks, depth)?;

    msg!(
        "estimated_bid = {:?} estimated_ask = {:?}",
        estimated_bid,
        estimated_ask
    );

    if perp_market.contract_type == ContractType::Prediction
        && perp_market.is_operation_paused(PerpOperation::AmmFill)
        && (estimated_bid.is_none() || estimated_ask.is_none())
    {
        msg!("skipping mark twap update for disabled amm prediction market");
        return Ok(());
    }

    msg!(
        "before amm bid twap = {} ask twap = {} ts = {}",
        perp_market.amm.last_bid_price_twap,
        perp_market.amm.last_ask_price_twap,
        perp_market.amm.last_mark_price_twap_ts
    );

    let sanitize_clamp_denominator = perp_market.get_sanitize_clamp_denominator()?;
    math::amm::update_mark_twap_crank(
        &mut perp_market.amm,
        now,
        oracle_price_data,
        estimated_bid,
        estimated_ask,
        sanitize_clamp_denominator,
    )?;

    msg!(
        "after amm bid twap = {} ask twap = {} ts = {}",
        perp_market.amm.last_bid_price_twap,
        perp_market.amm.last_ask_price_twap,
        perp_market.amm.last_mark_price_twap_ts
    );

    let funding_paused =
        state.funding_paused()? || perp_market.is_operation_paused(PerpOperation::UpdateFunding);
    controller::funding::update_funding_rate(
        perp_market.market_index,
        perp_market,
        &mut oracle_map,
        now,
        slot,
        &state.oracle_guard_rails,
        funding_paused,
        None,
    )?;

    Ok(())
}

#[access_control(
    withdraw_not_paused(&ctx.accounts.state)
)]
pub fn handle_settle_revenue_to_insurance_fund<'c: 'info, 'info>(
    ctx: Context<'_, '_, 'c, 'info, SettleRevenueToInsuranceFund<'info>>,
    spot_market_index: u16,
) -> Result<()> {
    let state = &ctx.accounts.state;
    let spot_market = &mut load_mut!(ctx.accounts.spot_market)?;

    let remaining_accounts_iter = &mut ctx.remaining_accounts.iter().peekable();
    let mint = get_token_mint(remaining_accounts_iter)?;

    validate!(
        spot_market_index == spot_market.market_index,
        ErrorCode::InvalidSpotMarketAccount,
        "invalid spot_market passed"
    )?;

    validate!(
        spot_market.insurance_fund.revenue_settle_period > 0,
        ErrorCode::RevenueSettingsCannotSettleToIF,
        "invalid revenue_settle_period settings on spot market"
    )?;

    let spot_vault_amount = ctx.accounts.spot_market_vault.amount;
    let insurance_vault_amount = ctx.accounts.insurance_fund_vault.amount;

    let clock = Clock::get()?;
    let now = clock.unix_timestamp;

    let time_until_next_update = math::helpers::on_the_hour_update(
        now,
        spot_market.insurance_fund.last_revenue_settle_ts,
        spot_market.insurance_fund.revenue_settle_period,
    )?;

    validate!(
        time_until_next_update == 0,
        ErrorCode::RevenueSettingsCannotSettleToIF,
        "Must wait {} seconds until next available settlement time",
        time_until_next_update
    )?;

    // uses proportion of revenue pool allocated to insurance fund
    let token_amount = controller::insurance::settle_revenue_to_insurance_fund(
        spot_vault_amount,
        insurance_vault_amount,
        spot_market,
        now,
        true,
    )?;

    spot_market.insurance_fund.last_revenue_settle_ts = now;

    controller::token::send_from_program_vault(
        &ctx.accounts.token_program,
        &ctx.accounts.spot_market_vault,
        &ctx.accounts.insurance_fund_vault,
        &ctx.accounts.drift_signer,
        state.signer_nonce,
        token_amount,
        &mint,
        if spot_market.has_transfer_hook() {
            Some(remaining_accounts_iter)
        } else {
            None
        },
    )?;

    // reload the spot market vault balance so it's up-to-date
    ctx.accounts.spot_market_vault.reload()?;
    math::spot_withdraw::validate_spot_market_vault_amount(
        spot_market,
        ctx.accounts.spot_market_vault.amount,
    )?;

    Ok(())
}

#[access_control(
    spot_market_valid(&ctx.accounts.spot_market)
    exchange_not_paused(&ctx.accounts.state)
    valid_oracle_for_spot_market(&ctx.accounts.oracle, &ctx.accounts.spot_market)
)]
pub fn handle_update_spot_market_cumulative_interest(
    ctx: Context<UpdateSpotMarketCumulativeInterest>,
) -> Result<()> {
    let spot_market = &mut load_mut!(ctx.accounts.spot_market)?;
    let state = &ctx.accounts.state;
    let clock = Clock::get()?;
    let now = clock.unix_timestamp;
    let clock_slot = clock.slot;

    let mut oracle_map = OracleMap::load_one(
        &ctx.accounts.oracle,
        clock_slot,
        Some(state.oracle_guard_rails),
    )?;

    let oracle_price_data = oracle_map.get_price_data(&spot_market.oracle_id())?;

    if !state.funding_paused()? {
        controller::spot_balance::update_spot_market_cumulative_interest(
            spot_market,
            Some(oracle_price_data),
            now,
        )?;
    } else {
        // even if funding is paused still update twap stats
        controller::spot_balance::update_spot_market_twap_stats(
            spot_market,
            Some(oracle_price_data),
            now,
        )?;
    }

    math::spot_withdraw::validate_spot_market_vault_amount(
        spot_market,
        ctx.accounts.spot_market_vault.amount,
    )?;

    Ok(())
}

#[access_control(
    exchange_not_paused(&ctx.accounts.state)
)]
pub fn handle_update_amms<'c: 'info, 'info>(
    ctx: Context<'_, '_, 'c, 'info, UpdateAMM<'info>>,
    market_indexes: [u16; 5],
) -> Result<()> {
    // up to ~60k compute units (per amm) worst case

    let clock = Clock::get()?;

    let state = &ctx.accounts.state;

    let remaining_accounts_iter = &mut ctx.remaining_accounts.iter().peekable();
    let oracle_map = &mut OracleMap::load(remaining_accounts_iter, clock.slot, None)?;
    let market_map = &mut PerpMarketMap::load(
        &get_market_set_from_list(market_indexes),
        remaining_accounts_iter,
    )?;

    controller::repeg::update_amms(market_map, oracle_map, state, &clock)?;

    Ok(())
}

#[access_control(
    exchange_not_paused(&ctx.accounts.state)
)]
pub fn view_amm_liquidity<'c: 'info, 'info>(
    ctx: Context<'_, '_, 'c, 'info, UpdateAMM<'info>>,
    market_indexes: [u16; 5],
) -> Result<()> {
    // up to ~60k compute units (per amm) worst case

    let clock = Clock::get()?;

    let state = &ctx.accounts.state;

    let remaining_accounts_iter = &mut ctx.remaining_accounts.iter().peekable();
    let oracle_map = &mut OracleMap::load(remaining_accounts_iter, clock.slot, None)?;
    let market_map = &mut PerpMarketMap::load(
        &get_market_set_from_list(market_indexes),
        remaining_accounts_iter,
    )?;

    controller::repeg::update_amms(market_map, oracle_map, state, &clock)?;
<<<<<<< HEAD

    for (_key, market_account_loader) in market_map.0.iter_mut() {
=======
    
     for (_key, market_account_loader) in market_map.0.iter_mut() {
>>>>>>> ca3c8efd
        let market = &mut load_mut!(market_account_loader)?;
        let oracle_price_data = &oracle_map.get_price_data(&market.oracle_id())?;

        let reserve_price = market.amm.reserve_price()?;
        let (bid, ask) = market.amm.bid_ask_price(reserve_price)?;
        crate::dlog!(bid, ask, oracle_price_data.price);
    }

    Ok(())
}

pub fn handle_update_user_quote_asset_insurance_stake(
    ctx: Context<UpdateUserQuoteAssetInsuranceStake>,
) -> Result<()> {
    let insurance_fund_stake = &mut load_mut!(ctx.accounts.insurance_fund_stake)?;
    let user_stats = &mut load_mut!(ctx.accounts.user_stats)?;
    let spot_market = &mut load_mut!(ctx.accounts.spot_market)?;

    validate!(
        insurance_fund_stake.market_index == 0,
        ErrorCode::IncorrectSpotMarketAccountPassed,
        "insurance_fund_stake is not for quote market"
    )?;

    if insurance_fund_stake.market_index == 0 && spot_market.market_index == 0 {
        let clock = Clock::get()?;
        let now = clock.unix_timestamp;

        update_user_stats_if_stake_amount(
            0,
            ctx.accounts.insurance_fund_vault.amount,
            insurance_fund_stake,
            user_stats,
            spot_market,
            now,
        )?;
    }

    Ok(())
}

pub fn handle_update_user_gov_token_insurance_stake(
    ctx: Context<UpdateUserGovTokenInsuranceStake>,
) -> Result<()> {
    let insurance_fund_stake = &mut load_mut!(ctx.accounts.insurance_fund_stake)?;
    let user_stats = &mut load_mut!(ctx.accounts.user_stats)?;
    let spot_market = &mut load_mut!(ctx.accounts.spot_market)?;

    validate!(
        insurance_fund_stake.market_index == GOV_SPOT_MARKET_INDEX,
        ErrorCode::IncorrectSpotMarketAccountPassed,
        "insurance_fund_stake is not for governance market index = {}",
        GOV_SPOT_MARKET_INDEX
    )?;

    if insurance_fund_stake.market_index == GOV_SPOT_MARKET_INDEX
        && spot_market.market_index == GOV_SPOT_MARKET_INDEX
    {
        let clock = Clock::get()?;
        let now = clock.unix_timestamp;

        update_user_stats_if_stake_amount(
            0,
            ctx.accounts.insurance_fund_vault.amount,
            insurance_fund_stake,
            user_stats,
            spot_market,
            now,
        )?;
    }

    Ok(())
}

pub fn handle_update_user_gov_token_insurance_stake_devnet(
    ctx: Context<UpdateUserGovTokenInsuranceStakeDevnet>,
    gov_stake_amount: u64,
) -> Result<()> {
    #[cfg(all(feature = "mainnet-beta", not(feature = "anchor-test")))]
    {
        panic!("Devnet function is disabled on mainnet-beta");
    }

    let user_stats = &mut load_mut!(ctx.accounts.user_stats)?;
    user_stats.if_staked_gov_token_amount = gov_stake_amount;
    Ok(())
}

pub fn handle_disable_user_high_leverage_mode<'c: 'info, 'info>(
    ctx: Context<'_, '_, 'c, 'info, DisableUserHighLeverageMode<'info>>,
) -> Result<()> {
    let state = &ctx.accounts.state;
    let mut user = load_mut!(ctx.accounts.user)?;

    let slot = Clock::get()?.slot;

    let AccountMaps {
        perp_market_map,
        spot_market_map,
        mut oracle_map,
    } = load_maps(
        &mut ctx.remaining_accounts.iter().peekable(),
        &MarketSet::new(),
        &MarketSet::new(),
        slot,
        Some(state.oracle_guard_rails),
    )?;

    validate!(
        user.margin_mode == MarginMode::HighLeverage,
        ErrorCode::DefaultError,
        "user must be in high leverage mode"
    )?;

    user.margin_mode = MarginMode::Default;

    let custom_margin_ratio_before = user.max_margin_ratio;
    user.max_margin_ratio = 0;

    let margin_calc = calculate_margin_requirement_and_total_collateral_and_liability_info(
        &user,
        &perp_market_map,
        &spot_market_map,
        &mut oracle_map,
        MarginContext::standard(MarginRequirementType::Initial)
            .margin_buffer(MARGIN_PRECISION / 100), // 1% buffer
    )?;

    user.max_margin_ratio = custom_margin_ratio_before;

    if margin_calc.num_perp_liabilities > 0 {
        let mut requires_invariant_check = false;

        for position in user.perp_positions.iter().filter(|p| !p.is_available()) {
            let perp_market = perp_market_map.get_ref(&position.market_index)?;
            if perp_market.is_high_leverage_mode_enabled() {
                requires_invariant_check = true;
                break; // Exit early if invariant check is required
            }
        }

        if requires_invariant_check {
            validate!(
                margin_calc.meets_margin_requirement_with_buffer(),
                ErrorCode::DefaultError,
                "User does not meet margin requirement with buffer"
            )?;
        }
    }

    // only check if signer is not user authority
    if user.authority != *ctx.accounts.authority.key {
        let slots_since_last_active = slot.safe_sub(user.last_active_slot)?;

        let min_slots_inactive = 2250; // 15 * 60 / .4

        validate!(
            slots_since_last_active >= min_slots_inactive || user.idle,
            ErrorCode::DefaultError,
            "user not inactive for long enough: {} < {}",
            slots_since_last_active,
            min_slots_inactive
        )?;
    }

    let mut config = load_mut!(ctx.accounts.high_leverage_mode_config)?;

    config.current_users = config.current_users.safe_sub(1)?;

    config.validate()?;

    Ok(())
}

pub fn handle_force_delete_user<'c: 'info, 'info>(
    ctx: Context<'_, '_, 'c, 'info, ForceDeleteUser<'info>>,
) -> Result<()> {
    #[cfg(not(feature = "anchor-test"))]
    {
        validate!(
            *ctx.accounts.keeper.key == admin_hot_wallet::id(),
            ErrorCode::DefaultError,
            "only admin hot wallet can force delete user"
        )?;
    }

    // Pyra accounts are exempt from force_delete_user

    let pyra_program = pubkey!("6JjHXLheGSNvvexgzMthEcgjkcirDrGduc3HAKB2P1v2");
    validate!(
        *ctx.accounts.authority.owner != pyra_program,
        ErrorCode::DefaultError,
        "pyra accounts are exempt from force_delete_user"
    )?;

    let state = &ctx.accounts.state;

    let keeper_key = *ctx.accounts.keeper.key;

    let user_key = ctx.accounts.user.key();
    let user = &mut load_mut!(ctx.accounts.user)?;
    let user_stats = &mut load_mut!(ctx.accounts.user_stats)?;

    let slot = Clock::get()?.slot;
    let now = Clock::get()?.unix_timestamp;
    let AccountMaps {
        perp_market_map,
        spot_market_map,
        mut oracle_map,
    } = load_maps(
        &mut ctx.remaining_accounts.iter().peekable(),
        &MarketSet::new(),
        &get_market_set_for_spot_positions(&user.spot_positions),
        slot,
        Some(state.oracle_guard_rails),
    )?;

    // check the user equity

    let (user_equity, _) =
        calculate_user_equity(user, &perp_market_map, &spot_market_map, &mut oracle_map)?;

    let max_equity = QUOTE_PRECISION_I128 / 20;
    validate!(
        user_equity <= max_equity,
        ErrorCode::DefaultError,
        "user equity must be less than {}",
        max_equity
    )?;

    #[cfg(not(feature = "anchor-test"))]
    {
        let slots_since_last_active = slot.safe_sub(user.last_active_slot)?;

        validate!(
            slots_since_last_active >= 18144000, // 60 * 60 * 24 * 7 * 4 * 3 / .4 (~3 months)
            ErrorCode::DefaultError,
            "user not inactive for long enough: {}",
            slots_since_last_active
        )?;
    }

    // cancel all open orders
    cancel_orders(
        user,
        &user_key,
        Some(&keeper_key),
        &perp_market_map,
        &spot_market_map,
        &mut oracle_map,
        now,
        slot,
        OrderActionExplanation::None,
        None,
        None,
        None,
    )?;

    for spot_position in user.spot_positions.iter_mut() {
        if spot_position.is_available() {
            continue;
        }

        let spot_market = &mut spot_market_map.get_ref_mut(&spot_position.market_index)?;
        let oracle_price_data = oracle_map.get_price_data(&spot_market.oracle_id())?;

        controller::spot_balance::update_spot_market_cumulative_interest(
            spot_market,
            Some(oracle_price_data),
            now,
        )?;

        let token_amount = spot_position.get_token_amount(spot_market)?;
        let balance_type = spot_position.balance_type;

        let token_program_pubkey = spot_market.get_token_program();

        let token_program = &ctx
            .remaining_accounts
            .iter()
            .find(|acc| acc.key() == token_program_pubkey)
            .map(|acc| Interface::try_from(acc))
            .unwrap()
            .unwrap();

        let spot_market_mint = &spot_market.mint;
        let mint_account_info = ctx
            .remaining_accounts
            .iter()
            .find(|acc| acc.key() == spot_market_mint.key())
            .map(|acc| InterfaceAccount::try_from(acc).unwrap());

        let keeper_vault = get_associated_token_address_with_program_id(
            &keeper_key,
            spot_market_mint,
            &token_program_pubkey,
        );
        let keeper_vault_account_info = ctx
            .remaining_accounts
            .iter()
            .find(|acc| acc.key() == keeper_vault.key())
            .map(|acc| InterfaceAccount::try_from(acc))
            .unwrap()
            .unwrap();

        let spot_market_vault = spot_market.vault;
        let mut spot_market_vault_account_info = ctx
            .remaining_accounts
            .iter()
            .find(|acc| acc.key() == spot_market_vault.key())
            .map(|acc| InterfaceAccount::try_from(acc))
            .unwrap()
            .unwrap();

        if balance_type == SpotBalanceType::Deposit {
            update_spot_balances(
                token_amount,
                &SpotBalanceType::Borrow,
                spot_market,
                spot_position,
                true,
            )?;

            // TODO: support transfer hook tokens
            send_from_program_vault(
                &token_program,
                &spot_market_vault_account_info,
                &keeper_vault_account_info,
                &ctx.accounts.drift_signer,
                state.signer_nonce,
                token_amount.cast()?,
                &mint_account_info,
                None,
            )?;
        } else {
            update_spot_balances(
                token_amount,
                &SpotBalanceType::Deposit,
                spot_market,
                spot_position,
                false,
            )?;

            // TODO: support transfer hook tokens
            receive(
                token_program,
                &keeper_vault_account_info,
                &spot_market_vault_account_info,
                &ctx.accounts.keeper.to_account_info(),
                token_amount.cast()?,
                &mint_account_info,
                None,
            )?;
        }

        spot_market_vault_account_info.reload()?;
        math::spot_withdraw::validate_spot_market_vault_amount(
            spot_market,
            spot_market_vault_account_info.amount,
        )?;
    }

    validate_user_deletion(
        user,
        user_stats,
        &ctx.accounts.state,
        Clock::get()?.unix_timestamp,
    )?;

    safe_decrement!(user_stats.number_of_sub_accounts, 1);

    let state = &mut ctx.accounts.state;
    safe_decrement!(state.number_of_sub_accounts, 1);

    emit!(DeleteUserRecord {
        ts: now,
        user_authority: *ctx.accounts.authority.key,
        user: user_key,
        sub_account_id: user.sub_account_id,
        keeper: Some(*ctx.accounts.keeper.key),
    });

    Ok(())
}

pub fn handle_pause_spot_market_deposit_withdraw(
    ctx: Context<PauseSpotMarketDepositWithdraw>,
) -> Result<()> {
    let spot_market = &mut load_mut!(ctx.accounts.spot_market)?;

    let result =
        validate_spot_market_vault_amount(spot_market, ctx.accounts.spot_market_vault.amount);

    validate!(
        matches!(result, Err(ErrorCode::SpotMarketVaultInvariantViolated)),
        ErrorCode::DefaultError,
        "spot market vault amount is valid"
    )?;

    spot_market.paused_operations = spot_market.paused_operations | SpotOperation::Deposit as u8;
    spot_market.paused_operations = spot_market.paused_operations | SpotOperation::Withdraw as u8;

    Ok(())
}

#[derive(Accounts)]
pub struct FillOrder<'info> {
    pub state: Box<Account<'info, State>>,
    pub authority: Signer<'info>,
    #[account(
        mut,
        constraint = can_sign_for_user(&filler, &authority)?
    )]
    pub filler: AccountLoader<'info, User>,
    #[account(
        mut,
        constraint = is_stats_for_user(&filler, &filler_stats)?
    )]
    pub filler_stats: AccountLoader<'info, UserStats>,
    #[account(mut)]
    pub user: AccountLoader<'info, User>,
    #[account(
        mut,
        constraint = is_stats_for_user(&user, &user_stats)?
    )]
    pub user_stats: AccountLoader<'info, UserStats>,
}

#[derive(Accounts)]
pub struct RevertFill<'info> {
    pub state: Box<Account<'info, State>>,
    pub authority: Signer<'info>,
    #[account(
        mut,
        constraint = can_sign_for_user(&filler, &authority)?
    )]
    pub filler: AccountLoader<'info, User>,
    #[account(
        mut,
        constraint = is_stats_for_user(&filler, &filler_stats)?
    )]
    pub filler_stats: AccountLoader<'info, UserStats>,
}

#[derive(Accounts)]
pub struct TriggerOrder<'info> {
    pub state: Box<Account<'info, State>>,
    pub authority: Signer<'info>,
    #[account(
        mut,
        constraint = can_sign_for_user(&filler, &authority)?
    )]
    pub filler: AccountLoader<'info, User>,
    #[account(mut)]
    pub user: AccountLoader<'info, User>,
}

#[derive(Accounts)]
pub struct ForceCancelOrder<'info> {
    pub state: Box<Account<'info, State>>,
    pub authority: Signer<'info>,
    #[account(
        mut,
        constraint = can_sign_for_user(&filler, &authority)?
    )]
    pub filler: AccountLoader<'info, User>,
    #[account(mut)]
    pub user: AccountLoader<'info, User>,
}

#[derive(Accounts)]
pub struct UpdateUserIdle<'info> {
    pub state: Box<Account<'info, State>>,
    pub authority: Signer<'info>,
    #[account(
        mut,
        constraint = can_sign_for_user(&filler, &authority)?
    )]
    pub filler: AccountLoader<'info, User>,
    #[account(mut)]
    pub user: AccountLoader<'info, User>,
}

#[derive(Accounts)]
pub struct LogUserBalances<'info> {
    pub state: Box<Account<'info, State>>,
    pub authority: Signer<'info>,
    #[account(mut)]
    pub user: AccountLoader<'info, User>,
}

#[derive(Accounts)]
pub struct UpdateUserFuelBonus<'info> {
    pub state: Box<Account<'info, State>>,
    pub authority: Signer<'info>,
    #[account(mut)]
    pub user: AccountLoader<'info, User>,
    #[account(
        mut,
        constraint = is_stats_for_user(&user, &user_stats)?
    )]
    pub user_stats: AccountLoader<'info, UserStats>,
}

#[derive(Accounts)]
pub struct UpdateUserStatsReferrerInfo<'info> {
    pub state: Box<Account<'info, State>>,
    pub authority: Signer<'info>,
    #[account(mut)]
    pub user_stats: AccountLoader<'info, UserStats>,
}

#[derive(Accounts)]
pub struct SettlePNL<'info> {
    pub state: Box<Account<'info, State>>,
    #[account(mut)]
    pub user: AccountLoader<'info, User>,
    pub authority: Signer<'info>,
    #[account(
        seeds = [b"spot_market_vault".as_ref(), 0_u16.to_le_bytes().as_ref()],
        bump
    )]
    pub spot_market_vault: Box<InterfaceAccount<'info, TokenAccount>>,
}

#[derive(Accounts)]
pub struct PlaceSignedMsgTakerOrder<'info> {
    pub state: Box<Account<'info, State>>,
    #[account(mut)]
    pub user: AccountLoader<'info, User>,
    #[account(
        mut,
        constraint = is_stats_for_user(&user, &user_stats)?
    )]
    pub user_stats: AccountLoader<'info, UserStats>,
    #[account(
        mut,
        seeds = [SIGNED_MSG_PDA_SEED.as_ref(), user.load()?.authority.as_ref()],
        bump,
    )]
    /// CHECK: checked in SignedMsgUserOrdersZeroCopy checks
    pub signed_msg_user_orders: AccountInfo<'info>,
    pub authority: Signer<'info>,
    /// CHECK: The address check is needed because otherwise
    /// the supplied Sysvar could be anything else.
    /// The Instruction Sysvar has not been implemented
    /// in the Anchor framework yet, so this is the safe approach.
    #[account(address = IX_ID)]
    pub ix_sysvar: AccountInfo<'info>,
}

#[derive(Accounts)]
pub struct SettleFunding<'info> {
    pub state: Box<Account<'info, State>>,
    #[account(mut)]
    pub user: AccountLoader<'info, User>,
}

#[derive(Accounts)]
pub struct SettleLP<'info> {
    pub state: Box<Account<'info, State>>,
    #[account(mut)]
    pub user: AccountLoader<'info, User>,
}

#[derive(Accounts)]
pub struct LiquidatePerp<'info> {
    pub state: Box<Account<'info, State>>,
    pub authority: Signer<'info>,
    #[account(
        mut,
        constraint = can_sign_for_user(&liquidator, &authority)?
    )]
    pub liquidator: AccountLoader<'info, User>,
    #[account(
        mut,
        constraint = is_stats_for_user(&liquidator, &liquidator_stats)?
    )]
    pub liquidator_stats: AccountLoader<'info, UserStats>,
    #[account(mut)]
    pub user: AccountLoader<'info, User>,
    #[account(
        mut,
        constraint = is_stats_for_user(&user, &user_stats)?
    )]
    pub user_stats: AccountLoader<'info, UserStats>,
}

#[derive(Accounts)]
pub struct LiquidateSpot<'info> {
    pub state: Box<Account<'info, State>>,
    pub authority: Signer<'info>,
    #[account(
        mut,
        constraint = can_sign_for_user(&liquidator, &authority)?
    )]
    pub liquidator: AccountLoader<'info, User>,
    #[account(
        mut,
        constraint = is_stats_for_user(&liquidator, &liquidator_stats)?
    )]
    pub liquidator_stats: AccountLoader<'info, UserStats>,
    #[account(mut)]
    pub user: AccountLoader<'info, User>,
    #[account(
        mut,
        constraint = is_stats_for_user(&user, &user_stats)?
    )]
    pub user_stats: AccountLoader<'info, UserStats>,
}

#[derive(Accounts)]
pub struct LiquidateBorrowForPerpPnl<'info> {
    pub state: Box<Account<'info, State>>,
    pub authority: Signer<'info>,
    #[account(
        mut,
        constraint = can_sign_for_user(&liquidator, &authority)?
    )]
    pub liquidator: AccountLoader<'info, User>,
    #[account(
        mut,
        constraint = is_stats_for_user(&liquidator, &liquidator_stats)?
    )]
    pub liquidator_stats: AccountLoader<'info, UserStats>,
    #[account(mut)]
    pub user: AccountLoader<'info, User>,
    #[account(
        mut,
        constraint = is_stats_for_user(&user, &user_stats)?
    )]
    pub user_stats: AccountLoader<'info, UserStats>,
}

#[derive(Accounts)]
pub struct LiquidatePerpPnlForDeposit<'info> {
    pub state: Box<Account<'info, State>>,
    pub authority: Signer<'info>,
    #[account(
        mut,
        constraint = can_sign_for_user(&liquidator, &authority)?
    )]
    pub liquidator: AccountLoader<'info, User>,
    #[account(
        mut,
        constraint = is_stats_for_user(&liquidator, &liquidator_stats)?
    )]
    pub liquidator_stats: AccountLoader<'info, UserStats>,
    #[account(mut)]
    pub user: AccountLoader<'info, User>,
    #[account(
        mut,
        constraint = is_stats_for_user(&user, &user_stats)?
    )]
    pub user_stats: AccountLoader<'info, UserStats>,
}

#[derive(Accounts)]
pub struct SetUserStatusToBeingLiquidated<'info> {
    pub state: Box<Account<'info, State>>,
    #[account(mut)]
    pub user: AccountLoader<'info, User>,
    pub authority: Signer<'info>,
}

#[derive(Accounts)]
#[instruction(asset_market_index: u16, liability_market_index: u16, )]
pub struct LiquidateSpotWithSwap<'info> {
    pub state: Box<Account<'info, State>>,
    pub authority: Signer<'info>,
    #[account(
        mut,
        constraint = can_sign_for_user(&liquidator, &authority)?
    )]
    pub liquidator: AccountLoader<'info, User>,
    #[account(
        mut,
        constraint = is_stats_for_user(&liquidator, &liquidator_stats)?
    )]
    pub liquidator_stats: AccountLoader<'info, UserStats>,
    #[account(mut)]
    pub user: AccountLoader<'info, User>,
    #[account(
        mut,
        constraint = is_stats_for_user(&user, &user_stats)?
    )]
    pub user_stats: AccountLoader<'info, UserStats>,
    #[account(
        mut,
        seeds = [b"spot_market_vault".as_ref(), liability_market_index.to_le_bytes().as_ref()],
        bump,
    )]
    pub liability_spot_market_vault: Box<InterfaceAccount<'info, TokenAccount>>,
    #[account(
        mut,
        seeds = [b"spot_market_vault".as_ref(), asset_market_index.to_le_bytes().as_ref()],
        bump,
    )]
    pub asset_spot_market_vault: Box<InterfaceAccount<'info, TokenAccount>>,
    #[account(
        mut,
        constraint = &liability_spot_market_vault.mint.eq(&liability_token_account.mint),
        token::authority = authority
    )]
    pub liability_token_account: Box<InterfaceAccount<'info, TokenAccount>>,
    #[account(
        mut,
        constraint = &asset_spot_market_vault.mint.eq(&asset_token_account.mint),
        token::authority = authority
    )]
    pub asset_token_account: Box<InterfaceAccount<'info, TokenAccount>>,
    pub token_program: Interface<'info, TokenInterface>,
    #[account(
        constraint = state.signer.eq(&drift_signer.key())
    )]
    /// CHECK: forced drift_signer
    pub drift_signer: AccountInfo<'info>,
    /// Instructions Sysvar for instruction introspection
    /// CHECK: fixed instructions sysvar account
    #[account(address = instructions::ID)]
    pub instructions: UncheckedAccount<'info>,
}

#[derive(Accounts)]
#[instruction(spot_market_index: u16,)]
pub struct ResolveBankruptcy<'info> {
    pub state: Box<Account<'info, State>>,
    pub authority: Signer<'info>,
    #[account(
        mut,
        constraint = can_sign_for_user(&liquidator, &authority)?
    )]
    pub liquidator: AccountLoader<'info, User>,
    #[account(
        mut,
        constraint = is_stats_for_user(&liquidator, &liquidator_stats)?
    )]
    pub liquidator_stats: AccountLoader<'info, UserStats>,
    #[account(mut)]
    pub user: AccountLoader<'info, User>,
    #[account(
        mut,
        constraint = is_stats_for_user(&user, &user_stats)?
    )]
    pub user_stats: AccountLoader<'info, UserStats>,
    #[account(
        mut,
        seeds = [b"spot_market_vault".as_ref(), spot_market_index.to_le_bytes().as_ref()],
        bump,
    )]
    pub spot_market_vault: Box<InterfaceAccount<'info, TokenAccount>>,
    #[account(
        mut,
        seeds = [b"insurance_fund_vault".as_ref(), spot_market_index.to_le_bytes().as_ref()], // todo: market_index=0 hardcode for perps?
        bump,
    )]
    pub insurance_fund_vault: Box<InterfaceAccount<'info, TokenAccount>>,
    #[account(
        constraint = state.signer.eq(&drift_signer.key())
    )]
    /// CHECK: forced drift_signer
    pub drift_signer: AccountInfo<'info>,
    pub token_program: Interface<'info, TokenInterface>,
}

#[derive(Accounts)]
#[instruction(spot_market_index: u16,)]
pub struct ResolvePerpPnlDeficit<'info> {
    pub state: Box<Account<'info, State>>,
    pub authority: Signer<'info>,
    #[account(
        mut,
        seeds = [b"spot_market_vault".as_ref(), spot_market_index.to_le_bytes().as_ref()],
        bump,
    )]
    pub spot_market_vault: Box<InterfaceAccount<'info, TokenAccount>>,
    #[account(
        mut,
        seeds = [b"insurance_fund_vault".as_ref(), spot_market_index.to_le_bytes().as_ref()], // todo: market_index=0 hardcode for perps?
        bump,
    )]
    pub insurance_fund_vault: Box<InterfaceAccount<'info, TokenAccount>>,
    #[account(
        constraint = state.signer.eq(&drift_signer.key())
    )]
    /// CHECK: forced drift_signer
    pub drift_signer: AccountInfo<'info>,
    pub token_program: Interface<'info, TokenInterface>,
}

#[derive(Accounts)]
#[instruction(market_index: u16,)]
pub struct SettleRevenueToInsuranceFund<'info> {
    pub state: Box<Account<'info, State>>,
    #[account(
        mut,
        seeds = [b"spot_market", market_index.to_le_bytes().as_ref()],
        bump
    )]
    pub spot_market: AccountLoader<'info, SpotMarket>,
    #[account(
        mut,
        seeds = [b"spot_market_vault".as_ref(), market_index.to_le_bytes().as_ref()],
        bump,
    )]
    pub spot_market_vault: Box<InterfaceAccount<'info, TokenAccount>>,
    #[account(
        constraint = state.signer.eq(&drift_signer.key())
    )]
    /// CHECK: forced drift_signer
    pub drift_signer: AccountInfo<'info>,
    #[account(
        mut,
        seeds = [b"insurance_fund_vault".as_ref(), market_index.to_le_bytes().as_ref()],
        bump,
    )]
    pub insurance_fund_vault: Box<InterfaceAccount<'info, TokenAccount>>,
    pub token_program: Interface<'info, TokenInterface>,
}

#[derive(Accounts)]
pub struct UpdateSpotMarketCumulativeInterest<'info> {
    pub state: Box<Account<'info, State>>,
    #[account(mut)]
    pub spot_market: AccountLoader<'info, SpotMarket>,
    /// CHECK: checked in `update_spot_market_cumulative_interest` ix constraint
    pub oracle: AccountInfo<'info>,
    #[account(
        seeds = [b"spot_market_vault".as_ref(), spot_market.load()?.market_index.to_le_bytes().as_ref()],
        bump,
    )]
    pub spot_market_vault: Box<InterfaceAccount<'info, TokenAccount>>,
}

#[derive(Accounts)]
pub struct UpdateAMM<'info> {
    pub state: Box<Account<'info, State>>,
    pub authority: Signer<'info>,
}

#[derive(Accounts)]
pub struct UpdateFundingRate<'info> {
    pub state: Box<Account<'info, State>>,
    #[account(mut)]
    pub perp_market: AccountLoader<'info, PerpMarket>,
    /// CHECK: checked in `update_funding_rate` ix constraint
    pub oracle: AccountInfo<'info>,
}

#[derive(Accounts)]
pub struct UpdatePerpBidAskTwap<'info> {
    pub state: Box<Account<'info, State>>,
    #[account(mut)]
    pub perp_market: AccountLoader<'info, PerpMarket>,
    /// CHECK: checked in `update_funding_rate` ix constraint
    pub oracle: AccountInfo<'info>,
    pub keeper_stats: AccountLoader<'info, UserStats>,
    pub authority: Signer<'info>,
}

#[derive(Accounts)]
pub struct UpdateUserQuoteAssetInsuranceStake<'info> {
    pub state: Box<Account<'info, State>>,
    #[account(
        mut,
        seeds = [b"spot_market", 0_u16.to_le_bytes().as_ref()],
        bump
    )]
    pub spot_market: AccountLoader<'info, SpotMarket>,
    #[account(
        mut,
        constraint = is_stats_for_if_stake(&insurance_fund_stake, &user_stats)?
    )]
    pub insurance_fund_stake: AccountLoader<'info, InsuranceFundStake>,
    #[account(mut)]
    pub user_stats: AccountLoader<'info, UserStats>,
    pub signer: Signer<'info>,
    #[account(
        mut,
        seeds = [b"insurance_fund_vault".as_ref(), 0_u16.to_le_bytes().as_ref()],
        bump,
    )]
    pub insurance_fund_vault: Box<InterfaceAccount<'info, TokenAccount>>,
}

#[derive(Accounts)]
pub struct UpdateUserGovTokenInsuranceStake<'info> {
    pub state: Box<Account<'info, State>>,
    #[account(
        mut,
        seeds = [b"spot_market", 15_u16.to_le_bytes().as_ref()],
        bump
    )]
    pub spot_market: AccountLoader<'info, SpotMarket>,
    #[account(
        mut,
        constraint = is_stats_for_if_stake(&insurance_fund_stake, &user_stats)?
    )]
    pub insurance_fund_stake: AccountLoader<'info, InsuranceFundStake>,
    #[account(mut)]
    pub user_stats: AccountLoader<'info, UserStats>,
    pub signer: Signer<'info>,
    #[account(
        mut,
        seeds = [b"insurance_fund_vault".as_ref(), 15_u16.to_le_bytes().as_ref()],
        bump,
    )]
    pub insurance_fund_vault: Box<InterfaceAccount<'info, TokenAccount>>,
}

#[derive(Accounts)]
pub struct UpdateUserGovTokenInsuranceStakeDevnet<'info> {
    #[account(mut)]
    pub user_stats: AccountLoader<'info, UserStats>,
    pub signer: Signer<'info>,
}

#[derive(Accounts)]
pub struct UpdatePrelaunchOracle<'info> {
    pub state: Box<Account<'info, State>>,
    pub perp_market: AccountLoader<'info, PerpMarket>,
    #[account(mut)]
    /// CHECK: checked in ix
    pub oracle: AccountInfo<'info>,
}

#[derive(Accounts)]
pub struct DisableUserHighLeverageMode<'info> {
    pub state: Box<Account<'info, State>>,
    pub authority: Signer<'info>,
    #[account(mut)]
    pub user: AccountLoader<'info, User>,
    #[account(mut)]
    pub high_leverage_mode_config: AccountLoader<'info, HighLeverageModeConfig>,
}

#[derive(Accounts)]
pub struct ForceDeleteUser<'info> {
    #[account(
        mut,
        has_one = authority,
        close = authority
    )]
    pub user: AccountLoader<'info, User>,
    #[account(
        mut,
        has_one = authority
    )]
    pub user_stats: AccountLoader<'info, UserStats>,
    #[account(mut)]
    pub state: Box<Account<'info, State>>,
    /// CHECK: authority
    #[account(mut)]
    pub authority: AccountInfo<'info>,
    #[account(mut)]
    pub keeper: Signer<'info>,
    /// CHECK: forced drift_signer
    pub drift_signer: AccountInfo<'info>,
}

#[derive(Accounts)]
pub struct PauseSpotMarketDepositWithdraw<'info> {
    pub state: Box<Account<'info, State>>,
    pub keeper: Signer<'info>,
    #[account(mut)]
    pub spot_market: AccountLoader<'info, SpotMarket>,
    #[account(
        seeds = [b"spot_market_vault".as_ref(), spot_market.load()?.market_index.to_le_bytes().as_ref()],
        bump,
    )]
    pub spot_market_vault: Box<InterfaceAccount<'info, TokenAccount>>,
}<|MERGE_RESOLUTION|>--- conflicted
+++ resolved
@@ -2652,13 +2652,8 @@
     )?;
 
     controller::repeg::update_amms(market_map, oracle_map, state, &clock)?;
-<<<<<<< HEAD
 
     for (_key, market_account_loader) in market_map.0.iter_mut() {
-=======
-    
-     for (_key, market_account_loader) in market_map.0.iter_mut() {
->>>>>>> ca3c8efd
         let market = &mut load_mut!(market_account_loader)?;
         let oracle_price_data = &oracle_map.get_price_data(&market.oracle_id())?;
 
