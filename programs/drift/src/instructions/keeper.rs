use std::cell::RefMut;
use std::convert::TryFrom;

use anchor_lang::prelude::*;
use anchor_lang::Discriminator;
use anchor_spl::associated_token::get_associated_token_address_with_program_id;
use anchor_spl::token_interface::Mint;
use anchor_spl::token_interface::{TokenAccount, TokenInterface};
use solana_program::instruction::Instruction;
use solana_program::pubkey;
use solana_program::sysvar::instructions::{
    self, load_current_index_checked, load_instruction_at_checked, ID as IX_ID,
};

use crate::controller::insurance::update_user_stats_if_stake_amount;
use crate::controller::liquidation::{
    liquidate_spot_with_swap_begin, liquidate_spot_with_swap_end,
};
use crate::controller::orders::cancel_orders;
use crate::controller::orders::validate_market_within_price_band;
use crate::controller::position::PositionDirection;
use crate::controller::spot_balance::update_spot_balances;
use crate::controller::token::{receive, send_from_program_vault};
use crate::error::ErrorCode;
use crate::ids::admin_hot_wallet;
use crate::ids::{jupiter_mainnet_3, jupiter_mainnet_4, jupiter_mainnet_6, serum_program};
use crate::instructions::constraints::*;
use crate::instructions::optional_accounts::{load_maps, AccountMaps};
use crate::math::casting::Cast;
use crate::math::constants::QUOTE_PRECISION;
use crate::math::constants::QUOTE_SPOT_MARKET_INDEX;
use crate::math::constants::SPOT_BALANCE_PRECISION;
use crate::math::margin::{calculate_user_equity, meets_settle_pnl_maintenance_margin_requirement};
use crate::math::oracle::is_oracle_valid_for_action;
use crate::math::oracle::DriftAction;
use crate::math::orders::{estimate_price_from_side, find_bids_and_asks_from_users};
use crate::math::position::calculate_base_asset_value_and_pnl_with_oracle_price;
use crate::math::safe_math::SafeMath;
use crate::math::spot_balance::get_token_amount;
use crate::math::spot_withdraw::validate_spot_market_vault_amount;
use crate::optional_accounts::{get_token_mint, update_prelaunch_oracle};
use crate::state::events::{DeleteUserRecord, OrderActionExplanation, SignedMsgOrderRecord};
use crate::state::fill_mode::FillMode;
use crate::state::fulfillment_params::drift::MatchFulfillmentParams;
use crate::state::fulfillment_params::openbook_v2::OpenbookV2FulfillmentParams;
use crate::state::fulfillment_params::phoenix::PhoenixFulfillmentParams;
use crate::state::fulfillment_params::serum::SerumFulfillmentParams;
use crate::state::high_leverage_mode_config::HighLeverageModeConfig;
use crate::state::insurance_fund_stake::InsuranceFundStake;
use crate::state::lp_pool::Constituent;
use crate::state::lp_pool::LPPool;
use crate::state::lp_pool::CONSTITUENT_PDA_SEED;
use crate::state::lp_pool::SETTLE_AMM_ORACLE_MAX_DELAY;
use crate::state::oracle_map::OracleMap;
use crate::state::order_params::{OrderParams, PlaceOrderOptions};
use crate::state::paused_operations::{PerpOperation, SpotOperation};
use crate::state::perp_market::CacheInfo;
use crate::state::perp_market::AMM_POSITIONS_CACHE;
use crate::state::perp_market::{ContractType, MarketStatus, PerpMarket};
use crate::state::perp_market_map::{
    get_market_set_for_spot_positions, get_market_set_for_user_positions, get_market_set_from_list,
    get_writable_perp_market_set, get_writable_perp_market_set_from_vec, MarketSet, PerpMarketMap,
};
use crate::state::settle_pnl_mode::SettlePnlMode;
use crate::state::signed_msg_user::{
    SignedMsgOrderId, SignedMsgUserOrdersLoader, SignedMsgUserOrdersZeroCopyMut,
    SIGNED_MSG_PDA_SEED,
};
use crate::state::spot_fulfillment_params::SpotFulfillmentParams;
use crate::state::spot_market::SpotBalance;
use crate::state::spot_market::{SpotBalanceType, SpotMarket};
use crate::state::spot_market_map::{
    get_writable_spot_market_set, get_writable_spot_market_set_from_many, SpotMarketMap,
};
use crate::state::state::State;
use crate::state::user::{
    MarginMode, MarketType, OrderStatus, OrderTriggerCondition, OrderType, User, UserStats,
};
use crate::state::user_map::{load_user_map, load_user_maps, UserMap, UserStatsMap};
use crate::state::zero_copy::AccountZeroCopyMut;
use crate::state::zero_copy::ZeroCopyLoader;
use crate::validation::sig_verification::verify_and_decode_ed25519_msg;
use crate::validation::user::{validate_user_deletion, validate_user_is_idle};
use crate::{
    controller, load, math, print_error, safe_decrement, OracleSource, GOV_SPOT_MARKET_INDEX,
    MARGIN_PRECISION,
};
use crate::{load_mut, QUOTE_PRECISION_U64};
use crate::{math_error, ID};
use crate::{validate, QUOTE_PRECISION_I128};
use anchor_spl::associated_token::AssociatedToken;

use crate::math::amm::calculate_net_user_pnl;
use crate::math::margin::calculate_margin_requirement_and_total_collateral_and_liability_info;
use crate::math::margin::MarginRequirementType;
use crate::state::margin_calculation::MarginContext;

use super::optional_accounts::get_high_leverage_mode_config;
use super::optional_accounts::get_token_interface;

#[access_control(
    fill_not_paused(&ctx.accounts.state)
)]
pub fn handle_fill_perp_order<'c: 'info, 'info>(
    ctx: Context<'_, '_, 'c, 'info, FillOrder<'info>>,
    order_id: Option<u32>,
) -> Result<()> {
    let (order_id, market_index) = {
        let user = &load!(ctx.accounts.user)?;
        // if there is no order id, use the users last order id
        let order_id = order_id.unwrap_or_else(|| user.get_last_order_id());
        let market_index = match user.get_order(order_id) {
            Some(order) => order.market_index,
            None => {
                msg!("Order does not exist {}", order_id);
                return Ok(());
            }
        };
        (order_id, market_index)
    };

    let user_key = &ctx.accounts.user.key();
    fill_order(ctx, order_id, market_index).map_err(|e| {
        msg!(
            "Err filling order id {} for user {} for market index {}",
            order_id,
            user_key,
            market_index
        );
        e
    })?;

    Ok(())
}

fn fill_order<'c: 'info, 'info>(
    ctx: Context<'_, '_, 'c, 'info, FillOrder<'info>>,
    order_id: u32,
    market_index: u16,
) -> Result<()> {
    let clock = &Clock::get()?;
    let state = &ctx.accounts.state;

    let remaining_accounts_iter = &mut ctx.remaining_accounts.iter().peekable();
    let AccountMaps {
        perp_market_map,
        spot_market_map,
        mut oracle_map,
    } = load_maps(
        remaining_accounts_iter,
        &get_writable_perp_market_set(market_index),
        &MarketSet::new(),
        clock.slot,
        Some(state.oracle_guard_rails),
    )?;

    let (makers_and_referrer, makers_and_referrer_stats) =
        load_user_maps(remaining_accounts_iter, true)?;

    controller::repeg::update_amm(
        market_index,
        &perp_market_map,
        &mut oracle_map,
        &ctx.accounts.state,
        clock,
    )?;

    controller::orders::fill_perp_order(
        order_id,
        &ctx.accounts.state,
        &ctx.accounts.user,
        &ctx.accounts.user_stats,
        &spot_market_map,
        &perp_market_map,
        &mut oracle_map,
        &ctx.accounts.filler,
        &ctx.accounts.filler_stats,
        &makers_and_referrer,
        &makers_and_referrer_stats,
        None,
        clock,
        FillMode::Fill,
    )?;

    Ok(())
}

#[access_control(
    fill_not_paused(&ctx.accounts.state)
)]
pub fn handle_revert_fill<'info>(ctx: Context<RevertFill>) -> Result<()> {
    let filler = load_mut!(ctx.accounts.filler)?;
    let clock = Clock::get()?;

    validate!(
        filler.last_active_slot == clock.slot,
        ErrorCode::RevertFill,
        "filler last active slot ({}) != current slot ({})",
        filler.last_active_slot,
        clock.slot
    )?;

    Ok(())
}

#[derive(Clone, Copy, AnchorSerialize, AnchorDeserialize, PartialEq, Debug, Eq, Default)]
pub enum SpotFulfillmentType {
    #[default]
    SerumV3,
    Match,
    PhoenixV1,
    OpenbookV2,
}

#[access_control(
    fill_not_paused(&ctx.accounts.state)
)]
pub fn handle_fill_spot_order<'c: 'info, 'info>(
    ctx: Context<'_, '_, 'c, 'info, FillOrder<'info>>,
    order_id: Option<u32>,
    fulfillment_type: Option<SpotFulfillmentType>,
    _maker_order_id: Option<u32>,
) -> Result<()> {
    let (order_id, market_index) = {
        let user = &load!(ctx.accounts.user)?;
        // if there is no order id, use the users last order id
        let order_id = order_id.unwrap_or_else(|| user.get_last_order_id());
        let market_index = user
            .get_order(order_id)
            .map(|order| order.market_index)
            .ok_or(ErrorCode::OrderDoesNotExist)?;

        (order_id, market_index)
    };

    let user_key = &ctx.accounts.user.key();
    fill_spot_order(
        ctx,
        order_id,
        market_index,
        fulfillment_type.unwrap_or(SpotFulfillmentType::Match),
    )
    .map_err(|e| {
        msg!("Err filling order id {} for user {}", order_id, user_key);
        e
    })?;

    Ok(())
}

fn fill_spot_order<'c: 'info, 'info>(
    ctx: Context<'_, '_, 'c, 'info, FillOrder<'info>>,
    order_id: u32,
    market_index: u16,
    fulfillment_type: SpotFulfillmentType,
) -> Result<()> {
    let clock = Clock::get()?;

    let remaining_accounts_iter = &mut ctx.remaining_accounts.iter().peekable();
    let AccountMaps {
        perp_market_map,
        spot_market_map,
        mut oracle_map,
    } = load_maps(
        remaining_accounts_iter,
        &MarketSet::new(),
        &get_writable_spot_market_set_from_many(vec![QUOTE_SPOT_MARKET_INDEX, market_index]),
        Clock::get()?.slot,
        None,
    )?;

    let (makers_and_referrer, makers_and_referrer_stats) = match fulfillment_type {
        SpotFulfillmentType::Match => load_user_maps(remaining_accounts_iter, true)?,
        _ => (UserMap::empty(), UserStatsMap::empty()),
    };

    let mut fulfillment_params: Box<dyn SpotFulfillmentParams> = match fulfillment_type {
        SpotFulfillmentType::SerumV3 => {
            let base_market = spot_market_map.get_ref(&market_index)?;
            let quote_market = spot_market_map.get_quote_spot_market()?;
            Box::new(SerumFulfillmentParams::new(
                remaining_accounts_iter,
                &ctx.accounts.state,
                &base_market,
                &quote_market,
                clock.unix_timestamp,
            )?)
        }
        SpotFulfillmentType::PhoenixV1 => {
            let base_market = spot_market_map.get_ref(&market_index)?;
            let quote_market = spot_market_map.get_quote_spot_market()?;
            Box::new(PhoenixFulfillmentParams::new(
                remaining_accounts_iter,
                &ctx.accounts.state,
                &base_market,
                &quote_market,
            )?)
        }
        SpotFulfillmentType::OpenbookV2 => {
            let base_market = spot_market_map.get_ref(&market_index)?;
            let quote_market = spot_market_map.get_quote_spot_market()?;
            Box::new(OpenbookV2FulfillmentParams::new(
                remaining_accounts_iter,
                &ctx.accounts.state,
                &base_market,
                &quote_market,
                clock.unix_timestamp,
            )?)
        }
        SpotFulfillmentType::Match => {
            let base_market = spot_market_map.get_ref(&market_index)?;
            let quote_market = spot_market_map.get_quote_spot_market()?;
            Box::new(MatchFulfillmentParams::new(
                remaining_accounts_iter,
                &base_market,
                &quote_market,
            )?)
        }
    };

    controller::orders::fill_spot_order(
        order_id,
        &ctx.accounts.state,
        &ctx.accounts.user,
        &ctx.accounts.user_stats,
        &spot_market_map,
        &perp_market_map,
        &mut oracle_map,
        &ctx.accounts.filler,
        &ctx.accounts.filler_stats,
        &makers_and_referrer,
        &makers_and_referrer_stats,
        None,
        &clock,
        fulfillment_params.as_mut(),
    )?;

    let base_market = spot_market_map.get_ref(&market_index)?;
    let quote_market = spot_market_map.get_quote_spot_market()?;
    fulfillment_params.validate_vault_amounts(&base_market, &quote_market)?;

    Ok(())
}

#[access_control(
    exchange_not_paused(&ctx.accounts.state)
)]
pub fn handle_trigger_order<'c: 'info, 'info>(
    ctx: Context<'_, '_, 'c, 'info, TriggerOrder<'info>>,
    order_id: u32,
) -> Result<()> {
    let (market_type, market_index) = match load!(ctx.accounts.user)?.get_order(order_id) {
        Some(order) => (order.market_type, order.market_index),
        None => {
            msg!("order_id not found {}", order_id);
            return Ok(());
        }
    };

    let (writeable_perp_markets, writeable_spot_markets) = match market_type {
        MarketType::Spot => (
            MarketSet::new(),
            get_writable_spot_market_set_from_many(vec![QUOTE_SPOT_MARKET_INDEX, market_index]),
        ),
        MarketType::Perp => (MarketSet::new(), MarketSet::new()),
    };

    let AccountMaps {
        perp_market_map,
        spot_market_map,
        mut oracle_map,
    } = load_maps(
        &mut ctx.remaining_accounts.iter().peekable(),
        &writeable_perp_markets,
        &writeable_spot_markets,
        Clock::get()?.slot,
        None,
    )?;

    match market_type {
        MarketType::Perp => controller::orders::trigger_order(
            order_id,
            &ctx.accounts.state,
            &ctx.accounts.user,
            &spot_market_map,
            &perp_market_map,
            &mut oracle_map,
            &ctx.accounts.filler,
            &Clock::get()?,
        )?,
        MarketType::Spot => controller::orders::trigger_spot_order(
            order_id,
            &ctx.accounts.state,
            &ctx.accounts.user,
            &spot_market_map,
            &perp_market_map,
            &mut oracle_map,
            &ctx.accounts.filler,
            &Clock::get()?,
        )?,
    }

    Ok(())
}

#[access_control(
    exchange_not_paused(&ctx.accounts.state)
)]
pub fn handle_force_cancel_orders<'c: 'info, 'info>(
    ctx: Context<'_, '_, 'c, 'info, ForceCancelOrder>,
) -> Result<()> {
    let AccountMaps {
        perp_market_map,
        spot_market_map,
        mut oracle_map,
    } = load_maps(
        &mut ctx.remaining_accounts.iter().peekable(),
        &MarketSet::new(),
        &get_writable_spot_market_set(QUOTE_SPOT_MARKET_INDEX),
        Clock::get()?.slot,
        None,
    )?;

    controller::orders::force_cancel_orders(
        &ctx.accounts.state,
        &ctx.accounts.user,
        &spot_market_map,
        &perp_market_map,
        &mut oracle_map,
        &ctx.accounts.filler,
        &Clock::get()?,
    )?;

    Ok(())
}

#[access_control(
    exchange_not_paused(&ctx.accounts.state)
)]
pub fn handle_update_user_idle<'c: 'info, 'info>(
    ctx: Context<'_, '_, 'c, 'info, UpdateUserIdle<'info>>,
) -> Result<()> {
    let mut user = load_mut!(ctx.accounts.user)?;
    let clock = Clock::get()?;

    let AccountMaps {
        perp_market_map,
        spot_market_map,
        mut oracle_map,
    } = load_maps(
        &mut ctx.remaining_accounts.iter().peekable(),
        &MarketSet::new(),
        &MarketSet::new(),
        Clock::get()?.slot,
        None,
    )?;

    let (equity, _) =
        calculate_user_equity(&user, &perp_market_map, &spot_market_map, &mut oracle_map)?;

    // user flipped to idle faster if equity is less than 1000
    let accelerated = equity < QUOTE_PRECISION_I128 * 1000;

    validate_user_is_idle(&user, clock.slot, accelerated)?;

    user.idle = true;

    Ok(())
}

#[access_control(
    exchange_not_paused(&ctx.accounts.state)
)]
pub fn handle_log_user_balances<'c: 'info, 'info>(
    ctx: Context<'_, '_, 'c, 'info, LogUserBalances<'info>>,
) -> Result<()> {
    let user_key = ctx.accounts.user.key();
    let user = load!(ctx.accounts.user)?;

    let AccountMaps {
        perp_market_map,
        spot_market_map,
        mut oracle_map,
    } = load_maps(
        &mut ctx.remaining_accounts.iter().peekable(),
        &MarketSet::new(),
        &MarketSet::new(),
        Clock::get()?.slot,
        None,
    )?;

    let (equity, _) =
        calculate_user_equity(&user, &perp_market_map, &spot_market_map, &mut oracle_map)?;

    msg!(
        "Authority key {} subaccount id {} user key {}",
        user.authority,
        user.sub_account_id,
        user_key
    );

    msg!("Equity {}", equity);

    for spot_position in user.spot_positions.iter() {
        if spot_position.scaled_balance == 0 {
            continue;
        }

        let spot_market = spot_market_map.get_ref(&spot_position.market_index)?;
        let token_amount = spot_position.get_signed_token_amount(&spot_market)?;
        msg!(
            "Spot position {} balance {}",
            spot_position.market_index,
            token_amount
        );
    }

    for perp_position in user.perp_positions.iter() {
        if perp_position.is_available() {
            continue;
        }

        let perp_market = perp_market_map.get_ref(&perp_position.market_index)?;
        let oracle_price = oracle_map.get_price_data(&perp_market.oracle_id())?.price;
        let (_, unrealized_pnl) =
            calculate_base_asset_value_and_pnl_with_oracle_price(&perp_position, oracle_price)?;

        if unrealized_pnl == 0 {
            continue;
        }

        msg!(
            "Perp position {} unrealized pnl {}",
            perp_position.market_index,
            unrealized_pnl
        );
    }

    Ok(())
}

#[access_control(
    exchange_not_paused(&ctx.accounts.state)
)]
pub fn handle_update_user_fuel_bonus<'c: 'info, 'info>(
    ctx: Context<'_, '_, 'c, 'info, UpdateUserFuelBonus<'info>>,
) -> Result<()> {
    let mut user = load_mut!(ctx.accounts.user)?;
    let user_stats = &mut load_mut!(ctx.accounts.user_stats)?;
    let clock = Clock::get()?;
    let now = clock.unix_timestamp;

    let AccountMaps {
        perp_market_map,
        spot_market_map,
        mut oracle_map,
    } = load_maps(
        &mut ctx.remaining_accounts.iter().peekable(),
        &MarketSet::new(),
        &MarketSet::new(),
        clock.slot,
        None,
    )?;

    let user_margin_calculation =
        calculate_margin_requirement_and_total_collateral_and_liability_info(
            &user,
            &perp_market_map,
            &spot_market_map,
            &mut oracle_map,
            MarginContext::standard(MarginRequirementType::Initial).fuel_numerator(&user, now),
        )?;

    user_stats.update_fuel_bonus(
        &mut user,
        user_margin_calculation.fuel_deposits,
        user_margin_calculation.fuel_borrows,
        user_margin_calculation.fuel_positions,
        now,
    )?;

    Ok(())
}

#[access_control(
    exchange_not_paused(&ctx.accounts.state)
)]
pub fn handle_update_user_stats_referrer_info<'c: 'info, 'info>(
    ctx: Context<'_, '_, 'c, 'info, UpdateUserStatsReferrerInfo<'info>>,
) -> Result<()> {
    let mut user_stats = load_mut!(ctx.accounts.user_stats)?;

    user_stats.update_referrer_status();

    Ok(())
}

#[access_control(
    exchange_not_paused(&ctx.accounts.state)
)]
pub fn handle_update_user_open_orders_count<'info>(ctx: Context<UpdateUserIdle>) -> Result<()> {
    let mut user = load_mut!(ctx.accounts.user)?;

    let mut open_orders = 0_u8;
    let mut open_auctions = 0_u8;

    for order in user.orders.iter() {
        if order.status == OrderStatus::Open {
            open_orders += 1;
        }

        if order.has_auction() {
            open_auctions += 1;
        }
    }

    user.open_orders = open_orders;
    user.has_open_order = open_orders > 0;
    user.open_auctions = open_auctions;
    user.has_open_auction = open_auctions > 0;

    Ok(())
}

pub fn handle_place_signed_msg_taker_order<'c: 'info, 'info>(
    ctx: Context<'_, '_, 'c, 'info, PlaceSignedMsgTakerOrder<'info>>,
    signed_msg_order_params_message_bytes: Vec<u8>,
    is_delegate_signer: bool,
) -> Result<()> {
    let state = &ctx.accounts.state;

    let mut remaining_accounts = ctx.remaining_accounts.iter().peekable();
    // TODO: generalize to support multiple market types
    let AccountMaps {
        perp_market_map,
        spot_market_map,
        mut oracle_map,
    } = load_maps(
        &mut remaining_accounts,
        &MarketSet::new(),
        &MarketSet::new(),
        Clock::get()?.slot,
        Some(state.oracle_guard_rails),
    )?;

    let high_leverage_mode_config = get_high_leverage_mode_config(&mut remaining_accounts)?;

    let taker_key = ctx.accounts.user.key();
    let mut taker = load_mut!(ctx.accounts.user)?;
    let mut signed_msg_taker = ctx.accounts.signed_msg_user_orders.load_mut()?;

    place_signed_msg_taker_order(
        taker_key,
        &mut taker,
        &mut signed_msg_taker,
        signed_msg_order_params_message_bytes,
        &ctx.accounts.ix_sysvar.to_account_info(),
        &perp_market_map,
        &spot_market_map,
        &mut oracle_map,
        high_leverage_mode_config,
        state,
        is_delegate_signer,
    )?;
    Ok(())
}

pub fn place_signed_msg_taker_order<'c: 'info, 'info>(
    taker_key: Pubkey,
    taker: &mut RefMut<User>,
    signed_msg_account: &mut SignedMsgUserOrdersZeroCopyMut,
    taker_order_params_message_bytes: Vec<u8>,
    ix_sysvar: &AccountInfo<'info>,
    perp_market_map: &PerpMarketMap,
    spot_market_map: &SpotMarketMap,
    oracle_map: &mut OracleMap,
    high_leverage_mode_config: Option<AccountLoader<HighLeverageModeConfig>>,
    state: &State,
    is_delegate_signer: bool,
) -> Result<()> {
    // Authenticate the signed msg order param message
    let ix_idx = load_current_index_checked(ix_sysvar)?;
    validate!(
        ix_idx > 0,
        ErrorCode::InvalidVerificationIxIndex,
        "instruction index must be greater than 0 for one sig verifies"
    )?;

    // Verify data from verify ix
    let ix: Instruction = load_instruction_at_checked(ix_idx as usize - 1, ix_sysvar)?;

    let signer = if is_delegate_signer {
        taker.delegate.to_bytes()
    } else {
        taker.authority.to_bytes()
    };
    let verified_message_and_signature = verify_and_decode_ed25519_msg(
        &ix,
        ix_sysvar,
        ix_idx,
        &signer,
        &taker_order_params_message_bytes[..],
        is_delegate_signer,
    )?;

    if is_delegate_signer {
        validate!(
            verified_message_and_signature.delegate_signed_taker_pubkey == Some(taker_key),
            ErrorCode::SignedMsgUserContextUserMismatch,
            "Delegate signed msg for taker pubkey different than supplied pubkey"
        )?;
    } else {
        // Verify taker passed to the ix matches pda derived from subaccount id + authority
        let taker_pda = Pubkey::find_program_address(
            &[
                "user".as_bytes(),
                &taker.authority.to_bytes(),
                &verified_message_and_signature
                    .sub_account_id
                    .unwrap()
                    .to_le_bytes(),
            ],
            &ID,
        );
        validate!(
            taker_pda.0 == taker_key,
            ErrorCode::SignedMsgUserContextUserMismatch,
            "Taker key does not match pda"
        )?;
    };

    let signature = verified_message_and_signature.signature;
    let clock = &Clock::get()?;

    // First order must be a taker order
    let matching_taker_order_params = &verified_message_and_signature.signed_msg_order_params;
    if matching_taker_order_params.market_type != MarketType::Perp
        || !matching_taker_order_params.has_valid_auction_params()?
    {
        msg!("First order must be a perp taker order");
        return Err(print_error!(ErrorCode::InvalidSignedMsgOrderParam)().into());
    }

    // Set max slot for the order early so we set correct signed msg order id
    let order_slot = verified_message_and_signature.slot;
    if order_slot < clock.slot.saturating_sub(500) {
        msg!(
            "SignedMsg order slot {} is too old: must be within 500 slots of current slot",
            order_slot
        );
        return Err(print_error!(ErrorCode::InvalidSignedMsgOrderParam)().into());
    }
    let market_index = matching_taker_order_params.market_index;
    let max_slot = if matching_taker_order_params.order_type == OrderType::Limit {
        order_slot.safe_add(
            matching_taker_order_params
                .auction_duration
                .unwrap_or(0)
                .cast::<u64>()?,
        )?
    } else {
        order_slot.safe_add(
            matching_taker_order_params
                .auction_duration
                .unwrap()
                .cast::<u64>()?,
        )?
    };

    // Dont place order if max slot already passed
    if max_slot < clock.slot {
        msg!(
            "SignedMsg order max_slot {} < current slot {}",
            max_slot,
            clock.slot
        );
        return Ok(());
    }

    // Dont place order if signed msg order already exists
    let mut taker_order_id_to_use = taker.next_order_id;
    let mut signed_msg_order_id =
        SignedMsgOrderId::new(verified_message_and_signature.uuid, max_slot, 0);
    if signed_msg_account
        .check_exists_and_prune_stale_signed_msg_order_ids(signed_msg_order_id, clock.slot)
    {
        msg!("SignedMsg order already exists for taker {:?}", taker_key);
        return Ok(());
    }

    // Good to place orders, do stop loss and take profit orders first
    if let Some(stop_loss_order_params) = verified_message_and_signature.stop_loss_order_params {
        taker_order_id_to_use += 1;
        let stop_loss_order = OrderParams {
            order_type: OrderType::TriggerMarket,
            direction: matching_taker_order_params.direction.opposite(),
            trigger_price: Some(stop_loss_order_params.trigger_price),
            base_asset_amount: stop_loss_order_params.base_asset_amount,
            trigger_condition: if matching_taker_order_params.direction == PositionDirection::Long {
                OrderTriggerCondition::Below
            } else {
                OrderTriggerCondition::Above
            },
            market_index,
            market_type: MarketType::Perp,
            reduce_only: true,
            ..OrderParams::default()
        };

        controller::orders::place_perp_order(
            state,
            taker,
            taker_key,
            perp_market_map,
            spot_market_map,
            oracle_map,
            &None,
            clock,
            stop_loss_order,
            PlaceOrderOptions {
                enforce_margin_check: false,
                existing_position_direction_override: Some(matching_taker_order_params.direction),
                ..PlaceOrderOptions::default()
            },
        )?;
    }

    if let Some(take_profit_order_params) = verified_message_and_signature.take_profit_order_params
    {
        taker_order_id_to_use += 1;
        let take_profit_order = OrderParams {
            order_type: OrderType::TriggerMarket,
            direction: matching_taker_order_params.direction.opposite(),
            trigger_price: Some(take_profit_order_params.trigger_price),
            base_asset_amount: take_profit_order_params.base_asset_amount,
            trigger_condition: if matching_taker_order_params.direction == PositionDirection::Long {
                OrderTriggerCondition::Above
            } else {
                OrderTriggerCondition::Below
            },
            market_index,
            market_type: MarketType::Perp,
            reduce_only: true,
            ..OrderParams::default()
        };

        controller::orders::place_perp_order(
            state,
            taker,
            taker_key,
            perp_market_map,
            spot_market_map,
            oracle_map,
            &None,
            clock,
            take_profit_order,
            PlaceOrderOptions {
                enforce_margin_check: false,
                existing_position_direction_override: Some(matching_taker_order_params.direction),
                ..PlaceOrderOptions::default()
            },
        )?;
    }
    signed_msg_order_id.order_id = taker_order_id_to_use;
    signed_msg_account.add_signed_msg_order_id(signed_msg_order_id)?;

    controller::orders::place_perp_order(
        state,
        taker,
        taker_key,
        perp_market_map,
        spot_market_map,
        oracle_map,
        &high_leverage_mode_config,
        &clock,
        *matching_taker_order_params,
        PlaceOrderOptions {
            enforce_margin_check: true,
            signed_msg_taker_order_slot: Some(order_slot),
            ..PlaceOrderOptions::default()
        },
    )?;

    let order_params_hash =
        base64::encode(solana_program::hash::hash(&signature.try_to_vec().unwrap()).as_ref());

    emit!(SignedMsgOrderRecord {
        user: taker_key,
        signed_msg_order_max_slot: signed_msg_order_id.max_slot,
        signed_msg_order_uuid: signed_msg_order_id.uuid,
        user_order_id: signed_msg_order_id.order_id,
        matching_order_params: matching_taker_order_params.clone(),
        hash: order_params_hash,
        ts: clock.unix_timestamp,
    });

    Ok(())
}

#[access_control(
    settle_pnl_not_paused(&ctx.accounts.state)
)]
pub fn handle_settle_pnl<'c: 'info, 'info>(
    ctx: Context<'_, '_, 'c, 'info, SettlePNL>,
    market_index: u16,
) -> Result<()> {
    let clock = Clock::get()?;
    let state = &ctx.accounts.state;

    let user_key = ctx.accounts.user.key();
    let user = &mut load_mut!(ctx.accounts.user)?;

    validate!(
        user.pool_id == 0,
        ErrorCode::InvalidPoolId,
        "user have pool_id 0"
    )?;

    let AccountMaps {
        perp_market_map,
        spot_market_map,
        mut oracle_map,
    } = load_maps(
        &mut ctx.remaining_accounts.iter().peekable(),
        &get_writable_perp_market_set(market_index),
        &get_writable_spot_market_set(QUOTE_SPOT_MARKET_INDEX),
        clock.slot,
        Some(state.oracle_guard_rails),
    )?;

    let market_in_settlement =
        perp_market_map.get_ref(&market_index)?.status == MarketStatus::Settlement;

    if market_in_settlement {
        amm_not_paused(state)?;

        controller::pnl::settle_expired_position(
            market_index,
            user,
            &user_key,
            &perp_market_map,
            &spot_market_map,
            &mut oracle_map,
            &clock,
            state,
        )?;

        user.update_last_active_slot(clock.slot);
    } else {
        controller::repeg::update_amm(
            market_index,
            &perp_market_map,
            &mut oracle_map,
            state,
            &clock,
        )
        .map(|_| ErrorCode::InvalidOracleForSettlePnl)?;

        controller::pnl::settle_pnl(
            market_index,
            user,
            ctx.accounts.authority.key,
            &user_key,
            &perp_market_map,
            &spot_market_map,
            &mut oracle_map,
            &clock,
            state,
            None,
            SettlePnlMode::MustSettle,
        )
        .map(|_| ErrorCode::InvalidOracleForSettlePnl)?;

        user.update_last_active_slot(clock.slot);
    }

    let spot_market = spot_market_map.get_quote_spot_market()?;
    validate_spot_market_vault_amount(&spot_market, ctx.accounts.spot_market_vault.amount)?;

    Ok(())
}

#[access_control(
    settle_pnl_not_paused(&ctx.accounts.state)
)]
pub fn handle_settle_multiple_pnls<'c: 'info, 'info>(
    ctx: Context<'_, '_, 'c, 'info, SettlePNL>,
    market_indexes: Vec<u16>,
    mode: SettlePnlMode,
) -> Result<()> {
    let clock = Clock::get()?;
    let state = &ctx.accounts.state;

    let user_key = ctx.accounts.user.key();
    let user = &mut load_mut!(ctx.accounts.user)?;

    let AccountMaps {
        perp_market_map,
        spot_market_map,
        mut oracle_map,
    } = load_maps(
        &mut ctx.remaining_accounts.iter().peekable(),
        &get_writable_perp_market_set_from_vec(&market_indexes),
        &get_writable_spot_market_set(QUOTE_SPOT_MARKET_INDEX),
        clock.slot,
        Some(state.oracle_guard_rails),
    )?;

    let meets_margin_requirement = meets_settle_pnl_maintenance_margin_requirement(
        user,
        &perp_market_map,
        &spot_market_map,
        &mut oracle_map,
    )?;

    for market_index in market_indexes.iter() {
        let market_in_settlement =
            perp_market_map.get_ref(market_index)?.status == MarketStatus::Settlement;

        if market_in_settlement {
            amm_not_paused(state)?;

            controller::pnl::settle_expired_position(
                *market_index,
                user,
                &user_key,
                &perp_market_map,
                &spot_market_map,
                &mut oracle_map,
                &clock,
                state,
            )?;

            user.update_last_active_slot(clock.slot);
        } else {
            controller::repeg::update_amm(
                *market_index,
                &perp_market_map,
                &mut oracle_map,
                state,
                &clock,
            )
            .map(|_| ErrorCode::InvalidOracleForSettlePnl)?;

            controller::pnl::settle_pnl(
                *market_index,
                user,
                ctx.accounts.authority.key,
                &user_key,
                &perp_market_map,
                &spot_market_map,
                &mut oracle_map,
                &clock,
                state,
                Some(meets_margin_requirement),
                mode,
            )
            .map(|_| ErrorCode::InvalidOracleForSettlePnl)?;

            user.update_last_active_slot(clock.slot);
        }
    }

    let spot_market = spot_market_map.get_quote_spot_market()?;
    validate_spot_market_vault_amount(&spot_market, ctx.accounts.spot_market_vault.amount)?;

    Ok(())
}

#[access_control(
    funding_not_paused(&ctx.accounts.state)
)]
pub fn handle_settle_funding_payment<'c: 'info, 'info>(
    ctx: Context<'_, '_, 'c, 'info, SettleFunding>,
) -> Result<()> {
    let clock = Clock::get()?;
    let now = clock.unix_timestamp;

    let user_key = ctx.accounts.user.key();
    let user = &mut load_mut!(ctx.accounts.user)?;

    let AccountMaps {
        perp_market_map, ..
    } = load_maps(
        &mut ctx.remaining_accounts.iter().peekable(),
        &get_market_set_for_user_positions(&user.perp_positions),
        &MarketSet::new(),
        clock.slot,
        None,
    )?;

    controller::funding::settle_funding_payments(user, &user_key, &perp_market_map, now)?;
    user.update_last_active_slot(clock.slot);
    Ok(())
}

#[access_control(
    amm_not_paused(&ctx.accounts.state)
)]
pub fn handle_settle_lp<'c: 'info, 'info>(
    ctx: Context<'_, '_, 'c, 'info, SettleLP>,
    market_index: u16,
) -> Result<()> {
    let user_key = ctx.accounts.user.key();
    let user = &mut load_mut!(ctx.accounts.user)?;

    let state = &ctx.accounts.state;
    let clock = Clock::get()?;
    let now = clock.unix_timestamp;

    let AccountMaps {
        perp_market_map, ..
    } = load_maps(
        &mut ctx.remaining_accounts.iter().peekable(),
        &get_writable_perp_market_set(market_index),
        &MarketSet::new(),
        clock.slot,
        Some(state.oracle_guard_rails),
    )?;

    let market = &mut perp_market_map.get_ref_mut(&market_index)?;
    controller::lp::settle_funding_payment_then_lp(user, &user_key, market, now)?;
    user.update_last_active_slot(clock.slot);

    Ok(())
}

#[access_control(
    liq_not_paused(&ctx.accounts.state)
)]
pub fn handle_liquidate_perp<'c: 'info, 'info>(
    ctx: Context<'_, '_, 'c, 'info, LiquidatePerp<'info>>,
    market_index: u16,
    liquidator_max_base_asset_amount: u64,
    limit_price: Option<u64>,
) -> Result<()> {
    let clock = Clock::get()?;
    let now = clock.unix_timestamp;
    let slot = clock.slot;
    let state = &ctx.accounts.state;

    let user_key = ctx.accounts.user.key();
    let liquidator_key = ctx.accounts.liquidator.key();

    validate!(
        user_key != liquidator_key,
        ErrorCode::UserCantLiquidateThemself
    )?;

    let user = &mut load_mut!(ctx.accounts.user)?;
    let user_stats = &mut load_mut!(ctx.accounts.user_stats)?;
    let liquidator = &mut load_mut!(ctx.accounts.liquidator)?;
    let liquidator_stats = &mut load_mut!(ctx.accounts.liquidator_stats)?;

    let AccountMaps {
        perp_market_map,
        spot_market_map,
        mut oracle_map,
    } = load_maps(
        &mut ctx.remaining_accounts.iter().peekable(),
        &get_writable_perp_market_set(market_index),
        &MarketSet::new(),
        clock.slot,
        Some(state.oracle_guard_rails),
    )?;

    controller::liquidation::liquidate_perp(
        market_index,
        liquidator_max_base_asset_amount,
        limit_price,
        user,
        &user_key,
        user_stats,
        liquidator,
        &liquidator_key,
        liquidator_stats,
        &perp_market_map,
        &spot_market_map,
        &mut oracle_map,
        slot,
        now,
        state,
    )?;

    Ok(())
}

#[access_control(
liq_not_paused(&ctx.accounts.state)
)]
pub fn handle_liquidate_perp_with_fill<'c: 'info, 'info>(
    ctx: Context<'_, '_, 'c, 'info, LiquidatePerp<'info>>,
    market_index: u16,
) -> Result<()> {
    let clock = Clock::get()?;
    let state = &ctx.accounts.state;

    let user_key = ctx.accounts.user.key();
    let liquidator_key = ctx.accounts.liquidator.key();

    validate!(
        user_key != liquidator_key,
        ErrorCode::UserCantLiquidateThemself
    )?;

    let remaining_accounts_iter = &mut ctx.remaining_accounts.iter().peekable();
    let AccountMaps {
        perp_market_map,
        spot_market_map,
        mut oracle_map,
    } = load_maps(
        remaining_accounts_iter,
        &get_writable_perp_market_set(market_index),
        &MarketSet::new(),
        clock.slot,
        Some(state.oracle_guard_rails),
    )?;

    let (makers_and_referrer, makers_and_referrer_stats) =
        load_user_maps(remaining_accounts_iter, true)?;

    controller::liquidation::liquidate_perp_with_fill(
        market_index,
        &ctx.accounts.user,
        &user_key,
        &ctx.accounts.user_stats,
        &ctx.accounts.liquidator,
        &liquidator_key,
        &ctx.accounts.liquidator_stats,
        &makers_and_referrer,
        &makers_and_referrer_stats,
        &perp_market_map,
        &spot_market_map,
        &mut oracle_map,
        &clock,
        state,
    )?;

    Ok(())
}

#[access_control(
    liq_not_paused(&ctx.accounts.state)
)]
pub fn handle_liquidate_spot<'c: 'info, 'info>(
    ctx: Context<'_, '_, 'c, 'info, LiquidateSpot<'info>>,
    asset_market_index: u16,
    liability_market_index: u16,
    liquidator_max_liability_transfer: u128,
    limit_price: Option<u64>,
) -> Result<()> {
    let clock = Clock::get()?;
    let now = clock.unix_timestamp;
    let state = &ctx.accounts.state;

    let user_key = ctx.accounts.user.key();
    let liquidator_key = ctx.accounts.liquidator.key();

    validate!(
        user_key != liquidator_key,
        ErrorCode::UserCantLiquidateThemself
    )?;

    let user = &mut load_mut!(ctx.accounts.user)?;
    let user_stats = &mut load_mut!(ctx.accounts.user_stats)?;
    let liquidator = &mut load_mut!(ctx.accounts.liquidator)?;
    let liquidator_stats = &mut load_mut!(ctx.accounts.liquidator_stats)?;

    let AccountMaps {
        perp_market_map,
        spot_market_map,
        mut oracle_map,
    } = load_maps(
        &mut ctx.remaining_accounts.iter().peekable(),
        &MarketSet::new(),
        &get_writable_spot_market_set_from_many(vec![asset_market_index, liability_market_index]),
        clock.slot,
        Some(state.oracle_guard_rails),
    )?;

    controller::liquidation::liquidate_spot(
        asset_market_index,
        liability_market_index,
        liquidator_max_liability_transfer,
        limit_price,
        user,
        &user_key,
        user_stats,
        liquidator,
        &liquidator_key,
        liquidator_stats,
        &perp_market_map,
        &spot_market_map,
        &mut oracle_map,
        now,
        clock.slot,
        state,
    )?;

    Ok(())
}

#[access_control(
    liq_not_paused(&ctx.accounts.state)
)]
pub fn handle_liquidate_spot_with_swap_begin<'c: 'info, 'info>(
    ctx: Context<'_, '_, 'c, 'info, LiquidateSpotWithSwap<'info>>,
    asset_market_index: u16,
    liability_market_index: u16,
    swap_amount: u64,
) -> Result<()> {
    let state = &ctx.accounts.state;
    let clock = Clock::get()?;
    let now = clock.unix_timestamp;

    let user_key = ctx.accounts.user.key();
    let liquidator_key = ctx.accounts.liquidator.key();

    validate!(
        user_key != liquidator_key,
        ErrorCode::UserCantLiquidateThemself
    )?;

    let user = &mut load_mut!(ctx.accounts.user)?;
    let user_stats = &mut load_mut!(ctx.accounts.user_stats)?;
    let liquidator = &mut load_mut!(ctx.accounts.liquidator)?;
    let liquidator_stats = &mut load_mut!(ctx.accounts.liquidator_stats)?;

    let remaining_accounts_iter = &mut ctx.remaining_accounts.iter().peekable();
    let AccountMaps {
        perp_market_map,
        spot_market_map,
        mut oracle_map,
    } = load_maps(
        remaining_accounts_iter,
        &MarketSet::new(),
        &get_writable_spot_market_set_from_many(vec![asset_market_index, liability_market_index]),
        clock.slot,
        Some(state.oracle_guard_rails),
    )?;

    let _token_interface = get_token_interface(remaining_accounts_iter)?;
    let mint = get_token_mint(remaining_accounts_iter)?;

    let mut asset_spot_market = spot_market_map.get_ref_mut(&asset_market_index)?;
    validate!(
        asset_spot_market.flash_loan_initial_token_amount == 0
            && asset_spot_market.flash_loan_amount == 0,
        ErrorCode::InvalidLiquidateSpotWithSwap,
        "begin_swap ended in invalid state"
    )?;

    let asset_oracle_data = oracle_map.get_price_data(&asset_spot_market.oracle_id())?;
    controller::spot_balance::update_spot_market_cumulative_interest(
        &mut asset_spot_market,
        Some(asset_oracle_data),
        now,
    )?;

    let mut liability_spot_market = spot_market_map.get_ref_mut(&liability_market_index)?;

    validate!(
        liability_spot_market.flash_loan_initial_token_amount == 0
            && liability_spot_market.flash_loan_amount == 0,
        ErrorCode::InvalidLiquidateSpotWithSwap,
        "begin_swap ended in invalid state"
    )?;

    let liability_oracle_data = oracle_map.get_price_data(&liability_spot_market.oracle_id())?;
    controller::spot_balance::update_spot_market_cumulative_interest(
        &mut liability_spot_market,
        Some(liability_oracle_data),
        now,
    )?;

    drop(liability_spot_market);
    drop(asset_spot_market);

    validate!(
        asset_market_index != liability_market_index,
        ErrorCode::InvalidSwap,
        "asset and liability market the same"
    )?;

    validate!(
        swap_amount != 0,
        ErrorCode::InvalidSwap,
        "swap_amount cannot be zero"
    )?;

    liquidate_spot_with_swap_begin(
        asset_market_index,
        liability_market_index,
        swap_amount,
        user,
        &user_key,
        user_stats,
        liquidator,
        &liquidator_key,
        liquidator_stats,
        &perp_market_map,
        &spot_market_map,
        &mut oracle_map,
        now,
        clock.slot,
        state,
    )?;

    let mut asset_spot_market = spot_market_map.get_ref_mut(&asset_market_index)?;
    let mut liability_spot_market = spot_market_map.get_ref_mut(&liability_market_index)?;

    let asset_vault = &ctx.accounts.asset_spot_market_vault;
    let asset_token_account = &ctx.accounts.asset_token_account;

    asset_spot_market.flash_loan_amount = swap_amount;
    asset_spot_market.flash_loan_initial_token_amount = asset_token_account.amount;

    let liability_token_account = &ctx.accounts.liability_token_account;

    liability_spot_market.flash_loan_initial_token_amount = liability_token_account.amount;

    controller::token::send_from_program_vault(
        &ctx.accounts.token_program,
        asset_vault,
        &ctx.accounts.asset_token_account,
        &ctx.accounts.drift_signer,
        state.signer_nonce,
        swap_amount,
        &mint,
    )?;

    let ixs = ctx.accounts.instructions.as_ref();
    let current_index = instructions::load_current_index_checked(ixs)? as usize;

    let current_ix = instructions::load_instruction_at_checked(current_index, ixs)?;
    validate!(
        current_ix.program_id == *ctx.program_id,
        ErrorCode::InvalidLiquidateSpotWithSwap,
        "LiquidateSpotWithSwapBegin must be a top-level instruction (cant be cpi)"
    )?;

    let mut index = current_index + 1;
    let mut found_end = false;
    loop {
        let ix = match instructions::load_instruction_at_checked(index, ixs) {
            Ok(ix) => ix,
            Err(ProgramError::InvalidArgument) => break,
            Err(e) => return Err(e.into()),
        };

        // Check that the drift program key is not used
        if ix.program_id == crate::id() {
            // must be the last ix -- this could possibly be relaxed
            validate!(
                !found_end,
                ErrorCode::InvalidLiquidateSpotWithSwap,
                "the transaction must not contain a Drift instruction after FlashLoanEnd"
            )?;
            found_end = true;

            // must be the SwapEnd instruction
            let discriminator = crate::instruction::LiquidateSpotWithSwapEnd::discriminator();
            validate!(
                ix.data[0..8] == discriminator,
                ErrorCode::InvalidLiquidateSpotWithSwap,
                "last drift ix must be end of swap"
            )?;

            validate!(
                ctx.accounts.authority.key() == ix.accounts[1].pubkey,
                ErrorCode::InvalidLiquidateSpotWithSwap,
                "the authority passed to SwapBegin and End must match"
            )?;

            validate!(
                ctx.accounts.liquidator.key() == ix.accounts[2].pubkey,
                ErrorCode::InvalidLiquidateSpotWithSwap,
                "the liquidator passed to SwapBegin and End must match"
            )?;

            validate!(
                ctx.accounts.user.key() == ix.accounts[4].pubkey,
                ErrorCode::InvalidLiquidateSpotWithSwap,
                "the user passed to SwapBegin and End must match"
            )?;

            validate!(
                ctx.accounts.liability_spot_market_vault.key() == ix.accounts[6].pubkey,
                ErrorCode::InvalidLiquidateSpotWithSwap,
                "the liability_spot_market_vault passed to SwapBegin and End must match"
            )?;

            validate!(
                ctx.accounts.asset_spot_market_vault.key() == ix.accounts[7].pubkey,
                ErrorCode::InvalidLiquidateSpotWithSwap,
                "the asset_spot_market_vault passed to SwapBegin and End must match"
            )?;

            validate!(
                ctx.accounts.liability_token_account.key() == ix.accounts[8].pubkey,
                ErrorCode::InvalidLiquidateSpotWithSwap,
                "the liability_token_account passed to SwapBegin and End must match"
            )?;

            validate!(
                ctx.accounts.asset_token_account.key() == ix.accounts[9].pubkey,
                ErrorCode::InvalidLiquidateSpotWithSwap,
                "the asset_token_account passed to SwapBegin and End must match"
            )?;

            validate!(
                ctx.remaining_accounts.len() == ix.accounts.len() - 13,
                ErrorCode::InvalidLiquidateSpotWithSwap,
                "begin and end ix must have the same number of accounts"
            )?;

            for i in 13..ix.accounts.len() {
                validate!(
                    *ctx.remaining_accounts[i - 13].key == ix.accounts[i].pubkey,
                    ErrorCode::InvalidLiquidateSpotWithSwap,
                    "begin and end ix must have the same accounts. {}th account mismatch. begin: {}, end: {}",
                    i,
                    ctx.remaining_accounts[i - 13].key,
                    ix.accounts[i].pubkey
                )?;
            }
        } else {
            if found_end {
                for meta in ix.accounts.iter() {
                    validate!(
                        meta.is_writable == false,
                        ErrorCode::InvalidLiquidateSpotWithSwap,
                        "instructions after swap end must not have writable accounts"
                    )?;
                }
            } else {
                let whitelisted_programs = vec![
                    serum_program::id(),
                    AssociatedToken::id(),
                    jupiter_mainnet_3::ID,
                    jupiter_mainnet_4::ID,
                    jupiter_mainnet_6::ID,
                ];
                validate!(
                    whitelisted_programs.contains(&ix.program_id),
                    ErrorCode::InvalidLiquidateSpotWithSwap,
                    "only allowed to pass in ixs to token, openbook, and Jupiter v3/v4/v6 programs"
                )?;

                for meta in ix.accounts.iter() {
                    validate!(
                        meta.pubkey != crate::id(),
                        ErrorCode::InvalidLiquidateSpotWithSwap,
                        "instructions between begin and end must not be drift instructions"
                    )?;
                }
            }
        }

        index += 1;
    }

    validate!(
        found_end,
        ErrorCode::InvalidLiquidateSpotWithSwap,
        "found no LiquidateSpotWithSwapEnd instruction in transaction"
    )?;

    Ok(())
}

#[access_control(
    liq_not_paused(&ctx.accounts.state)
)]
pub fn handle_liquidate_spot_with_swap_end<'c: 'info, 'info>(
    ctx: Context<'_, '_, 'c, 'info, LiquidateSpotWithSwap<'info>>,
    asset_market_index: u16,
    liability_market_index: u16,
) -> Result<()> {
    let state = &ctx.accounts.state;
    let clock = Clock::get()?;
    let slot = clock.slot;
    let now = clock.unix_timestamp;

    let remaining_accounts = &mut ctx.remaining_accounts.iter().peekable();
    let AccountMaps {
        perp_market_map,
        spot_market_map,
        mut oracle_map,
    } = load_maps(
        remaining_accounts,
        &MarketSet::new(),
        &get_writable_spot_market_set_from_many(vec![asset_market_index, liability_market_index]),
        clock.slot,
        Some(state.oracle_guard_rails),
    )?;
    let liability_token_program = get_token_interface(remaining_accounts)?;

    let asset_mint = get_token_mint(remaining_accounts)?;
    let liability_mint = get_token_mint(remaining_accounts)?;

    let user_key = ctx.accounts.user.key();
    let mut user = load_mut!(&ctx.accounts.user)?;
    let mut user_stats = load_mut!(&ctx.accounts.user_stats)?;

    let liquidator_key = ctx.accounts.liquidator.key();
    let mut liquidator = load_mut!(&ctx.accounts.liquidator)?;
    let mut liquidator_stats = load_mut!(&ctx.accounts.liquidator_stats)?;

    let mut asset_spot_market = spot_market_map.get_ref_mut(&asset_market_index)?;

    validate!(
        asset_spot_market.flash_loan_amount != 0,
        ErrorCode::InvalidSwap,
        "the asset_spot_market must have a flash loan amount set"
    )?;

    let mut liability_spot_market = spot_market_map.get_ref_mut(&liability_market_index)?;

    let asset_vault = &mut ctx.accounts.asset_spot_market_vault;
    let asset_token_account = &mut ctx.accounts.asset_token_account;

    let mut amount_in = asset_spot_market.flash_loan_amount;
    if asset_token_account.amount > asset_spot_market.flash_loan_initial_token_amount {
        let residual = asset_token_account
            .amount
            .safe_sub(asset_spot_market.flash_loan_initial_token_amount)?;

        controller::token::receive(
            &ctx.accounts.token_program,
            asset_token_account,
            asset_vault,
            &ctx.accounts.authority,
            residual,
            &asset_mint,
        )?;
        asset_token_account.reload()?;
        asset_vault.reload()?;

        amount_in = amount_in.safe_sub(residual)?;
    }

    asset_spot_market.flash_loan_initial_token_amount = 0;
    asset_spot_market.flash_loan_amount = 0;

    let liability_vault = &mut ctx.accounts.liability_spot_market_vault;
    let liability_token_account = &mut ctx.accounts.liability_token_account;

    let mut amount_out = 0_u64;
    if liability_token_account.amount > liability_spot_market.flash_loan_initial_token_amount {
        amount_out = liability_token_account
            .amount
            .safe_sub(liability_spot_market.flash_loan_initial_token_amount)?;

        if let Some(token_interface) = liability_token_program {
            controller::token::receive(
                &token_interface,
                liability_token_account,
                liability_vault,
                &ctx.accounts.authority,
                amount_out,
                &liability_mint,
            )?;
        } else {
            controller::token::receive(
                &ctx.accounts.token_program,
                liability_token_account,
                liability_vault,
                &ctx.accounts.authority,
                amount_out,
                &liability_mint,
            )?;
        }

        liability_vault.reload()?;
    }

    validate!(
        amount_out != 0,
        ErrorCode::InvalidSwap,
        "amount_out must be greater than 0"
    )?;

    liability_spot_market.flash_loan_initial_token_amount = 0;
    liability_spot_market.flash_loan_amount = 0;

    drop(liability_spot_market);
    drop(asset_spot_market);

    liquidate_spot_with_swap_end(
        asset_market_index,
        liability_market_index,
        &mut user,
        &user_key,
        &mut user_stats,
        &mut liquidator,
        &liquidator_key,
        &mut liquidator_stats,
        &perp_market_map,
        &spot_market_map,
        &mut oracle_map,
        now,
        slot,
        state,
        amount_in.cast()?,
        amount_out.cast()?,
    )?;

    let liability_spot_market = spot_market_map.get_ref_mut(&liability_market_index)?;

    validate!(
        liability_spot_market.flash_loan_initial_token_amount == 0
            && liability_spot_market.flash_loan_amount == 0,
        ErrorCode::InvalidSwap,
        "end_swap ended in invalid state"
    )?;

    math::spot_withdraw::validate_spot_market_vault_amount(
        &liability_spot_market,
        liability_vault.amount,
    )?;

    let asset_spot_market = spot_market_map.get_ref_mut(&asset_market_index)?;

    validate!(
        asset_spot_market.flash_loan_initial_token_amount == 0
            && asset_spot_market.flash_loan_amount == 0,
        ErrorCode::InvalidSwap,
        "end_swap ended in invalid state"
    )?;

    math::spot_withdraw::validate_spot_market_vault_amount(&asset_spot_market, asset_vault.amount)?;

    Ok(())
}

#[access_control(
    liq_not_paused(&ctx.accounts.state)
)]
pub fn handle_liquidate_borrow_for_perp_pnl<'c: 'info, 'info>(
    ctx: Context<'_, '_, 'c, 'info, LiquidateBorrowForPerpPnl<'info>>,
    perp_market_index: u16,
    spot_market_index: u16,
    liquidator_max_liability_transfer: u128,
    limit_price: Option<u64>, // currently unimplemented
) -> Result<()> {
    let clock = Clock::get()?;
    let now = clock.unix_timestamp;
    let state = &ctx.accounts.state;

    let user_key = ctx.accounts.user.key();
    let liquidator_key = ctx.accounts.liquidator.key();

    validate!(
        user_key != liquidator_key,
        ErrorCode::UserCantLiquidateThemself
    )?;

    let user = &mut load_mut!(ctx.accounts.user)?;
    let liquidator = &mut load_mut!(ctx.accounts.liquidator)?;

    let AccountMaps {
        perp_market_map,
        spot_market_map,
        mut oracle_map,
    } = load_maps(
        &mut ctx.remaining_accounts.iter().peekable(),
        &MarketSet::new(),
        &get_writable_spot_market_set(spot_market_index),
        clock.slot,
        Some(state.oracle_guard_rails),
    )?;

    controller::liquidation::liquidate_borrow_for_perp_pnl(
        perp_market_index,
        spot_market_index,
        liquidator_max_liability_transfer,
        limit_price,
        user,
        &user_key,
        liquidator,
        &liquidator_key,
        &perp_market_map,
        &spot_market_map,
        &mut oracle_map,
        now,
        clock.slot,
        state.liquidation_margin_buffer_ratio,
        state.initial_pct_to_liquidate as u128,
        state.liquidation_duration as u128,
    )?;

    Ok(())
}

#[access_control(
    liq_not_paused(&ctx.accounts.state)
)]
pub fn handle_liquidate_perp_pnl_for_deposit<'c: 'info, 'info>(
    ctx: Context<'_, '_, 'c, 'info, LiquidatePerpPnlForDeposit<'info>>,
    perp_market_index: u16,
    spot_market_index: u16,
    liquidator_max_pnl_transfer: u128,
    limit_price: Option<u64>, // currently unimplemented
) -> Result<()> {
    let state = &ctx.accounts.state;
    let clock = Clock::get()?;
    let now = clock.unix_timestamp;

    let user_key = ctx.accounts.user.key();
    let liquidator_key = ctx.accounts.liquidator.key();

    validate!(
        user_key != liquidator_key,
        ErrorCode::UserCantLiquidateThemself
    )?;

    let user = &mut load_mut!(ctx.accounts.user)?;
    let liquidator = &mut load_mut!(ctx.accounts.liquidator)?;

    let AccountMaps {
        perp_market_map,
        spot_market_map,
        mut oracle_map,
    } = load_maps(
        &mut ctx.remaining_accounts.iter().peekable(),
        &MarketSet::new(),
        &get_writable_spot_market_set(spot_market_index),
        clock.slot,
        Some(state.oracle_guard_rails),
    )?;

    controller::liquidation::liquidate_perp_pnl_for_deposit(
        perp_market_index,
        spot_market_index,
        liquidator_max_pnl_transfer,
        limit_price,
        user,
        &user_key,
        liquidator,
        &liquidator_key,
        &perp_market_map,
        &spot_market_map,
        &mut oracle_map,
        now,
        clock.slot,
        state.liquidation_margin_buffer_ratio,
        state.initial_pct_to_liquidate as u128,
        state.liquidation_duration as u128,
    )?;

    Ok(())
}

#[access_control(
    liq_not_paused(&ctx.accounts.state)
)]
pub fn handle_set_user_status_to_being_liquidated<'c: 'info, 'info>(
    ctx: Context<'_, '_, 'c, 'info, SetUserStatusToBeingLiquidated<'info>>,
) -> Result<()> {
    let state = &ctx.accounts.state;
    let clock = Clock::get()?;
    let user = &mut load_mut!(ctx.accounts.user)?;

    let AccountMaps {
        perp_market_map,
        spot_market_map,
        mut oracle_map,
    } = load_maps(
        &mut ctx.remaining_accounts.iter().peekable(),
        &MarketSet::new(),
        &MarketSet::new(),
        clock.slot,
        Some(state.oracle_guard_rails),
    )?;

    controller::liquidation::set_user_status_to_being_liquidated(
        user,
        &perp_market_map,
        &spot_market_map,
        &mut oracle_map,
        clock.slot,
        &state,
    )?;

    Ok(())
}

#[access_control(
    withdraw_not_paused(&ctx.accounts.state)
)]
pub fn handle_resolve_perp_pnl_deficit<'c: 'info, 'info>(
    ctx: Context<'_, '_, 'c, 'info, ResolvePerpPnlDeficit<'info>>,
    spot_market_index: u16,
    perp_market_index: u16,
) -> Result<()> {
    let clock = Clock::get()?;
    let now = clock.unix_timestamp;

    validate!(spot_market_index == 0, ErrorCode::InvalidSpotMarketAccount)?;
    let state = &ctx.accounts.state;

    let remaining_accounts_iter = &mut ctx.remaining_accounts.iter().peekable();
    let AccountMaps {
        perp_market_map,
        spot_market_map,
        mut oracle_map,
    } = load_maps(
        remaining_accounts_iter,
        &get_writable_perp_market_set(perp_market_index),
        &get_writable_spot_market_set(spot_market_index),
        clock.slot,
        Some(state.oracle_guard_rails),
    )?;

    let mint = get_token_mint(remaining_accounts_iter)?;

    controller::repeg::update_amm(
        perp_market_index,
        &perp_market_map,
        &mut oracle_map,
        state,
        &clock,
    )?;

    {
        let spot_market = &mut spot_market_map.get_ref_mut(&spot_market_index)?;
        controller::insurance::attempt_settle_revenue_to_insurance_fund(
            &ctx.accounts.spot_market_vault,
            &ctx.accounts.insurance_fund_vault,
            spot_market,
            now,
            &ctx.accounts.token_program,
            &ctx.accounts.drift_signer,
            state,
            &mint,
        )?;

        // reload the spot market vault balance so it's up-to-date
        ctx.accounts.spot_market_vault.reload()?;
        ctx.accounts.insurance_fund_vault.reload()?;
        math::spot_withdraw::validate_spot_market_vault_amount(
            spot_market,
            ctx.accounts.spot_market_vault.amount,
        )?;
    }

    let insurance_vault_amount = ctx.accounts.insurance_fund_vault.amount;
    let spot_market_vault_amount = ctx.accounts.spot_market_vault.amount;

    let pay_from_insurance = {
        let spot_market = &mut spot_market_map.get_ref_mut(&spot_market_index)?;
        let perp_market = &mut perp_market_map.get_ref_mut(&perp_market_index)?;

        if perp_market.amm.curve_update_intensity > 0 {
            validate!(
                perp_market.amm.last_oracle_valid,
                ErrorCode::InvalidOracle,
                "Oracle Price detected as invalid"
            )?;

            validate!(
                oracle_map.slot == perp_market.amm.last_update_slot,
                ErrorCode::AMMNotUpdatedInSameSlot,
                "AMM must be updated in a prior instruction within same slot"
            )?;
        }

        validate!(
            !perp_market.is_in_settlement(now),
            ErrorCode::MarketActionPaused,
            "Market is in settlement mode",
        )?;

        let oracle_price = oracle_map.get_price_data(&perp_market.oracle_id())?.price;
        controller::orders::validate_market_within_price_band(perp_market, state, oracle_price)?;

        controller::insurance::resolve_perp_pnl_deficit(
            spot_market_vault_amount,
            insurance_vault_amount,
            spot_market,
            perp_market,
            clock.unix_timestamp,
        )?
    };

    if pay_from_insurance > 0 {
        validate!(
            pay_from_insurance < ctx.accounts.insurance_fund_vault.amount,
            ErrorCode::InsufficientCollateral,
            "Insurance Fund balance InsufficientCollateral for payment: !{} < {}",
            pay_from_insurance,
            ctx.accounts.insurance_fund_vault.amount
        )?;

        controller::token::send_from_program_vault(
            &ctx.accounts.token_program,
            &ctx.accounts.insurance_fund_vault,
            &ctx.accounts.spot_market_vault,
            &ctx.accounts.drift_signer,
            state.signer_nonce,
            pay_from_insurance,
            &mint,
        )?;

        validate!(
            ctx.accounts.insurance_fund_vault.amount > 0,
            ErrorCode::InvalidIFDetected,
            "insurance_fund_vault.amount must remain > 0"
        )?;
    }

    // todo: validate amounts transfered and spot_market before and after are zero-sum

    Ok(())
}

#[access_control(
    withdraw_not_paused(&ctx.accounts.state)
)]
pub fn handle_resolve_perp_bankruptcy<'c: 'info, 'info>(
    ctx: Context<'_, '_, 'c, 'info, ResolveBankruptcy<'info>>,
    quote_spot_market_index: u16,
    market_index: u16,
) -> Result<()> {
    let clock = Clock::get()?;
    let now = clock.unix_timestamp;

    let user_key = ctx.accounts.user.key();
    let liquidator_key = ctx.accounts.liquidator.key();

    validate!(
        user_key != liquidator_key,
        ErrorCode::UserCantLiquidateThemself
    )?;

    validate!(
        quote_spot_market_index == QUOTE_SPOT_MARKET_INDEX,
        ErrorCode::InvalidSpotMarketAccount
    )?;

    let user = &mut load_mut!(ctx.accounts.user)?;
    let liquidator = &mut load_mut!(ctx.accounts.liquidator)?;
    let state = &ctx.accounts.state;

    let remaining_accounts_iter = &mut ctx.remaining_accounts.iter().peekable();
    let AccountMaps {
        perp_market_map,
        spot_market_map,
        mut oracle_map,
    } = load_maps(
        remaining_accounts_iter,
        &get_writable_perp_market_set(market_index),
        &get_writable_spot_market_set(quote_spot_market_index),
        clock.slot,
        Some(state.oracle_guard_rails),
    )?;

    let mint = get_token_mint(remaining_accounts_iter)?;

    {
        let spot_market = &mut spot_market_map.get_ref_mut(&quote_spot_market_index)?;
        controller::insurance::attempt_settle_revenue_to_insurance_fund(
            &ctx.accounts.spot_market_vault,
            &ctx.accounts.insurance_fund_vault,
            spot_market,
            now,
            &ctx.accounts.token_program,
            &ctx.accounts.drift_signer,
            state,
            &mint,
        )?;

        // reload the spot market vault balance so it's up-to-date
        ctx.accounts.spot_market_vault.reload()?;
        ctx.accounts.insurance_fund_vault.reload()?;
        math::spot_withdraw::validate_spot_market_vault_amount(
            spot_market,
            ctx.accounts.spot_market_vault.amount,
        )?;
    }

    let pay_from_insurance = controller::liquidation::resolve_perp_bankruptcy(
        market_index,
        user,
        &user_key,
        liquidator,
        &liquidator_key,
        &perp_market_map,
        &spot_market_map,
        &mut oracle_map,
        now,
        ctx.accounts.insurance_fund_vault.amount,
    )?;

    if pay_from_insurance > 0 {
        validate!(
            pay_from_insurance < ctx.accounts.insurance_fund_vault.amount,
            ErrorCode::InsufficientCollateral,
            "Insurance Fund balance InsufficientCollateral for payment: !{} < {}",
            pay_from_insurance,
            ctx.accounts.insurance_fund_vault.amount
        )?;

        controller::token::send_from_program_vault(
            &ctx.accounts.token_program,
            &ctx.accounts.insurance_fund_vault,
            &ctx.accounts.spot_market_vault,
            &ctx.accounts.drift_signer,
            state.signer_nonce,
            pay_from_insurance,
            &mint,
        )?;

        validate!(
            ctx.accounts.insurance_fund_vault.amount > 0,
            ErrorCode::InvalidIFDetected,
            "insurance_fund_vault.amount must remain > 0"
        )?;
    }

    {
        let spot_market = &mut spot_market_map.get_ref_mut(&quote_spot_market_index)?;
        // reload the spot market vault balance so it's up-to-date
        ctx.accounts.spot_market_vault.reload()?;
        math::spot_withdraw::validate_spot_market_vault_amount(
            spot_market,
            ctx.accounts.spot_market_vault.amount,
        )?;
    }

    Ok(())
}

#[access_control(
    withdraw_not_paused(&ctx.accounts.state)
)]
pub fn handle_resolve_spot_bankruptcy<'c: 'info, 'info>(
    ctx: Context<'_, '_, 'c, 'info, ResolveBankruptcy<'info>>,
    market_index: u16,
) -> Result<()> {
    let state = &ctx.accounts.state;
    let clock = Clock::get()?;
    let now = clock.unix_timestamp;

    let user_key = ctx.accounts.user.key();
    let liquidator_key = ctx.accounts.liquidator.key();

    validate!(
        user_key != liquidator_key,
        ErrorCode::UserCantLiquidateThemself
    )?;

    let user = &mut load_mut!(ctx.accounts.user)?;
    let liquidator = &mut load_mut!(ctx.accounts.liquidator)?;

    let remaining_accounts_iter = &mut ctx.remaining_accounts.iter().peekable();
    let AccountMaps {
        perp_market_map,
        spot_market_map,
        mut oracle_map,
    } = load_maps(
        remaining_accounts_iter,
        &MarketSet::new(),
        &get_writable_spot_market_set(market_index),
        clock.slot,
        Some(state.oracle_guard_rails),
    )?;

    let mint = get_token_mint(remaining_accounts_iter)?;

    {
        let spot_market = &mut spot_market_map.get_ref_mut(&market_index)?;
        controller::insurance::attempt_settle_revenue_to_insurance_fund(
            &ctx.accounts.spot_market_vault,
            &ctx.accounts.insurance_fund_vault,
            spot_market,
            now,
            &ctx.accounts.token_program,
            &ctx.accounts.drift_signer,
            state,
            &mint,
        )?;

        // reload the spot market vault balance so it's up-to-date
        ctx.accounts.spot_market_vault.reload()?;
        ctx.accounts.insurance_fund_vault.reload()?;
        math::spot_withdraw::validate_spot_market_vault_amount(
            spot_market,
            ctx.accounts.spot_market_vault.amount,
        )?;
    }

    let pay_from_insurance = controller::liquidation::resolve_spot_bankruptcy(
        market_index,
        user,
        &user_key,
        liquidator,
        &liquidator_key,
        &perp_market_map,
        &spot_market_map,
        &mut oracle_map,
        now,
        ctx.accounts.insurance_fund_vault.amount,
    )?;

    if pay_from_insurance > 0 {
        controller::token::send_from_program_vault(
            &ctx.accounts.token_program,
            &ctx.accounts.insurance_fund_vault,
            &ctx.accounts.spot_market_vault,
            &ctx.accounts.drift_signer,
            ctx.accounts.state.signer_nonce,
            pay_from_insurance,
            &mint,
        )?;

        validate!(
            ctx.accounts.insurance_fund_vault.amount > 0,
            ErrorCode::InvalidIFDetected,
            "insurance_fund_vault.amount must remain > 0"
        )?;
    }

    {
        let spot_market = &mut spot_market_map.get_ref_mut(&market_index)?;
        // reload the spot market vault balance so it's up-to-date
        ctx.accounts.spot_market_vault.reload()?;
        math::spot_withdraw::validate_spot_market_vault_amount(
            spot_market,
            ctx.accounts.spot_market_vault.amount,
        )?;
    }

    Ok(())
}

#[access_control(
    perp_market_valid(&ctx.accounts.perp_market)
    funding_not_paused(&ctx.accounts.state)
    valid_oracle_for_perp_market(&ctx.accounts.oracle, &ctx.accounts.perp_market)
)]
pub fn handle_update_funding_rate(
    ctx: Context<UpdateFundingRate>,
    perp_market_index: u16,
) -> Result<()> {
    let perp_market = &mut load_mut!(ctx.accounts.perp_market)?;
    let clock = Clock::get()?;
    let now = clock.unix_timestamp;
    let clock_slot = clock.slot;
    let state = &ctx.accounts.state;
    let mut oracle_map = OracleMap::load_one(
        &ctx.accounts.oracle,
        clock_slot,
        Some(state.oracle_guard_rails),
    )?;

    let oracle_price_data = &oracle_map.get_price_data(&perp_market.oracle_id())?;
    controller::repeg::_update_amm(perp_market, oracle_price_data, state, now, clock_slot)?;

    validate!(
        matches!(
            perp_market.status,
            MarketStatus::Active | MarketStatus::ReduceOnly
        ),
        ErrorCode::MarketActionPaused,
        "Market funding is paused",
    )?;

    let funding_paused =
        state.funding_paused()? || perp_market.is_operation_paused(PerpOperation::UpdateFunding);

    let is_updated = controller::funding::update_funding_rate(
        perp_market_index,
        perp_market,
        &mut oracle_map,
        now,
        clock_slot,
        &state.oracle_guard_rails,
        funding_paused,
        None,
    )?;

    if !is_updated {
        let time_until_next_update = crate::math::helpers::on_the_hour_update(
            now,
            perp_market.amm.last_funding_rate_ts,
            perp_market.amm.funding_period,
        )?;
        msg!(
            "time_until_next_update = {:?} seconds",
            time_until_next_update
        );
        return Err(ErrorCode::FundingWasNotUpdated.into());
    }

    Ok(())
}

#[access_control(
    valid_oracle_for_perp_market(&ctx.accounts.oracle, &ctx.accounts.perp_market)
)]
pub fn handle_update_prelaunch_oracle(ctx: Context<UpdatePrelaunchOracle>) -> Result<()> {
    let clock = Clock::get()?;
    let clock_slot = clock.slot;
    let oracle_map = OracleMap::load_one(&ctx.accounts.oracle, clock_slot, None)?;

    let perp_market = &load!(ctx.accounts.perp_market)?;

    validate!(
        perp_market.amm.oracle_source == OracleSource::Prelaunch,
        ErrorCode::DefaultError,
        "wrong oracle source"
    )?;

    update_prelaunch_oracle(perp_market, &oracle_map, clock_slot)?;

    Ok(())
}

#[access_control(
    perp_market_valid(&ctx.accounts.perp_market)
    funding_not_paused(&ctx.accounts.state)
    valid_oracle_for_perp_market(&ctx.accounts.oracle, &ctx.accounts.perp_market)
)]
pub fn handle_update_perp_bid_ask_twap<'c: 'info, 'info>(
    ctx: Context<'_, '_, 'c, 'info, UpdatePerpBidAskTwap<'info>>,
) -> Result<()> {
    let perp_market = &mut load_mut!(ctx.accounts.perp_market)?;
    let clock = Clock::get()?;
    let now = clock.unix_timestamp;
    let slot = clock.slot;
    let state = &ctx.accounts.state;
    let mut oracle_map =
        OracleMap::load_one(&ctx.accounts.oracle, slot, Some(state.oracle_guard_rails))?;

    let keeper_stats = load!(ctx.accounts.keeper_stats)?;
    validate!(
        !keeper_stats.disable_update_perp_bid_ask_twap,
        ErrorCode::CantUpdatePerpBidAskTwap,
        "Keeper stats disable_update_perp_bid_ask_twap is true"
    )?;

    let min_if_stake = 1000 * QUOTE_PRECISION_U64;
    validate!(
        keeper_stats.if_staked_quote_asset_amount >= min_if_stake,
        ErrorCode::CantUpdatePerpBidAskTwap,
        "Keeper doesnt have min if stake. stake = {} min if stake = {}",
        keeper_stats.if_staked_quote_asset_amount,
        min_if_stake
    )?;

    let oracle_price_data = oracle_map.get_price_data(&perp_market.oracle_id())?;
    controller::repeg::_update_amm(perp_market, oracle_price_data, state, now, slot)?;

    let remaining_accounts_iter = &mut ctx.remaining_accounts.iter().peekable();
    let makers = load_user_map(remaining_accounts_iter, false)?;

    let depth = perp_market.get_market_depth_for_funding_rate()?;

    let (bids, asks) =
        find_bids_and_asks_from_users(perp_market, oracle_price_data, &makers, slot, now)?;
    let estimated_bid = estimate_price_from_side(&bids, depth)?;
    let estimated_ask = estimate_price_from_side(&asks, depth)?;

    msg!(
        "estimated_bid = {:?} estimated_ask = {:?}",
        estimated_bid,
        estimated_ask
    );

    if perp_market.contract_type == ContractType::Prediction
        && perp_market.is_operation_paused(PerpOperation::AmmFill)
        && (estimated_bid.is_none() || estimated_ask.is_none())
    {
        msg!("skipping mark twap update for disabled amm prediction market");
        return Ok(());
    }

    msg!(
        "before amm bid twap = {} ask twap = {} ts = {}",
        perp_market.amm.last_bid_price_twap,
        perp_market.amm.last_ask_price_twap,
        perp_market.amm.last_mark_price_twap_ts
    );

    let sanitize_clamp_denominator = perp_market.get_sanitize_clamp_denominator()?;
    math::amm::update_mark_twap_crank(
        &mut perp_market.amm,
        now,
        oracle_price_data,
        estimated_bid,
        estimated_ask,
        sanitize_clamp_denominator,
    )?;

    msg!(
        "after amm bid twap = {} ask twap = {} ts = {}",
        perp_market.amm.last_bid_price_twap,
        perp_market.amm.last_ask_price_twap,
        perp_market.amm.last_mark_price_twap_ts
    );

    let funding_paused =
        state.funding_paused()? || perp_market.is_operation_paused(PerpOperation::UpdateFunding);
    controller::funding::update_funding_rate(
        perp_market.market_index,
        perp_market,
        &mut oracle_map,
        now,
        slot,
        &state.oracle_guard_rails,
        funding_paused,
        None,
    )?;

    Ok(())
}

#[access_control(
    withdraw_not_paused(&ctx.accounts.state)
)]
pub fn handle_settle_revenue_to_insurance_fund<'c: 'info, 'info>(
    ctx: Context<'_, '_, 'c, 'info, SettleRevenueToInsuranceFund<'info>>,
    spot_market_index: u16,
) -> Result<()> {
    let state = &ctx.accounts.state;
    let spot_market = &mut load_mut!(ctx.accounts.spot_market)?;

    let remaining_accounts_iter = &mut ctx.remaining_accounts.iter().peekable();
    let mint = get_token_mint(remaining_accounts_iter)?;

    validate!(
        spot_market_index == spot_market.market_index,
        ErrorCode::InvalidSpotMarketAccount,
        "invalid spot_market passed"
    )?;

    validate!(
        spot_market.insurance_fund.revenue_settle_period > 0,
        ErrorCode::RevenueSettingsCannotSettleToIF,
        "invalid revenue_settle_period settings on spot market"
    )?;

    let spot_vault_amount = ctx.accounts.spot_market_vault.amount;
    let insurance_vault_amount = ctx.accounts.insurance_fund_vault.amount;

    let clock = Clock::get()?;
    let now = clock.unix_timestamp;

    let time_until_next_update = math::helpers::on_the_hour_update(
        now,
        spot_market.insurance_fund.last_revenue_settle_ts,
        spot_market.insurance_fund.revenue_settle_period,
    )?;

    validate!(
        time_until_next_update == 0,
        ErrorCode::RevenueSettingsCannotSettleToIF,
        "Must wait {} seconds until next available settlement time",
        time_until_next_update
    )?;

    // uses proportion of revenue pool allocated to insurance fund
    let token_amount = controller::insurance::settle_revenue_to_insurance_fund(
        spot_vault_amount,
        insurance_vault_amount,
        spot_market,
        now,
        true,
    )?;

    spot_market.insurance_fund.last_revenue_settle_ts = now;

    controller::token::send_from_program_vault(
        &ctx.accounts.token_program,
        &ctx.accounts.spot_market_vault,
        &ctx.accounts.insurance_fund_vault,
        &ctx.accounts.drift_signer,
        state.signer_nonce,
        token_amount,
        &mint,
    )?;

    // reload the spot market vault balance so it's up-to-date
    ctx.accounts.spot_market_vault.reload()?;
    math::spot_withdraw::validate_spot_market_vault_amount(
        spot_market,
        ctx.accounts.spot_market_vault.amount,
    )?;

    Ok(())
}

#[access_control(
    spot_market_valid(&ctx.accounts.spot_market)
    exchange_not_paused(&ctx.accounts.state)
    valid_oracle_for_spot_market(&ctx.accounts.oracle, &ctx.accounts.spot_market)
)]
pub fn handle_update_spot_market_cumulative_interest(
    ctx: Context<UpdateSpotMarketCumulativeInterest>,
) -> Result<()> {
    let spot_market = &mut load_mut!(ctx.accounts.spot_market)?;
    let state = &ctx.accounts.state;
    let clock = Clock::get()?;
    let now = clock.unix_timestamp;
    let clock_slot = clock.slot;

    let mut oracle_map = OracleMap::load_one(
        &ctx.accounts.oracle,
        clock_slot,
        Some(state.oracle_guard_rails),
    )?;

    let oracle_price_data = oracle_map.get_price_data(&spot_market.oracle_id())?;

    if !state.funding_paused()? {
        controller::spot_balance::update_spot_market_cumulative_interest(
            spot_market,
            Some(oracle_price_data),
            now,
        )?;
    } else {
        // even if funding is paused still update twap stats
        controller::spot_balance::update_spot_market_twap_stats(
            spot_market,
            Some(oracle_price_data),
            now,
        )?;
    }

    math::spot_withdraw::validate_spot_market_vault_amount(
        spot_market,
        ctx.accounts.spot_market_vault.amount,
    )?;

    Ok(())
}

#[access_control(
    exchange_not_paused(&ctx.accounts.state)
)]
pub fn handle_update_amms<'c: 'info, 'info>(
    ctx: Context<'_, '_, 'c, 'info, UpdateAMM<'info>>,
    market_indexes: [u16; 5],
) -> Result<()> {
    // up to ~60k compute units (per amm) worst case

    let clock = Clock::get()?;

    let state = &ctx.accounts.state;

    let remaining_accounts_iter = &mut ctx.remaining_accounts.iter().peekable();
    let oracle_map = &mut OracleMap::load(remaining_accounts_iter, clock.slot, None)?;
    let market_map = &mut PerpMarketMap::load(
        &get_market_set_from_list(market_indexes),
        remaining_accounts_iter,
    )?;

    controller::repeg::update_amms(market_map, oracle_map, state, &clock)?;

    Ok(())
}

pub fn handle_update_user_quote_asset_insurance_stake(
    ctx: Context<UpdateUserQuoteAssetInsuranceStake>,
) -> Result<()> {
    let insurance_fund_stake = &mut load_mut!(ctx.accounts.insurance_fund_stake)?;
    let user_stats = &mut load_mut!(ctx.accounts.user_stats)?;
    let spot_market = &mut load_mut!(ctx.accounts.spot_market)?;

    validate!(
        insurance_fund_stake.market_index == 0,
        ErrorCode::IncorrectSpotMarketAccountPassed,
        "insurance_fund_stake is not for quote market"
    )?;

    if insurance_fund_stake.market_index == 0 && spot_market.market_index == 0 {
        let clock = Clock::get()?;
        let now = clock.unix_timestamp;

        update_user_stats_if_stake_amount(
            0,
            ctx.accounts.insurance_fund_vault.amount,
            insurance_fund_stake,
            user_stats,
            spot_market,
            now,
        )?;
    }

    Ok(())
}

pub fn handle_update_user_gov_token_insurance_stake(
    ctx: Context<UpdateUserGovTokenInsuranceStake>,
) -> Result<()> {
    let insurance_fund_stake = &mut load_mut!(ctx.accounts.insurance_fund_stake)?;
    let user_stats = &mut load_mut!(ctx.accounts.user_stats)?;
    let spot_market = &mut load_mut!(ctx.accounts.spot_market)?;

    validate!(
        insurance_fund_stake.market_index == GOV_SPOT_MARKET_INDEX,
        ErrorCode::IncorrectSpotMarketAccountPassed,
        "insurance_fund_stake is not for governance market index = {}",
        GOV_SPOT_MARKET_INDEX
    )?;

    if insurance_fund_stake.market_index == GOV_SPOT_MARKET_INDEX
        && spot_market.market_index == GOV_SPOT_MARKET_INDEX
    {
        let clock = Clock::get()?;
        let now = clock.unix_timestamp;

        update_user_stats_if_stake_amount(
            0,
            ctx.accounts.insurance_fund_vault.amount,
            insurance_fund_stake,
            user_stats,
            spot_market,
            now,
        )?;
    }

    Ok(())
}

pub fn handle_update_user_gov_token_insurance_stake_devnet(
    ctx: Context<UpdateUserGovTokenInsuranceStakeDevnet>,
    gov_stake_amount: u64,
) -> Result<()> {
    #[cfg(all(feature = "mainnet-beta", not(feature = "anchor-test")))]
    {
        panic!("Devnet function is disabled on mainnet-beta");
    }

    let user_stats = &mut load_mut!(ctx.accounts.user_stats)?;
    user_stats.if_staked_gov_token_amount = gov_stake_amount;
    Ok(())
}

pub fn handle_disable_user_high_leverage_mode<'c: 'info, 'info>(
    ctx: Context<'_, '_, 'c, 'info, DisableUserHighLeverageMode<'info>>,
) -> Result<()> {
    let state = &ctx.accounts.state;
    let mut user = load_mut!(ctx.accounts.user)?;

    let slot = Clock::get()?.slot;

    let AccountMaps {
        perp_market_map,
        spot_market_map,
        mut oracle_map,
    } = load_maps(
        &mut ctx.remaining_accounts.iter().peekable(),
        &MarketSet::new(),
        &MarketSet::new(),
        slot,
        Some(state.oracle_guard_rails),
    )?;

    validate!(
        user.margin_mode == MarginMode::HighLeverage,
        ErrorCode::DefaultError,
        "user must be in high leverage mode"
    )?;

    user.margin_mode = MarginMode::Default;

    let margin_calc = calculate_margin_requirement_and_total_collateral_and_liability_info(
        &user,
        &perp_market_map,
        &spot_market_map,
        &mut oracle_map,
        MarginContext::standard(MarginRequirementType::Initial)
            .margin_buffer(MARGIN_PRECISION / 100), // 1% buffer
    )?;

    if margin_calc.num_perp_liabilities > 0 {
        let mut requires_invariant_check = false;

        for position in user.perp_positions.iter().filter(|p| !p.is_available()) {
            let perp_market = perp_market_map.get_ref(&position.market_index)?;
            if perp_market.is_high_leverage_mode_enabled() {
                requires_invariant_check = true;
                break; // Exit early if invariant check is required
            }
        }

        if requires_invariant_check {
            validate!(
                margin_calc.meets_margin_requirement_with_buffer(),
                ErrorCode::DefaultError,
                "User does not meet margin requirement with buffer"
            )?;
        }
    }

    // only check if signer is not user authority
    if user.authority != *ctx.accounts.authority.key {
        let slots_since_last_active = slot.safe_sub(user.last_active_slot)?;

        let min_slots_inactive = 9000; // 60 * 60 / .4

        validate!(
            slots_since_last_active >= min_slots_inactive || user.idle,
            ErrorCode::DefaultError,
            "user not inactive for long enough: {} < {}",
            slots_since_last_active,
            min_slots_inactive
        )?;
    }

    let mut config = load_mut!(ctx.accounts.high_leverage_mode_config)?;

    config.current_users = config.current_users.safe_sub(1)?;

    config.validate()?;

    Ok(())
}

pub fn handle_force_delete_user<'c: 'info, 'info>(
    ctx: Context<'_, '_, 'c, 'info, ForceDeleteUser<'info>>,
) -> Result<()> {
    #[cfg(not(feature = "anchor-test"))]
    {
        validate!(
            *ctx.accounts.keeper.key == admin_hot_wallet::id(),
            ErrorCode::DefaultError,
            "only admin hot wallet can force delete user"
        )?;
    }

    // Pyra accounts are exempt from force_delete_user

    let pyra_program = pubkey!("6JjHXLheGSNvvexgzMthEcgjkcirDrGduc3HAKB2P1v2");
    validate!(
        *ctx.accounts.authority.owner != pyra_program,
        ErrorCode::DefaultError,
        "pyra accounts are exempt from force_delete_user"
    )?;

    let state = &ctx.accounts.state;

    let keeper_key = *ctx.accounts.keeper.key;

    let user_key = ctx.accounts.user.key();
    let user = &mut load_mut!(ctx.accounts.user)?;
    let user_stats = &mut load_mut!(ctx.accounts.user_stats)?;

    let slot = Clock::get()?.slot;
    let now = Clock::get()?.unix_timestamp;
    let AccountMaps {
        perp_market_map,
        spot_market_map,
        mut oracle_map,
    } = load_maps(
        &mut ctx.remaining_accounts.iter().peekable(),
        &MarketSet::new(),
        &get_market_set_for_spot_positions(&user.spot_positions),
        slot,
        Some(state.oracle_guard_rails),
    )?;

    // check the user equity

    let (user_equity, _) =
        calculate_user_equity(user, &perp_market_map, &spot_market_map, &mut oracle_map)?;

    let max_equity = QUOTE_PRECISION_I128 / 20;
    validate!(
        user_equity <= max_equity,
        ErrorCode::DefaultError,
        "user equity must be less than {}",
        max_equity
    )?;

    #[cfg(not(feature = "anchor-test"))]
    {
        let slots_since_last_active = slot.safe_sub(user.last_active_slot)?;

        validate!(
            slots_since_last_active >= 18144000, // 60 * 60 * 24 * 7 * 4 * 3 / .4 (~3 months)
            ErrorCode::DefaultError,
            "user not inactive for long enough: {}",
            slots_since_last_active
        )?;
    }

    // cancel all open orders
    cancel_orders(
        user,
        &user_key,
        Some(&keeper_key),
        &perp_market_map,
        &spot_market_map,
        &mut oracle_map,
        now,
        slot,
        OrderActionExplanation::None,
        None,
        None,
        None,
    )?;

    for spot_position in user.spot_positions.iter_mut() {
        if spot_position.is_available() {
            continue;
        }

        let spot_market = &mut spot_market_map.get_ref_mut(&spot_position.market_index)?;
        let oracle_price_data = oracle_map.get_price_data(&spot_market.oracle_id())?;

        controller::spot_balance::update_spot_market_cumulative_interest(
            spot_market,
            Some(oracle_price_data),
            now,
        )?;

        let token_amount = spot_position.get_token_amount(spot_market)?;
        let balance_type = spot_position.balance_type;

        let token_program_pubkey = spot_market.get_token_program();

        let token_program = &ctx
            .remaining_accounts
            .iter()
            .find(|acc| acc.key() == token_program_pubkey)
            .map(|acc| Interface::try_from(acc))
            .unwrap()
            .unwrap();

        let spot_market_mint = &spot_market.mint;
        let mint_account_info = ctx
            .remaining_accounts
            .iter()
            .find(|acc| acc.key() == spot_market_mint.key())
            .map(|acc| InterfaceAccount::try_from(acc).unwrap());

        let keeper_vault = get_associated_token_address_with_program_id(
            &keeper_key,
            spot_market_mint,
            &token_program_pubkey,
        );
        let keeper_vault_account_info = ctx
            .remaining_accounts
            .iter()
            .find(|acc| acc.key() == keeper_vault.key())
            .map(|acc| InterfaceAccount::try_from(acc))
            .unwrap()
            .unwrap();

        let spot_market_vault = spot_market.vault;
        let mut spot_market_vault_account_info = ctx
            .remaining_accounts
            .iter()
            .find(|acc| acc.key() == spot_market_vault.key())
            .map(|acc| InterfaceAccount::try_from(acc))
            .unwrap()
            .unwrap();

        if balance_type == SpotBalanceType::Deposit {
            update_spot_balances(
                token_amount,
                &SpotBalanceType::Borrow,
                spot_market,
                spot_position,
                true,
            )?;

            send_from_program_vault(
                &token_program,
                &spot_market_vault_account_info,
                &keeper_vault_account_info,
                &ctx.accounts.drift_signer,
                state.signer_nonce,
                token_amount.cast()?,
                &mint_account_info,
            )?;
        } else {
            update_spot_balances(
                token_amount,
                &SpotBalanceType::Deposit,
                spot_market,
                spot_position,
                false,
            )?;

            receive(
                token_program,
                &keeper_vault_account_info,
                &spot_market_vault_account_info,
                &ctx.accounts.keeper.to_account_info(),
                token_amount.cast()?,
                &mint_account_info,
            )?;
        }

        spot_market_vault_account_info.reload()?;
        math::spot_withdraw::validate_spot_market_vault_amount(
            spot_market,
            spot_market_vault_account_info.amount,
        )?;
    }

    validate_user_deletion(
        user,
        user_stats,
        &ctx.accounts.state,
        Clock::get()?.unix_timestamp,
    )?;

    safe_decrement!(user_stats.number_of_sub_accounts, 1);

    let state = &mut ctx.accounts.state;
    safe_decrement!(state.number_of_sub_accounts, 1);

    emit!(DeleteUserRecord {
        ts: now,
        user_authority: *ctx.accounts.authority.key,
        user: user_key,
        sub_account_id: user.sub_account_id,
        keeper: Some(*ctx.accounts.keeper.key),
    });

    Ok(())
}

pub fn handle_pause_spot_market_deposit_withdraw(
    ctx: Context<PauseSpotMarketDepositWithdraw>,
) -> Result<()> {
    let spot_market = &mut load_mut!(ctx.accounts.spot_market)?;

    let result =
        validate_spot_market_vault_amount(spot_market, ctx.accounts.spot_market_vault.amount);

    validate!(
        matches!(result, Err(ErrorCode::SpotMarketVaultInvariantViolated)),
        ErrorCode::DefaultError,
        "spot market vault amount is valid"
    )?;

    spot_market.paused_operations = spot_market.paused_operations | SpotOperation::Deposit as u8;
    spot_market.paused_operations = spot_market.paused_operations | SpotOperation::Withdraw as u8;

    Ok(())
}

pub fn handle_settle_perp_to_lp_pool<'c: 'info, 'info>(
    ctx: Context<'_, '_, 'c, 'info, SettleAmmPnlToLp<'info>>,
) -> Result<()> {
    let slot = Clock::get()?.slot;

    let state = &ctx.accounts.state;
    let amm_cache_key = &ctx.accounts.amm_cache.key();
    let mut amm_cache: AccountZeroCopyMut<'_, CacheInfo, _> =
        ctx.accounts.amm_cache.load_zc_mut()?;
    let quote_market = &ctx.accounts.quote_market.load_mut()?;
    let mut constituent = ctx.accounts.constituent.load_mut()?;
    let constituent_token_account = &mut ctx.accounts.constituent_quote_token_account;
    let mut lp_pool = ctx.accounts.lp_pool.load_mut()?;

    let clock = Clock::get()?;

    let expected_pda = &Pubkey::create_program_address(
        &[
            AMM_POSITIONS_CACHE.as_ref(),
            amm_cache.fixed.bump.to_le_bytes().as_ref(),
        ],
        &crate::ID,
    )
    .map_err(|_| ErrorCode::InvalidPDA)?;
    validate!(
        expected_pda.eq(amm_cache_key),
        ErrorCode::InvalidPDA,
        "Amm cache PDA does not match expected PDA"
    )?;

    let remaining_accounts_iter = &mut ctx.remaining_accounts.iter().peekable();
    let AccountMaps {
        perp_market_map,
        spot_market_map: _,
        oracle_map: _,
    } = load_maps(
        remaining_accounts_iter,
        &MarketSet::new(),
        &MarketSet::new(),
        slot,
        None,
    )?;

    for (_, perp_market_loader) in perp_market_map.0.iter() {
        let mut perp_market = perp_market_loader.load_mut()?;
        let cached_info = amm_cache.get_mut(perp_market.market_index as u32);

        if slot.saturating_sub(cached_info.oracle_slot) > SETTLE_AMM_ORACLE_MAX_DELAY {
            // If the oracle slot is not up to date, skip this market
            msg!(
                "Skipping settling perp market {} to dlp because oracle slot is not up to date",
                perp_market.market_index
            );
            continue;
        }

        let fee_pool_token_amount = get_token_amount(
            perp_market.amm.fee_pool.scaled_balance,
            &quote_market,
            perp_market.amm.fee_pool.balance_type(),
        )?;

        let net_pnl_pool_token_amount = get_token_amount(
            perp_market.pnl_pool.scaled_balance,
            &quote_market,
            perp_market.pnl_pool.balance_type(),
        )?
        .cast::<i128>()?
        .safe_sub(calculate_net_user_pnl(
            &perp_market.amm,
            cached_info.oracle_price,
        )?)?;

        let amm_amount_available =
            net_pnl_pool_token_amount.safe_add(fee_pool_token_amount.cast::<i128>()?)?;

        if cached_info.last_net_pnl_pool_token_amount == 0
            && cached_info.last_fee_pool_token_amount == 0
        {
            cached_info.last_fee_pool_token_amount = fee_pool_token_amount;
            cached_info.last_net_pnl_pool_token_amount = net_pnl_pool_token_amount;
            continue;
        }

        validate!(
            perp_market.oracle_id() == cached_info.oracle_id()?,
            ErrorCode::DefaultError,
            "oracle id mismatch between amm cache and perp market"
        )?;

        // Actually transfer the pnl to the lp usdc constituent account
<<<<<<< HEAD
        validate_market_within_price_band(&perp_market, state, cached_info.oracle_price)?;
=======
        let oracle_price = oracle_map.get_price_data(&perp_market.oracle_id())?.price;
        validate_market_within_price_band(&perp_market, state, oracle_price)?;

        if perp_market.amm.curve_update_intensity > 0 {
            let healthy_oracle = perp_market.amm.is_recent_oracle_valid(oracle_map.slot)?;

            if !healthy_oracle {
                let (_, oracle_validity) = oracle_map.get_price_data_and_validity(
                    MarketType::Perp,
                    perp_market.market_index,
                    &perp_market.oracle_id(),
                    perp_market
                        .amm
                        .historical_oracle_data
                        .last_oracle_price_twap,
                    perp_market.get_max_confidence_interval_multiplier()?,
                    0,
                )?;

                if !is_oracle_valid_for_action(oracle_validity, Some(DriftAction::SettlePnl))?
                    || !perp_market.is_price_divergence_ok_for_settle_pnl(oracle_price)?
                {
                    if !perp_market.amm.last_oracle_valid {
                        let msg = format!(
                            "Oracle Price detected as invalid ({}) on last perp market update for Market = {}",
                            oracle_validity,
                            perp_market.market_index
                        );
                        msg!(&msg);

                        return Err(oracle_validity.get_error_code().into());
                    }

                    if oracle_map.slot != perp_market.amm.last_update_slot {
                        let msg = format!(
                            "Market={} AMM must be updated in a prior instruction within same slot (current={} != amm={}, last_oracle_valid={})",
                            perp_market.market_index,
                            oracle_map.slot,
                            perp_market.amm.last_update_slot,
                            perp_market.amm.last_oracle_valid
                        );
                        msg!(&msg);
                        return Err(ErrorCode::AMMNotUpdatedInSameSlot.into());
                    }
                }
            }
        }
>>>>>>> 30fe08f3

        if perp_market.is_operation_paused(PerpOperation::SettlePnl) {
            msg!(
                "Cannot settle pnl under current market = {} status",
                perp_market.market_index
            );

            return Err(ErrorCode::InvalidMarketStatusToSettlePnl.into());
        }

        let mint = *ctx.accounts.mint.clone();

        if perp_market.lp_fee_transfer_scalar == 0 {
            msg!(
                "lp_fee_transfer_scalar is 0 for perp market {}. Cannot settle pnl",
                perp_market.market_index
            );
            continue;
        }

        let amount_to_send = amm_amount_available
            .abs_diff(cached_info.get_last_available_amm_balance()?)
            .safe_div_ceil(perp_market.lp_fee_transfer_scalar as u128)?
            .cast::<u64>()?;
        if amm_amount_available < cached_info.get_last_available_amm_balance()? {
            let amount_to_send = if amount_to_send > constituent_token_account.amount {
                cached_info.quote_owed_from_lp +=
                    amount_to_send.saturating_sub(constituent_token_account.amount) as i64;
                constituent_token_account.amount
            } else {
                amount_to_send
            };

            controller::token::send_from_program_vault(
                &ctx.accounts.token_program,
                constituent_token_account,
                &ctx.accounts.quote_token_vault,
                &ctx.accounts.drift_signer,
                state.signer_nonce,
                amount_to_send,
                &Some(mint),
            )?;

            // Send all revenues to the perp market fee pool
            let precision_increase = SPOT_BALANCE_PRECISION.safe_div(QUOTE_PRECISION)?;
            perp_market
                .amm
                .fee_pool
                .increase_balance((amount_to_send as u128).safe_mul(precision_increase)?)?;

            lp_pool.cumulative_usdc_sent_to_perp_markets = lp_pool
                .cumulative_usdc_sent_to_perp_markets
                .saturating_add(amount_to_send.cast::<u128>()?);
            lp_pool.last_aum = lp_pool
                .last_aum
                .saturating_sub(amount_to_send.cast::<u128>()?);

            cached_info.last_fee_pool_token_amount =
                fee_pool_token_amount.safe_add(amount_to_send as u128)?;
        } else {
            let amount_to_send = if cached_info.quote_owed_from_lp > 0 {
                if amount_to_send > cached_info.quote_owed_from_lp as u64 {
                    let new_amount_to_send =
                        amount_to_send.safe_sub(cached_info.quote_owed_from_lp as u64)?;
                    cached_info.quote_owed_from_lp = 0;
                    new_amount_to_send
                } else {
                    cached_info.quote_owed_from_lp = cached_info
                        .quote_owed_from_lp
                        .safe_sub(amount_to_send as i64)?;
                    0
                }
            } else {
                amount_to_send
            };

            if amount_to_send > 0 {
                controller::token::send_from_program_vault(
                    &ctx.accounts.token_program,
                    &ctx.accounts.quote_token_vault,
                    constituent_token_account,
                    &ctx.accounts.drift_signer,
                    state.signer_nonce,
                    amount_to_send.cast::<u64>()?,
                    &Some(mint),
                )?;
                // If both fees and pnl are up, take from both equally
                let precision_increase = SPOT_BALANCE_PRECISION.safe_div(QUOTE_PRECISION)?;
                if fee_pool_token_amount > cached_info.last_fee_pool_token_amount
                    && net_pnl_pool_token_amount > cached_info.last_net_pnl_pool_token_amount
                {
                    let abs_scaled_fee_pool_token_delta = fee_pool_token_amount
                        .abs_diff(cached_info.last_fee_pool_token_amount)
                        .safe_div_ceil(perp_market.lp_fee_transfer_scalar as u128)?;

                    let abs_scaled_pnl_pool_token_delta = net_pnl_pool_token_amount
                        .abs_diff(cached_info.last_net_pnl_pool_token_amount)
                        .safe_div_ceil(perp_market.lp_fee_transfer_scalar as u128)?;

                    perp_market.amm.fee_pool.decrease_balance(
                        abs_scaled_fee_pool_token_delta.safe_mul(precision_increase)?,
                    )?;
                    perp_market.pnl_pool.decrease_balance(
                        abs_scaled_pnl_pool_token_delta.safe_mul(precision_increase)?,
                    )?;

                    cached_info.last_fee_pool_token_amount =
                        fee_pool_token_amount.safe_sub(abs_scaled_fee_pool_token_delta)?;
                    cached_info.last_net_pnl_pool_token_amount = net_pnl_pool_token_amount
                        .safe_sub(abs_scaled_pnl_pool_token_delta.cast::<i128>()?)?;
                } else if fee_pool_token_amount > cached_info.last_fee_pool_token_amount {
                    perp_market
                        .amm
                        .fee_pool
                        .decrease_balance((amount_to_send as u128).safe_mul(precision_increase)?)?;
                    cached_info.last_fee_pool_token_amount =
                        fee_pool_token_amount.safe_sub(amount_to_send as u128)?;
                } else if net_pnl_pool_token_amount > cached_info.last_net_pnl_pool_token_amount {
                    perp_market
                        .pnl_pool
                        .decrease_balance((amount_to_send as u128).safe_mul(precision_increase)?)?;
                    cached_info.last_net_pnl_pool_token_amount =
                        net_pnl_pool_token_amount.safe_sub(amount_to_send.cast::<i128>()?)?;
                }

                lp_pool.cumulative_usdc_received_from_perp_markets = lp_pool
                    .cumulative_usdc_received_from_perp_markets
                    .saturating_add(amount_to_send.cast::<u128>()?);
                lp_pool.last_aum = lp_pool
                    .last_aum
                    .saturating_add(amount_to_send.cast::<u128>()?);
            } else {
                cached_info.last_fee_pool_token_amount = fee_pool_token_amount;
                cached_info.last_net_pnl_pool_token_amount = net_pnl_pool_token_amount;
            }
        }

        lp_pool.last_aum_ts = clock.unix_timestamp;
        lp_pool.last_aum_slot = clock.slot;

        constituent_token_account.reload()?;
        constituent.sync_token_balance(constituent_token_account.amount);

        cached_info.last_settle_amount = amount_to_send.cast::<u64>()?;
        cached_info.last_settle_ts = Clock::get()?.unix_timestamp;
    }

    math::spot_withdraw::validate_spot_market_vault_amount(
        quote_market,
        ctx.accounts.quote_token_vault.amount,
    )?;

    Ok(())
}

pub fn handle_update_amm_cache<'c: 'info, 'info>(
    ctx: Context<'_, '_, 'c, 'info, UpdateAmmCache<'info>>,
) -> Result<()> {
    let remaining_accounts_iter = &mut ctx.remaining_accounts.iter().peekable();
    let amm_cache_key = &ctx.accounts.amm_cache.key();
    let mut amm_cache: AccountZeroCopyMut<'_, CacheInfo, _> =
        ctx.accounts.amm_cache.load_zc_mut()?;

    let expected_pda = &Pubkey::create_program_address(
        &[
            AMM_POSITIONS_CACHE.as_ref(),
            amm_cache.fixed.bump.to_le_bytes().as_ref(),
        ],
        &crate::ID,
    )
    .map_err(|_| ErrorCode::InvalidPDA)?;
    validate!(
        expected_pda.eq(amm_cache_key),
        ErrorCode::InvalidPDA,
        "Amm cache PDA does not match expected PDA"
    )?;

    let AccountMaps {
        perp_market_map,
        spot_market_map: _,
        mut oracle_map,
    } = load_maps(
        remaining_accounts_iter,
        &MarketSet::new(),
        &MarketSet::new(),
        Clock::get()?.slot,
        None,
    )?;
    let slot = Clock::get()?.slot;

    for (_, perp_market_loader) in perp_market_map.0.iter() {
        let perp_market = perp_market_loader.load()?;
        let cached_info = amm_cache.get_mut(perp_market.market_index as u32);

        validate!(
            perp_market.oracle_id() == cached_info.oracle_id()?,
            ErrorCode::DefaultError,
            "oracle id mismatch between amm cache and perp market"
        )?;

        let oracle_data = oracle_map.get_price_data(&perp_market.oracle_id())?;

        cached_info.position = perp_market.amm.get_protocol_owned_position()?;
        cached_info.slot = slot;
        cached_info.last_oracle_price_twap = perp_market
            .amm
            .historical_oracle_data
            .last_oracle_price_twap;
        cached_info.oracle_price = oracle_data.price;
        cached_info.oracle_delay = oracle_data.delay;
        cached_info.oracle_confidence = oracle_data.confidence;
        cached_info.max_confidence_interval_multiplier =
            perp_market.get_max_confidence_interval_multiplier()?;
    }

    Ok(())
}

#[derive(Accounts)]
pub struct SettleAmmPnlToLp<'info> {
    pub state: Box<Account<'info, State>>,
    #[account(mut)]
    pub lp_pool: AccountLoader<'info, LPPool>,
    #[account(mut)]
    pub keeper: Signer<'info>,
    /// CHECK: checked in AmmCacheZeroCopy checks
    #[account(mut)]
    pub amm_cache: AccountInfo<'info>,
    #[account(
        mut,
        owner = crate::ID,
        seeds = [b"spot_market", QUOTE_SPOT_MARKET_INDEX.to_le_bytes().as_ref()],
        bump,
    )]
    pub quote_market: AccountLoader<'info, SpotMarket>,
    #[account(
        mut,
        owner = crate::ID,
        seeds = [CONSTITUENT_PDA_SEED.as_ref(), lp_pool.key().as_ref(), QUOTE_SPOT_MARKET_INDEX.to_le_bytes().as_ref()],
        bump = constituent.load()?.bump,
        constraint = constituent.load()?.mint.eq(&quote_market.load()?.mint)
    )]
    pub constituent: AccountLoader<'info, Constituent>,
    #[account(
        mut,
        address = constituent.load()?.token_vault,
    )]
    pub constituent_quote_token_account: Box<InterfaceAccount<'info, TokenAccount>>,
    #[account(
        mut,
        address = quote_market.load()?.vault,
        token::authority = drift_signer,
    )]
    pub quote_token_vault: Box<InterfaceAccount<'info, TokenAccount>>,
    pub token_program: Interface<'info, TokenInterface>,
    #[account(
        address = quote_market.load()?.mint,
    )]
    pub mint: Box<InterfaceAccount<'info, Mint>>,
    /// CHECK: program signer
    pub drift_signer: AccountInfo<'info>,
}

#[derive(Accounts)]
pub struct UpdateAmmCache<'info> {
    #[account(mut)]
    pub keeper: Signer<'info>,
    /// CHECK: checked in AmmCacheZeroCopy checks
    #[account(mut)]
    pub amm_cache: AccountInfo<'info>,
    #[account(
        owner = crate::ID,
        seeds = [b"spot_market", 0_u16.to_le_bytes().as_ref()],
        bump,
    )]
    pub quote_market: AccountLoader<'info, SpotMarket>,
}

#[derive(Accounts)]
pub struct FillOrder<'info> {
    pub state: Box<Account<'info, State>>,
    pub authority: Signer<'info>,
    #[account(
        mut,
        constraint = can_sign_for_user(&filler, &authority)?
    )]
    pub filler: AccountLoader<'info, User>,
    #[account(
        mut,
        constraint = is_stats_for_user(&filler, &filler_stats)?
    )]
    pub filler_stats: AccountLoader<'info, UserStats>,
    #[account(mut)]
    pub user: AccountLoader<'info, User>,
    #[account(
        mut,
        constraint = is_stats_for_user(&user, &user_stats)?
    )]
    pub user_stats: AccountLoader<'info, UserStats>,
}

#[derive(Accounts)]
pub struct RevertFill<'info> {
    pub state: Box<Account<'info, State>>,
    pub authority: Signer<'info>,
    #[account(
        mut,
        constraint = can_sign_for_user(&filler, &authority)?
    )]
    pub filler: AccountLoader<'info, User>,
    #[account(
        mut,
        constraint = is_stats_for_user(&filler, &filler_stats)?
    )]
    pub filler_stats: AccountLoader<'info, UserStats>,
}

#[derive(Accounts)]
pub struct TriggerOrder<'info> {
    pub state: Box<Account<'info, State>>,
    pub authority: Signer<'info>,
    #[account(
        mut,
        constraint = can_sign_for_user(&filler, &authority)?
    )]
    pub filler: AccountLoader<'info, User>,
    #[account(mut)]
    pub user: AccountLoader<'info, User>,
}

#[derive(Accounts)]
pub struct ForceCancelOrder<'info> {
    pub state: Box<Account<'info, State>>,
    pub authority: Signer<'info>,
    #[account(
        mut,
        constraint = can_sign_for_user(&filler, &authority)?
    )]
    pub filler: AccountLoader<'info, User>,
    #[account(mut)]
    pub user: AccountLoader<'info, User>,
}

#[derive(Accounts)]
pub struct UpdateUserIdle<'info> {
    pub state: Box<Account<'info, State>>,
    pub authority: Signer<'info>,
    #[account(
        mut,
        constraint = can_sign_for_user(&filler, &authority)?
    )]
    pub filler: AccountLoader<'info, User>,
    #[account(mut)]
    pub user: AccountLoader<'info, User>,
}

#[derive(Accounts)]
pub struct LogUserBalances<'info> {
    pub state: Box<Account<'info, State>>,
    pub authority: Signer<'info>,
    #[account(mut)]
    pub user: AccountLoader<'info, User>,
}

#[derive(Accounts)]
pub struct UpdateUserFuelBonus<'info> {
    pub state: Box<Account<'info, State>>,
    pub authority: Signer<'info>,
    #[account(mut)]
    pub user: AccountLoader<'info, User>,
    #[account(
        mut,
        constraint = is_stats_for_user(&user, &user_stats)?
    )]
    pub user_stats: AccountLoader<'info, UserStats>,
}

#[derive(Accounts)]
pub struct UpdateUserStatsReferrerInfo<'info> {
    pub state: Box<Account<'info, State>>,
    pub authority: Signer<'info>,
    #[account(mut)]
    pub user_stats: AccountLoader<'info, UserStats>,
}

#[derive(Accounts)]
pub struct SettlePNL<'info> {
    pub state: Box<Account<'info, State>>,
    #[account(mut)]
    pub user: AccountLoader<'info, User>,
    pub authority: Signer<'info>,
    #[account(
        seeds = [b"spot_market_vault".as_ref(), 0_u16.to_le_bytes().as_ref()],
        bump
    )]
    pub spot_market_vault: Box<InterfaceAccount<'info, TokenAccount>>,
}

#[derive(Accounts)]
pub struct PlaceSignedMsgTakerOrder<'info> {
    pub state: Box<Account<'info, State>>,
    #[account(mut)]
    pub user: AccountLoader<'info, User>,
    #[account(
        mut,
        constraint = is_stats_for_user(&user, &user_stats)?
    )]
    pub user_stats: AccountLoader<'info, UserStats>,
    #[account(
        mut,
        seeds = [SIGNED_MSG_PDA_SEED.as_ref(), user.load()?.authority.as_ref()],
        bump,
    )]
    /// CHECK: checked in SignedMsgUserOrdersZeroCopy checks
    pub signed_msg_user_orders: AccountInfo<'info>,
    pub authority: Signer<'info>,
    /// CHECK: The address check is needed because otherwise
    /// the supplied Sysvar could be anything else.
    /// The Instruction Sysvar has not been implemented
    /// in the Anchor framework yet, so this is the safe approach.
    #[account(address = IX_ID)]
    pub ix_sysvar: AccountInfo<'info>,
}

#[derive(Accounts)]
pub struct SettleFunding<'info> {
    pub state: Box<Account<'info, State>>,
    #[account(mut)]
    pub user: AccountLoader<'info, User>,
}

#[derive(Accounts)]
pub struct SettleLP<'info> {
    pub state: Box<Account<'info, State>>,
    #[account(mut)]
    pub user: AccountLoader<'info, User>,
}

#[derive(Accounts)]
pub struct LiquidatePerp<'info> {
    pub state: Box<Account<'info, State>>,
    pub authority: Signer<'info>,
    #[account(
        mut,
        constraint = can_sign_for_user(&liquidator, &authority)?
    )]
    pub liquidator: AccountLoader<'info, User>,
    #[account(
        mut,
        constraint = is_stats_for_user(&liquidator, &liquidator_stats)?
    )]
    pub liquidator_stats: AccountLoader<'info, UserStats>,
    #[account(mut)]
    pub user: AccountLoader<'info, User>,
    #[account(
        mut,
        constraint = is_stats_for_user(&user, &user_stats)?
    )]
    pub user_stats: AccountLoader<'info, UserStats>,
}

#[derive(Accounts)]
pub struct LiquidateSpot<'info> {
    pub state: Box<Account<'info, State>>,
    pub authority: Signer<'info>,
    #[account(
        mut,
        constraint = can_sign_for_user(&liquidator, &authority)?
    )]
    pub liquidator: AccountLoader<'info, User>,
    #[account(
        mut,
        constraint = is_stats_for_user(&liquidator, &liquidator_stats)?
    )]
    pub liquidator_stats: AccountLoader<'info, UserStats>,
    #[account(mut)]
    pub user: AccountLoader<'info, User>,
    #[account(
        mut,
        constraint = is_stats_for_user(&user, &user_stats)?
    )]
    pub user_stats: AccountLoader<'info, UserStats>,
}

#[derive(Accounts)]
pub struct LiquidateBorrowForPerpPnl<'info> {
    pub state: Box<Account<'info, State>>,
    pub authority: Signer<'info>,
    #[account(
        mut,
        constraint = can_sign_for_user(&liquidator, &authority)?
    )]
    pub liquidator: AccountLoader<'info, User>,
    #[account(
        mut,
        constraint = is_stats_for_user(&liquidator, &liquidator_stats)?
    )]
    pub liquidator_stats: AccountLoader<'info, UserStats>,
    #[account(mut)]
    pub user: AccountLoader<'info, User>,
    #[account(
        mut,
        constraint = is_stats_for_user(&user, &user_stats)?
    )]
    pub user_stats: AccountLoader<'info, UserStats>,
}

#[derive(Accounts)]
pub struct LiquidatePerpPnlForDeposit<'info> {
    pub state: Box<Account<'info, State>>,
    pub authority: Signer<'info>,
    #[account(
        mut,
        constraint = can_sign_for_user(&liquidator, &authority)?
    )]
    pub liquidator: AccountLoader<'info, User>,
    #[account(
        mut,
        constraint = is_stats_for_user(&liquidator, &liquidator_stats)?
    )]
    pub liquidator_stats: AccountLoader<'info, UserStats>,
    #[account(mut)]
    pub user: AccountLoader<'info, User>,
    #[account(
        mut,
        constraint = is_stats_for_user(&user, &user_stats)?
    )]
    pub user_stats: AccountLoader<'info, UserStats>,
}

#[derive(Accounts)]
pub struct SetUserStatusToBeingLiquidated<'info> {
    pub state: Box<Account<'info, State>>,
    #[account(mut)]
    pub user: AccountLoader<'info, User>,
    pub authority: Signer<'info>,
}

#[derive(Accounts)]
#[instruction(asset_market_index: u16, liability_market_index: u16, )]
pub struct LiquidateSpotWithSwap<'info> {
    pub state: Box<Account<'info, State>>,
    pub authority: Signer<'info>,
    #[account(
        mut,
        constraint = can_sign_for_user(&liquidator, &authority)?
    )]
    pub liquidator: AccountLoader<'info, User>,
    #[account(
        mut,
        constraint = is_stats_for_user(&liquidator, &liquidator_stats)?
    )]
    pub liquidator_stats: AccountLoader<'info, UserStats>,
    #[account(mut)]
    pub user: AccountLoader<'info, User>,
    #[account(
        mut,
        constraint = is_stats_for_user(&user, &user_stats)?
    )]
    pub user_stats: AccountLoader<'info, UserStats>,
    #[account(
        mut,
        seeds = [b"spot_market_vault".as_ref(), liability_market_index.to_le_bytes().as_ref()],
        bump,
    )]
    pub liability_spot_market_vault: Box<InterfaceAccount<'info, TokenAccount>>,
    #[account(
        mut,
        seeds = [b"spot_market_vault".as_ref(), asset_market_index.to_le_bytes().as_ref()],
        bump,
    )]
    pub asset_spot_market_vault: Box<InterfaceAccount<'info, TokenAccount>>,
    #[account(
        mut,
        constraint = &liability_spot_market_vault.mint.eq(&liability_token_account.mint),
        token::authority = authority
    )]
    pub liability_token_account: Box<InterfaceAccount<'info, TokenAccount>>,
    #[account(
        mut,
        constraint = &asset_spot_market_vault.mint.eq(&asset_token_account.mint),
        token::authority = authority
    )]
    pub asset_token_account: Box<InterfaceAccount<'info, TokenAccount>>,
    pub token_program: Interface<'info, TokenInterface>,
    #[account(
        constraint = state.signer.eq(&drift_signer.key())
    )]
    /// CHECK: forced drift_signer
    pub drift_signer: AccountInfo<'info>,
    /// Instructions Sysvar for instruction introspection
    /// CHECK: fixed instructions sysvar account
    #[account(address = instructions::ID)]
    pub instructions: UncheckedAccount<'info>,
}

#[derive(Accounts)]
#[instruction(spot_market_index: u16,)]
pub struct ResolveBankruptcy<'info> {
    pub state: Box<Account<'info, State>>,
    pub authority: Signer<'info>,
    #[account(
        mut,
        constraint = can_sign_for_user(&liquidator, &authority)?
    )]
    pub liquidator: AccountLoader<'info, User>,
    #[account(
        mut,
        constraint = is_stats_for_user(&liquidator, &liquidator_stats)?
    )]
    pub liquidator_stats: AccountLoader<'info, UserStats>,
    #[account(mut)]
    pub user: AccountLoader<'info, User>,
    #[account(
        mut,
        constraint = is_stats_for_user(&user, &user_stats)?
    )]
    pub user_stats: AccountLoader<'info, UserStats>,
    #[account(
        mut,
        seeds = [b"spot_market_vault".as_ref(), spot_market_index.to_le_bytes().as_ref()],
        bump,
    )]
    pub spot_market_vault: Box<InterfaceAccount<'info, TokenAccount>>,
    #[account(
        mut,
        seeds = [b"insurance_fund_vault".as_ref(), spot_market_index.to_le_bytes().as_ref()], // todo: market_index=0 hardcode for perps?
        bump,
    )]
    pub insurance_fund_vault: Box<InterfaceAccount<'info, TokenAccount>>,
    #[account(
        constraint = state.signer.eq(&drift_signer.key())
    )]
    /// CHECK: forced drift_signer
    pub drift_signer: AccountInfo<'info>,
    pub token_program: Interface<'info, TokenInterface>,
}

#[derive(Accounts)]
#[instruction(spot_market_index: u16,)]
pub struct ResolvePerpPnlDeficit<'info> {
    pub state: Box<Account<'info, State>>,
    pub authority: Signer<'info>,
    #[account(
        mut,
        seeds = [b"spot_market_vault".as_ref(), spot_market_index.to_le_bytes().as_ref()],
        bump,
    )]
    pub spot_market_vault: Box<InterfaceAccount<'info, TokenAccount>>,
    #[account(
        mut,
        seeds = [b"insurance_fund_vault".as_ref(), spot_market_index.to_le_bytes().as_ref()], // todo: market_index=0 hardcode for perps?
        bump,
    )]
    pub insurance_fund_vault: Box<InterfaceAccount<'info, TokenAccount>>,
    #[account(
        constraint = state.signer.eq(&drift_signer.key())
    )]
    /// CHECK: forced drift_signer
    pub drift_signer: AccountInfo<'info>,
    pub token_program: Interface<'info, TokenInterface>,
}

#[derive(Accounts)]
#[instruction(market_index: u16,)]
pub struct SettleRevenueToInsuranceFund<'info> {
    pub state: Box<Account<'info, State>>,
    #[account(
        mut,
        seeds = [b"spot_market", market_index.to_le_bytes().as_ref()],
        bump
    )]
    pub spot_market: AccountLoader<'info, SpotMarket>,
    #[account(
        mut,
        seeds = [b"spot_market_vault".as_ref(), market_index.to_le_bytes().as_ref()],
        bump,
    )]
    pub spot_market_vault: Box<InterfaceAccount<'info, TokenAccount>>,
    #[account(
        constraint = state.signer.eq(&drift_signer.key())
    )]
    /// CHECK: forced drift_signer
    pub drift_signer: AccountInfo<'info>,
    #[account(
        mut,
        seeds = [b"insurance_fund_vault".as_ref(), market_index.to_le_bytes().as_ref()],
        bump,
    )]
    pub insurance_fund_vault: Box<InterfaceAccount<'info, TokenAccount>>,
    pub token_program: Interface<'info, TokenInterface>,
}

#[derive(Accounts)]
pub struct UpdateSpotMarketCumulativeInterest<'info> {
    pub state: Box<Account<'info, State>>,
    #[account(mut)]
    pub spot_market: AccountLoader<'info, SpotMarket>,
    /// CHECK: checked in `update_spot_market_cumulative_interest` ix constraint
    pub oracle: AccountInfo<'info>,
    #[account(
        seeds = [b"spot_market_vault".as_ref(), spot_market.load()?.market_index.to_le_bytes().as_ref()],
        bump,
    )]
    pub spot_market_vault: Box<InterfaceAccount<'info, TokenAccount>>,
}

#[derive(Accounts)]
pub struct UpdateAMM<'info> {
    pub state: Box<Account<'info, State>>,
    pub authority: Signer<'info>,
}

#[derive(Accounts)]
pub struct UpdateFundingRate<'info> {
    pub state: Box<Account<'info, State>>,
    #[account(mut)]
    pub perp_market: AccountLoader<'info, PerpMarket>,
    /// CHECK: checked in `update_funding_rate` ix constraint
    pub oracle: AccountInfo<'info>,
}

#[derive(Accounts)]
pub struct UpdatePerpBidAskTwap<'info> {
    pub state: Box<Account<'info, State>>,
    #[account(mut)]
    pub perp_market: AccountLoader<'info, PerpMarket>,
    /// CHECK: checked in `update_funding_rate` ix constraint
    pub oracle: AccountInfo<'info>,
    pub keeper_stats: AccountLoader<'info, UserStats>,
    pub authority: Signer<'info>,
}

#[derive(Accounts)]
pub struct UpdateUserQuoteAssetInsuranceStake<'info> {
    pub state: Box<Account<'info, State>>,
    #[account(
        mut,
        seeds = [b"spot_market", 0_u16.to_le_bytes().as_ref()],
        bump
    )]
    pub spot_market: AccountLoader<'info, SpotMarket>,
    #[account(
        mut,
        constraint = is_stats_for_if_stake(&insurance_fund_stake, &user_stats)?
    )]
    pub insurance_fund_stake: AccountLoader<'info, InsuranceFundStake>,
    #[account(mut)]
    pub user_stats: AccountLoader<'info, UserStats>,
    pub signer: Signer<'info>,
    #[account(
        mut,
        seeds = [b"insurance_fund_vault".as_ref(), 0_u16.to_le_bytes().as_ref()],
        bump,
    )]
    pub insurance_fund_vault: Box<InterfaceAccount<'info, TokenAccount>>,
}

#[derive(Accounts)]
pub struct UpdateUserGovTokenInsuranceStake<'info> {
    pub state: Box<Account<'info, State>>,
    #[account(
        mut,
        seeds = [b"spot_market", 15_u16.to_le_bytes().as_ref()],
        bump
    )]
    pub spot_market: AccountLoader<'info, SpotMarket>,
    #[account(
        mut,
        constraint = is_stats_for_if_stake(&insurance_fund_stake, &user_stats)?
    )]
    pub insurance_fund_stake: AccountLoader<'info, InsuranceFundStake>,
    #[account(mut)]
    pub user_stats: AccountLoader<'info, UserStats>,
    pub signer: Signer<'info>,
    #[account(
        mut,
        seeds = [b"insurance_fund_vault".as_ref(), 15_u16.to_le_bytes().as_ref()],
        bump,
    )]
    pub insurance_fund_vault: Box<InterfaceAccount<'info, TokenAccount>>,
}

#[derive(Accounts)]
pub struct UpdateUserGovTokenInsuranceStakeDevnet<'info> {
    #[account(mut)]
    pub user_stats: AccountLoader<'info, UserStats>,
    pub signer: Signer<'info>,
}

#[derive(Accounts)]
pub struct UpdatePrelaunchOracle<'info> {
    pub state: Box<Account<'info, State>>,
    pub perp_market: AccountLoader<'info, PerpMarket>,
    #[account(mut)]
    /// CHECK: checked in ix
    pub oracle: AccountInfo<'info>,
}

#[derive(Accounts)]
pub struct DisableUserHighLeverageMode<'info> {
    pub state: Box<Account<'info, State>>,
    pub authority: Signer<'info>,
    #[account(mut)]
    pub user: AccountLoader<'info, User>,
    #[account(mut)]
    pub high_leverage_mode_config: AccountLoader<'info, HighLeverageModeConfig>,
}

#[derive(Accounts)]
pub struct ForceDeleteUser<'info> {
    #[account(
        mut,
        has_one = authority,
        close = authority
    )]
    pub user: AccountLoader<'info, User>,
    #[account(
        mut,
        has_one = authority
    )]
    pub user_stats: AccountLoader<'info, UserStats>,
    #[account(mut)]
    pub state: Box<Account<'info, State>>,
    /// CHECK: authority
    #[account(mut)]
    pub authority: AccountInfo<'info>,
    #[account(mut)]
    pub keeper: Signer<'info>,
    /// CHECK: forced drift_signer
    pub drift_signer: AccountInfo<'info>,
}

#[derive(Accounts)]
pub struct PauseSpotMarketDepositWithdraw<'info> {
    pub state: Box<Account<'info, State>>,
    pub keeper: Signer<'info>,
    #[account(mut)]
    pub spot_market: AccountLoader<'info, SpotMarket>,
    #[account(
        seeds = [b"spot_market_vault".as_ref(), spot_market.load()?.market_index.to_le_bytes().as_ref()],
        bump,
    )]
    pub spot_market_vault: Box<InterfaceAccount<'info, TokenAccount>>,
}<|MERGE_RESOLUTION|>--- conflicted
+++ resolved
@@ -3038,57 +3038,7 @@
         )?;
 
         // Actually transfer the pnl to the lp usdc constituent account
-<<<<<<< HEAD
         validate_market_within_price_band(&perp_market, state, cached_info.oracle_price)?;
-=======
-        let oracle_price = oracle_map.get_price_data(&perp_market.oracle_id())?.price;
-        validate_market_within_price_band(&perp_market, state, oracle_price)?;
-
-        if perp_market.amm.curve_update_intensity > 0 {
-            let healthy_oracle = perp_market.amm.is_recent_oracle_valid(oracle_map.slot)?;
-
-            if !healthy_oracle {
-                let (_, oracle_validity) = oracle_map.get_price_data_and_validity(
-                    MarketType::Perp,
-                    perp_market.market_index,
-                    &perp_market.oracle_id(),
-                    perp_market
-                        .amm
-                        .historical_oracle_data
-                        .last_oracle_price_twap,
-                    perp_market.get_max_confidence_interval_multiplier()?,
-                    0,
-                )?;
-
-                if !is_oracle_valid_for_action(oracle_validity, Some(DriftAction::SettlePnl))?
-                    || !perp_market.is_price_divergence_ok_for_settle_pnl(oracle_price)?
-                {
-                    if !perp_market.amm.last_oracle_valid {
-                        let msg = format!(
-                            "Oracle Price detected as invalid ({}) on last perp market update for Market = {}",
-                            oracle_validity,
-                            perp_market.market_index
-                        );
-                        msg!(&msg);
-
-                        return Err(oracle_validity.get_error_code().into());
-                    }
-
-                    if oracle_map.slot != perp_market.amm.last_update_slot {
-                        let msg = format!(
-                            "Market={} AMM must be updated in a prior instruction within same slot (current={} != amm={}, last_oracle_valid={})",
-                            perp_market.market_index,
-                            oracle_map.slot,
-                            perp_market.amm.last_update_slot,
-                            perp_market.amm.last_oracle_valid
-                        );
-                        msg!(&msg);
-                        return Err(ErrorCode::AMMNotUpdatedInSameSlot.into());
-                    }
-                }
-            }
-        }
->>>>>>> 30fe08f3
 
         if perp_market.is_operation_paused(PerpOperation::SettlePnl) {
             msg!(
