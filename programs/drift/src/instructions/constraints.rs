use anchor_lang::accounts::account::Account;
use anchor_lang::accounts::account_loader::AccountLoader;
use anchor_lang::accounts::signer::Signer;
use anchor_lang::prelude::*;
use anchor_lang::prelude::{AccountInfo, Pubkey};
use anchor_spl::token_interface::Mint;

use crate::error::ErrorCode;
use crate::msg;
use crate::state::insurance_fund_stake::InsuranceFundStake;
use crate::state::perp_market::{MarketStatus, PerpMarket};
use crate::state::spot_market::SpotMarket;
use crate::state::state::{ExchangeStatus, State};
use crate::state::user::{User, UserStats};
use crate::validate;

pub fn can_sign_for_user(user: &AccountLoader<User>, signer: &Signer) -> anchor_lang::Result<bool> {
    user.load().map(|user| {
        user.authority.eq(signer.key)
            || (user.delegate.eq(signer.key) && !user.delegate.eq(&Pubkey::default()))
    })
}

pub fn is_stats_for_user(
    user: &AccountLoader<User>,
    user_stats: &AccountLoader<UserStats>,
) -> anchor_lang::Result<bool> {
    let user = user.load()?;
    let user_stats = user_stats.load()?;
    Ok(user_stats.authority.eq(&user.authority))
}

pub fn is_stats_for_if_stake(
    if_stake: &AccountLoader<InsuranceFundStake>,
    user_stats: &AccountLoader<UserStats>,
) -> anchor_lang::Result<bool> {
    let if_stake = if_stake.load()?;
    let user_stats = user_stats.load()?;
    Ok(user_stats.authority.eq(&if_stake.authority))
}

pub fn perp_market_valid(market: &AccountLoader<PerpMarket>) -> anchor_lang::Result<()> {
    if market.load()?.status == MarketStatus::Delisted {
        return Err(ErrorCode::MarketDelisted.into());
    }
    Ok(())
}

pub fn spot_market_valid(market: &AccountLoader<SpotMarket>) -> anchor_lang::Result<()> {
    if market.load()?.status == MarketStatus::Delisted {
        return Err(ErrorCode::MarketDelisted.into());
    }
    Ok(())
}

pub fn valid_oracle_for_spot_market(
    oracle: &AccountInfo,
    market: &AccountLoader<SpotMarket>,
) -> anchor_lang::Result<()> {
    validate!(
        market.load()?.oracle.eq(oracle.key),
        ErrorCode::InvalidOracle,
        "not valid_oracle_for_spot_market"
    )?;
    Ok(())
}

pub fn valid_oracle_for_perp_market(
    oracle: &AccountInfo,
    market: &AccountLoader<PerpMarket>,
) -> anchor_lang::Result<()> {
    validate!(
        market.load()?.amm.oracle.eq(oracle.key),
        ErrorCode::InvalidOracle,
        "not valid_oracle_for_perp_market"
    )?;
    Ok(())
}

pub fn liq_not_paused(state: &Account<State>) -> anchor_lang::Result<()> {
    if state
        .get_exchange_status()?
        .contains(ExchangeStatus::LiqPaused)
    {
        return Err(ErrorCode::ExchangePaused.into());
    }
    Ok(())
}

pub fn funding_not_paused(state: &Account<State>) -> anchor_lang::Result<()> {
    if state.funding_paused()? {
        return Err(ErrorCode::ExchangePaused.into());
    }
    Ok(())
}

pub fn amm_not_paused(state: &Account<State>) -> anchor_lang::Result<()> {
    if state.amm_paused()? {
        return Err(ErrorCode::ExchangePaused.into());
    }
    Ok(())
}

pub fn fill_not_paused(state: &Account<State>) -> anchor_lang::Result<()> {
    if state
        .get_exchange_status()?
        .contains(ExchangeStatus::FillPaused)
    {
        return Err(ErrorCode::ExchangePaused.into());
    }
    Ok(())
}

pub fn deposit_not_paused(state: &Account<State>) -> anchor_lang::Result<()> {
    if state
        .get_exchange_status()?
        .contains(ExchangeStatus::DepositPaused)
    {
        return Err(ErrorCode::ExchangePaused.into());
    }
    Ok(())
}

pub fn withdraw_not_paused(state: &Account<State>) -> anchor_lang::Result<()> {
    if state
        .get_exchange_status()?
        .contains(ExchangeStatus::WithdrawPaused)
    {
        return Err(ErrorCode::ExchangePaused.into());
    }
    Ok(())
}

pub fn settle_pnl_not_paused(state: &Account<State>) -> anchor_lang::Result<()> {
    if state
        .get_exchange_status()?
        .contains(ExchangeStatus::SettlePnlPaused)
    {
        return Err(ErrorCode::ExchangePaused.into());
    }
    Ok(())
}

pub fn exchange_not_paused(state: &Account<State>) -> anchor_lang::Result<()> {
    if state.get_exchange_status()?.is_all() {
        return Err(ErrorCode::ExchangePaused.into());
    }
    Ok(())
}

pub fn get_vault_len(mint: &InterfaceAccount<Mint>) -> anchor_lang::Result<usize> {
    let mint_info = mint.to_account_info();
    let len = if *mint_info.owner == ::anchor_spl::token_2022::Token2022::id() {
        use ::anchor_spl::token_2022::spl_token_2022::extension::{
            BaseStateWithExtensions, ExtensionType, StateWithExtensions,
        };
        use ::anchor_spl::token_2022::spl_token_2022::state::{Account, Mint};
        let mint_data = mint_info.try_borrow_data()?;
        let mint_state = StateWithExtensions::<Mint>::unpack(&mint_data)?;
        let mint_extensions = match mint_state.get_extension_types() {
            Ok(extensions) => extensions,
            // If we cant deserialize the mint, we use the default token account length
            // Init token will fail if this size doesnt work, so worst case init account just fails
<<<<<<< HEAD
            Err(_) => return Ok(::anchor_spl::token::TokenAccount::LEN),
=======
            Err(_) => {
                msg!("Failed to deserialize mint. Falling back to default token account length");
                return Ok(::anchor_spl::token::TokenAccount::LEN);
            }
>>>>>>> 1e129e32
        };
        let required_extensions =
            ExtensionType::get_required_init_account_extensions(&mint_extensions);
        ExtensionType::try_calculate_account_len::<Account>(&required_extensions)?
    } else {
        ::anchor_spl::token::TokenAccount::LEN
    };

    Ok(len)
}<|MERGE_RESOLUTION|>--- conflicted
+++ resolved
@@ -161,14 +161,10 @@
             Ok(extensions) => extensions,
             // If we cant deserialize the mint, we use the default token account length
             // Init token will fail if this size doesnt work, so worst case init account just fails
-<<<<<<< HEAD
-            Err(_) => return Ok(::anchor_spl::token::TokenAccount::LEN),
-=======
             Err(_) => {
                 msg!("Failed to deserialize mint. Falling back to default token account length");
                 return Ok(::anchor_spl::token::TokenAccount::LEN);
             }
->>>>>>> 1e129e32
         };
         let required_extensions =
             ExtensionType::get_required_init_account_extensions(&mint_extensions);
