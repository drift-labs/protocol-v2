use crate::math::constants::{
    DEFAULT_DISCOUNT_TOKEN_FIRST_TIER_DISCOUNT_DENOMINATOR,
    DEFAULT_DISCOUNT_TOKEN_FIRST_TIER_DISCOUNT_NUMERATOR,
    DEFAULT_DISCOUNT_TOKEN_FIRST_TIER_MINIMUM_BALANCE,
    DEFAULT_DISCOUNT_TOKEN_FOURTH_TIER_DISCOUNT_DENOMINATOR,
    DEFAULT_DISCOUNT_TOKEN_FOURTH_TIER_DISCOUNT_NUMERATOR,
    DEFAULT_DISCOUNT_TOKEN_FOURTH_TIER_MINIMUM_BALANCE,
    DEFAULT_DISCOUNT_TOKEN_SECOND_TIER_DISCOUNT_DENOMINATOR,
    DEFAULT_DISCOUNT_TOKEN_SECOND_TIER_DISCOUNT_NUMERATOR,
    DEFAULT_DISCOUNT_TOKEN_SECOND_TIER_MINIMUM_BALANCE,
    DEFAULT_DISCOUNT_TOKEN_THIRD_TIER_DISCOUNT_DENOMINATOR,
    DEFAULT_DISCOUNT_TOKEN_THIRD_TIER_DISCOUNT_NUMERATOR,
    DEFAULT_DISCOUNT_TOKEN_THIRD_TIER_MINIMUM_BALANCE, DEFAULT_FEE_DENOMINATOR,
    DEFAULT_FEE_NUMERATOR, DEFAULT_REFEREE_DISCOUNT_DENOMINATOR,
    DEFAULT_REFEREE_DISCOUNT_NUMERATOR, DEFAULT_REFERRER_REWARD_DENOMINATOR,
    DEFAULT_REFERRER_REWARD_NUMERATOR,
};
use anchor_lang::prelude::*;

#[account]
#[derive(Default)]
#[repr(packed)]
pub struct State {
    pub admin: Pubkey,
    pub exchange_paused: bool,
    pub funding_paused: bool,
    pub admin_controls_prices: bool,
    pub insurance_vault: Pubkey,
    pub margin_ratio_initial: u128,
    pub margin_ratio_maintenance: u128,
    pub margin_ratio_partial: u128,
    pub partial_liquidation_close_percentage_numerator: u128,
    pub partial_liquidation_close_percentage_denominator: u128,
    pub partial_liquidation_penalty_percentage_numerator: u128,
    pub partial_liquidation_penalty_percentage_denominator: u128,
    pub full_liquidation_penalty_percentage_numerator: u128,
    pub full_liquidation_penalty_percentage_denominator: u128,
    pub partial_liquidation_liquidator_share_denominator: u64,
    pub full_liquidation_liquidator_share_denominator: u64,
    pub perp_fee_structure: FeeStructure,
    pub spot_fee_structure: FeeStructure,
    pub whitelist_mint: Pubkey,
    pub discount_mint: Pubkey,
    pub oracle_guard_rails: OracleGuardRails,
    pub number_of_markets: u64,
    pub number_of_spot_markets: u64,
    pub min_order_quote_asset_amount: u128, // minimum est. quote_asset_amount for place_order to succeed
    pub min_perp_auction_duration: u8,
    pub max_perp_auction_duration: u8,
    pub min_spot_auction_duration: u8,
    pub max_spot_auction_duration: u8,
<<<<<<< HEAD
    pub settlement_duration: u16,
    pub liquidation_margin_buffer_ratio: u8,
=======
    pub liquidation_margin_buffer_ratio: u32,
    pub settlement_duration: u16,
>>>>>>> 922c8f43
    pub signer: Pubkey,
    pub signer_nonce: u8,

    // upgrade-ability
    pub padding0: u128,
    pub padding1: u128,
}

#[derive(AnchorSerialize, AnchorDeserialize, Clone)]
pub struct OracleGuardRails {
    pub price_divergence: PriceDivergenceGuardRails,
    pub validity: ValidityGuardRails,
    pub use_for_liquidations: bool,
}

impl Default for OracleGuardRails {
    fn default() -> Self {
        OracleGuardRails {
            price_divergence: PriceDivergenceGuardRails {
                mark_oracle_divergence_numerator: 100, // todo: have high default so previous tests dont fail
                mark_oracle_divergence_denominator: 10,
            },
            validity: ValidityGuardRails {
                slots_before_stale: 10,              // ~5 seconds
                confidence_interval_max_size: 20000, // 2% of price
                too_volatile_ratio: 5,               // 5x or 80% down
            },
            use_for_liquidations: true,
        }
    }
}

#[derive(AnchorSerialize, AnchorDeserialize, Clone, Default)]
pub struct PriceDivergenceGuardRails {
    pub mark_oracle_divergence_numerator: u128,
    pub mark_oracle_divergence_denominator: u128,
}

#[derive(AnchorSerialize, AnchorDeserialize, Clone, Default)]
pub struct ValidityGuardRails {
    pub slots_before_stale: i64,
    pub confidence_interval_max_size: u128,
    pub too_volatile_ratio: i128,
}

#[derive(AnchorSerialize, AnchorDeserialize, Clone)]
pub struct FeeStructure {
    pub fee_numerator: u128,
    pub fee_denominator: u128,
    pub discount_token_tiers: DiscountTokenTiers,
    pub referral_discount: ReferralDiscount,
    pub maker_rebate_numerator: u128,
    pub maker_rebate_denominator: u128,
    pub filler_reward_structure: OrderFillerRewardStructure,
    pub cancel_order_fee: u128,
}

impl Default for FeeStructure {
    fn default() -> Self {
        FeeStructure {
            fee_numerator: DEFAULT_FEE_NUMERATOR,
            fee_denominator: DEFAULT_FEE_DENOMINATOR,
            maker_rebate_numerator: 3, // 60% of taker fee
            maker_rebate_denominator: 5,
            discount_token_tiers: DiscountTokenTiers {
                first_tier: DiscountTokenTier {
                    minimum_balance: DEFAULT_DISCOUNT_TOKEN_FIRST_TIER_MINIMUM_BALANCE,
                    discount_numerator: DEFAULT_DISCOUNT_TOKEN_FIRST_TIER_DISCOUNT_NUMERATOR,
                    discount_denominator: DEFAULT_DISCOUNT_TOKEN_FIRST_TIER_DISCOUNT_DENOMINATOR,
                },
                second_tier: DiscountTokenTier {
                    minimum_balance: DEFAULT_DISCOUNT_TOKEN_SECOND_TIER_MINIMUM_BALANCE,
                    discount_numerator: DEFAULT_DISCOUNT_TOKEN_SECOND_TIER_DISCOUNT_NUMERATOR,
                    discount_denominator: DEFAULT_DISCOUNT_TOKEN_SECOND_TIER_DISCOUNT_DENOMINATOR,
                },
                third_tier: DiscountTokenTier {
                    minimum_balance: DEFAULT_DISCOUNT_TOKEN_THIRD_TIER_MINIMUM_BALANCE,
                    discount_numerator: DEFAULT_DISCOUNT_TOKEN_THIRD_TIER_DISCOUNT_NUMERATOR,
                    discount_denominator: DEFAULT_DISCOUNT_TOKEN_THIRD_TIER_DISCOUNT_DENOMINATOR,
                },
                fourth_tier: DiscountTokenTier {
                    minimum_balance: DEFAULT_DISCOUNT_TOKEN_FOURTH_TIER_MINIMUM_BALANCE,
                    discount_numerator: DEFAULT_DISCOUNT_TOKEN_FOURTH_TIER_DISCOUNT_NUMERATOR,
                    discount_denominator: DEFAULT_DISCOUNT_TOKEN_FOURTH_TIER_DISCOUNT_DENOMINATOR,
                },
            },
            referral_discount: ReferralDiscount {
                referrer_reward_numerator: DEFAULT_REFERRER_REWARD_NUMERATOR,
                referrer_reward_denominator: DEFAULT_REFERRER_REWARD_DENOMINATOR,
                referee_discount_numerator: DEFAULT_REFEREE_DISCOUNT_NUMERATOR,
                referee_discount_denominator: DEFAULT_REFEREE_DISCOUNT_DENOMINATOR,
            },
            filler_reward_structure: OrderFillerRewardStructure {
                reward_numerator: 1,
                reward_denominator: 10,
                time_based_reward_lower_bound: 10_000, // 1 cent
            },
            cancel_order_fee: 10_000,
        }
    }
}

#[derive(AnchorSerialize, AnchorDeserialize, Clone, Default)]
pub struct DiscountTokenTiers {
    pub first_tier: DiscountTokenTier,
    pub second_tier: DiscountTokenTier,
    pub third_tier: DiscountTokenTier,
    pub fourth_tier: DiscountTokenTier,
}

#[derive(AnchorSerialize, AnchorDeserialize, Clone, Default)]
pub struct DiscountTokenTier {
    pub minimum_balance: u64,
    pub discount_numerator: u128,
    pub discount_denominator: u128,
}

#[derive(AnchorSerialize, AnchorDeserialize, Clone, Default)]
pub struct ReferralDiscount {
    pub referrer_reward_numerator: u128,
    pub referrer_reward_denominator: u128,
    pub referee_discount_numerator: u128,
    pub referee_discount_denominator: u128,
}

#[derive(AnchorSerialize, AnchorDeserialize, Clone, Default)]
pub struct OrderFillerRewardStructure {
    pub reward_numerator: u128,
    pub reward_denominator: u128,
    pub time_based_reward_lower_bound: u128, // minimum filler reward for time-based reward
}<|MERGE_RESOLUTION|>--- conflicted
+++ resolved
@@ -49,13 +49,8 @@
     pub max_perp_auction_duration: u8,
     pub min_spot_auction_duration: u8,
     pub max_spot_auction_duration: u8,
-<<<<<<< HEAD
-    pub settlement_duration: u16,
-    pub liquidation_margin_buffer_ratio: u8,
-=======
     pub liquidation_margin_buffer_ratio: u32,
     pub settlement_duration: u16,
->>>>>>> 922c8f43
     pub signer: Pubkey,
     pub signer_nonce: u8,
 
