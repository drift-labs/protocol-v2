use anchor_lang::prelude::*;

use crate::math::constants::{
    FEE_DENOMINATOR, FEE_PERCENTAGE_DENOMINATOR, MAX_REFERRER_REWARD_EPOCH_UPPER_BOUND,
};

#[account]
#[derive(Default)]
#[repr(C)]
pub struct State {
    pub admin: Pubkey,
<<<<<<< HEAD
=======
    pub exchange_status: ExchangeStatus,
>>>>>>> 6b23ae3a
    pub whitelist_mint: Pubkey,
    pub discount_mint: Pubkey,
    pub signer: Pubkey,
    pub srm_vault: Pubkey,
    pub perp_fee_structure: FeeStructure,
    pub spot_fee_structure: FeeStructure,
    pub oracle_guard_rails: OracleGuardRails,
    pub min_order_quote_asset_amount: u128, // minimum est. quote_asset_amount for place_order to succeed
    pub number_of_authorities: u64,
    pub liquidation_margin_buffer_ratio: u32,
    pub settlement_duration: u16,
    pub number_of_markets: u16,
    pub number_of_spot_markets: u16,
    pub signer_nonce: u8,
    pub min_perp_auction_duration: u8,
    pub default_market_order_time_in_force: u8,
    pub default_spot_auction_duration: u8,
    pub exchange_paused: bool,
    pub funding_paused: bool,
    pub admin_controls_prices: bool,
    pub padding: [u8; 7],
}

#[derive(Clone, AnchorSerialize, AnchorDeserialize, Copy, PartialEq, Debug, Eq)]
pub enum ExchangeStatus {
    Active,
    FundingPaused,
    AmmPaused,
    FillPaused,
    LiqPaused,
    WithdrawPaused,
    Paused,
}

impl Default for ExchangeStatus {
    fn default() -> Self {
        ExchangeStatus::Active
    }
}

#[derive(Copy, AnchorSerialize, AnchorDeserialize, Clone)]
pub struct OracleGuardRails {
    pub price_divergence: PriceDivergenceGuardRails,
    pub validity: ValidityGuardRails,
    pub use_for_liquidations: bool,
}

impl Default for OracleGuardRails {
    fn default() -> Self {
        OracleGuardRails {
            price_divergence: PriceDivergenceGuardRails {
                mark_oracle_divergence_numerator: 1,
                mark_oracle_divergence_denominator: 10,
            },
            validity: ValidityGuardRails {
                slots_before_stale_for_amm: 10,      // 5s
                slots_before_stale_for_margin: 120,  // 60s              // ~5 seconds
                confidence_interval_max_size: 20000, // 2% of price
                too_volatile_ratio: 5,               // 5x or 80% down
            },
            use_for_liquidations: true,
        }
    }
}

#[derive(Copy, AnchorSerialize, AnchorDeserialize, Clone, Default)]
pub struct PriceDivergenceGuardRails {
    pub mark_oracle_divergence_numerator: u128,
    pub mark_oracle_divergence_denominator: u128,
}

#[derive(Copy, AnchorSerialize, AnchorDeserialize, Clone, Default)]
pub struct ValidityGuardRails {
    pub slots_before_stale_for_amm: i64,
    pub slots_before_stale_for_margin: i64,
    pub confidence_interval_max_size: u128,
    pub too_volatile_ratio: i128,
}

#[derive(AnchorSerialize, AnchorDeserialize, Clone)]
pub struct FeeStructure {
    pub fee_tiers: [FeeTier; 10],
    pub filler_reward_structure: OrderFillerRewardStructure,
    pub referrer_reward_epoch_upper_bound: u64,
    pub flat_filler_fee: u64,
}

impl Default for FeeStructure {
    fn default() -> Self {
        FeeStructure::perps_default()
    }
}

#[derive(AnchorSerialize, AnchorDeserialize, Copy, Clone)]
pub struct FeeTier {
    pub fee_numerator: u32,
    pub fee_denominator: u32,
    pub maker_rebate_numerator: u32,
    pub maker_rebate_denominator: u32,
    pub referrer_reward_numerator: u32,
    pub referrer_reward_denominator: u32,
    pub referee_fee_numerator: u32,
    pub referee_fee_denominator: u32,
}

impl Default for FeeTier {
    fn default() -> Self {
        FeeTier {
            fee_numerator: 0,
            fee_denominator: FEE_DENOMINATOR,
            maker_rebate_numerator: 0,
            maker_rebate_denominator: FEE_DENOMINATOR,
            referrer_reward_numerator: 0,
            referrer_reward_denominator: FEE_PERCENTAGE_DENOMINATOR,
            referee_fee_numerator: 0,
            referee_fee_denominator: FEE_PERCENTAGE_DENOMINATOR,
        }
    }
}

#[derive(AnchorSerialize, AnchorDeserialize, Default, Clone)]
pub struct OrderFillerRewardStructure {
    pub reward_numerator: u32,
    pub reward_denominator: u32,
    pub time_based_reward_lower_bound: u128, // minimum filler reward for time-based reward
}

impl FeeStructure {
    pub fn perps_default() -> Self {
        let mut fee_tiers = [FeeTier::default(); 10];
        fee_tiers[0] = FeeTier {
            fee_numerator: 100,
            fee_denominator: FEE_DENOMINATOR, // 10 bps
            maker_rebate_numerator: 20,
            maker_rebate_denominator: FEE_DENOMINATOR, // 2bps
            referrer_reward_numerator: 15,
            referrer_reward_denominator: FEE_PERCENTAGE_DENOMINATOR, // 15% of taker fee
            referee_fee_numerator: 5,
            referee_fee_denominator: FEE_PERCENTAGE_DENOMINATOR, // 5%
        };
        fee_tiers[1] = FeeTier {
            fee_numerator: 80,
            fee_denominator: FEE_DENOMINATOR, // 8 bps
            maker_rebate_numerator: 20,
            maker_rebate_denominator: FEE_DENOMINATOR, // 2bps
            referrer_reward_numerator: 15,
            referrer_reward_denominator: FEE_PERCENTAGE_DENOMINATOR, // 15% of taker fee
            referee_fee_numerator: 5,
            referee_fee_denominator: FEE_PERCENTAGE_DENOMINATOR, // 5%
        };
        fee_tiers[2] = FeeTier {
            fee_numerator: 60,
            fee_denominator: FEE_DENOMINATOR, // 6 bps
            maker_rebate_numerator: 20,
            maker_rebate_denominator: FEE_DENOMINATOR, // 2bps
            referrer_reward_numerator: 15,
            referrer_reward_denominator: FEE_PERCENTAGE_DENOMINATOR, // 15% of taker fee
            referee_fee_numerator: 5,
            referee_fee_denominator: FEE_PERCENTAGE_DENOMINATOR, // 5%
        };
        fee_tiers[3] = FeeTier {
            fee_numerator: 50,
            fee_denominator: FEE_DENOMINATOR, // 5 bps
            maker_rebate_numerator: 20,
            maker_rebate_denominator: FEE_DENOMINATOR, // 2bps
            referrer_reward_numerator: 15,
            referrer_reward_denominator: FEE_PERCENTAGE_DENOMINATOR, // 15% of taker fee
            referee_fee_numerator: 5,
            referee_fee_denominator: FEE_PERCENTAGE_DENOMINATOR, // 5%
        };
        fee_tiers[4] = FeeTier {
            fee_numerator: 40,
            fee_denominator: FEE_DENOMINATOR, // 4 bps
            maker_rebate_numerator: 20,
            maker_rebate_denominator: FEE_DENOMINATOR, // 2bps
            referrer_reward_numerator: 15,
            referrer_reward_denominator: FEE_PERCENTAGE_DENOMINATOR, // 15% of taker fee
            referee_fee_numerator: 5,
            referee_fee_denominator: FEE_PERCENTAGE_DENOMINATOR, // 5%
        };
        fee_tiers[5] = FeeTier {
            fee_numerator: 35,
            fee_denominator: FEE_DENOMINATOR, // 3.5 bps
            maker_rebate_numerator: 20,
            maker_rebate_denominator: FEE_DENOMINATOR, // 2bps
            referrer_reward_numerator: 15,
            referrer_reward_denominator: FEE_PERCENTAGE_DENOMINATOR, // 15% of taker fee
            referee_fee_numerator: 5,
            referee_fee_denominator: FEE_PERCENTAGE_DENOMINATOR, // 5%
        };
        FeeStructure {
            fee_tiers,
            filler_reward_structure: OrderFillerRewardStructure {
                reward_numerator: 10,
                reward_denominator: FEE_PERCENTAGE_DENOMINATOR,
                time_based_reward_lower_bound: 10_000, // 1 cent
            },
            flat_filler_fee: 10_000,
            referrer_reward_epoch_upper_bound: MAX_REFERRER_REWARD_EPOCH_UPPER_BOUND,
        }
    }

    pub fn spot_default() -> Self {
        let mut fee_tiers = [FeeTier::default(); 10];
        fee_tiers[0] = FeeTier {
            fee_numerator: 100,
            fee_denominator: FEE_DENOMINATOR, // 10 bps
            maker_rebate_numerator: 20,
            maker_rebate_denominator: FEE_DENOMINATOR, // 2bps
            referrer_reward_numerator: 0,
            referrer_reward_denominator: FEE_PERCENTAGE_DENOMINATOR, // 0% of taker fee
            referee_fee_numerator: 0,
            referee_fee_denominator: FEE_PERCENTAGE_DENOMINATOR, // 0%
        };
        FeeStructure {
            fee_tiers,
            filler_reward_structure: OrderFillerRewardStructure {
                reward_numerator: 10,
                reward_denominator: FEE_PERCENTAGE_DENOMINATOR,
                time_based_reward_lower_bound: 10_000, // 1 cent
            },
            flat_filler_fee: 10_000,
            referrer_reward_epoch_upper_bound: MAX_REFERRER_REWARD_EPOCH_UPPER_BOUND,
        }
    }
}

#[cfg(test)]
impl FeeStructure {
    pub fn test_default() -> Self {
        let mut fee_tiers = [FeeTier::default(); 10];
        fee_tiers[0] = FeeTier {
            fee_numerator: 100,
            fee_denominator: FEE_DENOMINATOR,
            maker_rebate_numerator: 60,
            maker_rebate_denominator: FEE_DENOMINATOR,
            referrer_reward_numerator: 10,
            referrer_reward_denominator: FEE_PERCENTAGE_DENOMINATOR,
            referee_fee_numerator: 10,
            referee_fee_denominator: FEE_PERCENTAGE_DENOMINATOR,
        };
        FeeStructure {
            fee_tiers,
            filler_reward_structure: OrderFillerRewardStructure {
                reward_numerator: 10,
                reward_denominator: FEE_PERCENTAGE_DENOMINATOR,
                time_based_reward_lower_bound: 10_000, // 1 cent
            },
            ..FeeStructure::perps_default()
        }
    }
}<|MERGE_RESOLUTION|>--- conflicted
+++ resolved
@@ -9,10 +9,6 @@
 #[repr(C)]
 pub struct State {
     pub admin: Pubkey,
-<<<<<<< HEAD
-=======
-    pub exchange_status: ExchangeStatus,
->>>>>>> 6b23ae3a
     pub whitelist_mint: Pubkey,
     pub discount_mint: Pubkey,
     pub signer: Pubkey,
@@ -30,10 +26,8 @@
     pub min_perp_auction_duration: u8,
     pub default_market_order_time_in_force: u8,
     pub default_spot_auction_duration: u8,
-    pub exchange_paused: bool,
-    pub funding_paused: bool,
-    pub admin_controls_prices: bool,
-    pub padding: [u8; 7],
+    pub exchange_status: ExchangeStatus,
+    pub padding: [u8; 1],
 }
 
 #[derive(Clone, AnchorSerialize, AnchorDeserialize, Copy, PartialEq, Debug, Eq)]
