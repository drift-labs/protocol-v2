--- conflicted
+++ resolved
@@ -9,14 +9,7 @@
 #[repr(packed)]
 pub struct State {
     pub admin: Pubkey,
-<<<<<<< HEAD
     pub exchange_status: ExchangeStatus,
-    pub insurance_vault: Pubkey,
-=======
-    pub exchange_paused: bool,
-    pub funding_paused: bool,
-    pub admin_controls_prices: bool,
->>>>>>> d529ebbd
     pub whitelist_mint: Pubkey,
     pub discount_mint: Pubkey,
     pub oracle_guard_rails: OracleGuardRails,
