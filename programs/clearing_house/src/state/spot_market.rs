use std::fmt;
use std::fmt::{Display, Formatter};

use anchor_lang::prelude::*;
use borsh::{BorshDeserialize, BorshSerialize};

use crate::context::SpotFulfillmentType;
use crate::error::ClearingHouseResult;
#[cfg(test)]
use crate::math::constants::SPOT_CUMULATIVE_INTEREST_PRECISION;
use crate::math::constants::{
    AMM_RESERVE_PRECISION, LIQUIDATION_FEE_PRECISION, MARGIN_PRECISION, SPOT_WEIGHT_PRECISION,
};
use crate::math::margin::{
    calculate_size_discount_asset_weight, calculate_size_premium_liability_weight,
    MarginRequirementType,
};
use crate::math::spot_balance::get_token_amount;
use crate::math_error;
use crate::state::market::{MarketStatus, PoolBalance};
use crate::state::oracle::{HistoricalIndexData, HistoricalOracleData, OracleSource};
use solana_program::msg;

#[account(zero_copy)]
#[derive(Default, PartialEq, Eq, Debug)]
#[repr(C)]
pub struct SpotMarket {
    pub pubkey: Pubkey,
    pub oracle: Pubkey,
    pub mint: Pubkey,
    pub vault: Pubkey,
    pub insurance_fund_vault: Pubkey,
    pub historical_oracle_data: HistoricalOracleData,
    pub historical_index_data: HistoricalIndexData,
    pub revenue_pool: PoolBalance,  // in base asset
    pub spot_fee_pool: PoolBalance, // in quote asset
    pub initial_asset_weight: u128,
    pub maintenance_asset_weight: u128,
    pub initial_liability_weight: u128,
    pub maintenance_liability_weight: u128,
    pub imf_factor: u128,
    pub liquidator_fee: u128,
    pub if_liquidation_fee: u128, // percentage of liquidation transfer for total insurance
    pub withdraw_guard_threshold: u128, // no withdraw limits/guards when deposits below this threshold
    pub total_if_shares: u128,
    pub user_if_shares: u128,
    pub if_shares_base: u128, // exponent for lp shares (for rebasing)
    pub total_spot_fee: u128,
    pub deposit_balance: u128,
    pub borrow_balance: u128,
    pub max_token_deposits: u128,
    pub deposit_token_twap: u128, // 24 hour twap
    pub borrow_token_twap: u128,  // 24 hour twap
    pub utilization_twap: u128,   // 24 hour twap
    pub cumulative_deposit_interest: u128,
    pub cumulative_borrow_interest: u128,
    pub insurance_withdraw_escrow_period: i64,
    pub last_revenue_settle_ts: i64,
    pub revenue_settle_period: i64,
    pub last_interest_ts: u64,
    pub last_twap_ts: u64,
    pub expiry_ts: i64, // iff market in reduce only mode
    pub order_step_size: u64,
    pub order_tick_size: u64,
<<<<<<< HEAD
=======
    pub order_minimum_size: u64,
    pub max_position_size: u64,
>>>>>>> 4dc4ce77
    pub next_fill_record_id: u64,
    pub optimal_utilization: u32,
    pub optimal_borrow_rate: u32,
    pub max_borrow_rate: u32,
    pub total_if_factor: u32, // percentage of interest for total insurance
    pub user_if_factor: u32,  // percentage of interest for user staked insurance
    pub market_index: u16,
    pub decimals: u8,
    pub oracle_source: OracleSource,
    pub status: MarketStatus,
    pub asset_tier: AssetTier,
    pub padding: [u8; 6],
}

impl SpotMarket {
    pub fn is_active(&self, now: i64) -> ClearingHouseResult<bool> {
        let status_ok = self.status != MarketStatus::Settlement;
        let is_active = self.expiry_ts == 0 || self.expiry_ts < now;
        Ok(is_active && status_ok)
    }

    pub fn is_reduce_only(&self) -> ClearingHouseResult<bool> {
        Ok(self.status == MarketStatus::ReduceOnly)
    }

    pub fn get_asset_weight(
        &self,
        size: u128,
        margin_requirement_type: &MarginRequirementType,
    ) -> ClearingHouseResult<u128> {
        let size_precision = 10_u128.pow(self.decimals as u32);

        let size_in_amm_reserve_precision = if size_precision > AMM_RESERVE_PRECISION {
            size / (size_precision / AMM_RESERVE_PRECISION)
        } else {
            (size * AMM_RESERVE_PRECISION) / size_precision
        };
        let asset_weight = match margin_requirement_type {
            MarginRequirementType::Initial => calculate_size_discount_asset_weight(
                size_in_amm_reserve_precision,
                self.imf_factor,
                self.initial_asset_weight,
            )?,
            MarginRequirementType::Maintenance => self.maintenance_asset_weight,
        };
        Ok(asset_weight)
    }

    pub fn get_liability_weight(
        &self,
        size: u128,
        margin_requirement_type: &MarginRequirementType,
    ) -> ClearingHouseResult<u128> {
        let size_precision = 10_u128.pow(self.decimals as u32);

        let size_in_amm_reserve_precision = if size_precision > AMM_RESERVE_PRECISION {
            size / (size_precision / AMM_RESERVE_PRECISION)
        } else {
            (size * AMM_RESERVE_PRECISION) / size_precision
        };

        let default_liability_weight = match margin_requirement_type {
            MarginRequirementType::Initial => self.initial_liability_weight,
            MarginRequirementType::Maintenance => self.maintenance_liability_weight,
        };

        let size_based_liability_weight = calculate_size_premium_liability_weight(
            size_in_amm_reserve_precision,
            self.imf_factor,
            default_liability_weight,
            SPOT_WEIGHT_PRECISION,
        )?;

        let liability_weight = size_based_liability_weight.max(default_liability_weight);

        Ok(liability_weight)
    }

    pub fn get_liquidation_fee_multiplier(
        &self,
        balance_type: SpotBalanceType,
    ) -> ClearingHouseResult<u128> {
        match balance_type {
            SpotBalanceType::Deposit => LIQUIDATION_FEE_PRECISION
                .checked_add(self.liquidator_fee)
                .ok_or_else(math_error!()),
            SpotBalanceType::Borrow => LIQUIDATION_FEE_PRECISION
                .checked_sub(self.liquidator_fee)
                .ok_or_else(math_error!()),
        }
    }

    // get liability weight as if it were perp market margin requirement
    pub fn get_margin_ratio(
        &self,
        margin_requirement_type: &MarginRequirementType,
    ) -> ClearingHouseResult<u128> {
        let liability_weight = match margin_requirement_type {
            MarginRequirementType::Initial => self.initial_liability_weight,
            MarginRequirementType::Maintenance => self.maintenance_liability_weight,
        };
        liability_weight
            .checked_sub(MARGIN_PRECISION)
            .ok_or_else(math_error!())
    }

    pub fn get_available_deposits(&self) -> ClearingHouseResult<u128> {
        let deposit_token_amount =
            get_token_amount(self.deposit_balance, self, &SpotBalanceType::Deposit)?;

        let borrow_token_amount =
            get_token_amount(self.borrow_balance, self, &SpotBalanceType::Borrow)?;

        deposit_token_amount
            .checked_sub(borrow_token_amount)
            .ok_or_else(math_error!())
    }
}

#[cfg(test)]
impl SpotMarket {
    pub fn default_base_market() -> Self {
        SpotMarket {
            market_index: 1,
            cumulative_deposit_interest: SPOT_CUMULATIVE_INTEREST_PRECISION,
            cumulative_borrow_interest: SPOT_CUMULATIVE_INTEREST_PRECISION,
            initial_liability_weight: 12000,
            maintenance_liability_weight: 11000,
            initial_asset_weight: 8000,
            maintenance_asset_weight: 9000,
            decimals: 9,
            order_tick_size: 1,
            status: MarketStatus::Active,
            ..SpotMarket::default()
        }
    }

    pub fn default_quote_market() -> Self {
        SpotMarket {
            cumulative_deposit_interest: SPOT_CUMULATIVE_INTEREST_PRECISION,
            cumulative_borrow_interest: SPOT_CUMULATIVE_INTEREST_PRECISION,
            decimals: 6,
            initial_liability_weight: 10000,
            maintenance_liability_weight: 10000,
            initial_asset_weight: 10000,
            maintenance_asset_weight: 10000,
            order_tick_size: 1,
            status: MarketStatus::Active,
            ..SpotMarket::default()
        }
    }
}

#[derive(Clone, Copy, BorshSerialize, BorshDeserialize, PartialEq, Eq, Debug)]
pub enum SpotBalanceType {
    Deposit,
    Borrow,
}

impl Display for SpotBalanceType {
    fn fmt(&self, f: &mut Formatter) -> fmt::Result {
        match self {
            SpotBalanceType::Deposit => write!(f, "SpotBalanceType::Deposit"),
            SpotBalanceType::Borrow => write!(f, "SpotBalanceType::Borrow"),
        }
    }
}

impl Default for SpotBalanceType {
    fn default() -> Self {
        SpotBalanceType::Deposit
    }
}

pub trait SpotBalance {
    fn market_index(&self) -> u16;

    fn balance_type(&self) -> &SpotBalanceType;

    fn balance(&self) -> u128;

    fn increase_balance(&mut self, delta: u128) -> ClearingHouseResult;

    fn decrease_balance(&mut self, delta: u128) -> ClearingHouseResult;

    fn update_balance_type(&mut self, balance_type: SpotBalanceType) -> ClearingHouseResult;
}

#[account(zero_copy)]
#[derive(Default, PartialEq, Eq, Debug)]
#[repr(C)]
pub struct SerumV3FulfillmentConfig {
    pub pubkey: Pubkey,
    pub serum_program_id: Pubkey,
    pub serum_market: Pubkey,
    pub serum_request_queue: Pubkey,
    pub serum_event_queue: Pubkey,
    pub serum_bids: Pubkey,
    pub serum_asks: Pubkey,
    pub serum_base_vault: Pubkey,
    pub serum_quote_vault: Pubkey,
    pub serum_open_orders: Pubkey,
    pub serum_signer_nonce: u64,
    pub market_index: u16,
    pub fulfillment_type: SpotFulfillmentType,
    pub status: SpotFulfillmentStatus,
    pub padding: [u8; 4],
}

#[derive(Clone, Copy, BorshSerialize, BorshDeserialize, PartialEq, Debug, Eq)]
pub enum SpotFulfillmentStatus {
    Enabled,
    Disabled,
}

impl Default for SpotFulfillmentStatus {
    fn default() -> Self {
        SpotFulfillmentStatus::Enabled
    }
}

#[derive(Clone, Copy, BorshSerialize, BorshDeserialize, PartialEq, Debug, Eq)]
pub enum AssetTier {
    Collateral, // full priviledge
    Protected,  // collateral, but no borrow
    Cross,      // not collateral, allow multi-borrow
    Isolated,   // not collateral, only single borrow
    Unlisted,   // no priviledge
}

impl Default for AssetTier {
    fn default() -> Self {
        AssetTier::Unlisted
    }
}<|MERGE_RESOLUTION|>--- conflicted
+++ resolved
@@ -62,11 +62,8 @@
     pub expiry_ts: i64, // iff market in reduce only mode
     pub order_step_size: u64,
     pub order_tick_size: u64,
-<<<<<<< HEAD
-=======
     pub order_minimum_size: u64,
     pub max_position_size: u64,
->>>>>>> 4dc4ce77
     pub next_fill_record_id: u64,
     pub optimal_utilization: u32,
     pub optimal_borrow_rate: u32,
