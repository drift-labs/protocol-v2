--- conflicted
+++ resolved
@@ -69,16 +69,10 @@
     pub next_curve_record_id: u64,
     pub pnl_pool: PoolBalance,
     pub imf_factor: u128,
-<<<<<<< HEAD
-    pub unsettled_initial_asset_weight: u8,
-    pub unsettled_maintenance_asset_weight: u8,
+    pub unrealized_initial_asset_weight: u8,
+    pub unrealized_maintenance_asset_weight: u8,
     pub unsettled_imf_factor: u128,
     pub unsettled_max_imbalance: u128,
-=======
-    pub unrealized_initial_asset_weight: u8,
-    pub unrealized_maintenance_asset_weight: u8,
-    pub unrealized_imf_factor: u128,
->>>>>>> 84e80f92
     pub liquidation_fee: u128,
     pub quote_max_insurance: u128,
     pub quote_settled_insurance: u128,
@@ -125,10 +119,11 @@
         unrealized_pnl: i128,
         margin_type: MarginRequirementType,
     ) -> ClearingHouseResult<u128> {
-<<<<<<< HEAD
         let mut margin_asset_weight = match margin_type {
-            MarginRequirementType::Initial => (self.unsettled_initial_asset_weight as u128),
-            MarginRequirementType::Maintenance => (self.unsettled_maintenance_asset_weight as u128),
+            MarginRequirementType::Initial => (self.unrealized_initial_asset_weight as u128),
+            MarginRequirementType::Maintenance => {
+                (self.unrealized_maintenance_asset_weight as u128)
+            }
         };
 
         if self.unsettled_max_imbalance > 0 {
@@ -145,9 +140,6 @@
         }
 
         // the asset weight for a position's unrealized pnl + unsettled pnl in the margin system
-=======
-        // the asset weight for a position's unrealized pnl in the margin system
->>>>>>> 84e80f92
         // > 0 (positive balance)
         // < 0 (negative balance) always has asset weight = 1
         let unrealized_asset_weight = if unrealized_pnl > 0 {
@@ -160,19 +152,10 @@
                         .unsigned_abs()
                         .checked_mul(AMM_TO_QUOTE_PRECISION_RATIO)
                         .ok_or_else(math_error!())?,
-<<<<<<< HEAD
                     self.unsettled_imf_factor,
                     margin_asset_weight,
                 )?,
                 MarginRequirementType::Maintenance => margin_asset_weight,
-=======
-                    self.unrealized_imf_factor,
-                    self.unrealized_initial_asset_weight as u128,
-                )?,
-                MarginRequirementType::Maintenance => {
-                    self.unrealized_maintenance_asset_weight as u128
-                }
->>>>>>> 84e80f92
             }
         } else {
             100
