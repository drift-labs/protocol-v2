use anchor_lang::prelude::*;
use solana_program::msg;
use std::cmp::max;
use switchboard_v2::decimal::SwitchboardDecimal;
use switchboard_v2::AggregatorAccountData;

use crate::error::{ClearingHouseResult, ErrorCode};
use crate::math::amm;
use crate::math::casting::{cast, cast_to_i128, cast_to_i64, cast_to_u128};
use crate::math::margin::{
    calculate_size_discount_asset_weight, calculate_size_premium_liability_weight,
    MarginRequirementType,
};
use crate::math_error;
use crate::state::bank::{BankBalance, BankBalanceType};
use crate::state::oracle::{OraclePriceData, OracleSource};
use crate::{
    AMM_TO_QUOTE_PRECISION_RATIO, BID_ASK_SPREAD_PRECISION, MARGIN_PRECISION, MARK_PRICE_PRECISION,
};

#[account(zero_copy)]
#[derive(Default, Eq, PartialEq, Debug)]
#[repr(packed)]
pub struct Market {
    pub market_index: u64,
    pub pubkey: Pubkey,
    pub initialized: bool,
    pub amm: AMM,
    pub base_asset_amount_long: i128,
    pub base_asset_amount_short: i128,
    pub open_interest: u128, // number of users in a position
    pub margin_ratio_initial: u32,
    pub margin_ratio_partial: u32,
    pub margin_ratio_maintenance: u32,
    pub next_fill_record_id: u64,
    pub next_funding_rate_record_id: u64,
    pub next_curve_record_id: u64,
    pub pnl_pool: PoolBalance,
    pub unsettled_profit: u128,
    pub unsettled_loss: u128,
<<<<<<< HEAD
    pub current_liquidations: u64,
=======
    pub imf_factor: u128,
    pub unsettled_initial_asset_weight: u8,
    pub unsettled_maintenance_asset_weight: u8,
    pub unsettled_imf_factor: u128,
>>>>>>> 1f3f5ce3

    // upgrade-ability
    pub padding0: u32,
    pub padding1: u128,
    pub padding2: u128,
    pub padding3: u128,
    pub padding4: u128,
}

impl Market {
    pub fn get_margin_ratio(
        &self,
        size: u128,
        margin_type: MarginRequirementType,
    ) -> ClearingHouseResult<u32> {
        let margin_ratio = match margin_type {
            MarginRequirementType::Initial => max(
                self.margin_ratio_initial as u128,
                calculate_size_premium_liability_weight(
                    size,
                    self.imf_factor,
                    self.margin_ratio_partial as u128,
                    MARGIN_PRECISION,
                )? + 1,
            ),
            MarginRequirementType::Partial => calculate_size_premium_liability_weight(
                size,
                self.imf_factor,
                self.margin_ratio_partial as u128,
                MARGIN_PRECISION,
            )?,
            MarginRequirementType::Maintenance => self.margin_ratio_maintenance as u128,
        };

        Ok(margin_ratio as u32)
    }

    pub fn get_unsettled_asset_weight(
        &self,
        unsettled_pnl: i128,
        margin_type: MarginRequirementType,
    ) -> ClearingHouseResult<u128> {
        // the asset weight for a position's unrealized pnl + unsettled pnl in the margin system
        // > 0 (positive balance)
        // < 0 (negative balance) always has asset weight = 1
        let unsettled_asset_weight = if unsettled_pnl > 0 {
            // todo: only discount the initial margin s.t. no one gets liquidated over upnl?

            // a larger imf factor -> lower asset weight
            match margin_type {
                MarginRequirementType::Initial => calculate_size_discount_asset_weight(
                    unsettled_pnl
                        .unsigned_abs()
                        .checked_mul(AMM_TO_QUOTE_PRECISION_RATIO)
                        .ok_or_else(math_error!())?,
                    self.unsettled_imf_factor,
                    self.unsettled_initial_asset_weight as u128,
                )?,
                MarginRequirementType::Partial => self.unsettled_maintenance_asset_weight as u128,
                MarginRequirementType::Maintenance => {
                    self.unsettled_maintenance_asset_weight as u128
                }
            }
        } else {
            100
        };

        Ok(unsettled_asset_weight)
    }
}

#[zero_copy]
#[derive(Default, Eq, PartialEq, Debug)]
pub struct PoolBalance {
    pub balance: u128,
}

impl BankBalance for PoolBalance {
    fn balance_type(&self) -> &BankBalanceType {
        &BankBalanceType::Deposit
    }

    fn balance(&self) -> u128 {
        self.balance
    }

    fn increase_balance(&mut self, delta: u128) -> ClearingHouseResult {
        self.balance = self.balance.checked_add(delta).ok_or_else(math_error!())?;
        Ok(())
    }

    fn decrease_balance(&mut self, delta: u128) -> ClearingHouseResult {
        self.balance = self.balance.checked_sub(delta).ok_or_else(math_error!())?;
        Ok(())
    }

    fn update_balance_type(&mut self, _balance_type: BankBalanceType) -> ClearingHouseResult {
        Err(ErrorCode::CantUpdatePoolBalanceType)
    }
}

#[zero_copy]
#[derive(Default, Debug, PartialEq, Eq)]
#[repr(packed)]
pub struct AMM {
    // oracle
    pub oracle: Pubkey,
    pub oracle_source: OracleSource,
    pub last_oracle_price: i128,
    pub last_oracle_conf_pct: u64,
    pub last_oracle_delay: i64,
    pub last_oracle_normalised_price: i128,
    pub last_oracle_price_twap: i128,
    pub last_oracle_price_twap_ts: i64,
    pub last_oracle_mark_spread_pct: i128,

    pub base_asset_reserve: u128,
    pub quote_asset_reserve: u128,
    pub sqrt_k: u128,
    pub peg_multiplier: u128,

    pub terminal_quote_asset_reserve: u128,
    pub net_base_asset_amount: i128,
    pub quote_asset_amount_long: u128,
    pub quote_asset_amount_short: u128,

    // funding
    pub last_funding_rate: i128,
    pub last_funding_rate_ts: i64,
    pub funding_period: i64,
    pub cumulative_funding_rate_long: i128,
    pub cumulative_funding_rate_short: i128,
    pub cumulative_funding_rate_lp: i128,
    pub cumulative_repeg_rebate_long: u128,
    pub cumulative_repeg_rebate_short: u128,

    pub mark_std: u64,
    pub last_mark_price_twap: u128,
    pub last_mark_price_twap_ts: i64,

    // trade constraints
    pub minimum_quote_asset_trade_size: u128,
    pub max_base_asset_amount_ratio: u16,
    pub max_slippage_ratio: u16,
    pub base_asset_amount_step_size: u128,

    // market making
    pub base_spread: u16,
    pub long_spread: u128,
    pub short_spread: u128,
    pub max_spread: u32,
    pub ask_base_asset_reserve: u128,
    pub ask_quote_asset_reserve: u128,
    pub bid_base_asset_reserve: u128,
    pub bid_quote_asset_reserve: u128,

    pub last_bid_price_twap: u128,
    pub last_ask_price_twap: u128,

    pub long_intensity_count: u16,
    pub long_intensity_volume: u64,
    pub short_intensity_count: u16,
    pub short_intensity_volume: u64,
    pub curve_update_intensity: u8,

    // fee tracking
    pub total_fee: u128,
    pub total_mm_fee: u128,
    pub total_exchange_fee: u128,
    pub total_fee_minus_distributions: i128,
    pub total_fee_withdrawn: u128,
    pub net_revenue_since_last_funding: i64,
    pub fee_pool: PoolBalance,
    pub last_update_slot: u64,

    pub padding0: u16,
    pub padding1: u32,
    pub padding2: u128,
    pub padding3: u128,
}

impl AMM {
    pub fn mark_price(&self) -> ClearingHouseResult<u128> {
        amm::calculate_price(
            self.quote_asset_reserve,
            self.base_asset_reserve,
            self.peg_multiplier,
        )
    }

    pub fn bid_price(&self, mark_price: u128) -> ClearingHouseResult<u128> {
        let bid_price = mark_price
            .checked_mul(
                BID_ASK_SPREAD_PRECISION
                    .checked_sub(self.short_spread)
                    .ok_or_else(math_error!())?,
            )
            .ok_or_else(math_error!())?
            .checked_div(BID_ASK_SPREAD_PRECISION)
            .ok_or_else(math_error!())?;

        Ok(bid_price)
    }

    pub fn ask_price(&self, mark_price: u128) -> ClearingHouseResult<u128> {
        let ask_price = mark_price
            .checked_mul(
                BID_ASK_SPREAD_PRECISION
                    .checked_add(self.long_spread)
                    .ok_or_else(math_error!())?,
            )
            .ok_or_else(math_error!())?
            .checked_div(BID_ASK_SPREAD_PRECISION)
            .ok_or_else(math_error!())?;

        Ok(ask_price)
    }

    pub fn bid_ask_price(&self, mark_price: u128) -> ClearingHouseResult<(u128, u128)> {
        let bid_price = self.bid_price(mark_price)?;
        let ask_price = self.ask_price(mark_price)?;
        Ok((bid_price, ask_price))
    }

    pub fn get_oracle_price(
        &self,
        price_oracle: &AccountInfo,
        clock_slot: u64,
    ) -> ClearingHouseResult<OraclePriceData> {
        match self.oracle_source {
            OracleSource::Pyth => self.get_pyth_price(price_oracle, clock_slot),
            OracleSource::Switchboard => self.get_switchboard_price(price_oracle, clock_slot),
            OracleSource::QuoteAsset => panic!(),
        }
    }

    pub fn can_lower_k(&self) -> ClearingHouseResult<bool> {
        let can_lower = self.net_base_asset_amount.unsigned_abs() < self.sqrt_k / 4;
        Ok(can_lower)
    }

    pub fn get_pyth_price(
        &self,
        price_oracle: &AccountInfo,
        clock_slot: u64,
    ) -> ClearingHouseResult<OraclePriceData> {
        let pyth_price_data = price_oracle
            .try_borrow_data()
            .or(Err(ErrorCode::UnableToLoadOracle))?;
        let price_data = pyth_client::cast::<pyth_client::Price>(&pyth_price_data);

        let oracle_price = cast_to_i128(price_data.agg.price)?;
        let oracle_conf = cast_to_u128(price_data.agg.conf)?;

        let oracle_precision = 10_u128.pow(price_data.expo.unsigned_abs());

        let mut oracle_scale_mult = 1;
        let mut oracle_scale_div = 1;

        if oracle_precision > MARK_PRICE_PRECISION {
            oracle_scale_div = oracle_precision
                .checked_div(MARK_PRICE_PRECISION)
                .ok_or_else(math_error!())?;
        } else {
            oracle_scale_mult = MARK_PRICE_PRECISION
                .checked_div(oracle_precision)
                .ok_or_else(math_error!())?;
        }

        let oracle_price_scaled = (oracle_price)
            .checked_mul(cast(oracle_scale_mult)?)
            .ok_or_else(math_error!())?
            .checked_div(cast(oracle_scale_div)?)
            .ok_or_else(math_error!())?;

        let oracle_conf_scaled = (oracle_conf)
            .checked_mul(oracle_scale_mult)
            .ok_or_else(math_error!())?
            .checked_div(oracle_scale_div)
            .ok_or_else(math_error!())?;

        let oracle_delay: i64 = cast_to_i64(clock_slot)?
            .checked_sub(cast(price_data.valid_slot)?)
            .ok_or_else(math_error!())?;

        Ok(OraclePriceData {
            price: oracle_price_scaled,
            confidence: oracle_conf_scaled,
            delay: oracle_delay,
            has_sufficient_number_of_data_points: true,
        })
    }

    pub fn get_switchboard_price(
        &self,
        price_oracle: &AccountInfo,
        clock_slot: u64,
    ) -> ClearingHouseResult<OraclePriceData> {
        let aggregator_data =
            AggregatorAccountData::new(price_oracle).or(Err(ErrorCode::UnableToLoadOracle))?;

        let price = convert_switchboard_decimal(&aggregator_data.latest_confirmed_round.result)?;
        let confidence =
            convert_switchboard_decimal(&aggregator_data.latest_confirmed_round.std_deviation)?;

        // std deviation should always be positive, if we get a negative make it u128::MAX so it's flagged as bad value
        let confidence = if confidence < 0 {
            u128::MAX
        } else {
            let price_10bps = price
                .unsigned_abs()
                .checked_div(1000)
                .ok_or_else(math_error!())?;
            max(confidence.unsigned_abs(), price_10bps)
        };

        let delay: i64 = cast_to_i64(clock_slot)?
            .checked_sub(cast(
                aggregator_data.latest_confirmed_round.round_open_slot,
            )?)
            .ok_or_else(math_error!())?;

        let has_sufficient_number_of_data_points =
            aggregator_data.latest_confirmed_round.num_success
                >= aggregator_data.min_oracle_results;

        Ok(OraclePriceData {
            price,
            confidence,
            delay,
            has_sufficient_number_of_data_points,
        })
    }

    pub fn get_oracle_twap(&self, price_oracle: &AccountInfo) -> ClearingHouseResult<Option<i128>> {
        match self.oracle_source {
            OracleSource::Pyth => Ok(Some(self.get_pyth_twap(price_oracle)?)),
            OracleSource::Switchboard => Ok(None),
            OracleSource::QuoteAsset => panic!(),
        }
    }

    pub fn get_pyth_twap(&self, price_oracle: &AccountInfo) -> ClearingHouseResult<i128> {
        let pyth_price_data = price_oracle
            .try_borrow_data()
            .or(Err(ErrorCode::UnableToLoadOracle))?;
        let price_data = pyth_client::cast::<pyth_client::Price>(&pyth_price_data);

        let oracle_twap = cast_to_i128(price_data.twap.val)?;

        let oracle_precision = 10_u128.pow(price_data.expo.unsigned_abs());

        let mut oracle_scale_mult = 1;
        let mut oracle_scale_div = 1;

        if oracle_precision > MARK_PRICE_PRECISION {
            oracle_scale_div = oracle_precision
                .checked_div(MARK_PRICE_PRECISION)
                .ok_or_else(math_error!())?;
        } else {
            oracle_scale_mult = MARK_PRICE_PRECISION
                .checked_div(oracle_precision)
                .ok_or_else(math_error!())?;
        }

        let oracle_twap_scaled = (oracle_twap)
            .checked_mul(cast(oracle_scale_mult)?)
            .ok_or_else(math_error!())?
            .checked_div(cast(oracle_scale_div)?)
            .ok_or_else(math_error!())?;

        Ok(oracle_twap_scaled)
    }
}

/// Given a decimal number represented as a mantissa (the digits) plus an
/// original_precision (10.pow(some number of decimals)), scale the
/// mantissa/digits to make sense with a new_precision.
fn convert_switchboard_decimal(
    switchboard_decimal: &SwitchboardDecimal,
) -> ClearingHouseResult<i128> {
    let switchboard_precision = 10_u128.pow(switchboard_decimal.scale);
    if switchboard_precision > MARK_PRICE_PRECISION {
        switchboard_decimal
            .mantissa
            .checked_div((switchboard_precision / MARK_PRICE_PRECISION) as i128)
            .ok_or_else(math_error!())
    } else {
        switchboard_decimal
            .mantissa
            .checked_mul((MARK_PRICE_PRECISION / switchboard_precision) as i128)
            .ok_or_else(math_error!())
    }
}<|MERGE_RESOLUTION|>--- conflicted
+++ resolved
@@ -38,14 +38,11 @@
     pub pnl_pool: PoolBalance,
     pub unsettled_profit: u128,
     pub unsettled_loss: u128,
-<<<<<<< HEAD
-    pub current_liquidations: u64,
-=======
     pub imf_factor: u128,
     pub unsettled_initial_asset_weight: u8,
     pub unsettled_maintenance_asset_weight: u8,
     pub unsettled_imf_factor: u128,
->>>>>>> 1f3f5ce3
+    pub current_liquidations: u64,
 
     // upgrade-ability
     pub padding0: u32,
