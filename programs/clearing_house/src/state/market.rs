--- conflicted
+++ resolved
@@ -93,12 +93,8 @@
         PerpMarket {
             amm,
             margin_ratio_initial: 1000,
-<<<<<<< HEAD
+            margin_ratio_maintenance: 500,
             ..PerpMarket::default()
-=======
-            margin_ratio_maintenance: 500,
-            ..Market::default()
->>>>>>> e0945f14
         }
     }
 
