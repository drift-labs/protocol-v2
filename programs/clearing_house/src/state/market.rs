--- conflicted
+++ resolved
@@ -24,10 +24,6 @@
 
 #[derive(Clone, Copy, BorshSerialize, BorshDeserialize, PartialEq, Debug, Eq)]
 pub enum MarketStatus {
-<<<<<<< HEAD
-    Uninitialized,
-=======
->>>>>>> 06e9ae6f
     Initialized,
     ReduceOnly,
     Settlement,
@@ -35,11 +31,7 @@
 
 impl Default for MarketStatus {
     fn default() -> Self {
-<<<<<<< HEAD
-        MarketStatus::Uninitialized
-=======
         MarketStatus::Initialized
->>>>>>> 06e9ae6f
     }
 }
 
@@ -169,11 +161,7 @@
             MarginRequirementType::Maintenance => self.unrealized_maintenance_asset_weight as u128,
         };
 
-<<<<<<< HEAD
-        if self.unrealized_max_imbalance > 0 {
-=======
         if margin_type == MarginRequirementType::Initial && self.unrealized_max_imbalance > 0 {
->>>>>>> 06e9ae6f
             let net_unsettled_pnl =
                 amm::calculate_net_user_pnl(&self.amm, self.amm.last_oracle_price)?;
             if net_unsettled_pnl > cast_to_i128(self.unrealized_max_imbalance)? {
