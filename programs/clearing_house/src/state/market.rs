--- conflicted
+++ resolved
@@ -7,15 +7,11 @@
 use crate::error::{ClearingHouseResult, ErrorCode};
 use crate::math::amm;
 use crate::math::casting::{cast, cast_to_i128, cast_to_i64, cast_to_u128};
-<<<<<<< HEAD
 use crate::math::constants::AMM_RESERVE_PRECISION;
-use crate::math::margin::MarginRequirementType;
-=======
 use crate::math::margin::{
     calculate_size_discount_asset_weight, calculate_size_premium_liability_weight,
     MarginRequirementType,
 };
->>>>>>> 7a11bbf9
 use crate::math_error;
 use crate::state::bank::{BankBalance, BankBalanceType};
 use crate::state::oracle::{OraclePriceData, OracleSource};
@@ -84,6 +80,14 @@
         Ok(margin_ratio as u32)
     }
 
+    pub fn default_test() -> Self {
+        let amm = AMM::default_test();
+        Market {
+            amm,
+            ..Market::default()
+        }
+    }
+
     pub fn get_unsettled_asset_weight(
         &self,
         unsettled_pnl: i128,
@@ -116,14 +120,6 @@
 
         Ok(unsettled_asset_weight)
     }
-
-    pub fn default_test() -> Self {
-        let amm = AMM::default_test();
-        Market {
-            amm,
-            ..Market::default()
-        }
-    }
 }
 
 #[zero_copy]
