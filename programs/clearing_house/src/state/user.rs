--- conflicted
+++ resolved
@@ -352,11 +352,7 @@
     }
 }
 
-<<<<<<< HEAD
-#[derive(Clone, Copy, BorshSerialize, BorshDeserialize, PartialEq, Debug, Eq)]
-=======
 #[derive(Clone, Copy, BorshSerialize, BorshDeserialize, PartialEq, Eq, Debug)]
->>>>>>> 862ade5d
 pub enum OrderStatus {
     Init,
     Open,
