use anchor_lang::prelude::*;
use borsh::{BorshDeserialize, BorshSerialize};
use solana_program::msg;

use crate::controller::position::{add_new_position, get_position_index, PositionDirection};
use crate::error::{ClearingHouseResult, ErrorCode};
use crate::math::amm::calculate_rolling_sum;
use crate::math::auction::{calculate_auction_price, is_auction_complete};
use crate::math::casting::{cast_to_i128, Cast};
use crate::math::constants::{
    AMM_TO_QUOTE_PRECISION_RATIO_I128, EPOCH_DURATION, PRICE_PRECISION_I128,
    QUOTE_SPOT_MARKET_INDEX, THIRTY_DAY_I128,
};
use crate::math::position::calculate_base_asset_value_and_pnl_with_oracle_price;
use crate::math::spot_balance::{get_signed_token_amount, get_token_amount, get_token_value};
use crate::math_error;
use crate::state::market::AMM;
use crate::state::oracle::OraclePriceData;
use crate::state::spot_market::{SpotBalance, SpotBalanceType, SpotMarket};
use std::cmp::max;

#[cfg(test)]
mod tests;

#[account(zero_copy)]
#[derive(Default, Eq, PartialEq, Debug)]
#[repr(C)]
pub struct User {
    pub authority: Pubkey,
    pub delegate: Pubkey,
    pub name: [u8; 32],
    pub spot_positions: [SpotPosition; 8],
    pub perp_positions: [PerpPosition; 8],
    pub orders: [Order; 32],
    pub last_lp_add_time: i64,
    pub next_order_id: u32,
    pub custom_margin_ratio: u32,
    pub next_liquidation_id: u16,
    pub user_id: u8,
    pub being_liquidated: bool,
    pub bankrupt: bool,
    pub padding: [u8; 3],
}

impl User {
    pub fn get_spot_position_index(&self, market_index: u16) -> ClearingHouseResult<usize> {
        // first spot position is always quote asset
        if market_index == 0 {
            return Ok(0);
        }

        self.spot_positions
            .iter()
            .position(|spot_position| spot_position.market_index == market_index)
            .ok_or(ErrorCode::CouldNotFindSpotPosition)
    }

    pub fn get_spot_position(&self, market_index: u16) -> Option<&SpotPosition> {
        self.get_spot_position_index(market_index)
            .ok()
            .map(|market_index| &self.spot_positions[market_index])
    }

    pub fn get_spot_position_mut(&mut self, market_index: u16) -> Option<&mut SpotPosition> {
        self.get_spot_position_index(market_index)
            .ok()
            .map(move |market_index| &mut self.spot_positions[market_index])
    }

    pub fn get_quote_spot_position_mut(&mut self) -> &mut SpotPosition {
        self.get_spot_position_mut(QUOTE_SPOT_MARKET_INDEX).unwrap()
    }

    pub fn add_spot_position(
        &mut self,
        market_index: u16,
        balance_type: SpotBalanceType,
    ) -> ClearingHouseResult<usize> {
        let new_spot_position_index = self
            .spot_positions
            .iter()
            .enumerate()
            .position(|(index, spot_position)| index != 0 && spot_position.is_available())
            .ok_or(ErrorCode::NoSpotPositionAvailable)?;

        let new_spot_position = SpotPosition {
            market_index,
            balance_type,
            ..SpotPosition::default()
        };

        self.spot_positions[new_spot_position_index] = new_spot_position;

        Ok(new_spot_position_index)
    }

    pub fn force_get_spot_position_mut(
        &mut self,
        market_index: u16,
    ) -> ClearingHouseResult<&mut SpotPosition> {
        self.get_spot_position_index(market_index)
            .or_else(|_| self.add_spot_position(market_index, SpotBalanceType::Deposit))
            .map(move |market_index| &mut self.spot_positions[market_index])
    }

    pub fn get_perp_position(&self, market_index: u16) -> ClearingHouseResult<&PerpPosition> {
        Ok(&self.perp_positions[get_position_index(&self.perp_positions, market_index)?])
    }

    pub fn get_perp_position_mut(
        &mut self,
        market_index: u16,
    ) -> ClearingHouseResult<&mut PerpPosition> {
        Ok(&mut self.perp_positions[get_position_index(&self.perp_positions, market_index)?])
    }

    pub fn force_get_perp_position_mut(
        &mut self,
        market_index: u16,
    ) -> ClearingHouseResult<&mut PerpPosition> {
        let position_index = get_position_index(&self.perp_positions, market_index)
            .or_else(|_| add_new_position(&mut self.perp_positions, market_index))?;
        Ok(&mut self.perp_positions[position_index])
    }

    pub fn get_order_index(&self, order_id: u32) -> ClearingHouseResult<usize> {
        self.orders
            .iter()
            .position(|order| order.order_id == order_id)
            .ok_or(ErrorCode::OrderDoesNotExist)
    }

    pub fn get_order(&self, order_id: u32) -> Option<&Order> {
        self.orders.iter().find(|order| order.order_id == order_id)
    }

    pub fn get_last_order_id(&self) -> u32 {
        if self.next_order_id == 1 {
            u32::MAX
        } else {
            self.next_order_id - 1
        }
    }
}

#[zero_copy]
#[derive(Default, Eq, PartialEq, Debug)]
#[repr(C)]
pub struct UserFees {
    pub total_fee_paid: u64,
    pub total_fee_rebate: u64,
    pub total_token_discount: u64,
    pub total_referee_discount: u64,
}

#[zero_copy]
#[derive(Default, Eq, PartialEq, Debug)]
#[repr(C)]
pub struct SpotPosition {
    pub balance: u64,
    pub open_bids: i64,
    pub open_asks: i64,
    pub cumulative_deposits: i64,
    pub market_index: u16,
    pub balance_type: SpotBalanceType,
    pub open_orders: u8,
    pub padding: [u8; 4],
}

impl SpotBalance for SpotPosition {
    fn market_index(&self) -> u16 {
        self.market_index
    }

    fn balance_type(&self) -> &SpotBalanceType {
        &self.balance_type
    }

    fn balance(&self) -> u128 {
        self.balance as u128
    }

    fn increase_balance(&mut self, delta: u128) -> ClearingHouseResult {
        self.balance = self
            .balance
            .checked_add(delta.cast()?)
            .ok_or_else(math_error!())?;
        Ok(())
    }

    fn decrease_balance(&mut self, delta: u128) -> ClearingHouseResult {
        self.balance = self
            .balance
            .checked_sub(delta.cast()?)
            .ok_or_else(math_error!())?;
        Ok(())
    }

    fn update_balance_type(&mut self, balance_type: SpotBalanceType) -> ClearingHouseResult {
        self.balance_type = balance_type;
        Ok(())
    }
}

impl SpotPosition {
    pub fn is_available(&self) -> bool {
        self.balance == 0 && self.open_orders == 0
    }

    pub fn get_token_amount(&self, spot_market: &SpotMarket) -> ClearingHouseResult<u128> {
        get_token_amount(self.balance.cast()?, spot_market, &self.balance_type)
    }

    pub fn get_signed_token_amount(&self, spot_market: &SpotMarket) -> ClearingHouseResult<i128> {
        get_signed_token_amount(
            get_token_amount(self.balance.cast()?, spot_market, &self.balance_type)?,
            &self.balance_type,
        )
    }

    pub fn get_worst_case_token_amounts(
        &self,
        spot_market: &SpotMarket,
        oracle_price_data: &OraclePriceData,
        token_amount: Option<i128>,
    ) -> ClearingHouseResult<(i128, i128)> {
        let token_amount = match token_amount {
            Some(token_amount) => token_amount,
            None => self.get_signed_token_amount(spot_market)?,
        };

        let token_amount_all_bids_fill = token_amount
            .checked_add(self.open_bids as i128)
            .ok_or_else(math_error!())?;

        let token_amount_all_asks_fill = token_amount
            .checked_add(self.open_asks as i128)
            .ok_or_else(math_error!())?;

        if token_amount_all_bids_fill.abs() > token_amount_all_asks_fill.abs() {
            let worst_case_quote_token_amount = get_token_value(
                -self.open_bids as i128,
                spot_market.decimals,
                oracle_price_data,
            )?;
            Ok((token_amount_all_bids_fill, worst_case_quote_token_amount))
        } else {
            let worst_case_quote_token_amount = get_token_value(
                -self.open_asks as i128,
                spot_market.decimals,
                oracle_price_data,
            )?;
            Ok((token_amount_all_asks_fill, worst_case_quote_token_amount))
        }
    }

    pub fn get_worst_case_token_amount(
        &self,
        spot_market: &SpotMarket,
        token_amount: Option<i128>,
    ) -> ClearingHouseResult<i128> {
        let token_amount = match token_amount {
            Some(token_amount) => token_amount,
            None => self.get_signed_token_amount(spot_market)?,
        };

        let token_amount_all_bids_fill = token_amount
            .checked_add(self.open_bids)
            .ok_or_else(math_error!())?;

        let token_amount_all_asks_fill = token_amount
            .checked_add(self.open_asks)
            .ok_or_else(math_error!())?;

        if token_amount_all_bids_fill.abs() > token_amount_all_asks_fill.abs() {
            Ok(token_amount_all_bids_fill)
        } else {
            Ok(token_amount_all_asks_fill)
        }
    }
}

#[zero_copy]
#[derive(Default, Debug, Eq, PartialEq)]
#[repr(C)]
pub struct PerpPosition {
    pub last_cumulative_funding_rate: i128,
    pub base_asset_amount: i64,
    pub quote_asset_amount: i64,
    pub quote_entry_amount: i64,
    pub open_bids: i64,
    pub open_asks: i64,
    pub settled_pnl: i64,
    pub lp_shares: u64,
    pub last_net_base_asset_amount_per_lp: i64,
    pub last_net_quote_asset_amount_per_lp: i64,
    pub remainder_base_asset_amount: i32,
    pub market_index: u16,
    pub open_orders: u8,
    pub padding: [u8; 1],
}

impl PerpPosition {
    pub fn is_for(&self, market_index: u16) -> bool {
        self.market_index == market_index && !self.is_available()
    }

    pub fn is_available(&self) -> bool {
        !self.is_open_position()
            && !self.has_open_order()
            && !self.has_unsettled_pnl()
            && !self.is_lp()
    }

    pub fn is_open_position(&self) -> bool {
        self.base_asset_amount != 0
    }

    pub fn has_open_order(&self) -> bool {
        self.open_orders != 0 || self.open_bids != 0 || self.open_asks != 0
    }

    pub fn is_lp(&self) -> bool {
        self.lp_shares > 0
    }

    pub fn has_unsettled_pnl(&self) -> bool {
        self.base_asset_amount == 0 && self.quote_asset_amount != 0
    }

    pub fn worst_case_base_asset_amount(&self) -> ClearingHouseResult<i128> {
        let base_asset_amount_all_bids_fill = self
            .base_asset_amount
            .checked_add(self.open_bids)
            .ok_or_else(math_error!())?;
        let base_asset_amount_all_asks_fill = self
            .base_asset_amount
            .checked_add(self.open_asks)
            .ok_or_else(math_error!())?;

        if base_asset_amount_all_bids_fill
            .checked_abs()
            .ok_or_else(math_error!())?
            > base_asset_amount_all_asks_fill
                .checked_abs()
                .ok_or_else(math_error!())?
        {
            base_asset_amount_all_bids_fill.cast()
        } else {
            base_asset_amount_all_asks_fill.cast()
        }
    }

    pub fn get_direction(&self) -> PositionDirection {
        if self.base_asset_amount >= 0 {
            PositionDirection::Long
        } else {
            PositionDirection::Short
        }
    }

    pub fn get_direction_to_close(&self) -> PositionDirection {
        if self.base_asset_amount >= 0 {
            PositionDirection::Short
        } else {
            PositionDirection::Long
        }
    }

    pub fn get_entry_price(&self) -> ClearingHouseResult<i128> {
        if self.base_asset_amount == 0 {
            return Ok(0);
        }

        (-self.quote_entry_amount.cast::<i128>()?)
            .checked_mul(PRICE_PRECISION_I128)
            .ok_or_else(math_error!())?
            .checked_mul(AMM_TO_QUOTE_PRECISION_RATIO_I128)
            .ok_or_else(math_error!())?
            .checked_div(self.base_asset_amount.cast()?)
            .ok_or_else(math_error!())
    }

    pub fn get_cost_basis(&self) -> ClearingHouseResult<i128> {
        if self.base_asset_amount == 0 {
            return Ok(0);
        }

        (-self.quote_asset_amount.cast::<i128>()?)
            .checked_mul(PRICE_PRECISION_I128)
            .ok_or_else(math_error!())?
            .checked_mul(AMM_TO_QUOTE_PRECISION_RATIO_I128)
            .ok_or_else(math_error!())?
            .checked_div(self.base_asset_amount.cast()?)
            .ok_or_else(math_error!())
    }

    pub fn get_unrealized_pnl(&self, oracle_price: i128) -> ClearingHouseResult<i128> {
        let (_, unrealized_pnl) =
            calculate_base_asset_value_and_pnl_with_oracle_price(self, oracle_price)?;

        Ok(unrealized_pnl)
    }

    pub fn get_claimable_pnl(
        &self,
        oracle_price: i128,
        pnl_pool_excess: i128,
    ) -> ClearingHouseResult<i128> {
        let (_, unrealized_pnl) =
            calculate_base_asset_value_and_pnl_with_oracle_price(self, oracle_price)?;

        if unrealized_pnl > 0 {
            // this limits the amount of positive pnl that can be settled to be the amount of positive pnl
            // realized by reducing/closing position
            let max_positive_pnl = self
                .quote_asset_amount
                .cast::<i128>()?
                .checked_sub(self.quote_entry_amount.cast()?)
                .map(|delta| delta.max(0))
                .ok_or_else(math_error!())?
                .checked_add(pnl_pool_excess.max(0))
                .ok_or_else(math_error!())?;

            Ok(unrealized_pnl.min(max_positive_pnl))
        } else {
            Ok(unrealized_pnl)
        }
    }
}

pub type PerpPositions = [PerpPosition; 8];

#[zero_copy]
#[repr(C)]
#[derive(AnchorSerialize, AnchorDeserialize, PartialEq, Debug, Eq)]
pub struct Order {
    pub ts: i64,
    pub slot: u64,
    pub price: u64,
    pub base_asset_amount: u64,
    pub base_asset_amount_filled: u64,
    pub quote_asset_amount_filled: u64,
    pub fee: i64,
    pub trigger_price: u64,
    pub oracle_price_offset: i64,
    pub auction_start_price: u64,
    pub auction_end_price: u64,
    pub order_id: u32,
    pub market_index: u16,
    pub status: OrderStatus,
    pub order_type: OrderType,
    pub market_type: MarketType,
    pub user_order_id: u8,
<<<<<<< HEAD
    pub market_index: u64,
    pub quote_spot_market_index: u64,
    pub price: u128,
=======
>>>>>>> 0e2da5fe
    pub existing_position_direction: PositionDirection,
    pub direction: PositionDirection,
    pub reduce_only: bool,
    pub post_only: bool,
    pub immediate_or_cancel: bool,
    pub trigger_condition: OrderTriggerCondition,
    pub triggered: bool,
    pub auction_duration: u8,
    pub time_in_force: u8,
    pub padding: [u8; 5],
}

#[derive(Clone, Copy, BorshSerialize, BorshDeserialize, PartialEq, Eq, Debug)]
pub enum AssetType {
    Base,
    Quote,
}

impl Order {
    pub fn has_oracle_price_offset(self) -> bool {
        self.oracle_price_offset != 0
    }

    pub fn get_limit_price(
        &self,
        valid_oracle_price: Option<i128>,
        slot: u64,
        amm: Option<&AMM>,
    ) -> ClearingHouseResult<u128> {
        // the limit price can be hardcoded on order or derived from oracle_price + oracle_price_offset
        let price = if self.has_oracle_price_offset() {
            if let Some(oracle_price) = valid_oracle_price {
                let limit_price = oracle_price
                    .checked_add(self.oracle_price_offset as i128)
                    .ok_or_else(math_error!())?;

                if limit_price <= 0 {
                    msg!("Oracle offset limit price below zero: {}", limit_price);
                    return Err(crate::error::ErrorCode::InvalidOracleOffset);
                }

                limit_price.unsigned_abs()
            } else {
                msg!("Could not find oracle too calculate oracle offset limit price");
                return Err(crate::error::ErrorCode::OracleNotFound);
            }
        } else if matches!(
            self.order_type,
            OrderType::Market | OrderType::TriggerMarket
        ) {
            if !is_auction_complete(self.slot, self.auction_duration, slot)? {
                calculate_auction_price(self, slot)? as u128
            } else if self.price != 0 {
                self.price as u128
            } else {
                match amm {
                    Some(amm) => match self.direction {
                        PositionDirection::Long => {
                            let ask_price = amm.ask_price(amm.reserve_price()?)?;
                            let delta = ask_price
                                .checked_div(amm.max_slippage_ratio as u128)
                                .ok_or_else(math_error!())?;
                            ask_price.checked_add(delta).ok_or_else(math_error!())?
                        }
                        PositionDirection::Short => {
                            let bid_price = amm.bid_price(amm.reserve_price()?)?;
                            let delta = bid_price
                                .checked_div(amm.max_slippage_ratio as u128)
                                .ok_or_else(math_error!())?;
                            bid_price.checked_sub(delta).ok_or_else(math_error!())?
                        }
                    },
                    None => {
                        let oracle_price = valid_oracle_price
                            .ok_or_else(|| {
                                msg!("No oracle found to generate dynamic limit price");
                                ErrorCode::OracleNotFound
                            })?
                            .unsigned_abs();

                        let oracle_price_1pct = oracle_price / 100;

                        match self.direction {
                            PositionDirection::Long => oracle_price
                                .checked_add(oracle_price_1pct)
                                .ok_or_else(math_error!())?,
                            PositionDirection::Short => oracle_price
                                .checked_sub(oracle_price_1pct)
                                .ok_or_else(math_error!())?,
                        }
                    }
                }
            }
        } else {
            self.price as u128
        };

        Ok(price)
    }

    pub fn get_base_asset_amount_unfilled(&self) -> ClearingHouseResult<u64> {
        self.base_asset_amount
            .checked_sub(self.base_asset_amount_filled)
            .ok_or_else(math_error!())
    }

    pub fn must_be_triggered(&self) -> bool {
        matches!(
            self.order_type,
            OrderType::TriggerMarket | OrderType::TriggerLimit
        )
    }

    pub fn is_jit_maker(&self) -> bool {
        self.post_only && self.immediate_or_cancel
    }

    pub fn is_open_order_for_market(&self, market_index: u16, market_type: &MarketType) -> bool {
        self.market_index == market_index
            && self.status == OrderStatus::Open
            && &self.market_type == market_type
    }

    pub fn get_spot_position_update_direction(&self, asset_type: AssetType) -> SpotBalanceType {
        match (self.direction, asset_type) {
            (PositionDirection::Long, AssetType::Base) => SpotBalanceType::Deposit,
            (PositionDirection::Long, AssetType::Quote) => SpotBalanceType::Borrow,
            (PositionDirection::Short, AssetType::Base) => SpotBalanceType::Borrow,
            (PositionDirection::Short, AssetType::Quote) => SpotBalanceType::Deposit,
        }
    }
}

impl Default for Order {
    fn default() -> Self {
        Self {
            status: OrderStatus::Init,
            order_type: OrderType::Limit,
            market_type: MarketType::Perp,
            quote_spot_market_index: QUOTE_SPOT_MARKET_INDEX,
            ts: 0,
            slot: 0,
            order_id: 0,
            user_order_id: 0,
            market_index: 0,
            price: 0,
            existing_position_direction: PositionDirection::Long,
            base_asset_amount: 0,
            base_asset_amount_filled: 0,
            quote_asset_amount_filled: 0,
            fee: 0,
            direction: PositionDirection::Long,
            reduce_only: false,
            post_only: false,
            immediate_or_cancel: false,
            trigger_price: 0,
            trigger_condition: OrderTriggerCondition::Above,
            triggered: false,
            oracle_price_offset: 0,
            auction_start_price: 0,
            auction_end_price: 0,
            auction_duration: 0,
            time_in_force: 0,
            padding: [0; 5],
        }
    }
}

#[derive(Clone, Copy, BorshSerialize, BorshDeserialize, PartialEq, Eq, Debug)]
pub enum OrderStatus {
    Init,
    Open,
    Filled,
    Canceled,
}

#[derive(Clone, Copy, BorshSerialize, BorshDeserialize, PartialEq, Debug, Eq)]
pub enum OrderType {
    Market,
    Limit,
    TriggerMarket,
    TriggerLimit,
}

#[derive(Clone, Copy, BorshSerialize, BorshDeserialize, PartialEq, Debug, Eq)]
pub enum OrderTriggerCondition {
    Above,
    Below,
}

impl Default for OrderTriggerCondition {
    fn default() -> Self {
        OrderTriggerCondition::Above
    }
}

#[derive(Clone, Copy, BorshSerialize, BorshDeserialize, PartialEq, Debug, Eq)]
pub enum MarketType {
    Spot,
    Perp,
}

impl Default for MarketType {
    fn default() -> Self {
        MarketType::Spot
    }
}

#[account(zero_copy)]
#[derive(Default, Eq, PartialEq, Debug)]
#[repr(C)]
pub struct UserStats {
    pub authority: Pubkey,
    pub referrer: Pubkey,
    pub fees: UserFees,

    pub total_referrer_reward: u64,
    pub current_epoch_referrer_reward: u64,
    pub next_epoch_ts: i64,

    // volume track
    pub maker_volume_30d: u64,
    pub taker_volume_30d: u64,
    pub filler_volume_30d: u64,
    pub last_maker_volume_30d_ts: i64,
    pub last_taker_volume_30d_ts: i64,
    pub last_filler_volume_30d_ts: i64,

    pub staked_quote_asset_amount: u64,
    pub number_of_users: u8,
    pub is_referrer: bool,
    pub padding: [u8; 6],
}

impl UserStats {
    pub fn update_maker_volume_30d(
        &mut self,
        quote_asset_amount: u64,
        now: i64,
    ) -> ClearingHouseResult {
        let since_last = cast_to_i128(max(
            1,
            now.checked_sub(self.last_maker_volume_30d_ts)
                .ok_or_else(math_error!())?,
        ))?;

        self.maker_volume_30d = calculate_rolling_sum(
            self.maker_volume_30d,
            quote_asset_amount,
            since_last,
            THIRTY_DAY_I128,
        )?;
        self.last_maker_volume_30d_ts = now;

        Ok(())
    }

    pub fn update_taker_volume_30d(
        &mut self,
        quote_asset_amount: u64,
        now: i64,
    ) -> ClearingHouseResult {
        let since_last = cast_to_i128(max(
            1,
            now.checked_sub(self.last_taker_volume_30d_ts)
                .ok_or_else(math_error!())?,
        ))?;

        self.taker_volume_30d = calculate_rolling_sum(
            self.taker_volume_30d,
            quote_asset_amount,
            since_last,
            THIRTY_DAY_I128,
        )?;
        self.last_taker_volume_30d_ts = now;

        Ok(())
    }

    pub fn update_filler_volume(
        &mut self,
        quote_asset_amount: u64,
        now: i64,
    ) -> ClearingHouseResult {
        let since_last = cast_to_i128(max(
            1,
            now.checked_sub(self.last_filler_volume_30d_ts)
                .ok_or_else(math_error!())?,
        ))?;

        self.filler_volume_30d = calculate_rolling_sum(
            self.filler_volume_30d,
            quote_asset_amount,
            since_last,
            THIRTY_DAY_I128,
        )?;

        self.last_filler_volume_30d_ts = now;

        Ok(())
    }

    pub fn increment_total_fees(&mut self, fee: u64) -> ClearingHouseResult {
        self.fees.total_fee_paid = self
            .fees
            .total_fee_paid
            .checked_add(fee)
            .ok_or_else(math_error!())?;

        Ok(())
    }

    pub fn increment_total_rebate(&mut self, fee: u64) -> ClearingHouseResult {
        self.fees.total_fee_rebate = self
            .fees
            .total_fee_rebate
            .checked_add(fee)
            .ok_or_else(math_error!())?;

        Ok(())
    }

    pub fn increment_total_referrer_reward(
        &mut self,
        reward: u64,
        now: i64,
    ) -> ClearingHouseResult {
        self.total_referrer_reward = self
            .total_referrer_reward
            .checked_add(reward)
            .ok_or_else(math_error!())?;

        self.current_epoch_referrer_reward = self
            .current_epoch_referrer_reward
            .checked_add(reward)
            .ok_or_else(math_error!())?;

        if now > self.next_epoch_ts {
            let n_epoch_durations = now
                .checked_sub(self.next_epoch_ts)
                .ok_or_else(math_error!())?
                .checked_div(EPOCH_DURATION)
                .ok_or_else(math_error!())?
                .checked_add(1)
                .ok_or_else(math_error!())?;

            self.next_epoch_ts = self
                .next_epoch_ts
                .checked_add(
                    EPOCH_DURATION
                        .checked_mul(n_epoch_durations)
                        .ok_or_else(math_error!())?,
                )
                .ok_or_else(math_error!())?;

            self.current_epoch_referrer_reward = 0;
        }

        Ok(())
    }

    pub fn increment_total_referee_discount(&mut self, discount: u64) -> ClearingHouseResult {
        self.fees.total_referee_discount = self
            .fees
            .total_referee_discount
            .checked_add(discount)
            .ok_or_else(math_error!())?;

        Ok(())
    }

    pub fn has_referrer(&self) -> bool {
        !self.referrer.eq(&Pubkey::default())
    }

    pub fn get_total_30d_volume(&self) -> ClearingHouseResult<u64> {
        self.taker_volume_30d
            .checked_add(self.maker_volume_30d)
            .ok_or_else(math_error!())
    }
}<|MERGE_RESOLUTION|>--- conflicted
+++ resolved
@@ -265,11 +265,11 @@
         };
 
         let token_amount_all_bids_fill = token_amount
-            .checked_add(self.open_bids)
+            .checked_add(cast_to_i128(self.open_bids)?)
             .ok_or_else(math_error!())?;
 
         let token_amount_all_asks_fill = token_amount
-            .checked_add(self.open_asks)
+            .checked_add(cast_to_i128(self.open_asks)?)
             .ok_or_else(math_error!())?;
 
         if token_amount_all_bids_fill.abs() > token_amount_all_asks_fill.abs() {
@@ -448,16 +448,11 @@
     pub auction_end_price: u64,
     pub order_id: u32,
     pub market_index: u16,
+    pub quote_spot_market_index: u16,
     pub status: OrderStatus,
     pub order_type: OrderType,
     pub market_type: MarketType,
     pub user_order_id: u8,
-<<<<<<< HEAD
-    pub market_index: u64,
-    pub quote_spot_market_index: u64,
-    pub price: u128,
-=======
->>>>>>> 0e2da5fe
     pub existing_position_direction: PositionDirection,
     pub direction: PositionDirection,
     pub reduce_only: bool,
