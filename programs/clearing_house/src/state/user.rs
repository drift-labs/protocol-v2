use std::cmp::{max, min};

use anchor_lang::prelude::*;
use borsh::{BorshDeserialize, BorshSerialize};
use solana_program::msg;

use crate::controller::position::{get_position_index, PositionDirection};
use crate::error::{ClearingHouseResult, ErrorCode};
use crate::math::auction::calculate_auction_price;
use crate::math::constants::QUOTE_ASSET_BANK_INDEX;
use crate::math_error;
use crate::state::bank::{BankBalance, BankBalanceType};

#[account(zero_copy)]
#[derive(Default)]
#[repr(packed)]
pub struct User {
    pub authority: Pubkey,
    pub user_id: u8,
    pub name: [u8; 32],
    pub bank_balances: [UserBankBalance; 8],
    pub total_fee_paid: u64,
    pub total_fee_rebate: u64,
    pub total_token_discount: u128,
    pub total_referral_reward: u128,
    pub total_referee_discount: u128,
    pub next_order_id: u64,
    pub positions: [MarketPosition; 5],
    pub orders: [Order; 32],
}

impl User {
    pub fn get_bank_balance_mut(&mut self, bank_index: u64) -> Option<&mut UserBankBalance> {
        // first bank balance is always quote asset, which is
        if bank_index == 0 {
            return Some(&mut self.bank_balances[0]);
        }

        self.bank_balances
            .iter_mut()
            .find(|bank_balance| bank_balance.bank_index == bank_index)
    }

    pub fn get_quote_asset_bank_balance_mut(&mut self) -> &mut UserBankBalance {
        self.get_bank_balance_mut(QUOTE_ASSET_BANK_INDEX).unwrap()
    }

    pub fn get_next_available_bank_balance(&mut self) -> Option<&mut UserBankBalance> {
        let mut next_available_balance = None;

        for (i, bank_balance) in self.bank_balances.iter_mut().enumerate() {
            if i != 0 && bank_balance.bank_index == 0 {
                next_available_balance = Some(bank_balance);
                break;
            }
        }

        next_available_balance
    }

    pub fn add_bank_balance(
        &mut self,
        bank_index: u64,
        balance_type: BankBalanceType,
    ) -> ClearingHouseResult<&mut UserBankBalance> {
        let next_balance = self
            .get_next_available_bank_balance()
            .ok_or(ErrorCode::NoUserBankBalanceAvailable)?;

        *next_balance = UserBankBalance {
            bank_index,
            balance_type,
            balance: 0,
        };

        Ok(next_balance)
    }

    pub fn get_position_mut(
        &mut self,
        market_index: u64,
    ) -> ClearingHouseResult<&mut MarketPosition> {
        Ok(&mut self.positions[get_position_index(&self.positions, market_index)?])
    }

    pub fn get_order_index(&self, order_id: u64) -> ClearingHouseResult<usize> {
        self.orders
            .iter()
            .position(|order| order.order_id == order_id)
            .ok_or(ErrorCode::OrderDoesNotExist)
    }
}

#[zero_copy]
#[derive(Default)]
#[repr(packed)]
pub struct UserBankBalance {
    pub bank_index: u64,
    pub balance_type: BankBalanceType,
    pub balance: u128,
}

impl BankBalance for UserBankBalance {
    fn balance_type(&self) -> &BankBalanceType {
        &self.balance_type
    }

    fn balance(&self) -> u128 {
        self.balance
    }

    fn increase_balance(&mut self, delta: u128) -> ClearingHouseResult {
        self.balance = self.balance.checked_add(delta).ok_or_else(math_error!())?;
        Ok(())
    }

    fn decrease_balance(&mut self, delta: u128) -> ClearingHouseResult {
        self.balance = self.balance.checked_sub(delta).ok_or_else(math_error!())?;
        Ok(())
    }

    fn update_balance_type(&mut self, balance_type: BankBalanceType) -> ClearingHouseResult {
        self.balance_type = balance_type;
        Ok(())
    }
}

#[zero_copy]
#[derive(Default, Debug)]
#[repr(packed)]
pub struct MarketPosition {
    pub market_index: u64,
    pub base_asset_amount: i128,
    pub quote_asset_amount: u128,
    pub quote_entry_amount: u128,
    pub last_cumulative_funding_rate: i128,
    pub last_cumulative_repeg_rebate: u128,
    pub last_funding_rate_ts: i64,
    pub open_orders: u128,
    pub unsettled_pnl: i128,
    pub open_bids: i128,
    pub open_asks: i128,

    // lp stuff
    pub lp_tokens: u128,
    pub last_total_fee_minus_distributions: u128,
    pub last_net_base_asset_amount: i128,

    // upgrade-ability
    pub padding0: u128,
    pub padding1: u128,
    pub padding2: u128,
    pub padding3: u128,
    pub padding4: u128,
}

impl MarketPosition {
    pub fn is_for(&self, market_index: u64) -> bool {
        self.market_index == market_index && !self.is_available()
    }

    pub fn is_available(&self) -> bool {
        !self.is_open_position()
            && !self.has_open_order()
            && !self.has_unsettled_pnl()
            && !self.is_lp()
    }

    pub fn is_open_position(&self) -> bool {
        self.base_asset_amount != 0
    }

    pub fn has_open_order(&self) -> bool {
        self.open_orders != 0 || self.open_bids != 0 || self.open_asks != 0
    }

    pub fn is_lp(&self) -> bool {
        self.lp_tokens > 0
    }

    pub fn has_unsettled_pnl(&self) -> bool {
        self.unsettled_pnl != 0
    }

    pub fn worst_case_base_asset_amount(&self) -> ClearingHouseResult<i128> {
        let base_asset_amount_all_bids_fill = self
            .base_asset_amount
            .checked_add(self.open_bids)
            .ok_or_else(math_error!())?;
        let base_asset_amount_all_asks_fill = self
            .base_asset_amount
            .checked_add(self.open_asks)
            .ok_or_else(math_error!())?;

        if base_asset_amount_all_bids_fill
            .checked_abs()
            .ok_or_else(math_error!())?
            > base_asset_amount_all_asks_fill
                .checked_abs()
                .ok_or_else(math_error!())?
        {
            Ok(base_asset_amount_all_bids_fill)
        } else {
            Ok(base_asset_amount_all_asks_fill)
        }
    }
}

pub type UserPositions = [MarketPosition; 5];

#[zero_copy]
#[repr(packed)]
#[derive(AnchorSerialize, AnchorDeserialize, PartialEq, Debug)]
pub struct Order {
    pub status: OrderStatus,
    pub order_type: OrderType,
    pub ts: i64,
    pub order_id: u64,
    pub user_order_id: u8,
    pub market_index: u64,
    pub price: u128,
    pub user_base_asset_amount: i128,
    pub quote_asset_amount: u128,
    pub base_asset_amount: u128,
    pub base_asset_amount_filled: u128,
    pub quote_asset_amount_filled: u128,
    pub fee: i128,
    pub direction: PositionDirection,
    pub reduce_only: bool,
    pub post_only: bool,
    pub immediate_or_cancel: bool,
    pub discount_tier: OrderDiscountTier,
    pub trigger_price: u128,
    pub trigger_condition: OrderTriggerCondition,
    pub referrer: Pubkey,
    pub oracle_price_offset: i128,
    pub auction_start_price: u128,
    pub auction_end_price: u128,
    pub auction_duration: u8,
    pub padding: [u16; 3],
}

impl Order {
    pub fn has_oracle_price_offset(self) -> bool {
        self.oracle_price_offset != 0
    }

    pub fn get_limit_price(
        &self,
        valid_oracle_price: Option<i128>,
        now: i64,
    ) -> ClearingHouseResult<u128> {
        // the limit price can be hardcoded on order or derived from oracle_price + oracle_price_offset
        let price = if self.has_oracle_price_offset() {
            if let Some(oracle_price) = valid_oracle_price {
                let limit_price = oracle_price
                    .checked_add(self.oracle_price_offset)
                    .ok_or_else(math_error!())?;

                if limit_price <= 0 {
                    msg!("Oracle offset limit price below zero: {}", limit_price);
                    return Err(crate::error::ErrorCode::InvalidOracleOffset);
                }

                // if the order is post only, a limit price must also be specified with oracle offset
                if self.post_only {
                    match self.direction {
                        PositionDirection::Long => min(self.price, limit_price.unsigned_abs()),
                        PositionDirection::Short => max(self.price, limit_price.unsigned_abs()),
                    }
                } else {
                    limit_price.unsigned_abs()
                }
            } else {
                msg!("Could not find oracle too calculate oracle offset limit price");
                return Err(crate::error::ErrorCode::OracleNotFound);
            }
        } else if self.order_type == OrderType::Market {
            calculate_auction_price(self, now)?
        } else {
            self.price
        };

        Ok(price)
    }

    pub fn get_base_asset_amount_unfilled(&self) -> ClearingHouseResult<u128> {
        self.base_asset_amount
            .checked_sub(self.base_asset_amount_filled)
            .ok_or_else(math_error!())
    }
}

impl Default for Order {
    fn default() -> Self {
        Self {
            status: OrderStatus::Init,
            order_type: OrderType::Limit,
            ts: 0,
            order_id: 0,
            user_order_id: 0,
            market_index: 0,
            price: 0,
            user_base_asset_amount: 0,
            base_asset_amount: 0,
            quote_asset_amount: 0,
            base_asset_amount_filled: 0,
            quote_asset_amount_filled: 0,
            fee: 0,
            direction: PositionDirection::Long,
            reduce_only: false,
            post_only: false,
            immediate_or_cancel: false,
            discount_tier: OrderDiscountTier::None,
            trigger_price: 0,
            trigger_condition: OrderTriggerCondition::Above,
            referrer: Pubkey::default(),
            oracle_price_offset: 0,
            auction_start_price: 0,
            auction_end_price: 0,
            auction_duration: 0,
            padding: [0; 3],
        }
    }
}

<<<<<<< HEAD
#[derive(Clone, Copy, BorshSerialize, BorshDeserialize, PartialEq, Eq)]
=======
#[derive(Clone, Copy, BorshSerialize, BorshDeserialize, PartialEq, Debug)]
>>>>>>> e5c24dc0
pub enum OrderStatus {
    Init,
    Open,
}

<<<<<<< HEAD
#[derive(Clone, Copy, BorshSerialize, BorshDeserialize, PartialEq, Eq)]
=======
#[derive(Clone, Copy, BorshSerialize, BorshDeserialize, PartialEq, Debug)]
>>>>>>> e5c24dc0
pub enum OrderType {
    Market,
    Limit,
    TriggerMarket,
    TriggerLimit,
}

<<<<<<< HEAD
#[derive(Clone, Copy, BorshSerialize, BorshDeserialize, PartialEq, Eq)]
=======
#[derive(Clone, Copy, BorshSerialize, BorshDeserialize, PartialEq, Debug)]
>>>>>>> e5c24dc0
pub enum OrderDiscountTier {
    None,
    First,
    Second,
    Third,
    Fourth,
}

<<<<<<< HEAD
#[derive(Clone, Copy, BorshSerialize, BorshDeserialize, PartialEq, Eq)]
=======
#[derive(Clone, Copy, BorshSerialize, BorshDeserialize, PartialEq, Debug)]
>>>>>>> e5c24dc0
pub enum OrderTriggerCondition {
    Above,
    Below,
}

impl Default for OrderTriggerCondition {
    // UpOnly
    fn default() -> Self {
        OrderTriggerCondition::Above
    }
}<|MERGE_RESOLUTION|>--- conflicted
+++ resolved
@@ -210,7 +210,7 @@
 
 #[zero_copy]
 #[repr(packed)]
-#[derive(AnchorSerialize, AnchorDeserialize, PartialEq, Debug)]
+#[derive(AnchorSerialize, AnchorDeserialize, PartialEq, Debug, Eq)]
 pub struct Order {
     pub status: OrderStatus,
     pub order_type: OrderType,
@@ -324,21 +324,13 @@
     }
 }
 
-<<<<<<< HEAD
-#[derive(Clone, Copy, BorshSerialize, BorshDeserialize, PartialEq, Eq)]
-=======
-#[derive(Clone, Copy, BorshSerialize, BorshDeserialize, PartialEq, Debug)]
->>>>>>> e5c24dc0
+#[derive(Clone, Copy, BorshSerialize, BorshDeserialize, PartialEq, Debug, Eq)]
 pub enum OrderStatus {
     Init,
     Open,
 }
 
-<<<<<<< HEAD
-#[derive(Clone, Copy, BorshSerialize, BorshDeserialize, PartialEq, Eq)]
-=======
-#[derive(Clone, Copy, BorshSerialize, BorshDeserialize, PartialEq, Debug)]
->>>>>>> e5c24dc0
+#[derive(Clone, Copy, BorshSerialize, BorshDeserialize, PartialEq, Debug, Eq)]
 pub enum OrderType {
     Market,
     Limit,
@@ -346,11 +338,7 @@
     TriggerLimit,
 }
 
-<<<<<<< HEAD
-#[derive(Clone, Copy, BorshSerialize, BorshDeserialize, PartialEq, Eq)]
-=======
-#[derive(Clone, Copy, BorshSerialize, BorshDeserialize, PartialEq, Debug)]
->>>>>>> e5c24dc0
+#[derive(Clone, Copy, BorshSerialize, BorshDeserialize, PartialEq, Debug, Eq)]
 pub enum OrderDiscountTier {
     None,
     First,
@@ -359,11 +347,7 @@
     Fourth,
 }
 
-<<<<<<< HEAD
-#[derive(Clone, Copy, BorshSerialize, BorshDeserialize, PartialEq, Eq)]
-=======
-#[derive(Clone, Copy, BorshSerialize, BorshDeserialize, PartialEq, Debug)]
->>>>>>> e5c24dc0
+#[derive(Clone, Copy, BorshSerialize, BorshDeserialize, PartialEq, Debug, Eq)]
 pub enum OrderTriggerCondition {
     Above,
     Below,
