use std::fmt;
use std::fmt::{Display, Formatter};

use anchor_lang::prelude::*;
use borsh::{BorshDeserialize, BorshSerialize};

use crate::error::ClearingHouseResult;
use crate::math::bank_balance::get_token_amount;
use crate::math::constants::{
    AMM_RESERVE_PRECISION, BANK_WEIGHT_PRECISION, LIQUIDATION_FEE_PRECISION, MARGIN_PRECISION,
    MARGIN_PRECISION_TO_BANK_WEIGHT_PRECISION_RATIO,
};
use crate::math::margin::{
    calculate_size_discount_asset_weight, calculate_size_premium_liability_weight,
    MarginRequirementType,
};
use crate::math_error;
use crate::state::market::PoolBalance;
use crate::state::oracle::OracleSource;
use solana_program::msg;

#[account(zero_copy)]
#[derive(Default, PartialEq, Eq, Debug)]
#[repr(packed)]
pub struct Bank {
    pub bank_index: u64,
    pub pubkey: Pubkey,
    pub oracle: Pubkey,
    pub oracle_source: OracleSource,
    pub mint: Pubkey,
    pub vault: Pubkey,
    pub vault_authority: Pubkey,
    pub vault_authority_nonce: u8,
    pub insurance_fund_vault: Pubkey,
    pub insurance_fund_vault_authority: Pubkey,
    pub insurance_fund_vault_authority_nonce: u8,
    pub revenue_pool: PoolBalance,

    pub total_if_factor: u32, // percentage of interest for total insurance
    pub user_if_factor: u32,  // percentage of interest for user staked insurance

    pub total_if_shares: u128,
    pub user_if_shares: u128,
    pub if_shares_base: u128, // exponent for lp shares (for rebasing)
    pub insurance_withdraw_escrow_period: i64,
    pub last_revenue_settle_ts: i64,
    pub revenue_settle_period: i64,

    pub decimals: u8,
    pub optimal_utilization: u128,
    pub optimal_borrow_rate: u128,
    pub max_borrow_rate: u128,
    pub deposit_balance: u128,
    pub borrow_balance: u128,

    pub deposit_token_twap: u128, // 24 hour twap
    pub borrow_token_twap: u128,  // 24 hour twap
    pub utilization_twap: u128,   // 24 hour twap
    pub cumulative_deposit_interest: u128,
    pub cumulative_borrow_interest: u128,
    pub last_interest_ts: u64,
    pub last_twap_ts: u64,

    pub initial_asset_weight: u128,
    pub maintenance_asset_weight: u128,
    pub initial_liability_weight: u128,
    pub maintenance_liability_weight: u128,
    pub imf_factor: u128,

    pub liquidation_fee: u128,
    pub liquidation_if_factor: u32, // percentage of liquidation transfer for total insurance
    pub withdraw_guard_threshold: u128, // no withdraw limits/guards when bank deposits below this threshold
    pub order_step_size: u128,
    pub next_fill_record_id: u64,
}

impl Bank {
    pub fn get_asset_weight(
        &self,
        size: u128,
        margin_requirement_type: &MarginRequirementType,
    ) -> ClearingHouseResult<u128> {
        let size_precision = 10_u128.pow(self.decimals as u32);

        let size_in_amm_reserve_precision = if size_precision > AMM_RESERVE_PRECISION {
            size / (size_precision / AMM_RESERVE_PRECISION)
        } else {
            (size * AMM_RESERVE_PRECISION) / size_precision
        };
        let asset_weight = match margin_requirement_type {
            MarginRequirementType::Initial => calculate_size_discount_asset_weight(
                size_in_amm_reserve_precision,
                self.imf_factor,
                self.initial_asset_weight,
            )?,
            MarginRequirementType::Maintenance => self.maintenance_asset_weight,
        };
        Ok(asset_weight)
    }

    pub fn get_liability_weight(
        &self,
        size: u128,
        margin_requirement_type: &MarginRequirementType,
    ) -> ClearingHouseResult<u128> {
        let size_precision = 10_u128.pow(self.decimals as u32);

        let size_in_amm_reserve_precision = if size_precision > AMM_RESERVE_PRECISION {
            size / (size_precision / AMM_RESERVE_PRECISION)
        } else {
            (size * AMM_RESERVE_PRECISION) / size_precision
        };

        let liability_weight = match margin_requirement_type {
            MarginRequirementType::Initial => calculate_size_premium_liability_weight(
                size_in_amm_reserve_precision,
                self.imf_factor,
                self.initial_liability_weight,
                BANK_WEIGHT_PRECISION,
            )?,
            MarginRequirementType::Maintenance => self.maintenance_liability_weight,
        };

        Ok(liability_weight)
    }

    pub fn get_liquidation_fee_multiplier(
        &self,
        balance_type: BankBalanceType,
    ) -> ClearingHouseResult<u128> {
        match balance_type {
            BankBalanceType::Deposit => LIQUIDATION_FEE_PRECISION
                .checked_add(self.liquidation_fee)
                .ok_or_else(math_error!()),
            BankBalanceType::Borrow => LIQUIDATION_FEE_PRECISION
                .checked_sub(self.liquidation_fee)
                .ok_or_else(math_error!()),
        }
    }

<<<<<<< HEAD
    pub fn get_initial_leverage_ratio(
        &self,
        margin_type: MarginRequirementType,
    ) -> ClearingHouseResult<u128> {
        let liability_weight = match margin_type {
            MarginRequirementType::Initial => self.initial_liability_weight,
            MarginRequirementType::Maintenance => self.maintenance_liability_weight,
        };

        MARGIN_PRECISION
            .checked_mul(MARGIN_PRECISION)
            .ok_or_else(math_error!())?
            .checked_div(
                liability_weight
                    .checked_mul(MARGIN_PRECISION_TO_BANK_WEIGHT_PRECISION_RATIO)
                    .ok_or_else(math_error!())?
                    .checked_sub(MARGIN_PRECISION)
                    .ok_or_else(math_error!())?,
            )
=======
    pub fn get_available_deposits(&self) -> ClearingHouseResult<u128> {
        let deposit_token_amount =
            get_token_amount(self.deposit_balance, self, &BankBalanceType::Deposit)?;

        let borrow_token_amount =
            get_token_amount(self.borrow_balance, self, &BankBalanceType::Borrow)?;

        deposit_token_amount
            .checked_sub(borrow_token_amount)
>>>>>>> 7b6522d2
            .ok_or_else(math_error!())
    }
}

#[derive(Clone, Copy, BorshSerialize, BorshDeserialize, PartialEq, Eq, Debug)]
pub enum BankBalanceType {
    Deposit,
    Borrow,
}

impl Display for BankBalanceType {
    fn fmt(&self, f: &mut Formatter) -> fmt::Result {
        match self {
            BankBalanceType::Deposit => write!(f, "BankBalanceType::Deposit"),
            BankBalanceType::Borrow => write!(f, "BankBalanceType::Borrow"),
        }
    }
}

impl Default for BankBalanceType {
    fn default() -> Self {
        BankBalanceType::Deposit
    }
}

pub trait BankBalance {
    fn balance_type(&self) -> &BankBalanceType;

    fn balance(&self) -> u128;

    fn increase_balance(&mut self, delta: u128) -> ClearingHouseResult;

    fn decrease_balance(&mut self, delta: u128) -> ClearingHouseResult;

    fn update_balance_type(&mut self, balance_type: BankBalanceType) -> ClearingHouseResult;
}<|MERGE_RESOLUTION|>--- conflicted
+++ resolved
@@ -138,7 +138,6 @@
         }
     }
 
-<<<<<<< HEAD
     pub fn get_initial_leverage_ratio(
         &self,
         margin_type: MarginRequirementType,
@@ -158,7 +157,9 @@
                     .checked_sub(MARGIN_PRECISION)
                     .ok_or_else(math_error!())?,
             )
-=======
+            .ok_or_else(math_error!())
+    }
+
     pub fn get_available_deposits(&self) -> ClearingHouseResult<u128> {
         let deposit_token_amount =
             get_token_amount(self.deposit_balance, self, &BankBalanceType::Deposit)?;
@@ -168,7 +169,6 @@
 
         deposit_token_amount
             .checked_sub(borrow_token_amount)
->>>>>>> 7b6522d2
             .ok_or_else(math_error!())
     }
 }
