--- conflicted
+++ resolved
@@ -158,14 +158,6 @@
                 return Err(ErrorCode::MarketWrongMutability);
             }
 
-<<<<<<< HEAD
-            // if is_initialized != &[1] {
-            //     return Err(ErrorCode::MarketIndexNotInitialized);
-            // }
-            // todo^?
-
-=======
->>>>>>> 06e9ae6f
             perp_market_map.0.insert(market_index, account_loader);
         }
 
