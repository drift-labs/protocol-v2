--- conflicted
+++ resolved
@@ -61,11 +61,7 @@
                 break;
             }
 
-<<<<<<< HEAD
-            let market_index = u16::from_le_bytes(*array_ref![data, 1448, 2]);
-=======
             let market_index = u16::from_le_bytes(*array_ref![data, 1464, 2]);
->>>>>>> 4dc4ce77
 
             let account_info = account_info_iter.next().unwrap();
 
@@ -105,11 +101,8 @@
         if account_discriminator != &market_discriminator {
             return Err(ErrorCode::CouldNotLoadMarketData);
         }
-<<<<<<< HEAD
-        let market_index = u16::from_le_bytes(*array_ref![data, 1448, 2]);
-=======
+
         let market_index = u16::from_le_bytes(*array_ref![data, 1464, 2]);
->>>>>>> 4dc4ce77
 
         let is_writable = account_info.is_writable;
         let account_loader: AccountLoader<PerpMarket> =
@@ -148,11 +141,8 @@
             if account_discriminator != &market_discriminator {
                 return Err(ErrorCode::CouldNotLoadMarketData);
             }
-<<<<<<< HEAD
-            let market_index = u16::from_le_bytes(*array_ref![data, 1448, 2]);
-=======
+
             let market_index = u16::from_le_bytes(*array_ref![data, 1464, 2]);
->>>>>>> 4dc4ce77
 
             let is_writable = account_info.is_writable;
             let account_loader: AccountLoader<PerpMarket> =
