#![allow(clippy::too_many_arguments)]
#![allow(unaligned_references)]

use anchor_lang::prelude::*;
use borsh::BorshSerialize;

use context::*;
use error::ErrorCode;
use math::{amm, bn, constants::*, margin::*};
use state::oracle::{get_oracle_price, OracleSource};

use crate::math::amm::get_update_k_result;
use crate::state::market::Market;
use crate::state::{market::AMM, state::*, user::*};

mod account_loader;
pub mod context;
pub mod controller;
pub mod error;
pub mod ids;
pub mod macros;
mod margin_validation;
pub mod math;
pub mod optional_accounts;
pub mod order_validation;
pub mod state;
#[cfg(test)]
mod tests;

#[cfg(feature = "mainnet-beta")]
declare_id!("dammHkt7jmytvbS3nHTxQNEcP59aE57nxwV21YdqEDN");
#[cfg(not(feature = "mainnet-beta"))]
declare_id!("9jwr5nC2f9yAraXrg4UzHXmCX3vi9FQkjD6p9e8bRqNa");

#[program]
pub mod clearing_house {
    use std::cmp::min;
    use std::ops::Div;
    use std::option::Option::Some;

    use crate::account_loader::{load, load_mut};
<<<<<<< HEAD
    use crate::controller::bank_balance::update_bank_balances;
    use crate::controller::position::{
        get_position_index, update_unsettled_pnl, PositionDirection,
    };
=======
    use crate::controller::position::get_position_index;
>>>>>>> 1f3f5ce3
    use crate::margin_validation::validate_margin;
    use crate::math;
    use crate::math::amm::{
        calculate_mark_twap_spread_pct,
        is_oracle_mark_too_divergent,
        //  normalise_oracle_price,
    };
    use crate::math::bank_balance::get_token_amount;
    use crate::math::casting::{cast, cast_to_i128, cast_to_u128, cast_to_u64};
    use crate::math::slippage::{calculate_slippage, calculate_slippage_pct};
    use crate::optional_accounts::get_maker;
    use crate::state::bank::{Bank, BankBalanceType};
    use crate::state::bank_map::{get_writable_banks, BankMap, WritableBanks};
    use crate::state::events::{CurveRecord, DepositRecord, OrderActionExplanation};
    use crate::state::events::{DepositDirection, LiquidationRecord};
    use crate::state::market::{Market, PoolBalance};
    use crate::state::market_map::{
        get_writable_markets, get_writable_markets_for_user_positions,
        get_writable_markets_for_user_positions_and_order, get_writable_markets_list, MarketMap,
        WritableMarkets,
    };
    use crate::state::oracle::OraclePriceData;
    use crate::state::oracle_map::OracleMap;
    use crate::state::state::OrderFillerRewardStructure;

    use super::*;
    use crate::math::auction::{
        calculate_auction_end_price, calculate_auction_start_price_for_liquidation,
    };
    use crate::math::liquidation::{
        calculate_borrow_amount_for_deposit_amount,
        calculate_borrow_amount_to_remove_margin_shortage, calculate_deposit_amount_to_transfer,
    };
    use crate::math::orders::standardize_base_asset_amount_i128;
    use crate::math::position::direction_to_close_position;

    pub fn initialize(ctx: Context<Initialize>, admin_controls_prices: bool) -> Result<()> {
        let insurance_account_key = ctx.accounts.insurance_vault.to_account_info().key;
        let (insurance_account_authority, insurance_account_nonce) =
            Pubkey::find_program_address(&[insurance_account_key.as_ref()], ctx.program_id);

        // clearing house must be authority of insurance vault
        if ctx.accounts.insurance_vault.owner != insurance_account_authority {
            return Err(ErrorCode::InvalidInsuranceAccountAuthority.into());
        }

        **ctx.accounts.state = State {
            admin: *ctx.accounts.admin.key,
            funding_paused: false,
            exchange_paused: false,
            admin_controls_prices,
            insurance_vault: *insurance_account_key,
            insurance_vault_authority: insurance_account_authority,
            insurance_vault_nonce: insurance_account_nonce,
            margin_ratio_initial: 2000, // unit is 20% (+2 decimal places)
            margin_ratio_partial: 625,
            margin_ratio_maintenance: 500,
            partial_liquidation_close_percentage_numerator: 25,
            partial_liquidation_close_percentage_denominator: 100,
            partial_liquidation_penalty_percentage_numerator: 25,
            partial_liquidation_penalty_percentage_denominator: 1000,
            full_liquidation_penalty_percentage_numerator: 1,
            full_liquidation_penalty_percentage_denominator: 1,
            partial_liquidation_liquidator_share_denominator: 2,
            full_liquidation_liquidator_share_denominator: 20,
            fee_structure: FeeStructure::default(),
            whitelist_mint: Pubkey::default(),
            discount_mint: Pubkey::default(),
            oracle_guard_rails: OracleGuardRails::default(),
            number_of_markets: 0,
            number_of_banks: 0,
            min_order_quote_asset_amount: 500_000, // 50 cents
            min_auction_duration: 10,
            max_auction_duration: 60,
            liquidation_auction_duration: 10,
            padding0: 0,
            padding1: 0,
        };

        Ok(())
    }

    pub fn initialize_bank(
        ctx: Context<InitializeBank>,
        optimal_utilization: u128,
        optimal_borrow_rate: u128,
        max_borrow_rate: u128,
        oracle_source: OracleSource,
        initial_asset_weight: u128,
        maintenance_asset_weight: u128,
        initial_liability_weight: u128,
        maintenance_liability_weight: u128,
<<<<<<< HEAD
        liquidation_fee: u128,
=======
        imf_factor: u128,
>>>>>>> 1f3f5ce3
    ) -> Result<()> {
        let state = &mut ctx.accounts.state;
        let bank_pubkey = ctx.accounts.bank.key();

        let (vault_authority, vault_authority_nonce) = Pubkey::find_program_address(
            &[
                b"bank_vault_authority".as_ref(),
                state.number_of_banks.to_le_bytes().as_ref(),
            ],
            ctx.program_id,
        );

        // clearing house must be authority of collateral vault
        if ctx.accounts.bank_vault.owner != vault_authority {
            return Err(ErrorCode::InvalidBankAuthority.into());
        }

        let bank_index = get_then_update_id!(state, number_of_banks);
        if bank_index == 0 {
            validate!(
                initial_asset_weight == BANK_WEIGHT_PRECISION,
                ErrorCode::InvalidBankInitialization,
                "For quote asset bank, initial asset weight must be {}",
                BANK_WEIGHT_PRECISION
            )?;

            validate!(
                maintenance_asset_weight == BANK_WEIGHT_PRECISION,
                ErrorCode::InvalidBankInitialization,
                "For quote asset bank, maintenance asset weight must be {}",
                BANK_WEIGHT_PRECISION
            )?;

            validate!(
                initial_liability_weight == BANK_WEIGHT_PRECISION,
                ErrorCode::InvalidBankInitialization,
                "For quote asset bank, initial liability weight must be {}",
                BANK_WEIGHT_PRECISION
            )?;

            validate!(
                maintenance_liability_weight == BANK_WEIGHT_PRECISION,
                ErrorCode::InvalidBankInitialization,
                "For quote asset bank, maintenance liability weight must be {}",
                BANK_WEIGHT_PRECISION
            )?;

            validate!(
                ctx.accounts.oracle.key == &Pubkey::default(),
                ErrorCode::InvalidBankInitialization,
                "For quote asset bank, oracle must be default public key"
            )?;

            validate!(
                oracle_source == OracleSource::QuoteAsset,
                ErrorCode::InvalidBankInitialization,
                "For quote asset bank, oracle source must be QuoteAsset"
            )?;

            validate!(
                ctx.accounts.bank_mint.decimals == 6,
                ErrorCode::InvalidBankInitialization,
                "For quote asset bank, mint decimals must be 6"
            )?;
        } else {
            validate!(
                initial_asset_weight > 0 && initial_asset_weight < BANK_WEIGHT_PRECISION,
                ErrorCode::InvalidBankInitialization,
                "Initial asset weight must be between 0 {}",
                BANK_WEIGHT_PRECISION
            )?;

            validate!(
                maintenance_asset_weight > 0 && maintenance_asset_weight < BANK_WEIGHT_PRECISION,
                ErrorCode::InvalidBankInitialization,
                "Maintenance asset weight must be between 0 {}",
                BANK_WEIGHT_PRECISION
            )?;

            validate!(
                initial_liability_weight > BANK_WEIGHT_PRECISION,
                ErrorCode::InvalidBankInitialization,
                "Initial liability weight must be greater than {}",
                BANK_WEIGHT_PRECISION
            )?;

            validate!(
                maintenance_liability_weight > BANK_WEIGHT_PRECISION,
                ErrorCode::InvalidBankInitialization,
                "Maintenance liability weight must be greater than {}",
                BANK_WEIGHT_PRECISION
            )?;

            validate!(
                ctx.accounts.bank_mint.decimals >= 6,
                ErrorCode::InvalidBankInitialization,
                "Mint decimals must be greater than or equal to 6"
            )?;

            let oracle_price = get_oracle_price(
                &oracle_source,
                &ctx.accounts.oracle,
                cast(Clock::get()?.unix_timestamp)?,
            );

            validate!(
                oracle_price.is_ok(),
                ErrorCode::InvalidBankInitialization,
                "Unable to read oracle price for {}",
                ctx.accounts.oracle.key,
            )?;
        }

        let bank = &mut ctx.accounts.bank.load_init()?;
        **bank = Bank {
            bank_index,
            pubkey: bank_pubkey,
            mint: ctx.accounts.bank_mint.key(),
            vault: *ctx.accounts.bank_vault.to_account_info().key,
            vault_authority,
            vault_authority_nonce,
            decimals: ctx.accounts.bank_mint.decimals,
            optimal_utilization,
            optimal_borrow_rate,
            max_borrow_rate,
            deposit_balance: 0,
            borrow_balance: 0,
            cumulative_deposit_interest: BANK_CUMULATIVE_INTEREST_PRECISION,
            cumulative_borrow_interest: BANK_CUMULATIVE_INTEREST_PRECISION,
            last_updated: cast(Clock::get()?.unix_timestamp)
                .or(Err(ErrorCode::UnableToCastUnixTime))?,
            oracle_source,
            oracle: ctx.accounts.oracle.key(),
            initial_asset_weight,
            maintenance_asset_weight,
            initial_liability_weight,
            maintenance_liability_weight,
<<<<<<< HEAD
            liquidation_fee,
=======
            imf_factor,
>>>>>>> 1f3f5ce3
        };

        Ok(())
    }

    pub fn initialize_market(
        ctx: Context<InitializeMarket>,
        amm_base_asset_reserve: u128,
        amm_quote_asset_reserve: u128,
        amm_periodicity: i64,
        amm_peg_multiplier: u128,
        oracle_source: OracleSource,
        margin_ratio_initial: u32,
        margin_ratio_partial: u32,
        margin_ratio_maintenance: u32,
    ) -> Result<()> {
        let market_pubkey = ctx.accounts.market.to_account_info().key;
        let market = &mut ctx.accounts.market.load_init()?;
        let clock = Clock::get()?;
        let now = clock.unix_timestamp;
        let clock_slot = clock.slot;

        if market.initialized {
            return Err(ErrorCode::MarketIndexAlreadyInitialized.into());
        }

        if amm_base_asset_reserve != amm_quote_asset_reserve {
            return Err(ErrorCode::InvalidInitialPeg.into());
        }

        let init_mark_price = amm::calculate_price(
            amm_quote_asset_reserve,
            amm_base_asset_reserve,
            amm_peg_multiplier,
        )?;

        // Verify there's no overflow
        let _k = bn::U192::from(amm_base_asset_reserve)
            .checked_mul(bn::U192::from(amm_quote_asset_reserve))
            .ok_or_else(math_error!())?;

        // Verify oracle is readable
        let OraclePriceData {
            price: oracle_price,
            delay: oracle_delay,
            ..
        } = match oracle_source {
            OracleSource::Pyth => market
                .amm
                .get_pyth_price(&ctx.accounts.oracle, clock_slot)
                .unwrap(),
            OracleSource::Switchboard => market
                .amm
                .get_switchboard_price(&ctx.accounts.oracle, clock_slot)
                .unwrap(),
            OracleSource::QuoteAsset => panic!(),
        };

        let last_oracle_price_twap = match oracle_source {
            OracleSource::Pyth => market.amm.get_pyth_twap(&ctx.accounts.oracle)?,
            OracleSource::Switchboard => oracle_price,
            OracleSource::QuoteAsset => panic!(),
        };

        validate_margin(
            margin_ratio_initial,
            margin_ratio_partial,
            margin_ratio_maintenance,
        )?;

        let state = &mut ctx.accounts.state;
        let market_index = state.number_of_markets;
        **market = Market {
            initialized: true,
            pubkey: *market_pubkey,
            market_index,
            base_asset_amount_long: 0,
            base_asset_amount_short: 0,
            // base_asset_amount: 0,
            open_interest: 0,
            margin_ratio_initial, // unit is 20% (+2 decimal places)
            margin_ratio_partial,
            margin_ratio_maintenance,
            imf_factor: 0,
            next_fill_record_id: 1,
            next_funding_rate_record_id: 1,
            next_curve_record_id: 1,
            pnl_pool: PoolBalance { balance: 0 },
            unsettled_loss: 0,
            unsettled_profit: 0,
<<<<<<< HEAD
            current_liquidations: 0,
=======
            unsettled_initial_asset_weight: 100,     // 100%
            unsettled_maintenance_asset_weight: 100, // 100%
            unsettled_imf_factor: 0,
>>>>>>> 1f3f5ce3
            padding0: 0,
            padding1: 0,
            padding2: 0,
            padding3: 0,
            padding4: 0,
            amm: AMM {
                oracle: *ctx.accounts.oracle.key,
                oracle_source,
                base_asset_reserve: amm_base_asset_reserve,
                quote_asset_reserve: amm_quote_asset_reserve,
                terminal_quote_asset_reserve: amm_quote_asset_reserve,
                ask_base_asset_reserve: amm_base_asset_reserve,
                ask_quote_asset_reserve: amm_quote_asset_reserve,
                bid_base_asset_reserve: amm_base_asset_reserve,
                bid_quote_asset_reserve: amm_quote_asset_reserve,
                cumulative_repeg_rebate_long: 0,
                cumulative_repeg_rebate_short: 0,
                cumulative_funding_rate_long: 0,
                cumulative_funding_rate_short: 0,
                cumulative_funding_rate_lp: 0,
                last_funding_rate: 0,
                last_funding_rate_ts: now,
                funding_period: amm_periodicity,
                last_oracle_price_twap,
                last_mark_price_twap: init_mark_price,
                last_mark_price_twap_ts: now,
                sqrt_k: amm_base_asset_reserve,
                peg_multiplier: amm_peg_multiplier,
                total_fee: 0,
                total_fee_withdrawn: 0,
                total_fee_minus_distributions: 0,
                total_mm_fee: 0,
                total_exchange_fee: 0,
                net_revenue_since_last_funding: 0,
                minimum_quote_asset_trade_size: 10000000,
                last_oracle_price_twap_ts: now,
                last_oracle_normalised_price: oracle_price,
                last_oracle_price: oracle_price,
                last_oracle_conf_pct: 0,
                last_oracle_delay: oracle_delay,
                last_oracle_mark_spread_pct: 0, // todo
                base_asset_amount_step_size: 10000000,
                max_slippage_ratio: 50,           // ~2%
                max_base_asset_amount_ratio: 100, // moves price ~2%
                base_spread: 0,
                long_spread: 0,
                short_spread: 0,
                max_spread: (margin_ratio_initial * 100),
                last_bid_price_twap: init_mark_price,
                last_ask_price_twap: init_mark_price,
                net_base_asset_amount: 0,
                quote_asset_amount_long: 0,
                quote_asset_amount_short: 0,
                mark_std: 0,
                long_intensity_count: 0,
                long_intensity_volume: 0,
                short_intensity_count: 0,
                short_intensity_volume: 0,
                curve_update_intensity: 0,
                fee_pool: PoolBalance { balance: 0 },
                last_update_slot: clock_slot,
                padding0: 0,
                padding1: 0,
                padding2: 0,
                padding3: 0,
            },
        };

        state.number_of_markets = state
            .number_of_markets
            .checked_add(1)
            .ok_or_else(math_error!())?;

        Ok(())
    }

    pub fn deposit(
        ctx: Context<Deposit>,
        bank_index: u64,
        amount: u64,
        reduce_only: bool,
    ) -> Result<()> {
        let user_key = ctx.accounts.user.key();
        let user = &mut load_mut(&ctx.accounts.user)?;
        let clock = Clock::get()?;
        let now = clock.unix_timestamp;

        let remaining_accounts_iter = &mut ctx.remaining_accounts.iter().peekable();
        let mut oracle_map = OracleMap::load(remaining_accounts_iter, clock.slot)?;
        let bank_map = BankMap::load(&get_writable_banks(bank_index), remaining_accounts_iter)?;

        let mut market_map = MarketMap::load(
            &get_writable_markets_for_user_positions(&user.positions),
            remaining_accounts_iter,
        )?;

        if amount == 0 {
            return Err(ErrorCode::InsufficientDeposit.into());
        }

        controller::repeg::update_amms(
            &mut market_map,
            &mut oracle_map,
            &ctx.accounts.state,
            &Clock::get()?,
        )?;

        let bank = &mut bank_map.get_ref_mut(&bank_index)?;
        controller::bank_balance::update_bank_cumulative_interest(bank, now)?;

        let user_bank_balance = match user.get_bank_balance_mut(bank.bank_index) {
            Some(user_bank_balance) => user_bank_balance,
            None => user.add_bank_balance(bank_index, BankBalanceType::Deposit)?,
        };

        // if reduce only, have to compare ix amount to current borrow amount
        let amount = if reduce_only && user_bank_balance.balance_type == BankBalanceType::Borrow {
            let borrow_token_amount = get_token_amount(
                user_bank_balance.balance,
                bank,
                &user_bank_balance.balance_type,
            )?;
            min(borrow_token_amount as u64, amount)
        } else {
            amount
        };

        controller::bank_balance::update_bank_balances(
            amount as u128,
            &BankBalanceType::Deposit,
            bank,
            user_bank_balance,
        )?;

        controller::token::receive(
            &ctx.accounts.token_program,
            &ctx.accounts.user_token_account,
            &ctx.accounts.bank_vault,
            &ctx.accounts.authority,
            amount,
        )?;

        let oracle_price = oracle_map.get_price_data(&bank.oracle)?.price;
        let deposit_record = DepositRecord {
            ts: now,
            user_authority: user.authority,
            user: user_key,
            direction: DepositDirection::DEPOSIT,
            amount,
            oracle_price,
            bank_index,
            from: None,
            to: None,
        };
        emit!(deposit_record);

        Ok(())
    }

    #[access_control(
        exchange_not_paused(&ctx.accounts.state)
    )]
    pub fn withdraw(
        ctx: Context<Withdraw>,
        bank_index: u64,
        amount: u64,
        reduce_only: bool,
    ) -> Result<()> {
        let user_key = ctx.accounts.user.key();
        let user = &mut load_mut(&ctx.accounts.user)?;
        let clock = Clock::get()?;
        let now = clock.unix_timestamp;

        let remaining_accounts_iter = &mut ctx.remaining_accounts.iter().peekable();
        let mut oracle_map = OracleMap::load(remaining_accounts_iter, clock.slot)?;
        let bank_map = BankMap::load(&get_writable_banks(bank_index), remaining_accounts_iter)?;
        let mut market_map = MarketMap::load(&WritableMarkets::new(), remaining_accounts_iter)?;

        controller::repeg::update_amms(
            &mut market_map,
            &mut oracle_map,
            &ctx.accounts.state,
            &clock,
        )?;

<<<<<<< HEAD
        controller::funding::settle_funding_payment(user, &user_key, &market_map, now)?;

        validate!(
            !user.is_being_liquidated(),
            ErrorCode::UserIsBeingLiquidated
        )?;

=======
>>>>>>> 1f3f5ce3
        let amount = {
            let bank = &mut bank_map.get_ref_mut(&bank_index)?;
            controller::bank_balance::update_bank_cumulative_interest(bank, now)?;

            let user_bank_balance = match user.get_bank_balance_mut(bank.bank_index) {
                Some(user_bank_balance) => user_bank_balance,
                None => user.add_bank_balance(bank_index, BankBalanceType::Deposit)?,
            };

            // if reduce only, have to compare ix amount to current deposit amount
            let amount =
                if reduce_only && user_bank_balance.balance_type == BankBalanceType::Deposit {
                    let borrow_token_amount = get_token_amount(
                        user_bank_balance.balance,
                        bank,
                        &user_bank_balance.balance_type,
                    )?;
                    min(borrow_token_amount as u64, amount)
                } else {
                    amount
                };

            controller::bank_balance::update_bank_balances(
                amount as u128,
                &BankBalanceType::Borrow,
                bank,
                user_bank_balance,
            )?;

            amount
        };

        if !meets_initial_margin_requirement(user, &market_map, &bank_map, &mut oracle_map)? {
            return Err(ErrorCode::InsufficientCollateral.into());
        }

        let bank = bank_map.get_ref(&bank_index)?;
        controller::token::send_from_bank_vault(
            &ctx.accounts.token_program,
            &ctx.accounts.bank_vault,
            &ctx.accounts.user_token_account,
            &ctx.accounts.bank_vault_authority,
            bank_index,
            bank.vault_authority_nonce,
            amount,
        )?;

        let oracle_price = oracle_map.get_price_data(&bank.oracle)?.price;
        let deposit_record = DepositRecord {
            ts: now,
            user_authority: user.authority,
            user: user_key,
            direction: DepositDirection::WITHDRAW,
            oracle_price,
            amount,
            bank_index,
            from: None,
            to: None,
        };
        emit!(deposit_record);

        Ok(())
    }

    pub fn transfer_deposit(
        ctx: Context<TransferDeposit>,
        bank_index: u64,
        amount: u64,
    ) -> Result<()> {
        let authority_key = ctx.accounts.authority.key;
        let to_user_key = ctx.accounts.to_user.key();
        let from_user_key = ctx.accounts.from_user.key();
        let clock = Clock::get()?;

        let to_user = &mut load_mut(&ctx.accounts.to_user)?;
        let from_user = &mut load_mut(&ctx.accounts.from_user)?;

        let remaining_accounts_iter = &mut ctx.remaining_accounts.iter().peekable();
        let mut oracle_map = OracleMap::load(remaining_accounts_iter, clock.slot)?;
        let bank_map = BankMap::load(&get_writable_banks(bank_index), remaining_accounts_iter)?;
        let mut market_map = MarketMap::load(&WritableMarkets::new(), remaining_accounts_iter)?;

        controller::repeg::update_amms(
            &mut market_map,
            &mut oracle_map,
            &ctx.accounts.state,
            &Clock::get()?,
        )?;

        {
            let bank = &mut bank_map.get_ref_mut(&bank_index)?;
            controller::bank_balance::update_bank_cumulative_interest(bank, clock.unix_timestamp)?;
        }

        {
            let bank = &mut bank_map.get_ref_mut(&bank_index)?;
            let from_user_bank_balance = match from_user.get_bank_balance_mut(bank.bank_index) {
                Some(user_bank_balance) => user_bank_balance,
                None => from_user.add_bank_balance(bank_index, BankBalanceType::Deposit)?,
            };

            controller::bank_balance::update_bank_balances(
                amount as u128,
                &BankBalanceType::Borrow,
                bank,
                from_user_bank_balance,
            )?;
        }

        validate!(
            meets_initial_margin_requirement(from_user, &market_map, &bank_map, &mut oracle_map)?,
            ErrorCode::InsufficientCollateral,
            "From user does not meet initial margin requirement"
        )?;

        let oracle_price = {
            let bank = &bank_map.get_ref(&bank_index)?;
            oracle_map.get_price_data(&bank.oracle)?.price
        };

        let deposit_record = DepositRecord {
            ts: clock.unix_timestamp,
            user_authority: *authority_key,
            user: from_user_key,
            direction: DepositDirection::WITHDRAW,
            amount,
            oracle_price,
            bank_index,
            from: None,
            to: Some(to_user_key),
        };
        emit!(deposit_record);

        {
            let bank = &mut bank_map.get_ref_mut(&bank_index)?;
            let to_user_bank_balance = match to_user.get_bank_balance_mut(bank.bank_index) {
                Some(user_bank_balance) => user_bank_balance,
                None => to_user.add_bank_balance(bank_index, BankBalanceType::Deposit)?,
            };

            controller::bank_balance::update_bank_balances(
                amount as u128,
                &BankBalanceType::Deposit,
                bank,
                to_user_bank_balance,
            )?;
        }

        let deposit_record = DepositRecord {
            ts: clock.unix_timestamp,
            user_authority: *authority_key,
            user: to_user_key,
            direction: DepositDirection::DEPOSIT,
            amount,
            oracle_price,
            bank_index,
            from: Some(from_user_key),
            to: None,
        };
        emit!(deposit_record);

        Ok(())
    }

    pub fn update_bank_cumulative_interest(
        ctx: Context<UpdateBankCumulativeInterest>,
    ) -> Result<()> {
        let bank = &mut load_mut(&ctx.accounts.bank)?;
        let now = Clock::get()?.unix_timestamp;
        controller::bank_balance::update_bank_cumulative_interest(bank, now)?;
        Ok(())
    }

    pub fn place_order(ctx: Context<PlaceOrder>, params: OrderParams) -> Result<()> {
        let remaining_accounts_iter = &mut ctx.remaining_accounts.iter().peekable();
        let mut oracle_map = OracleMap::load(remaining_accounts_iter, Clock::get()?.slot)?;
        let bank_map = BankMap::load(&WritableBanks::new(), remaining_accounts_iter)?;
        let mut market_map = MarketMap::load(&WritableMarkets::new(), remaining_accounts_iter)?;

        if params.immediate_or_cancel {
            msg!("immediate_or_cancel order must be in place and fill");
            return Err(print_error!(ErrorCode::InvalidOrder)().into());
        }

        controller::repeg::update_amms(
            &mut market_map,
            &mut oracle_map,
            &ctx.accounts.state,
            &Clock::get()?,
        )?;

        controller::orders::place_order(
            &ctx.accounts.state,
            &ctx.accounts.user,
            &market_map,
            &bank_map,
            &mut oracle_map,
            &Clock::get()?,
            params,
        )?;

        Ok(())
    }

    pub fn cancel_order(ctx: Context<CancelOrder>, order_id: Option<u64>) -> Result<()> {
        let remaining_accounts_iter = &mut ctx.remaining_accounts.iter().peekable();
        let mut oracle_map = OracleMap::load(remaining_accounts_iter, Clock::get()?.slot)?;
        let _bank_map = BankMap::load(&WritableMarkets::new(), remaining_accounts_iter)?;
        let mut market_map = MarketMap::load(&WritableMarkets::new(), remaining_accounts_iter)?;

        controller::repeg::update_amms(
            &mut market_map,
            &mut oracle_map,
            &ctx.accounts.state,
            &Clock::get()?,
        )?;

        let order_id = match order_id {
            Some(order_id) => order_id,
            None => {
                let user = load(&ctx.accounts.user)?;
                user.next_order_id - 1
            }
        };

        controller::orders::cancel_order_by_order_id(
            order_id,
            &ctx.accounts.user,
            &market_map,
            &mut oracle_map,
            &Clock::get()?,
        )?;

        Ok(())
    }

    pub fn cancel_order_by_user_id(ctx: Context<CancelOrder>, user_order_id: u8) -> Result<()> {
        let remaining_accounts_iter = &mut ctx.remaining_accounts.iter().peekable();
        let mut oracle_map = OracleMap::load(remaining_accounts_iter, Clock::get()?.slot)?;
        let _bank_map = BankMap::load(&WritableMarkets::new(), remaining_accounts_iter)?;
        let mut market_map = MarketMap::load(&WritableMarkets::new(), remaining_accounts_iter)?;

        controller::repeg::update_amms(
            &mut market_map,
            &mut oracle_map,
            &ctx.accounts.state,
            &Clock::get()?,
        )?;

        controller::orders::cancel_order_by_user_order_id(
            user_order_id,
            &ctx.accounts.user,
            &market_map,
            &mut oracle_map,
            &Clock::get()?,
        )?;

        Ok(())
    }

    #[access_control(
        exchange_not_paused(&ctx.accounts.state)
    )]
    pub fn fill_order<'info>(
        ctx: Context<FillOrder>,
        order_id: Option<u64>,
        maker_order_id: Option<u64>,
    ) -> Result<()> {
        let (order_id, writable_markets) = {
            let user = &load(&ctx.accounts.user)?;
            // if there is no order id, use the users last order id
            let order_id = order_id.map_or(user.next_order_id - 1, |order_id| order_id);
            let order_index = user
                .orders
                .iter()
                .position(|order| order.order_id == order_id)
                .ok_or_else(print_error!(ErrorCode::OrderDoesNotExist))?;
            let order = &user.orders[order_index];

            (order_id, &get_writable_markets(order.market_index))
        };

        let remaining_accounts_iter = &mut ctx.remaining_accounts.iter().peekable();
        let mut oracle_map = OracleMap::load(remaining_accounts_iter, Clock::get()?.slot)?;
        let bank_map = BankMap::load(
            &get_writable_banks(QUOTE_ASSET_BANK_INDEX),
            remaining_accounts_iter,
        )?;
        let mut market_map = MarketMap::load(writable_markets, remaining_accounts_iter)?;

        let maker = match maker_order_id {
            Some(_) => Some(get_maker(remaining_accounts_iter)?),
            None => None,
        };

        controller::repeg::update_amms(
            &mut market_map,
            &mut oracle_map,
            &ctx.accounts.state,
            &Clock::get()?,
        )?;

        let (_, updated_user_state) = controller::orders::fill_order(
            order_id,
            &ctx.accounts.state,
            &ctx.accounts.user,
            &bank_map,
            &market_map,
            &mut oracle_map,
            &ctx.accounts.filler,
            maker.as_ref(),
            maker_order_id,
            &Clock::get()?,
        )?;

        if !updated_user_state {
            return Err(print_error!(ErrorCode::FillOrderDidNotUpdateState)().into());
        }

        Ok(())
    }

    #[access_control(
        exchange_not_paused(&ctx.accounts.state)
    )]
    pub fn place_and_take<'info>(
        ctx: Context<PlaceAndTake>,
        params: OrderParams,
        maker_order_id: Option<u64>,
    ) -> Result<()> {
        let remaining_accounts_iter = &mut ctx.remaining_accounts.iter().peekable();
        let mut oracle_map = OracleMap::load(remaining_accounts_iter, Clock::get()?.slot)?;
        let bank_map = BankMap::load(
            &get_writable_banks(QUOTE_ASSET_BANK_INDEX),
            remaining_accounts_iter,
        )?;
        let mut market_map = MarketMap::load(
            &get_writable_markets_for_user_positions_and_order(
                &load(&ctx.accounts.user)?.positions,
                params.market_index,
            ),
            remaining_accounts_iter,
        )?;

        let maker = match maker_order_id {
            Some(_) => Some(get_maker(remaining_accounts_iter)?),
            None => None,
        };

        let is_immediate_or_cancel = params.immediate_or_cancel;
        let base_asset_amount_to_fill = params.base_asset_amount;

        controller::repeg::update_amms(
            &mut market_map,
            &mut oracle_map,
            &ctx.accounts.state,
            &Clock::get()?,
        )?;

        controller::orders::place_order(
            &ctx.accounts.state,
            &ctx.accounts.user,
            &market_map,
            &bank_map,
            &mut oracle_map,
            &Clock::get()?,
            params,
        )?;

        let user = &mut ctx.accounts.user;
        let order_id = {
            let user = load(user)?;
            if user.next_order_id == 1 {
                u64::MAX
            } else {
                user.next_order_id - 1
            }
        };

        let (base_asset_amount_filled, _) = controller::orders::fill_order(
            order_id,
            &ctx.accounts.state,
            user,
            &bank_map,
            &market_map,
            &mut oracle_map,
            &user.clone(),
            maker.as_ref(),
            maker_order_id,
            &Clock::get()?,
        )?;

        if is_immediate_or_cancel && base_asset_amount_to_fill != base_asset_amount_filled {
            controller::orders::cancel_order_by_order_id(
                order_id,
                &ctx.accounts.user,
                &market_map,
                &mut oracle_map,
                &Clock::get()?,
            )?;
        }

        Ok(())
    }

    #[access_control(
        exchange_not_paused(&ctx.accounts.state)
    )]
    pub fn place_and_make<'info>(
        ctx: Context<PlaceAndMake>,
        params: OrderParams,
        taker_order_id: u64,
    ) -> Result<()> {
        let remaining_accounts_iter = &mut ctx.remaining_accounts.iter().peekable();
        let mut oracle_map = OracleMap::load(remaining_accounts_iter, Clock::get()?.slot)?;
        let bank_map = BankMap::load(
            &get_writable_banks(QUOTE_ASSET_BANK_INDEX),
            remaining_accounts_iter,
        )?;
        let mut market_map = MarketMap::load(
            &get_writable_markets_for_user_positions_and_order(
                &load(&ctx.accounts.user)?.positions,
                params.market_index,
            ),
            remaining_accounts_iter,
        )?;

        let is_immediate_or_cancel = params.immediate_or_cancel;
        let base_asset_amount_to_fill = params.base_asset_amount;

        controller::repeg::update_amms(
            &mut market_map,
            &mut oracle_map,
            &ctx.accounts.state,
            &Clock::get()?,
        )?;

        controller::orders::place_order(
            &ctx.accounts.state,
            &ctx.accounts.user,
            &market_map,
            &bank_map,
            &mut oracle_map,
            &Clock::get()?,
            params,
        )?;

        let user = &mut ctx.accounts.user;
        let order_id = {
            let user = load(user)?;
            if user.next_order_id == 1 {
                u64::MAX
            } else {
                user.next_order_id - 1
            }
        };

        let (base_asset_amount_filled, _) = controller::orders::fill_order(
            taker_order_id,
            &ctx.accounts.state,
            &ctx.accounts.taker,
            &bank_map,
            &market_map,
            &mut oracle_map,
            &user.clone(),
            Some(&ctx.accounts.user),
            Some(order_id),
            &Clock::get()?,
        )?;

        if is_immediate_or_cancel && base_asset_amount_to_fill != base_asset_amount_filled {
            controller::orders::cancel_order_by_order_id(
                order_id,
                &ctx.accounts.user,
                &market_map,
                &mut oracle_map,
                &Clock::get()?,
            )?;
        }

        Ok(())
    }

    #[access_control(
        exchange_not_paused(&ctx.accounts.state)
    )]
    pub fn trigger_order<'info>(ctx: Context<TriggerOrder>, order_id: u64) -> Result<()> {
        let remaining_accounts_iter = &mut ctx.remaining_accounts.iter().peekable();
        let mut oracle_map = OracleMap::load(remaining_accounts_iter, Clock::get()?.slot)?;
        BankMap::load(&WritableBanks::new(), remaining_accounts_iter)?;
        let mut market_map = MarketMap::load(&WritableMarkets::new(), remaining_accounts_iter)?;

        controller::repeg::update_amms(
            &mut market_map,
            &mut oracle_map,
            &ctx.accounts.state,
            &Clock::get()?,
        )?;

        controller::orders::trigger_order(
            order_id,
            &ctx.accounts.state,
            &ctx.accounts.user,
            &market_map,
            &mut oracle_map,
            &ctx.accounts.filler,
            &Clock::get()?,
        )?;

        Ok(())
    }

    #[access_control(
        exchange_not_paused(&ctx.accounts.state)
    )]
    pub fn update_amms(ctx: Context<UpdateAMM>, market_indexes: [u64; 5]) -> Result<()> {
        // up to ~60k compute units (per amm) worst case

        let clock = Clock::get()?;

        let state = &ctx.accounts.state;

        let remaining_accounts_iter = &mut ctx.remaining_accounts.iter().peekable();
        let oracle_map = &mut OracleMap::load(remaining_accounts_iter, clock.slot)?;
        let market_map = &mut MarketMap::load(
            &get_writable_markets_list(market_indexes),
            remaining_accounts_iter,
        )?;

        controller::repeg::update_amms(market_map, oracle_map, state, &clock)?;

        Ok(())
    }

    #[access_control(
        exchange_not_paused(&ctx.accounts.state)
    )]
    pub fn settle_pnl(ctx: Context<SettlePNL>, market_index: u64) -> Result<()> {
        let clock = Clock::get()?;
        let remaining_accounts_iter = &mut ctx.remaining_accounts.iter().peekable();
        let mut oracle_map = OracleMap::load(remaining_accounts_iter, clock.slot)?;
        let bank_map = BankMap::load(
            &get_writable_banks(QUOTE_ASSET_BANK_INDEX),
            remaining_accounts_iter,
        )?;
        let mut market_map =
            MarketMap::load(&get_writable_markets(market_index), remaining_accounts_iter)?;

        controller::repeg::update_amms(
            &mut market_map,
            &mut oracle_map,
            &ctx.accounts.state,
            &clock,
        )?;

        {
            let bank = &mut bank_map.get_quote_asset_bank_mut()?;
            controller::bank_balance::update_bank_cumulative_interest(bank, clock.unix_timestamp)?;
        }

        let user = &mut load_mut(&ctx.accounts.user)?;
        let position_index = get_position_index(&user.positions, market_index)?;

        // cannot settle pnl this way on a user who is in liquidation territory
        if !(meets_partial_margin_requirement(user, &market_map, &bank_map, &mut oracle_map)?) {
            return Err(ErrorCode::InsufficientCollateralForSettlingPNL.into());
        }

        let market_position = &mut user.positions[position_index];
        let bank = &mut bank_map.get_quote_asset_bank_mut()?;
        let market = &mut market_map.get_ref_mut(&market_index)?;

<<<<<<< HEAD
        validate!(
            market.current_liquidations == 0,
            ErrorCode::LiquidationsOngoing,
            "Cant settle pnl with liquidations on going"
        )?;

        controller::position::update_cost_basis(market, market_position)?;
=======
        let oracle_price = oracle_map.get_price_data(&market.amm.oracle)?.price;
        controller::position::update_cost_basis(market, market_position, oracle_price)?;
>>>>>>> 1f3f5ce3

        let user_unsettled_pnl = market_position.unsettled_pnl;

        let pnl_to_settle_with_user =
            controller::amm::update_pool_balances(market, bank, user_unsettled_pnl)?;

        if user_unsettled_pnl == 0 {
            msg!("User has no unsettled pnl for market {}", market_index);
            return Ok(());
        } else if pnl_to_settle_with_user == 0 {
            msg!(
                "Pnl Pool cannot currently settle with user for market {}",
                market_index
            );
            return Ok(());
        }

        validate!(
            pnl_to_settle_with_user < 0 || user.authority.eq(&ctx.accounts.authority.key()),
            ErrorCode::UserMustSettleTheirOwnPositiveUnsettledPNL,
            "User must settle their own unsettled pnl when its positive",
        )?;

        controller::bank_balance::update_bank_balances(
            pnl_to_settle_with_user.unsigned_abs(),
            if pnl_to_settle_with_user > 0 {
                &BankBalanceType::Deposit
            } else {
                &BankBalanceType::Borrow
            },
            bank,
            user.get_quote_asset_bank_balance_mut(),
        )?;

        let user_position = &mut user.positions[position_index];

        controller::position::update_unsettled_pnl(
            user_position,
            market,
            -pnl_to_settle_with_user,
        )?;

        Ok(())
    }

    #[access_control(
        exchange_not_paused(&ctx.accounts.state)
    )]
    pub fn liquidate(ctx: Context<Liquidate>) -> Result<()> {
        let state = &ctx.accounts.state;
        let user_key = ctx.accounts.user.key();
        let user = &mut load_mut(&ctx.accounts.user)?;
        let clock = Clock::get()?;
        let now = clock.unix_timestamp;

        let remaining_accounts_iter = &mut ctx.remaining_accounts.iter().peekable();
        let mut oracle_map = OracleMap::load(remaining_accounts_iter, clock.slot)?;
        let bank_map = BankMap::load(
            &get_writable_banks(QUOTE_ASSET_BANK_INDEX),
            remaining_accounts_iter,
        )?;
        let mut market_map = MarketMap::load(
            &get_writable_markets_for_user_positions(&user.positions),
            remaining_accounts_iter,
        )?;

        controller::repeg::update_amms(
            &mut market_map,
            &mut oracle_map,
            &ctx.accounts.state,
            &clock,
        )?;

        // Settle user's funding payments so that collateral is up to date
        // controller::funding::settle_funding_payments(user, &user_key, &market_map, now)?;

        let LiquidationStatus {
            liquidation_type,
            total_collateral,
            adjusted_total_collateral,
            unrealized_pnl,
            base_asset_value,
            market_statuses,
            mut margin_requirement,
            margin_ratio,
        } = calculate_liquidation_status(
            user,
            &market_map,
            &bank_map,
            &mut oracle_map,
            &ctx.accounts.state.oracle_guard_rails,
        )?;

        // Verify that the user is in liquidation territory
        let collateral = {
            let bank = bank_map.get_quote_asset_bank()?;
            let user_bank_balance = user.get_quote_asset_bank_balance_mut();
            get_token_amount(
                user_bank_balance.balance,
                &bank,
                &user_bank_balance.balance_type,
            )?
        };

        if liquidation_type == LiquidationType::NONE {
            msg!("total_collateral {}", total_collateral);
            msg!("adjusted_total_collateral {}", adjusted_total_collateral);
            msg!("margin_requirement {}", margin_requirement);
            return Err(ErrorCode::SufficientCollateral.into());
        }

        let is_dust_position = adjusted_total_collateral <= QUOTE_PRECISION;

        // Keep track to the value of positions closed. For full liquidation this is the user's entire position,
        // for partial it is less (it's based on the clearing house state)
        let mut base_asset_value_closed: u128 = 0;
        let mut liquidation_fee = 0_u128;
        // have to fully liquidate dust positions to make it worth it for liquidators
        let is_full_liquidation = liquidation_type == LiquidationType::FULL || is_dust_position;
        if is_full_liquidation {
            let maximum_liquidation_fee = total_collateral
                .checked_mul(state.full_liquidation_penalty_percentage_numerator)
                .ok_or_else(math_error!())?
                .checked_div(state.full_liquidation_penalty_percentage_denominator)
                .ok_or_else(math_error!())?;
            for market_status in market_statuses.iter() {
                if market_status.base_asset_value == 0 {
                    continue;
                }

                let market = &mut market_map.get_ref_mut(&market_status.market_index)?;
                let mark_price_before = market_status.mark_price_before;
                let oracle_status = &market_status.oracle_status;

                // if the oracle is invalid and the mark moves too far from twap, dont liquidate
                let oracle_is_valid = oracle_status.is_valid;
                if !oracle_is_valid {
                    let mark_twap_divergence =
                        calculate_mark_twap_spread_pct(&market.amm, mark_price_before)?;
                    let mark_twap_too_divergent =
                        mark_twap_divergence.unsigned_abs() >= MAX_MARK_TWAP_DIVERGENCE;

                    if mark_twap_too_divergent {
                        let market_index = market_status.market_index;
                        msg!(
                            "mark_twap_divergence {} for market {}",
                            mark_twap_divergence,
                            market_index
                        );
                        continue;
                    }
                }

                let position_index =
                    get_position_index(&user.positions, market_status.market_index)?;
                let existing_base_asset_amount = user.positions[position_index].base_asset_amount;

                let mark_price_before_i128 = cast_to_i128(mark_price_before)?;
                let close_position_slippage = match market_status.close_position_slippage {
                    Some(close_position_slippage) => close_position_slippage,
                    None => calculate_slippage(
                        market_status.base_asset_value,
                        existing_base_asset_amount.unsigned_abs(),
                        mark_price_before_i128,
                    )?,
                };
                let close_position_slippage_pct =
                    calculate_slippage_pct(close_position_slippage, mark_price_before_i128)?;

                let close_slippage_pct_too_large = close_position_slippage_pct
                    > MAX_LIQUIDATION_SLIPPAGE
                    || close_position_slippage_pct < -MAX_LIQUIDATION_SLIPPAGE;

                let oracle_mark_divergence_after_close = if !close_slippage_pct_too_large {
                    oracle_status
                        .oracle_mark_spread_pct
                        .checked_add(close_position_slippage_pct)
                        .ok_or_else(math_error!())?
                } else if close_position_slippage_pct > 0 {
                    oracle_status
                        .oracle_mark_spread_pct
                        // approximates price impact based on slippage
                        .checked_add(MAX_LIQUIDATION_SLIPPAGE * 2)
                        .ok_or_else(math_error!())?
                } else {
                    oracle_status
                        .oracle_mark_spread_pct
                        // approximates price impact based on slippage
                        .checked_sub(MAX_LIQUIDATION_SLIPPAGE * 2)
                        .ok_or_else(math_error!())?
                };

                let oracle_mark_too_divergent_after_close = is_oracle_mark_too_divergent(
                    oracle_mark_divergence_after_close,
                    &state.oracle_guard_rails.price_divergence,
                )?;

                // if closing pushes outside the oracle mark threshold, don't liquidate
                if oracle_is_valid && oracle_mark_too_divergent_after_close {
                    // but only skip the liquidation if it makes the divergence worse
                    if oracle_status.oracle_mark_spread_pct.unsigned_abs()
                        < oracle_mark_divergence_after_close.unsigned_abs()
                    {
                        let market_index = market_status.market_index;
                        msg!(
                            "oracle_mark_divergence_after_close {} for market {}",
                            oracle_mark_divergence_after_close,
                            market_index,
                        );
                        continue;
                    }
                }

                let direction_to_close =
                    math::position::direction_to_close_position(existing_base_asset_amount);

                let (_, _, quote_asset_amount, _, pnl) =
                    controller::position::update_position_with_base_asset_amount(
                        user.positions[position_index]
                            .base_asset_amount
                            .unsigned_abs(),
                        direction_to_close,
                        market,
                        user,
                        position_index,
                        mark_price_before,
                        now,
                        None,
                    )?;

                controller::position::update_unsettled_pnl(
                    &mut user.positions[position_index],
                    market,
                    pnl,
                )?;

                base_asset_value_closed = base_asset_value_closed
                    .checked_add(quote_asset_amount)
                    .ok_or_else(math_error!())?;

                margin_requirement = margin_requirement
                    .checked_sub(
                        market_status
                            .maintenance_margin_requirement
                            .checked_mul(quote_asset_amount)
                            .ok_or_else(math_error!())?
                            .checked_div(market_status.base_asset_value)
                            .ok_or_else(math_error!())?,
                    )
                    .ok_or_else(math_error!())?;

                let market_liquidation_fee = maximum_liquidation_fee
                    .checked_mul(quote_asset_amount)
                    .ok_or_else(math_error!())?
                    .checked_div(base_asset_value)
                    .ok_or_else(math_error!())?;

                liquidation_fee = liquidation_fee
                    .checked_add(market_liquidation_fee)
                    .ok_or_else(math_error!())?;

                let adjusted_total_collateral_after_fee = adjusted_total_collateral
                    .checked_sub(liquidation_fee)
                    .ok_or_else(math_error!())?;

                if !is_dust_position && margin_requirement < adjusted_total_collateral_after_fee {
                    break;
                }
            }
        } else {
            let maximum_liquidation_fee = total_collateral
                .checked_mul(state.partial_liquidation_penalty_percentage_numerator)
                .ok_or_else(math_error!())?
                .checked_div(state.partial_liquidation_penalty_percentage_denominator)
                .ok_or_else(math_error!())?;
            let maximum_base_asset_value_closed = base_asset_value
                .checked_mul(state.partial_liquidation_close_percentage_numerator)
                .ok_or_else(math_error!())?
                .checked_div(state.partial_liquidation_close_percentage_denominator)
                .ok_or_else(math_error!())?;
            for market_status in market_statuses.iter() {
                if market_status.base_asset_value == 0 {
                    continue;
                }

                let oracle_status = &market_status.oracle_status;
                let market = &mut market_map.get_ref_mut(&market_status.market_index)?;
                let mark_price_before = market_status.mark_price_before;

                let oracle_is_valid = oracle_status.is_valid;
                if !oracle_is_valid {
                    msg!("!oracle_is_valid");
                    let mark_twap_divergence =
                        calculate_mark_twap_spread_pct(&market.amm, mark_price_before)?;
                    let mark_twap_too_divergent =
                        mark_twap_divergence.unsigned_abs() >= MAX_MARK_TWAP_DIVERGENCE;

                    if mark_twap_too_divergent {
                        let market_index = market_status.market_index;
                        msg!(
                            "mark_twap_divergence {} for market {}",
                            mark_twap_divergence,
                            market_index
                        );
                        continue;
                    }
                }

                let position_index =
                    get_position_index(&user.positions, market_status.market_index)?;
                let existing_base_asset_amount = user.positions[position_index].base_asset_amount;

                let mut quote_asset_amount = market_status
                    .base_asset_value
                    .checked_mul(state.partial_liquidation_close_percentage_numerator)
                    .ok_or_else(math_error!())?
                    .checked_div(state.partial_liquidation_close_percentage_denominator)
                    .ok_or_else(math_error!())?;

                let mark_price_before_i128 = cast_to_i128(mark_price_before)?;
                let reduce_position_slippage = match market_status.close_position_slippage {
                    Some(close_position_slippage) => close_position_slippage.div(4),
                    None => calculate_slippage(
                        market_status.base_asset_value,
                        existing_base_asset_amount.unsigned_abs(),
                        mark_price_before_i128,
                    )?
                    .div(4),
                };

                let reduce_position_slippage_pct =
                    calculate_slippage_pct(reduce_position_slippage, mark_price_before_i128)?;

                let reduce_slippage_pct_too_large = reduce_position_slippage_pct
                    > MAX_LIQUIDATION_SLIPPAGE
                    || reduce_position_slippage_pct < -MAX_LIQUIDATION_SLIPPAGE;

                if reduce_slippage_pct_too_large {
                    msg!(
                        "reduce_position_slippage_pct {}",
                        reduce_position_slippage_pct
                    );
                }

                let oracle_mark_divergence_after_reduce = if !reduce_slippage_pct_too_large {
                    oracle_status
                        .oracle_mark_spread_pct
                        .checked_add(reduce_position_slippage_pct)
                        .ok_or_else(math_error!())?
                } else if reduce_position_slippage_pct > 0 {
                    oracle_status
                        .oracle_mark_spread_pct
                        // approximates price impact based on slippage
                        .checked_add(MAX_LIQUIDATION_SLIPPAGE * 2)
                        .ok_or_else(math_error!())?
                } else {
                    oracle_status
                        .oracle_mark_spread_pct
                        // approximates price impact based on slippage
                        .checked_sub(MAX_LIQUIDATION_SLIPPAGE * 2)
                        .ok_or_else(math_error!())?
                };

                let oracle_mark_too_divergent_after_reduce = is_oracle_mark_too_divergent(
                    oracle_mark_divergence_after_reduce,
                    &state.oracle_guard_rails.price_divergence,
                )?;

                // if reducing pushes outside the oracle mark threshold, don't liquidate
                if oracle_is_valid && oracle_mark_too_divergent_after_reduce {
                    // but only skip the liquidation if it makes the divergence worse
                    if oracle_status.oracle_mark_spread_pct.unsigned_abs()
                        < oracle_mark_divergence_after_reduce.unsigned_abs()
                    {
                        msg!(
                            "oracle_mark_spread_pct_after_reduce {}",
                            oracle_mark_divergence_after_reduce
                        );
                        return Err(ErrorCode::OracleMarkSpreadLimit.into());
                    }
                }

                if reduce_slippage_pct_too_large {
                    quote_asset_amount = quote_asset_amount
                        .checked_mul(MAX_LIQUIDATION_SLIPPAGE_U128)
                        .ok_or_else(math_error!())?
                        .checked_div(reduce_position_slippage_pct.unsigned_abs())
                        .ok_or_else(math_error!())?;
                }

                base_asset_value_closed = base_asset_value_closed
                    .checked_add(quote_asset_amount)
                    .ok_or_else(math_error!())?;

                let direction_to_reduce =
                    math::position::direction_to_close_position(existing_base_asset_amount);

                let base_asset_amount = existing_base_asset_amount
                    .checked_mul(cast(state.partial_liquidation_close_percentage_numerator)?)
                    .ok_or_else(math_error!())?
                    .checked_div(cast(
                        state.partial_liquidation_close_percentage_denominator,
                    )?)
                    .ok_or_else(math_error!())?;

                let (_, _, quote_asset_amount, _, pnl) =
                    controller::position::update_position_with_base_asset_amount(
                        base_asset_amount.unsigned_abs(),
                        direction_to_reduce,
                        market,
                        user,
                        position_index,
                        mark_price_before,
                        now,
                        None,
                    )?;

                controller::position::update_unsettled_pnl(
                    &mut user.positions[position_index],
                    market,
                    pnl,
                )?;

                margin_requirement = margin_requirement
                    .checked_sub(
                        market_status
                            .partial_margin_requirement
                            .checked_mul(quote_asset_amount)
                            .ok_or_else(math_error!())?
                            .checked_div(market_status.base_asset_value)
                            .ok_or_else(math_error!())?,
                    )
                    .ok_or_else(math_error!())?;

                let market_liquidation_fee = maximum_liquidation_fee
                    .checked_mul(quote_asset_amount)
                    .ok_or_else(math_error!())?
                    .checked_div(maximum_base_asset_value_closed)
                    .ok_or_else(math_error!())?;

                liquidation_fee = liquidation_fee
                    .checked_add(market_liquidation_fee)
                    .ok_or_else(math_error!())?;

                let adjusted_total_collateral_after_fee = adjusted_total_collateral
                    .checked_sub(liquidation_fee)
                    .ok_or_else(math_error!())?;

                if margin_requirement < adjusted_total_collateral_after_fee {
                    break;
                }
            }
        }

        if base_asset_value_closed == 0 {
            return Err(print_error!(ErrorCode::NoPositionsLiquidatable)().into());
        }

        let withdrawal_amount = cast_to_u64(liquidation_fee)?;

        let fee_to_liquidator = if is_full_liquidation {
            withdrawal_amount
                .checked_div(state.full_liquidation_liquidator_share_denominator)
                .ok_or_else(math_error!())?
        } else {
            withdrawal_amount
                .checked_div(state.partial_liquidation_liquidator_share_denominator)
                .ok_or_else(math_error!())?
        };

        let fee_to_insurance_fund = withdrawal_amount
            .checked_sub(fee_to_liquidator)
            .ok_or_else(math_error!())?;

        let liquidate_key = ctx.accounts.liquidator.key();
        if fee_to_liquidator > 0 {
            let bank = &mut bank_map.get_quote_asset_bank_mut()?;
            // handle edge case where user liquidates themselves
            if liquidate_key.eq(&user_key) {
                let user_bank_balance = user.get_quote_asset_bank_balance_mut();
                controller::bank_balance::update_bank_balances(
                    fee_to_liquidator as u128,
                    &BankBalanceType::Deposit,
                    bank,
                    user_bank_balance,
                )?;
            } else {
                let liquidator = &mut load_mut(&ctx.accounts.liquidator)?;
                let user_bank_balance = liquidator.get_quote_asset_bank_balance_mut();
                controller::bank_balance::update_bank_balances(
                    fee_to_liquidator as u128,
                    &BankBalanceType::Deposit,
                    bank,
                    user_bank_balance,
                )?;
            };
        }

        {
            let bank = &mut bank_map.get_quote_asset_bank_mut()?;
            let user_bank_balance = user.get_quote_asset_bank_balance_mut();
            controller::bank_balance::update_bank_balances(
                liquidation_fee,
                &BankBalanceType::Borrow,
                bank,
                user_bank_balance,
            )?;
        }

        if fee_to_insurance_fund > 0 {
            let bank = bank_map.get_quote_asset_bank()?;
            controller::token::send_from_bank_vault(
                &ctx.accounts.token_program,
                &ctx.accounts.bank_vault,
                &ctx.accounts.insurance_vault,
                &ctx.accounts.bank_vault_authority,
                0,
                bank.vault_authority_nonce,
                fee_to_insurance_fund,
            )?
        }

        emit!(LiquidationRecord {
            ts: now,
            user: user_key,
            user_authority: user.authority,
            partial: !is_full_liquidation,
            base_asset_value,
            base_asset_value_closed,
            liquidation_fee,
            fee_to_liquidator,
            fee_to_insurance_fund,
            liquidator: ctx.accounts.liquidator.as_ref().key(),
            total_collateral,
            collateral,
            unrealized_pnl,
            margin_ratio,
        });

        Ok(())
    }

    #[access_control(
        exchange_not_paused(&ctx.accounts.state)
    )]
    pub fn liquidate_new(ctx: Context<LiquidateNew>, market_index: u64) -> Result<()> {
        let state = &ctx.accounts.state;
        let user_key = ctx.accounts.user.key();
        let user = &mut load_mut(&ctx.accounts.user)?;
        let liquidator_key = ctx.accounts.liquidator.key();
        let clock = Clock::get()?;
        let now = clock.unix_timestamp;
        let slot = clock.slot;

        let remaining_accounts_iter = &mut ctx.remaining_accounts.iter().peekable();
        let mut oracle_map = OracleMap::load(remaining_accounts_iter, clock.slot)?;
        let bank_map = BankMap::load(&WritableBanks::new(), remaining_accounts_iter)?;
        let market_map =
            MarketMap::load(&get_writable_markets(market_index), remaining_accounts_iter)?;

        // Settle user's funding payments so that collateral is up to date
        controller::funding::settle_funding_payment(user, &user_key, &market_map, now)?;

        let LiquidationStatus {
            liquidation_type,
            total_collateral,
            adjusted_total_collateral,
            mut margin_requirement,
            ..
        } = calculate_liquidation_status(
            user,
            &market_map,
            &bank_map,
            &mut oracle_map,
            &ctx.accounts.state.oracle_guard_rails,
        )?;

        if liquidation_type == LiquidationType::NONE {
            msg!("total_collateral {}", total_collateral);
            msg!("adjusted_total_collateral {}", adjusted_total_collateral);
            msg!("margin_requirement {}", margin_requirement);
            return Err(ErrorCode::SufficientCollateral.into());
        }

        let is_full_liquidation = liquidation_type == LiquidationType::FULL;

        let position_index = get_position_index(&user.positions, market_index)?;
        validate!(
            user.positions[position_index].liquidation_base_asset_amount == 0,
            ErrorCode::PositionAlreadyBeingLiquidated
        )?;

        validate!(
            user.positions[position_index].is_open_position()
                || user.positions[position_index].has_open_order(),
            ErrorCode::PositionDoesntHaveOpenPositionOrOrders
        )?;

        let worst_case_base_asset_amount_before =
            user.positions[position_index].worst_case_base_asset_amount()?;
        for order_index in 0..user.orders.len() {
            if !user.orders[order_index].is_open_order_for_market(market_index) {
                continue;
            }

            controller::orders::cancel_order(
                order_index,
                user,
                &user_key,
                &market_map,
                &mut oracle_map,
                now,
                slot,
                OrderActionExplanation::CanceledForLiquidation,
                Some(&liquidator_key),
                0,
            )?;
        }

        let worst_case_base_asset_amount_after =
            user.positions[position_index].worst_case_base_asset_amount()?;
        let worse_case_base_asset_amount_delta = worst_case_base_asset_amount_after
            .checked_sub(worst_case_base_asset_amount_before)
            .ok_or_else(math_error!())?;

        // TODO move this to isolated functions once Z's changes are moved in
        if worse_case_base_asset_amount_delta != 0 {
            let market = &mut market_map.get_ref(&market_index)?;
            let oracle_price = oracle_map.get_price_data(&market.amm.oracle)?.price;
            let base_asset_value = worse_case_base_asset_amount_delta
                .unsigned_abs()
                .checked_mul(oracle_price.unsigned_abs())
                .ok_or_else(math_error!())?
                .checked_div(AMM_RESERVE_PRECISION * PRICE_TO_QUOTE_PRECISION_RATIO)
                .ok_or_else(math_error!())?;

            let margin_requirement_delta = if is_full_liquidation {
                base_asset_value
                    .checked_mul(market.margin_ratio_maintenance as u128)
                    .ok_or_else(math_error!())?
                    .checked_div(MARGIN_PRECISION)
                    .ok_or_else(math_error!())?
            } else {
                base_asset_value
                    .checked_mul(market.margin_ratio_partial as u128)
                    .ok_or_else(math_error!())?
                    .checked_div(MARGIN_PRECISION)
                    .ok_or_else(math_error!())?
            };

            margin_requirement = margin_requirement
                .checked_sub(margin_requirement_delta)
                .ok_or_else(math_error!())?;
        }

        if adjusted_total_collateral >= margin_requirement {
            return Ok(());
        }

        let new_order_index = user
            .orders
            .iter()
            .position(|order| order.status.eq(&OrderStatus::Init));

        let new_order_index = match new_order_index {
            Some(new_order_index) => new_order_index,
            None => {
                let new_order_index = user
                    .orders
                    .iter()
                    .position(|order| !order.liquidation)
                    .ok_or(ErrorCode::AllOrdersAreAlreadyLiquidations)?;

                controller::orders::cancel_order(
                    new_order_index,
                    user,
                    &user_key,
                    &market_map,
                    &mut oracle_map,
                    now,
                    slot,
                    OrderActionExplanation::CanceledForLiquidation,
                    Some(&liquidator_key),
                    0,
                )?;

                new_order_index
            }
        };

        let base_asset_amount_to_close = if is_full_liquidation {
            user.positions[position_index].base_asset_amount
        } else {
            let base_asset_amount = user.positions[position_index]
                .base_asset_amount
                .checked_mul(cast(state.partial_liquidation_close_percentage_numerator)?)
                .ok_or_else(math_error!())?
                .checked_div(cast(
                    state.partial_liquidation_close_percentage_denominator,
                )?)
                .ok_or_else(math_error!())?;

            let market = &mut market_map.get_ref(&market_index)?;
            standardize_base_asset_amount_i128(
                base_asset_amount,
                market.amm.base_asset_amount_step_size,
            )?
        };

        let existing_position_direction = if base_asset_amount_to_close >= 0 {
            PositionDirection::Long
        } else {
            PositionDirection::Short
        };

        let direction_to_close = direction_to_close_position(base_asset_amount_to_close);

        let mut market = market_map.get_ref_mut(&market_index)?;
        let auction_start_price =
            calculate_auction_start_price_for_liquidation(&market, direction_to_close)?;

        let auction_end_price = calculate_auction_end_price(
            &market,
            direction_to_close,
            base_asset_amount_to_close.unsigned_abs(),
        )?;

        let liquidation_order = Order {
            status: OrderStatus::Open,
            order_type: OrderType::Market,
            ts: now,
            slot,
            order_id: get_then_update_id!(user, next_order_id),
            user_order_id: 0,
            market_index,
            price: 0,
            existing_position_direction,
            base_asset_amount: base_asset_amount_to_close.unsigned_abs(),
            base_asset_amount_filled: 0,
            quote_asset_amount_filled: 0,
            fee: 0,
            direction: direction_to_close,
            reduce_only: true,
            discount_tier: OrderDiscountTier::None,
            trigger_price: 0,
            trigger_condition: OrderTriggerCondition::Above,
            triggered: false,
            referrer: Pubkey::default(),
            post_only: false,
            oracle_price_offset: 0,
            immediate_or_cancel: false,
            auction_start_price,
            auction_end_price,
            auction_duration: state.liquidation_auction_duration,
            liquidation: true,
            padding: [0; 3],
        };

        user.orders[new_order_index] = liquidation_order;

        user.positions[position_index].open_orders += 1;
        controller::position::increase_open_bids_and_asks(
            &mut user.positions[position_index],
            &existing_position_direction,
            base_asset_amount_to_close.unsigned_abs(),
        )?;
        user.positions[position_index].liquidation_base_asset_amount = base_asset_amount_to_close;

        market.current_liquidations += 1;

        // TODO figure out formula for paying liquidators

        Ok(())
    }

    #[access_control(
        exchange_not_paused(&ctx.accounts.state)
    )]
    pub fn liquidate_borrow(
        ctx: Context<LiquidateBorrow>,
        deposit_bank_index: u64,
        borrow_bank_index: u64,
        liquidator_max_borrow_amount: u128,
    ) -> Result<()> {
        let clock = Clock::get()?;
        let now = clock.unix_timestamp;

        let user_key = ctx.accounts.user.key();
        let liquidator_key = ctx.accounts.liquidator.key();

        validate!(
            user_key != liquidator_key,
            ErrorCode::UserCantLiquidateThemself
        )?;

        let user = &mut load_mut(&ctx.accounts.user)?;
        let liquidator = &mut load_mut(&ctx.accounts.liquidator)?;

        // validate user and liquidator have bank balances
        {
            user.get_bank_balance(deposit_bank_index).ok_or_else(|| {
                msg!(
                    "User does not have a bank balance for deposit bank {}",
                    deposit_bank_index
                );
                ErrorCode::CouldNotFindBankBalance
            })?;

            user.get_bank_balance(borrow_bank_index).ok_or_else(|| {
                msg!(
                    "User does not have a bank balance for borrow bank {}",
                    borrow_bank_index
                );
                ErrorCode::CouldNotFindBankBalance
            })?;

            match liquidator.get_bank_balance_mut(deposit_bank_index) {
                Some(_) => {}
                None => {
                    liquidator
                        .add_bank_balance(deposit_bank_index, BankBalanceType::Deposit)
                        .map_err(|e| {
                            msg!("Liquidator has no available bank balances to take on deposit");
                            e
                        })?;
                }
            };

            match liquidator.get_bank_balance_mut(borrow_bank_index) {
                Some(_) => {}
                None => {
                    liquidator
                        .add_bank_balance(borrow_bank_index, BankBalanceType::Borrow)
                        .map_err(|e| {
                            msg!("Liquidator has no available bank balances to take on borrow");
                            e
                        })?;
                }
            };
        }

        let remaining_accounts_iter = &mut ctx.remaining_accounts.iter().peekable();
        let mut oracle_map = OracleMap::load(remaining_accounts_iter, clock.slot)?;

        let mut writable_banks = WritableBanks::new();
        writable_banks.insert(deposit_bank_index);
        writable_banks.insert(borrow_bank_index);
        let bank_map = BankMap::load(&writable_banks, remaining_accounts_iter)?;
        let market_map = MarketMap::load(&WritableMarkets::new(), remaining_accounts_iter)?;

        // Settle user's funding payments so that collateral is up to date
        controller::funding::settle_funding_payment(user, &user_key, &market_map, now)?;

        let (
            deposit_amount,
            deposit_price,
            deposit_decimals,
            deposit_asset_weight,
            deposit_liquidation_multiplier,
        ) = {
            let mut deposit_bank = bank_map.get_ref_mut(&deposit_bank_index)?;
            controller::bank_balance::update_bank_cumulative_interest(&mut deposit_bank, now)?;

            let user_deposit_bank_balance = user.get_bank_balance(deposit_bank_index).unwrap();

            validate!(
                user_deposit_bank_balance.balance_type == BankBalanceType::Deposit,
                ErrorCode::WrongBankBalanceType,
                "User did not have a deposit for the deposit bank index"
            )?;

            let deposit_token_amount = get_token_amount(
                user_deposit_bank_balance.balance,
                &deposit_bank,
                &user_deposit_bank_balance.balance_type,
            )?;

            // TODO add oracle checks
            let deposit_token_price = oracle_map.get_price_data(&deposit_bank.oracle)?.price;

            (
                deposit_token_amount,
                deposit_token_price,
                deposit_bank.decimals,
                deposit_bank.maintenance_asset_weight,
                BANK_LIQUIDATION_MULTIPLIER_PRECISION
                    .checked_add(deposit_bank.liquidation_fee)
                    .ok_or_else(math_error!())?,
            )
        };

        let (
            borrow_amount,
            borrow_price,
            borrow_decimals,
            borrow_liability_weight,
            borrow_liquidation_multiplier,
        ) = {
            let mut borrow_bank = bank_map.get_ref_mut(&borrow_bank_index)?;
            controller::bank_balance::update_bank_cumulative_interest(&mut borrow_bank, now)?;

            let user_borrow_bank_balance = user.get_bank_balance(borrow_bank_index).unwrap();

            validate!(
                user_borrow_bank_balance.balance_type == BankBalanceType::Borrow,
                ErrorCode::WrongBankBalanceType,
                "User did not have a deposit for the borrow bank index"
            )?;

            let borrow_token_amount = get_token_amount(
                user_borrow_bank_balance.balance,
                &borrow_bank,
                &user_borrow_bank_balance.balance_type,
            )?;

            // TODO add oracle checks
            let borrow_token_price = oracle_map.get_price_data(&borrow_bank.oracle)?.price;

            (
                borrow_token_amount,
                borrow_token_price,
                borrow_bank.decimals,
                borrow_bank.maintenance_liability_weight,
                BANK_LIQUIDATION_MULTIPLIER_PRECISION
                    .checked_sub(borrow_bank.liquidation_fee)
                    .ok_or_else(math_error!())?,
            )
        };

        let LiquidationStatus {
            liquidation_type,
            total_collateral,
            adjusted_total_collateral,
            margin_requirement,
            ..
        } = calculate_liquidation_status(
            user,
            &market_map,
            &bank_map,
            &mut oracle_map,
            &ctx.accounts.state.oracle_guard_rails,
        )?;

        if liquidation_type == LiquidationType::NONE {
            msg!("total_collateral {}", total_collateral);
            msg!("adjusted_total_collateral {}", adjusted_total_collateral);
            msg!("margin_requirement {}", margin_requirement);
            return Err(ErrorCode::SufficientCollateral.into());
        }

        let margin_shortage = margin_requirement
            .checked_sub(total_collateral)
            .ok_or_else(math_error!())?;

        // Determine what amount of borrow to transfer to reduce margin shortage to 0
        let borrow_amount_to_reduce_margin_shortage =
            calculate_borrow_amount_to_remove_margin_shortage(
                margin_shortage,
                deposit_asset_weight,
                deposit_liquidation_multiplier,
                borrow_liability_weight,
                borrow_liquidation_multiplier,
                borrow_decimals as u32,
                borrow_price,
            )?;

        // Given the user's deposit amount, how much borrow can be transferred?
        let borrow_amount_for_deposit_amount = calculate_borrow_amount_for_deposit_amount(
            deposit_amount,
            deposit_liquidation_multiplier,
            deposit_decimals as u32,
            deposit_price,
            borrow_liquidation_multiplier,
            borrow_decimals as u32,
            borrow_price,
        )?;

        let borrow_amount_to_transfer = liquidator_max_borrow_amount
            .min(borrow_amount)
            .min(borrow_amount_to_reduce_margin_shortage)
            .min(borrow_amount_for_deposit_amount);

        // Given the borrow amount to transfer, determine how much deposit amount to transfer
        let deposit_amount_to_transfer = calculate_deposit_amount_to_transfer(
            deposit_liquidation_multiplier,
            deposit_decimals as u32,
            deposit_price,
            borrow_amount,
            borrow_liquidation_multiplier,
            borrow_decimals as u32,
            borrow_price,
        )?;

        {
            let mut borrow_bank = bank_map.get_ref_mut(&borrow_bank_index)?;

            update_bank_balances(
                borrow_amount_to_transfer,
                &BankBalanceType::Deposit,
                &mut borrow_bank,
                user.get_bank_balance_mut(borrow_bank_index).unwrap(),
            )?;

            update_bank_balances(
                borrow_amount_to_transfer,
                &BankBalanceType::Borrow,
                &mut borrow_bank,
                liquidator.get_bank_balance_mut(borrow_bank_index).unwrap(),
            )?;
        }

        {
            let mut deposit_bank = bank_map.get_ref_mut(&deposit_bank_index)?;

            update_bank_balances(
                deposit_amount_to_transfer,
                &BankBalanceType::Borrow,
                &mut deposit_bank,
                user.get_bank_balance_mut(deposit_bank_index).unwrap(),
            )?;

            update_bank_balances(
                deposit_amount_to_transfer,
                &BankBalanceType::Deposit,
                &mut deposit_bank,
                liquidator.get_bank_balance_mut(deposit_bank_index).unwrap(),
            )?;
        }

        let liquidator_meets_initial_margin_requirement =
            meets_initial_margin_requirement(liquidator, &market_map, &bank_map, &mut oracle_map)?;

        validate!(
            liquidator_meets_initial_margin_requirement,
            ErrorCode::InsufficientCollateral,
            "Liquidator doesnt have enough collateral to take over borrow"
        )?;

        Ok(())
    }

    #[access_control(
        exchange_not_paused(&ctx.accounts.state)
    )]
    pub fn liquidate_borrow_for_perp(
        ctx: Context<LiquidateBorrow>,
        perp_market_index: u64,
        borrow_bank_index: u64,
        liquidator_max_borrow_amount: u128,
    ) -> Result<()> {
        let clock = Clock::get()?;
        let now = clock.unix_timestamp;

        let user_key = ctx.accounts.user.key();
        let liquidator_key = ctx.accounts.liquidator.key();

        validate!(
            user_key != liquidator_key,
            ErrorCode::UserCantLiquidateThemself
        )?;

        let user = &mut load_mut(&ctx.accounts.user)?;
        let liquidator = &mut load_mut(&ctx.accounts.liquidator)?;

        // validate user and liquidator have bank balances
        {
            user.get_position(perp_market_index).map_err(|e| {
                msg!(
                    "User does not have a position for perp market {}",
                    perp_market_index
                );
                e
            })?;

            user.get_bank_balance(borrow_bank_index).ok_or_else(|| {
                msg!(
                    "User does not have a bank balance for borrow bank {}",
                    borrow_bank_index
                );
                ErrorCode::CouldNotFindBankBalance
            })?;

            liquidator
                .force_get_position_mut(perp_market_index)
                .map_err(|e| {
                    msg!("Liquidator has no available positions to take on pnl");
                    e
                })?;

            match liquidator.get_bank_balance_mut(borrow_bank_index) {
                Some(_) => {}
                None => {
                    liquidator
                        .add_bank_balance(borrow_bank_index, BankBalanceType::Borrow)
                        .map_err(|e| {
                            msg!("Liquidator has no available bank balances to take on borrow");
                            e
                        })?;
                }
            };
        }

        let remaining_accounts_iter = &mut ctx.remaining_accounts.iter().peekable();
        let mut oracle_map = OracleMap::load(remaining_accounts_iter, clock.slot)?;

        let mut writable_banks = WritableBanks::new();
        writable_banks.insert(borrow_bank_index);
        let bank_map = BankMap::load(&writable_banks, remaining_accounts_iter)?;
        let market_map = MarketMap::load(&WritableMarkets::new(), remaining_accounts_iter)?;

        // Settle user's funding payments so that collateral is up to date
        controller::funding::settle_funding_payment(user, &user_key, &market_map, now)?;

        let (pnl, quote_price, quote_decimals, pnl_asset_weight, pnl_liquidation_multiplier) = {
            let user_position = user.get_position(perp_market_index).unwrap();

            let base_asset_amount = user_position.base_asset_amount;

            validate!(
                base_asset_amount == 0,
                ErrorCode::InvalidPerpPositionToLiquidateBorrow,
                "Cant have open perp position"
            )?;

            let unsettled_pnl = user_position.unsettled_pnl;

            validate!(
                unsettled_pnl > 0,
                ErrorCode::InvalidPerpPositionToLiquidateBorrow,
                "Perp position must have position pnl"
            )?;

            let pnl_price = oracle_map.quote_asset_price_data.price;

            (
                unsettled_pnl.unsigned_abs(),
                pnl_price,
                6_u8,
                BANK_WEIGHT_PRECISION, // TODO add market unsettled pnl weight
                BANK_LIQUIDATION_MULTIPLIER_PRECISION,
            )
        };

        let (
            borrow_amount,
            borrow_price,
            borrow_decimals,
            borrow_liability_weight,
            borrow_liquidation_multiplier,
        ) = {
            let mut borrow_bank = bank_map.get_ref_mut(&borrow_bank_index)?;
            controller::bank_balance::update_bank_cumulative_interest(&mut borrow_bank, now)?;

            let user_borrow_bank_balance = user.get_bank_balance(borrow_bank_index).unwrap();

            validate!(
                user_borrow_bank_balance.balance_type == BankBalanceType::Borrow,
                ErrorCode::WrongBankBalanceType,
                "User did not have a deposit for the borrow bank index"
            )?;

            let borrow_token_amount = get_token_amount(
                user_borrow_bank_balance.balance,
                &borrow_bank,
                &user_borrow_bank_balance.balance_type,
            )?;

            // TODO add oracle checks
            let borrow_token_price = oracle_map.get_price_data(&borrow_bank.oracle)?.price;

            (
                borrow_token_amount,
                borrow_token_price,
                borrow_bank.decimals,
                borrow_bank.maintenance_liability_weight,
                BANK_LIQUIDATION_MULTIPLIER_PRECISION
                    .checked_sub(borrow_bank.liquidation_fee)
                    .ok_or_else(math_error!())?,
            )
        };

        let LiquidationStatus {
            liquidation_type,
            total_collateral,
            adjusted_total_collateral,
            margin_requirement,
            ..
        } = calculate_liquidation_status(
            user,
            &market_map,
            &bank_map,
            &mut oracle_map,
            &ctx.accounts.state.oracle_guard_rails,
        )?;

        if liquidation_type == LiquidationType::NONE {
            msg!("total_collateral {}", total_collateral);
            msg!("adjusted_total_collateral {}", adjusted_total_collateral);
            msg!("margin_requirement {}", margin_requirement);
            return Err(ErrorCode::SufficientCollateral.into());
        }

        let margin_shortage = margin_requirement
            .checked_sub(total_collateral)
            .ok_or_else(math_error!())?;

        // Determine what amount of borrow to transfer to reduce margin shortage to 0
        let borrow_amount_to_reduce_margin_shortage =
            calculate_borrow_amount_to_remove_margin_shortage(
                margin_shortage,
                pnl_asset_weight,
                pnl_liquidation_multiplier,
                borrow_liability_weight,
                borrow_liquidation_multiplier,
                borrow_decimals as u32,
                borrow_price,
            )?;

        // Given the user's deposit amount, how much borrow can be transferred?
        let borrow_amount_for_pnl = calculate_borrow_amount_for_deposit_amount(
            pnl,
            pnl_liquidation_multiplier,
            quote_decimals as u32,
            quote_price,
            borrow_liquidation_multiplier,
            borrow_decimals as u32,
            borrow_price,
        )?;

        let borrow_amount_to_transfer = liquidator_max_borrow_amount
            .min(borrow_amount)
            .min(borrow_amount_to_reduce_margin_shortage)
            .min(borrow_amount_for_pnl);

        // Given the borrow amount to transfer, determine how much deposit amount to transfer
        let pnl_to_transfer = calculate_deposit_amount_to_transfer(
            pnl_liquidation_multiplier,
            quote_decimals as u32,
            quote_price,
            borrow_amount,
            borrow_liquidation_multiplier,
            borrow_decimals as u32,
            borrow_price,
        )?;

        {
            let mut borrow_bank = bank_map.get_ref_mut(&borrow_bank_index)?;

            update_bank_balances(
                borrow_amount_to_transfer,
                &BankBalanceType::Deposit,
                &mut borrow_bank,
                user.get_bank_balance_mut(borrow_bank_index).unwrap(),
            )?;

            update_bank_balances(
                borrow_amount_to_transfer,
                &BankBalanceType::Borrow,
                &mut borrow_bank,
                liquidator.get_bank_balance_mut(borrow_bank_index).unwrap(),
            )?;
        }

        {
            let mut market = market_map.get_ref_mut(&perp_market_index)?;

            let liquidator_position = liquidator.get_position_mut(perp_market_index)?;
            update_unsettled_pnl(
                liquidator_position,
                &mut market,
                cast_to_i128(pnl_to_transfer)?,
            )?;

            let user_position = user.get_position_mut(perp_market_index)?;
            update_unsettled_pnl(user_position, &mut market, -cast_to_i128(pnl_to_transfer)?)?;
        }

        let liquidator_meets_initial_margin_requirement =
            meets_initial_margin_requirement(liquidator, &market_map, &bank_map, &mut oracle_map)?;

        validate!(
            liquidator_meets_initial_margin_requirement,
            ErrorCode::InsufficientCollateral,
            "Liquidator doesnt have enough collateral to take over borrow"
        )?;

        Ok(())
    }

    #[allow(unused_must_use)]
    #[access_control(
        market_initialized(&ctx.accounts.market) &&
        exchange_not_paused(&ctx.accounts.state) &&
        admin_controls_prices(&ctx.accounts.state)
    )]
    pub fn move_amm_price(
        ctx: Context<MoveAMMPrice>,
        base_asset_reserve: u128,
        quote_asset_reserve: u128,
    ) -> Result<()> {
        let market = &mut ctx.accounts.market.load_mut()?;
        controller::amm::move_price(&mut market.amm, base_asset_reserve, quote_asset_reserve)?;
        Ok(())
    }

    #[access_control(
        market_initialized(&ctx.accounts.market)
    )]
    pub fn withdraw_from_market_to_insurance_vault(
        ctx: Context<WithdrawFromMarketToInsuranceVault>,
        amount: u64,
    ) -> Result<()> {
        let market = &mut ctx.accounts.market.load_mut()?;

        // A portion of fees must always remain in protocol to be used to keep markets optimal
        let max_withdraw = market
            .amm
            .total_exchange_fee
            .checked_mul(SHARE_OF_FEES_ALLOCATED_TO_CLEARING_HOUSE_NUMERATOR)
            .ok_or_else(math_error!())?
            .checked_div(SHARE_OF_FEES_ALLOCATED_TO_CLEARING_HOUSE_DENOMINATOR)
            .ok_or_else(math_error!())?
            .checked_sub(market.amm.total_fee_withdrawn)
            .ok_or_else(math_error!())?;

        let bank = &mut ctx.accounts.bank.load_mut()?;

        let amm_fee_pool_token_amount =
            get_token_amount(market.amm.fee_pool.balance, bank, &BankBalanceType::Deposit)?;

        if cast_to_u128(amount)? > max_withdraw {
            msg!("withdraw size exceeds max_withdraw: {:?}", max_withdraw);
            return Err(ErrorCode::AdminWithdrawTooLarge.into());
        }

        if cast_to_u128(amount)? > amm_fee_pool_token_amount {
            msg!(
                "withdraw size exceeds amm_fee_pool_token_amount: {:?}",
                amm_fee_pool_token_amount
            );
            return Err(ErrorCode::AdminWithdrawTooLarge.into());
        }

        controller::token::send_from_bank_vault(
            &ctx.accounts.token_program,
            &ctx.accounts.bank_vault,
            &ctx.accounts.recipient,
            &ctx.accounts.bank_vault_authority,
            0,
            bank.vault_authority_nonce,
            amount,
        )?;

        controller::bank_balance::update_bank_balances(
            cast_to_u128(amount)?,
            &BankBalanceType::Borrow,
            bank,
            &mut market.amm.fee_pool,
        )?;

        market.amm.total_fee_withdrawn = market
            .amm
            .total_fee_withdrawn
            .checked_add(cast(amount)?)
            .ok_or_else(math_error!())?;

        Ok(())
    }

    pub fn withdraw_from_insurance_vault(
        ctx: Context<WithdrawFromInsuranceVault>,
        amount: u64,
    ) -> Result<()> {
        controller::token::send_from_insurance_vault(
            &ctx.accounts.token_program,
            &ctx.accounts.insurance_vault,
            &ctx.accounts.recipient,
            &ctx.accounts.insurance_vault_authority,
            ctx.accounts.state.insurance_vault_nonce,
            amount,
        )?;
        Ok(())
    }

    #[access_control(
        market_initialized(&ctx.accounts.market)
    )]
    pub fn withdraw_from_insurance_vault_to_market(
        ctx: Context<WithdrawFromInsuranceVaultToMarket>,
        amount: u64,
    ) -> Result<()> {
        let market = &mut ctx.accounts.market.load_mut()?;

        // The admin can move fees from the insurance fund back to the protocol so that money in
        // the insurance fund can be used to make market more optimal
        // 100% goes to user fee pool (symmetric funding, repeg, and k adjustments)
        market.amm.total_fee_minus_distributions = market
            .amm
            .total_fee_minus_distributions
            .checked_add(cast(amount)?)
            .ok_or_else(math_error!())?;

        let bank = &mut ctx.accounts.bank.load_mut()?;

        controller::bank_balance::update_bank_balances(
            cast_to_u128(amount)?,
            &BankBalanceType::Deposit,
            bank,
            &mut market.amm.fee_pool,
        )?;

        controller::token::send_from_insurance_vault(
            &ctx.accounts.token_program,
            &ctx.accounts.insurance_vault,
            &ctx.accounts.bank_vault,
            &ctx.accounts.insurance_vault_authority,
            ctx.accounts.state.insurance_vault_nonce,
            amount,
        )?;
        Ok(())
    }

    #[allow(unused_must_use)]
    #[access_control(
        market_initialized(&ctx.accounts.market) &&
        exchange_not_paused(&ctx.accounts.state) &&
        valid_oracle_for_market(&ctx.accounts.oracle, &ctx.accounts.market)
    )]
    pub fn repeg_amm_curve(ctx: Context<RepegCurve>, new_peg_candidate: u128) -> Result<()> {
        let clock = Clock::get()?;
        let now = clock.unix_timestamp;
        let clock_slot = clock.slot;

        let market = &mut ctx.accounts.market.load_mut()?;
        let price_oracle = &ctx.accounts.oracle;
        let OraclePriceData {
            price: oracle_price,
            ..
        } = market.amm.get_oracle_price(price_oracle, 0)?;

        let peg_multiplier_before = market.amm.peg_multiplier;
        let base_asset_reserve_before = market.amm.base_asset_reserve;
        let quote_asset_reserve_before = market.amm.quote_asset_reserve;
        let sqrt_k_before = market.amm.sqrt_k;

        let oracle_validity_rails = &ctx.accounts.state.oracle_guard_rails;

        let adjustment_cost = controller::repeg::repeg(
            market,
            price_oracle,
            new_peg_candidate,
            clock_slot,
            oracle_validity_rails,
        )?;

        let peg_multiplier_after = market.amm.peg_multiplier;
        let base_asset_reserve_after = market.amm.base_asset_reserve;
        let quote_asset_reserve_after = market.amm.quote_asset_reserve;
        let sqrt_k_after = market.amm.sqrt_k;

        emit!(CurveRecord {
            ts: now,
            record_id: get_then_update_id!(market, next_curve_record_id),
            market_index: market.market_index,
            peg_multiplier_before,
            base_asset_reserve_before,
            quote_asset_reserve_before,
            sqrt_k_before,
            peg_multiplier_after,
            base_asset_reserve_after,
            quote_asset_reserve_after,
            sqrt_k_after,
            base_asset_amount_long: market.base_asset_amount_long.unsigned_abs(),
            base_asset_amount_short: market.base_asset_amount_short.unsigned_abs(),
            net_base_asset_amount: market.amm.net_base_asset_amount,
            open_interest: market.open_interest,
            total_fee: market.amm.total_fee,
            total_fee_minus_distributions: market.amm.total_fee_minus_distributions,
            adjustment_cost,
            oracle_price,
            fill_record: 0,
        });

        Ok(())
    }

    #[allow(unused_must_use)]
    #[access_control(
        market_initialized(&ctx.accounts.market) &&
        valid_oracle_for_market(&ctx.accounts.oracle, &ctx.accounts.market)
    )]
    pub fn update_amm_oracle_twap(ctx: Context<RepegCurve>) -> Result<()> {
        // allow update to amm's oracle twap iff price gap is reduced and thus more tame funding
        // otherwise if oracle error or funding flip: set oracle twap to mark twap (0 gap)

        let clock = Clock::get()?;
        let now = clock.unix_timestamp;

        let market = &mut ctx.accounts.market.load_mut()?;
        let price_oracle = &ctx.accounts.oracle;
        let oracle_twap = market.amm.get_oracle_twap(price_oracle)?;

        if let Some(oracle_twap) = oracle_twap {
            let oracle_mark_gap_before = cast_to_i128(market.amm.last_mark_price_twap)?
                .checked_sub(market.amm.last_oracle_price_twap)
                .ok_or_else(math_error!())?;

            let oracle_mark_gap_after = cast_to_i128(market.amm.last_mark_price_twap)?
                .checked_sub(oracle_twap)
                .ok_or_else(math_error!())?;

            if (oracle_mark_gap_after > 0 && oracle_mark_gap_before < 0)
                || (oracle_mark_gap_after < 0 && oracle_mark_gap_before > 0)
            {
                market.amm.last_oracle_price_twap = cast_to_i128(market.amm.last_mark_price_twap)?;
                market.amm.last_oracle_price_twap_ts = now;
            } else if oracle_mark_gap_after.unsigned_abs() <= oracle_mark_gap_before.unsigned_abs()
            {
                market.amm.last_oracle_price_twap = oracle_twap;
                market.amm.last_oracle_price_twap_ts = now;
            } else {
                return Err(ErrorCode::OracleMarkSpreadLimit.into());
            }
        } else {
            return Err(ErrorCode::InvalidOracle.into());
        }

        Ok(())
    }

    #[allow(unused_must_use)]
    #[access_control(
        market_initialized(&ctx.accounts.market) &&
        valid_oracle_for_market(&ctx.accounts.oracle, &ctx.accounts.market)
     )]
    pub fn reset_amm_oracle_twap(ctx: Context<RepegCurve>) -> Result<()> {
        // if oracle is invalid, failsafe to reset amm oracle_twap to the mark_twap

        let clock = Clock::get()?;
        let now = clock.unix_timestamp;
        let clock_slot = clock.slot;

        let market = &mut ctx.accounts.market.load_mut()?;
        let price_oracle = &ctx.accounts.oracle;
        let oracle_price_data = &market.amm.get_oracle_price(price_oracle, clock_slot)?;

        let is_oracle_valid = amm::is_oracle_valid(
            &market.amm,
            oracle_price_data,
            &ctx.accounts.state.oracle_guard_rails.validity,
        )?;

        if !is_oracle_valid {
            market.amm.last_oracle_price_twap = cast_to_i128(market.amm.last_mark_price_twap)?;
            market.amm.last_oracle_price_twap_ts = now;
        }

        Ok(())
    }

    pub fn initialize_user(
        ctx: Context<InitializeUser>,
        user_id: u8,
        name: [u8; 32],
    ) -> Result<()> {
        let mut user = ctx
            .accounts
            .user
            .load_init()
            .or(Err(ErrorCode::UnableToLoadAccountLoader))?;
        user.authority = ctx.accounts.authority.key();
        user.user_id = user_id;
        user.name = name;
        user.next_order_id = 1;
        Ok(())
    }

    #[access_control(
        exchange_not_paused(&ctx.accounts.state)
    )]
    pub fn settle_funding_payment(ctx: Context<SettleFunding>) -> Result<()> {
        let clock = Clock::get()?;
        let now = clock.unix_timestamp;

        let user_key = ctx.accounts.user.key();
        let user = &mut load_mut(&ctx.accounts.user)?;

        let remaining_accounts_iter = &mut ctx.remaining_accounts.iter().peekable();
        let market_map = MarketMap::load(
            &get_writable_markets_for_user_positions(&user.positions),
            remaining_accounts_iter,
        )?;

        controller::funding::settle_funding_payments(user, &user_key, &market_map, now)?;
        Ok(())
    }

    #[allow(unused_must_use)]
    #[access_control(
        market_initialized(&ctx.accounts.market) &&
        exchange_not_paused(&ctx.accounts.state) &&
        valid_oracle_for_market(&ctx.accounts.oracle, &ctx.accounts.market)
    )]
    pub fn update_funding_rate(ctx: Context<UpdateFundingRate>, market_index: u64) -> Result<()> {
        let market = &mut ctx.accounts.market.load_mut()?;
        let clock = Clock::get()?;
        let now = clock.unix_timestamp;
        let clock_slot = clock.slot;
        let state = &ctx.accounts.state;
        let mut oracle_map = OracleMap::load_one(&ctx.accounts.oracle, clock_slot)?;

        let oracle_price_data = &oracle_map.get_price_data(&market.amm.oracle)?;
        controller::repeg::update_amm(market, oracle_price_data, state, now, clock_slot)?;

        validate!(
            (clock_slot == market.amm.last_update_slot || market.amm.curve_update_intensity == 0),
            ErrorCode::AMMNotUpdatedInSameSlot,
            "AMM must be updated in a prior instruction within same slot"
        )?;

        let is_updated = controller::funding::update_funding_rate(
            market_index,
            market,
            &mut oracle_map,
            now,
            &state.oracle_guard_rails,
            state.funding_paused,
            None,
        )?;

        if !is_updated {
            return Err(ErrorCode::InvalidFundingProfitability.into());
        }

        Ok(())
    }

    #[allow(unused_must_use)]
    #[access_control(
        market_initialized(&ctx.accounts.market) &&
        valid_oracle_for_market(&ctx.accounts.oracle, &ctx.accounts.market) &&
        exchange_not_paused(&ctx.accounts.state)
    )]
    pub fn update_k(ctx: Context<AdminUpdateK>, sqrt_k: u128) -> Result<()> {
        let clock = Clock::get()?;
        let now = clock.unix_timestamp;

        let market = &mut ctx.accounts.market.load_mut()?;

        let base_asset_amount_long = market.base_asset_amount_long.unsigned_abs();
        let base_asset_amount_short = market.base_asset_amount_short.unsigned_abs();
        let net_base_asset_amount = market.amm.net_base_asset_amount;
        let open_interest = market.open_interest;

        let price_before = math::amm::calculate_price(
            market.amm.quote_asset_reserve,
            market.amm.base_asset_reserve,
            market.amm.peg_multiplier,
        )?;

        let peg_multiplier_before = market.amm.peg_multiplier;
        let base_asset_reserve_before = market.amm.base_asset_reserve;
        let quote_asset_reserve_before = market.amm.quote_asset_reserve;
        let sqrt_k_before = market.amm.sqrt_k;

        let new_sqrt_k_u192 = bn::U192::from(sqrt_k);

        let update_k_result = get_update_k_result(market, new_sqrt_k_u192)?;

        let adjustment_cost = math::amm::adjust_k_cost(market, &update_k_result)?;

        math::amm::update_k(market, &update_k_result);

        if adjustment_cost > 0 {
            let max_cost = market
                .amm
                .total_fee_minus_distributions
                .checked_sub(cast_to_i128(market.amm.total_fee_withdrawn)?)
                .ok_or_else(math_error!())?;
            if adjustment_cost > max_cost {
                return Err(ErrorCode::InvalidUpdateK.into());
            }
        }

        market.amm.total_fee_minus_distributions = market
            .amm
            .total_fee_minus_distributions
            .checked_add(adjustment_cost)
            .ok_or_else(math_error!())?;

        market.amm.net_revenue_since_last_funding = market
            .amm
            .net_revenue_since_last_funding
            .checked_add(adjustment_cost as i64)
            .ok_or_else(math_error!())?;

        let amm = &market.amm;

        let price_after = math::amm::calculate_price(
            amm.quote_asset_reserve,
            amm.base_asset_reserve,
            amm.peg_multiplier,
        )?;

        let price_change_too_large = cast_to_i128(price_before)?
            .checked_sub(cast_to_i128(price_after)?)
            .ok_or_else(math_error!())?
            .unsigned_abs()
            .gt(&UPDATE_K_ALLOWED_PRICE_CHANGE);

        if price_change_too_large {
            msg!(
                "{:?} -> {:?} (> {:?})",
                price_before,
                price_after,
                UPDATE_K_ALLOWED_PRICE_CHANGE
            );
            return Err(ErrorCode::InvalidUpdateK.into());
        }

        let k_sqrt_check = bn::U192::from(amm.base_asset_reserve)
            .checked_mul(bn::U192::from(amm.quote_asset_reserve))
            .ok_or_else(math_error!())?
            .integer_sqrt()
            .try_to_u128()?;

        let k_err = cast_to_i128(k_sqrt_check)?
            .checked_sub(cast_to_i128(amm.sqrt_k)?)
            .ok_or_else(math_error!())?;

        if k_err.unsigned_abs() > 100 {
            msg!("k_err={:?}, {:?} != {:?}", k_err, k_sqrt_check, amm.sqrt_k);
            return Err(ErrorCode::InvalidUpdateK.into());
        }

        let peg_multiplier_after = amm.peg_multiplier;
        let base_asset_reserve_after = amm.base_asset_reserve;
        let quote_asset_reserve_after = amm.quote_asset_reserve;
        let sqrt_k_after = amm.sqrt_k;

        let total_fee = amm.total_fee;
        let total_fee_minus_distributions = amm.total_fee_minus_distributions;

        let OraclePriceData {
            price: oracle_price,
            ..
        } = amm.get_oracle_price(&ctx.accounts.oracle, 0)?;

        emit!(CurveRecord {
            ts: now,
            record_id: get_then_update_id!(market, next_curve_record_id),
            market_index: market.market_index,
            peg_multiplier_before,
            base_asset_reserve_before,
            quote_asset_reserve_before,
            sqrt_k_before,
            peg_multiplier_after,
            base_asset_reserve_after,
            quote_asset_reserve_after,
            sqrt_k_after,
            base_asset_amount_long,
            base_asset_amount_short,
            net_base_asset_amount,
            open_interest,
            adjustment_cost,
            total_fee,
            total_fee_minus_distributions,
            oracle_price,
            fill_record: 0,
        });

        Ok(())
    }

    #[access_control(
        market_initialized(&ctx.accounts.market)
    )]
    pub fn update_margin_ratio(
        ctx: Context<AdminUpdateMarket>,
        margin_ratio_initial: u32,
        margin_ratio_partial: u32,
        margin_ratio_maintenance: u32,
    ) -> Result<()> {
        validate_margin(
            margin_ratio_initial,
            margin_ratio_partial,
            margin_ratio_maintenance,
        )?;

        let market = &mut ctx.accounts.market.load_mut()?;
        market.margin_ratio_initial = margin_ratio_initial;
        market.margin_ratio_partial = margin_ratio_partial;
        market.margin_ratio_maintenance = margin_ratio_maintenance;
        Ok(())
    }

    #[access_control(
        market_initialized(&ctx.accounts.market)
    )]
    pub fn update_market_imf_factor(
        ctx: Context<AdminUpdateMarket>,
        imf_factor: u128,
    ) -> Result<()> {
        validate!(
            imf_factor <= BANK_IMF_PRECISION,
            ErrorCode::DefaultError,
            "invalid imf factor",
        )?;
        let market = &mut ctx.accounts.market.load_mut()?;
        market.imf_factor = imf_factor;
        Ok(())
    }

    #[access_control(
        market_initialized(&ctx.accounts.market)
    )]
    pub fn update_market_unsettled_asset_weight(
        ctx: Context<AdminUpdateMarket>,
        unsettled_initial_asset_weight: u8,
        unsettled_maintenance_asset_weight: u8,
    ) -> Result<()> {
        validate!(
            unsettled_initial_asset_weight <= 100,
            ErrorCode::DefaultError,
            "invalid unsettled_initial_asset_weight",
        )?;
        validate!(
            unsettled_maintenance_asset_weight <= 100,
            ErrorCode::DefaultError,
            "invalid unsettled_maintenance_asset_weight",
        )?;
        validate!(
            unsettled_initial_asset_weight <= unsettled_maintenance_asset_weight,
            ErrorCode::DefaultError,
            "must enforce unsettled_initial_asset_weight <= unsettled_maintenance_asset_weight",
        )?;
        let market = &mut ctx.accounts.market.load_mut()?;
        market.unsettled_initial_asset_weight = unsettled_initial_asset_weight;
        market.unsettled_maintenance_asset_weight = unsettled_maintenance_asset_weight;
        Ok(())
    }

    #[access_control(
        market_initialized(&ctx.accounts.market)
    )]
    pub fn update_curve_update_intensity(
        ctx: Context<AdminUpdateMarket>,
        curve_update_intensity: u8,
    ) -> Result<()> {
        validate!(
            curve_update_intensity <= 100,
            ErrorCode::DefaultError,
            "invalid curve_update_intensity",
        )?;
        let market = &mut ctx.accounts.market.load_mut()?;
        market.amm.curve_update_intensity = curve_update_intensity;
        Ok(())
    }

    pub fn update_partial_liquidation_close_percentage(
        ctx: Context<AdminUpdateState>,
        numerator: u128,
        denominator: u128,
    ) -> Result<()> {
        ctx.accounts
            .state
            .partial_liquidation_close_percentage_numerator = numerator;
        ctx.accounts
            .state
            .partial_liquidation_close_percentage_denominator = denominator;
        Ok(())
    }

    pub fn update_partial_liquidation_penalty_percentage(
        ctx: Context<AdminUpdateState>,
        numerator: u128,
        denominator: u128,
    ) -> Result<()> {
        ctx.accounts
            .state
            .partial_liquidation_penalty_percentage_numerator = numerator;
        ctx.accounts
            .state
            .partial_liquidation_penalty_percentage_denominator = denominator;
        Ok(())
    }

    pub fn update_full_liquidation_penalty_percentage(
        ctx: Context<AdminUpdateState>,
        numerator: u128,
        denominator: u128,
    ) -> Result<()> {
        ctx.accounts
            .state
            .full_liquidation_penalty_percentage_numerator = numerator;
        ctx.accounts
            .state
            .full_liquidation_penalty_percentage_denominator = denominator;
        Ok(())
    }

    pub fn update_partial_liquidation_liquidator_share_denominator(
        ctx: Context<AdminUpdateState>,
        denominator: u64,
    ) -> Result<()> {
        ctx.accounts
            .state
            .partial_liquidation_liquidator_share_denominator = denominator;
        Ok(())
    }

    pub fn update_full_liquidation_liquidator_share_denominator(
        ctx: Context<AdminUpdateState>,
        denominator: u64,
    ) -> Result<()> {
        ctx.accounts
            .state
            .full_liquidation_liquidator_share_denominator = denominator;
        Ok(())
    }

    pub fn update_fee(ctx: Context<AdminUpdateState>, fees: FeeStructure) -> Result<()> {
        ctx.accounts.state.fee_structure = fees;
        Ok(())
    }

    pub fn update_order_filler_reward_structure(
        ctx: Context<AdminUpdateState>,
        order_filler_reward_structure: OrderFillerRewardStructure,
    ) -> Result<()> {
        ctx.accounts.state.fee_structure.filler_reward_structure = order_filler_reward_structure;
        Ok(())
    }

    pub fn update_oracle_guard_rails(
        ctx: Context<AdminUpdateState>,
        oracle_guard_rails: OracleGuardRails,
    ) -> Result<()> {
        ctx.accounts.state.oracle_guard_rails = oracle_guard_rails;
        Ok(())
    }

    #[access_control(
        market_initialized(&ctx.accounts.market)
    )]
    pub fn update_market_oracle(
        ctx: Context<AdminUpdateMarket>,
        oracle: Pubkey,
        oracle_source: OracleSource,
    ) -> Result<()> {
        let market = &mut ctx.accounts.market.load_mut()?;
        market.amm.oracle = oracle;
        market.amm.oracle_source = oracle_source;
        Ok(())
    }

    #[access_control(
        market_initialized(&ctx.accounts.market)
    )]
    pub fn update_market_minimum_quote_asset_trade_size(
        ctx: Context<AdminUpdateMarket>,
        minimum_trade_size: u128,
    ) -> Result<()> {
        let market = &mut ctx.accounts.market.load_mut()?;
        market.amm.minimum_quote_asset_trade_size = minimum_trade_size;
        Ok(())
    }

    #[access_control(
        market_initialized(&ctx.accounts.market)
    )]
    pub fn update_market_base_spread(
        ctx: Context<AdminUpdateMarket>,
        base_spread: u16,
    ) -> Result<()> {
        let market = &mut ctx.accounts.market.load_mut()?;
        market.amm.base_spread = base_spread;
        market.amm.long_spread = (base_spread / 2) as u128;
        market.amm.short_spread = (base_spread / 2) as u128;
        Ok(())
    }

    #[access_control(
        market_initialized(&ctx.accounts.market)
    )]
    pub fn update_market_max_spread(
        ctx: Context<AdminUpdateMarket>,
        max_spread: u32,
    ) -> Result<()> {
        let market = &mut ctx.accounts.market.load_mut()?;
        validate!(
            (max_spread > market.amm.base_spread as u32)
                && (max_spread <= market.margin_ratio_initial * 100),
            ErrorCode::DefaultError,
            "invalid max_spread",
        )?;

        market.amm.max_spread = max_spread;

        Ok(())
    }

    #[access_control(
        market_initialized(&ctx.accounts.market)
    )]
    pub fn update_market_base_asset_amount_step_size(
        ctx: Context<AdminUpdateMarket>,
        minimum_trade_size: u128,
    ) -> Result<()> {
        let market = &mut ctx.accounts.market.load_mut()?;
        market.amm.base_asset_amount_step_size = minimum_trade_size;
        Ok(())
    }

    #[access_control(
        market_initialized(&ctx.accounts.market)
    )]
    pub fn update_market_max_slippage_ratio(
        ctx: Context<AdminUpdateMarket>,
        max_slippage_ratio: u16,
    ) -> Result<()> {
        validate!(max_slippage_ratio > 0, ErrorCode::DefaultError)?;
        let market = &mut ctx.accounts.market.load_mut()?;
        market.amm.max_slippage_ratio = max_slippage_ratio;
        Ok(())
    }

    #[access_control(
        market_initialized(&ctx.accounts.market)
    )]
    pub fn update_max_base_asset_amount_ratio(
        ctx: Context<AdminUpdateMarket>,
        max_base_asset_amount_ratio: u16,
    ) -> Result<()> {
        validate!(max_base_asset_amount_ratio > 0, ErrorCode::DefaultError)?;
        let market = &mut ctx.accounts.market.load_mut()?;
        market.amm.max_base_asset_amount_ratio = max_base_asset_amount_ratio;
        Ok(())
    }

    pub fn update_admin(ctx: Context<AdminUpdateState>, admin: Pubkey) -> Result<()> {
        ctx.accounts.state.admin = admin;
        Ok(())
    }

    pub fn update_whitelist_mint(
        ctx: Context<AdminUpdateState>,
        whitelist_mint: Pubkey,
    ) -> Result<()> {
        ctx.accounts.state.whitelist_mint = whitelist_mint;
        Ok(())
    }

    pub fn update_discount_mint(
        ctx: Context<AdminUpdateState>,
        discount_mint: Pubkey,
    ) -> Result<()> {
        ctx.accounts.state.discount_mint = discount_mint;
        Ok(())
    }

    pub fn update_exchange_paused(
        ctx: Context<AdminUpdateState>,
        exchange_paused: bool,
    ) -> Result<()> {
        ctx.accounts.state.exchange_paused = exchange_paused;
        Ok(())
    }

    pub fn disable_admin_controls_prices(ctx: Context<AdminUpdateState>) -> Result<()> {
        ctx.accounts.state.admin_controls_prices = false;
        Ok(())
    }

    pub fn update_funding_paused(
        ctx: Context<AdminUpdateState>,
        funding_paused: bool,
    ) -> Result<()> {
        ctx.accounts.state.funding_paused = funding_paused;
        Ok(())
    }

    pub fn update_auction_duration(
        ctx: Context<AdminUpdateState>,
        min_auction_duration: u8,
        max_auction_duration: u8,
    ) -> Result<()> {
        validate!(
            min_auction_duration <= max_auction_duration,
            ErrorCode::DefaultError,
            "min auction duration must be less than or equal to max auction duration",
        )?;

        ctx.accounts.state.min_auction_duration = min_auction_duration;
        ctx.accounts.state.max_auction_duration = max_auction_duration;
        Ok(())
    }
}

fn market_initialized(market: &AccountLoader<Market>) -> Result<()> {
    if !market.load()?.initialized {
        return Err(ErrorCode::MarketIndexNotInitialized.into());
    }
    Ok(())
}

fn valid_oracle_for_market(oracle: &AccountInfo, market: &AccountLoader<Market>) -> Result<()> {
    if !market.load()?.amm.oracle.eq(oracle.key) {
        return Err(ErrorCode::InvalidOracle.into());
    }
    Ok(())
}

fn exchange_not_paused(state: &Account<State>) -> Result<()> {
    if state.exchange_paused {
        return Err(ErrorCode::ExchangePaused.into());
    }
    Ok(())
}

fn admin_controls_prices(state: &Account<State>) -> Result<()> {
    if !state.admin_controls_prices {
        return Err(ErrorCode::AdminControlsPricesDisabled.into());
    }
    Ok(())
}<|MERGE_RESOLUTION|>--- conflicted
+++ resolved
@@ -39,14 +39,10 @@
     use std::option::Option::Some;
 
     use crate::account_loader::{load, load_mut};
-<<<<<<< HEAD
     use crate::controller::bank_balance::update_bank_balances;
     use crate::controller::position::{
         get_position_index, update_unsettled_pnl, PositionDirection,
     };
-=======
-    use crate::controller::position::get_position_index;
->>>>>>> 1f3f5ce3
     use crate::margin_validation::validate_margin;
     use crate::math;
     use crate::math::amm::{
@@ -139,11 +135,8 @@
         maintenance_asset_weight: u128,
         initial_liability_weight: u128,
         maintenance_liability_weight: u128,
-<<<<<<< HEAD
+        imf_factor: u128,
         liquidation_fee: u128,
-=======
-        imf_factor: u128,
->>>>>>> 1f3f5ce3
     ) -> Result<()> {
         let state = &mut ctx.accounts.state;
         let bank_pubkey = ctx.accounts.bank.key();
@@ -281,11 +274,8 @@
             maintenance_asset_weight,
             initial_liability_weight,
             maintenance_liability_weight,
-<<<<<<< HEAD
+            imf_factor,
             liquidation_fee,
-=======
-            imf_factor,
->>>>>>> 1f3f5ce3
         };
 
         Ok(())
@@ -376,13 +366,10 @@
             pnl_pool: PoolBalance { balance: 0 },
             unsettled_loss: 0,
             unsettled_profit: 0,
-<<<<<<< HEAD
-            current_liquidations: 0,
-=======
             unsettled_initial_asset_weight: 100,     // 100%
             unsettled_maintenance_asset_weight: 100, // 100%
             unsettled_imf_factor: 0,
->>>>>>> 1f3f5ce3
+            current_liquidations: 0,
             padding0: 0,
             padding1: 0,
             padding2: 0,
@@ -568,16 +555,11 @@
             &clock,
         )?;
 
-<<<<<<< HEAD
-        controller::funding::settle_funding_payment(user, &user_key, &market_map, now)?;
-
         validate!(
             !user.is_being_liquidated(),
             ErrorCode::UserIsBeingLiquidated
         )?;
 
-=======
->>>>>>> 1f3f5ce3
         let amount = {
             let bank = &mut bank_map.get_ref_mut(&bank_index)?;
             controller::bank_balance::update_bank_cumulative_interest(bank, now)?;
@@ -1150,18 +1132,8 @@
         let bank = &mut bank_map.get_quote_asset_bank_mut()?;
         let market = &mut market_map.get_ref_mut(&market_index)?;
 
-<<<<<<< HEAD
-        validate!(
-            market.current_liquidations == 0,
-            ErrorCode::LiquidationsOngoing,
-            "Cant settle pnl with liquidations on going"
-        )?;
-
-        controller::position::update_cost_basis(market, market_position)?;
-=======
         let oracle_price = oracle_map.get_price_data(&market.amm.oracle)?.price;
         controller::position::update_cost_basis(market, market_position, oracle_price)?;
->>>>>>> 1f3f5ce3
 
         let user_unsettled_pnl = market_position.unsettled_pnl;
 
@@ -1723,7 +1695,7 @@
             MarketMap::load(&get_writable_markets(market_index), remaining_accounts_iter)?;
 
         // Settle user's funding payments so that collateral is up to date
-        controller::funding::settle_funding_payment(user, &user_key, &market_map, now)?;
+        // controller::funding::settle_funding_payment(user, &user_key, &market_map, now)?;
 
         let LiquidationStatus {
             liquidation_type,
@@ -2013,7 +1985,7 @@
         let market_map = MarketMap::load(&WritableMarkets::new(), remaining_accounts_iter)?;
 
         // Settle user's funding payments so that collateral is up to date
-        controller::funding::settle_funding_payment(user, &user_key, &market_map, now)?;
+        // controller::funding::settle_funding_payment(user, &user_key, &market_map, now)?;
 
         let (
             deposit_amount,
@@ -2273,7 +2245,7 @@
         let market_map = MarketMap::load(&WritableMarkets::new(), remaining_accounts_iter)?;
 
         // Settle user's funding payments so that collateral is up to date
-        controller::funding::settle_funding_payment(user, &user_key, &market_map, now)?;
+        // controller::funding::settle_funding_payment(user, &user_key, &market_map, now)?;
 
         let (pnl, quote_price, quote_decimals, pnl_asset_weight, pnl_liquidation_multiplier) = {
             let user_position = user.get_position(perp_market_index).unwrap();
