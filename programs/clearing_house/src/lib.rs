--- conflicted
+++ resolved
@@ -438,16 +438,13 @@
                     ..MarketPosition::default()
                 },
                 last_update_slot: clock_slot,
-<<<<<<< HEAD
 
                 // lp stuff
                 net_unsettled_lp_base_asset_amount: 0,
                 user_lp_shares: 0,
                 lp_cooldown_time: 1, // TODO: what should this be?
 
-=======
                 last_oracle_valid: false,
->>>>>>> ae89c202
                 padding0: 0,
                 padding1: 0,
                 padding2: 0,
