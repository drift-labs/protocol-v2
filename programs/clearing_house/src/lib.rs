--- conflicted
+++ resolved
@@ -87,14 +87,7 @@
 
         **ctx.accounts.state = State {
             admin: *ctx.accounts.admin.key,
-<<<<<<< HEAD
             exchange_status: ExchangeStatus::Active,
-            insurance_vault: insurance_vault.key(),
-=======
-            funding_paused: false,
-            exchange_paused: false,
-            admin_controls_prices,
->>>>>>> d529ebbd
             whitelist_mint: Pubkey::default(),
             discount_mint: Pubkey::default(),
             oracle_guard_rails: OracleGuardRails::default(),
