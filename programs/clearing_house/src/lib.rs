--- conflicted
+++ resolved
@@ -1563,7 +1563,6 @@
         let mut oracle_map = OracleMap::load(remaining_accounts_iter, Clock::get()?.slot, None)?;
         let spot_market_map = SpotMarketMap::load(&SpotMarketSet::new(), remaining_accounts_iter)?;
         let perp_market_map = PerpMarketMap::load(&MarketSet::new(), remaining_accounts_iter)?;
-<<<<<<< HEAD
 
         controller::orders::trigger_order(
             order_id,
@@ -1599,37 +1598,6 @@
             &ctx.accounts.filler,
             &Clock::get()?,
         )?;
-=======
-
-        let market_type = match load!(ctx.accounts.user)?.get_order(order_id) {
-            Some(order) => order.market_type,
-            None => {
-                msg!("order_id not found {}", order_id);
-                return Ok(());
-            }
-        };
-
-        match market_type {
-            MarketType::Perp => controller::orders::trigger_order(
-                order_id,
-                &ctx.accounts.state,
-                &ctx.accounts.user,
-                &perp_market_map,
-                &mut oracle_map,
-                &ctx.accounts.filler,
-                &Clock::get()?,
-            )?,
-            MarketType::Spot => controller::orders::trigger_spot_order(
-                order_id,
-                &ctx.accounts.state,
-                &ctx.accounts.user,
-                &spot_market_map,
-                &mut oracle_map,
-                &ctx.accounts.filler,
-                &Clock::get()?,
-            )?,
-        }
->>>>>>> 622d013f
 
         Ok(())
     }
