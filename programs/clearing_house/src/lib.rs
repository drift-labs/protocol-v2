--- conflicted
+++ resolved
@@ -824,24 +824,14 @@
 
         let position_delta = settle_lp_position(position, &mut market)?;
 
-<<<<<<< HEAD
-        emit!(state::events::LPRecord {
-            ts: now,
-            liquidity_type: state::events::LiquidityType::SettleLiquidity,
-=======
         emit!(LPRecord {
             ts: now,
             action: LPAction::SettleLiquidity,
->>>>>>> 199a1e74
             user: user_key,
             market_index,
             delta_base_asset_amount: position_delta.base_asset_amount,
             delta_quote_asset_amount: position_delta.quote_asset_amount,
-<<<<<<< HEAD
-            ..state::events::LPRecord::default()
-=======
             ..LPRecord::default()
->>>>>>> 199a1e74
         });
 
         Ok(())
@@ -904,24 +894,15 @@
             oracle_price_data.price,
         )?;
 
-<<<<<<< HEAD
-        emit!(state::events::LPRecord {
-            ts: now,
-            liquidity_type: state::events::LiquidityType::RemoveLiquidity,
-=======
         emit!(LPRecord {
             ts: now,
             action: LPAction::RemoveLiquidity,
->>>>>>> 199a1e74
             user: user_key,
             n_shares: shares_to_burn,
             market_index,
             delta_base_asset_amount: position_delta.base_asset_amount,
             delta_quote_asset_amount: position_delta.quote_asset_amount,
-<<<<<<< HEAD
-=======
-
->>>>>>> 199a1e74
+
         });
 
         Ok(())
@@ -957,8 +938,6 @@
 
         let position_index = get_position_index(&user.positions, market_index)
             .or_else(|_| add_new_position(&mut user.positions, market_index))?;
-<<<<<<< HEAD
-=======
 
         validate!(!user.bankrupt, ErrorCode::UserBankrupt)?;
         math::liquidation::validate_user_not_being_liquidated(
@@ -970,39 +949,6 @@
         )?;
 
         let position = &mut user.positions[position_index];
-        // update add liquidity time
-        position.last_lp_add_time = now;
-
-        let market_amm = market_map.get_ref(&market_index)?.amm;
-
-        let (sqrt_k,) = get_struct_values!(market_amm, sqrt_k);
-
-        let (net_base_asset_amount_per_lp, net_quote_asset_amount_per_lp) = get_struct_values!(
-            market_amm.market_position_per_lp,
-            base_asset_amount,
-            quote_asset_amount
-        );
-
-        if position.lp_shares > 0 {
-            let mut market = market_map.get_ref_mut(&market_index)?;
-            settle_lp_position(position, &mut market)?;
-        } else {
-            // init
-            position.last_net_base_asset_amount_per_lp = net_base_asset_amount_per_lp;
-            position.last_net_quote_asset_amount_per_lp = net_quote_asset_amount_per_lp;
-        }
->>>>>>> 199a1e74
-
-        validate!(!user.bankrupt, ErrorCode::UserBankrupt)?;
-        math::liquidation::validate_user_not_being_liquidated(
-            user,
-            &market_map,
-            &bank_map,
-            &mut oracle_map,
-            ctx.accounts.state.liquidation_margin_buffer_ratio,
-        )?;
-
-        let position = &mut user.positions[position_index];
 
         {
             let mut market = market_map.get_ref_mut(&market_index)?;
@@ -1016,15 +962,6 @@
             "User does not meet initial margin requirement"
         )?;
 
-<<<<<<< HEAD
-        emit!(state::events::LPRecord {
-            ts: now,
-            liquidity_type: state::events::LiquidityType::AddLiquidity,
-            user: user_key,
-            n_shares,
-            market_index,
-            ..state::events::LPRecord::default()
-=======
         emit!(LPRecord {
             ts: now,
             action: LPAction::AddLiquidity,
@@ -1032,7 +969,6 @@
             n_shares,
             market_index,
             ..LPRecord::default()
->>>>>>> 199a1e74
         });
 
         Ok(())
