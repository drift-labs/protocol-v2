#![allow(clippy::too_many_arguments)]
#![allow(unaligned_references)]
#![allow(clippy::bool_assert_comparison)]

use anchor_lang::prelude::*;
use borsh::BorshSerialize;

use context::*;
use error::ErrorCode;
use math::{amm, bn, constants::*, margin::*};
use state::oracle::{get_oracle_price, OracleSource};

use crate::math::amm::get_update_k_result;
use crate::state::events::{LPAction, LPRecord};
use crate::state::market::{ContractType, MarketStatus, PerpMarket};
use crate::state::user::PerpPosition;
use crate::state::{market::AMM, state::*, user::*};

pub mod context;
pub mod controller;
pub mod error;
pub mod ids;
pub mod macros;
mod margin_validation;
pub mod math;
pub mod optional_accounts;
pub mod order_validation;
mod signer;
pub mod state;
#[cfg(test)]
mod tests;

use serum_dex::state::ToAlignedBytes;
use std::convert::identity;

#[cfg(feature = "mainnet-beta")]
declare_id!("dammHkt7jmytvbS3nHTxQNEcP59aE57nxwV21YdqEDN");
#[cfg(not(feature = "mainnet-beta"))]
declare_id!("3v1iEjbSSLSSYyt1pmx4UB5rqJGurmz71RibXF7X6UF3");

#[program]
pub mod clearing_house {
    use std::cmp::min;
    use std::option::Option::Some;

    use crate::controller::lp::burn_lp_shares;
    use crate::controller::position::{add_new_position, get_position_index};
    use crate::controller::validate::validate_market_account;
    use crate::margin_validation::validate_margin;
    use crate::math;
    use crate::math::casting::{cast, cast_to_i128, cast_to_u128, cast_to_u32};
    use crate::math::liquidation::validate_user_not_being_liquidated;
    use crate::math::spot_balance::get_token_amount;
    use crate::optional_accounts::{
        get_maker_and_maker_stats, get_referrer_and_referrer_stats, get_serum_fulfillment_accounts,
    };

    use crate::state::events::{CurveRecord, DepositRecord};
    use crate::state::events::{DepositDirection, NewUserRecord};
    use crate::state::market::{PerpMarket, PoolBalance};
    use crate::state::oracle::OraclePriceData;
    use crate::state::oracle_map::OracleMap;
    use crate::state::perp_market_map::{
        get_market_set, get_market_set_for_user_positions, get_market_set_from_list, MarketSet,
        PerpMarketMap,
    };
    use crate::state::spot_market::{
        SerumV3FulfillmentConfig, SpotBalanceType, SpotFulfillmentStatus, SpotMarket,
    };
    use crate::state::spot_market_map::{
        get_writable_spot_market_set, SpotMarketMap, SpotMarketSet,
    };
    use crate::state::state::OrderFillerRewardStructure;

    use super::*;
    use crate::state::insurance_fund_stake::InsuranceFundStake;
    use crate::state::serum::{load_market_state, load_open_orders};
    use bytemuck::cast_slice;
    use std::mem::size_of;

    pub fn initialize(ctx: Context<Initialize>, admin_controls_prices: bool) -> Result<()> {
        let (clearing_house_signer, clearing_house_signer_nonce) =
            Pubkey::find_program_address(&[b"clearing_house_signer".as_ref()], ctx.program_id);

        let insurance_vault = &ctx.accounts.insurance_vault;
        if insurance_vault.owner != clearing_house_signer {
            return Err(ErrorCode::InvalidInsuranceFundAuthority.into());
        }

        **ctx.accounts.state = State {
            admin: *ctx.accounts.admin.key,
            funding_paused: false,
            exchange_paused: false,
            admin_controls_prices,
            insurance_vault: insurance_vault.key(),
            margin_ratio_initial: 2000, // unit is 20% (+2 decimal places)
            margin_ratio_partial: 625,
            margin_ratio_maintenance: 500,
            partial_liquidation_close_percentage_numerator: 25,
            partial_liquidation_close_percentage_denominator: 100,
            partial_liquidation_penalty_percentage_numerator: 25,
            partial_liquidation_penalty_percentage_denominator: 1000,
            full_liquidation_penalty_percentage_numerator: 1,
            full_liquidation_penalty_percentage_denominator: 1,
            partial_liquidation_liquidator_share_denominator: 2,
            full_liquidation_liquidator_share_denominator: 20,
            perp_fee_structure: FeeStructure::default(),
            spot_fee_structure: FeeStructure::default(),
            whitelist_mint: Pubkey::default(),
            discount_mint: Pubkey::default(),
            oracle_guard_rails: OracleGuardRails::default(),
            number_of_markets: 0,
            number_of_spot_markets: 0,
            min_order_quote_asset_amount: 500_000, // 50 cents
            min_perp_auction_duration: 10,
            max_perp_auction_duration: 60,
            min_spot_auction_duration: 0,
            max_spot_auction_duration: 60,
<<<<<<< HEAD
            settlement_duration: 0, // extra duration after market expiry to allow settlement
            liquidation_margin_buffer_ratio: 50, // 2%
=======
            liquidation_margin_buffer_ratio: MARGIN_PRECISION as u32 / 50, // 2%
            settlement_duration: 0, // extra duration after market expiry to allow settlement
>>>>>>> 922c8f43
            signer: clearing_house_signer,
            signer_nonce: clearing_house_signer_nonce,
            padding0: 0,
            padding1: 0,
        };

        Ok(())
    }

    pub fn initialize_spot_market(
        ctx: Context<InitializeSpotMarket>,
        optimal_utilization: u128,
        optimal_borrow_rate: u128,
        max_borrow_rate: u128,
        oracle_source: OracleSource,
        initial_asset_weight: u128,
        maintenance_asset_weight: u128,
        initial_liability_weight: u128,
        maintenance_liability_weight: u128,
        imf_factor: u128,
        liquidation_fee: u128,
    ) -> Result<()> {
        let state = &mut ctx.accounts.state;
        let spot_market_pubkey = ctx.accounts.spot_market.key();

        // clearing house must be authority of collateral vault
        if ctx.accounts.spot_market_vault.owner != state.signer {
            return Err(ErrorCode::InvalidSpotMarketAuthority.into());
        }

        // clearing house must be authority of collateral vault
        if ctx.accounts.insurance_fund_vault.owner != state.signer {
            return Err(ErrorCode::InvalidInsuranceFundAuthority.into());
        }

        validate!(
            optimal_utilization <= SPOT_UTILIZATION_PRECISION,
            ErrorCode::InvalidSpotMarketInitialization,
            "For spot market, optimal_utilization must be < {}",
            SPOT_UTILIZATION_PRECISION
        )?;

        let spot_market_index = get_then_update_id!(state, number_of_spot_markets);
        if spot_market_index == 0 {
            validate!(
                initial_asset_weight == SPOT_WEIGHT_PRECISION,
                ErrorCode::InvalidSpotMarketInitialization,
                "For quote asset spot market, initial asset weight must be {}",
                SPOT_WEIGHT_PRECISION
            )?;

            validate!(
                maintenance_asset_weight == SPOT_WEIGHT_PRECISION,
                ErrorCode::InvalidSpotMarketInitialization,
                "For quote asset spot market, maintenance asset weight must be {}",
                SPOT_WEIGHT_PRECISION
            )?;

            validate!(
                initial_liability_weight == SPOT_WEIGHT_PRECISION,
                ErrorCode::InvalidSpotMarketInitialization,
                "For quote asset spot market, initial liability weight must be {}",
                SPOT_WEIGHT_PRECISION
            )?;

            validate!(
                maintenance_liability_weight == SPOT_WEIGHT_PRECISION,
                ErrorCode::InvalidSpotMarketInitialization,
                "For quote asset spot market, maintenance liability weight must be {}",
                SPOT_WEIGHT_PRECISION
            )?;

            validate!(
                ctx.accounts.oracle.key == &Pubkey::default(),
                ErrorCode::InvalidSpotMarketInitialization,
                "For quote asset spot market, oracle must be default public key"
            )?;

            validate!(
                oracle_source == OracleSource::QuoteAsset,
                ErrorCode::InvalidSpotMarketInitialization,
                "For quote asset spot market, oracle source must be QuoteAsset"
            )?;

            validate!(
                ctx.accounts.spot_market_mint.decimals == 6,
                ErrorCode::InvalidSpotMarketInitialization,
                "For quote asset spot market, mint decimals must be 6"
            )?;
        } else {
            validate!(
                initial_asset_weight > 0 && initial_asset_weight < SPOT_WEIGHT_PRECISION,
                ErrorCode::InvalidSpotMarketInitialization,
                "Initial asset weight must be between 0 {}",
                SPOT_WEIGHT_PRECISION
            )?;

            validate!(
                maintenance_asset_weight > 0 && maintenance_asset_weight < SPOT_WEIGHT_PRECISION,
                ErrorCode::InvalidSpotMarketInitialization,
                "Maintenance asset weight must be between 0 {}",
                SPOT_WEIGHT_PRECISION
            )?;

            validate!(
                initial_liability_weight > SPOT_WEIGHT_PRECISION,
                ErrorCode::InvalidSpotMarketInitialization,
                "Initial liability weight must be greater than {}",
                SPOT_WEIGHT_PRECISION
            )?;

            validate!(
                maintenance_liability_weight > SPOT_WEIGHT_PRECISION,
                ErrorCode::InvalidSpotMarketInitialization,
                "Maintenance liability weight must be greater than {}",
                SPOT_WEIGHT_PRECISION
            )?;

            validate!(
                ctx.accounts.spot_market_mint.decimals >= 6,
                ErrorCode::InvalidSpotMarketInitialization,
                "Mint decimals must be greater than or equal to 6"
            )?;

            let oracle_price = get_oracle_price(
                &oracle_source,
                &ctx.accounts.oracle,
                cast(Clock::get()?.unix_timestamp)?,
            );

            validate!(
                oracle_price.is_ok(),
                ErrorCode::InvalidSpotMarketInitialization,
                "Unable to read oracle price for {}",
                ctx.accounts.oracle.key,
            )?;
        }

        let spot_market = &mut ctx.accounts.spot_market.load_init()?;
        let now = cast(Clock::get()?.unix_timestamp).or(Err(ErrorCode::UnableToCastUnixTime))?;

        let decimals = ctx.accounts.spot_market_mint.decimals;
        let order_step_size = 10_u128.pow(2 + (decimals - 6) as u32); // 10 for usdc/btc, 10000 for sol
        **spot_market = SpotMarket {
            market_index: spot_market_index,
            pubkey: spot_market_pubkey,
            status: MarketStatus::Initialized,
            expiry_ts: 0,
            oracle: ctx.accounts.oracle.key(),
            oracle_source,
            mint: ctx.accounts.spot_market_mint.key(),
            vault: *ctx.accounts.spot_market_vault.to_account_info().key,
            insurance_fund_vault: *ctx.accounts.insurance_fund_vault.to_account_info().key,
            revenue_pool: PoolBalance { balance: 0 },
            total_if_factor: 0,
            user_if_factor: 0,
            total_if_shares: 0,
            user_if_shares: 0,
            if_shares_base: 0,
            insurance_withdraw_escrow_period: 0,
            last_revenue_settle_ts: 0,
            revenue_settle_period: 0, // how often can be settled
            decimals: ctx.accounts.spot_market_mint.decimals,
            optimal_utilization,
            optimal_borrow_rate,
            max_borrow_rate,
            deposit_balance: 0,
            borrow_balance: 0,
            deposit_token_twap: 0,
            borrow_token_twap: 0,
            utilization_twap: 0, // todo: use for dynamic interest / additional guards
            cumulative_deposit_interest: SPOT_CUMULATIVE_INTEREST_PRECISION,
            cumulative_borrow_interest: SPOT_CUMULATIVE_INTEREST_PRECISION,
            last_interest_ts: now,
            last_twap_ts: now,
            initial_asset_weight,
            maintenance_asset_weight,
            initial_liability_weight,
            maintenance_liability_weight,
            imf_factor,
            liquidation_fee,
            liquidation_if_factor: 0,
            withdraw_guard_threshold: 0,
            order_step_size,
            next_fill_record_id: 1,
            spot_fee_pool: PoolBalance::default(),
            total_spot_fee: 0,
        };

        Ok(())
    }

    pub fn initialize_serum_fulfillment_config(
        ctx: Context<InitializeSerumFulfillmentConfig>,
        market_index: u64,
    ) -> Result<()> {
        validate!(
            market_index != 0,
            ErrorCode::DefaultError,
            "Cant add serum market to quote asset"
        )?;

        let base_spot_market = load!(&ctx.accounts.base_spot_market)?;
        let quote_spot_market = load!(&ctx.accounts.quote_spot_market)?;

        let serum_program_id = crate::ids::serum_program::id();
        validate!(
            ctx.accounts.serum_program.key() == serum_program_id,
            ErrorCode::InvalidSerumProgram
        )?;

        let serum_market_key = ctx.accounts.serum_market.key();
        let market_state = load_market_state(&ctx.accounts.serum_market, &serum_program_id)?;

        validate!(
            identity(market_state.coin_mint) == base_spot_market.mint.to_aligned_bytes(),
            ErrorCode::InvalidSerumMarket,
            "Invalid base mint"
        )?;

        validate!(
            identity(market_state.pc_mint) == quote_spot_market.mint.to_aligned_bytes(),
            ErrorCode::InvalidSerumMarket,
            "Invalid quote mint"
        )?;

        let serum_program_id = serum_program_id;
        let serum_market = serum_market_key;
        let serum_event_queue = Pubkey::new(cast_slice(&market_state.event_q));
        let serum_request_queue = Pubkey::new(cast_slice(&market_state.req_q));
        let serum_bids = Pubkey::new(cast_slice(&market_state.bids));
        let serum_asks = Pubkey::new(cast_slice(&market_state.asks));
        let serum_base_vault = Pubkey::new(cast_slice(&market_state.coin_vault));
        let serum_quote_vault = Pubkey::new(cast_slice(&market_state.pc_vault));
        let serum_signer_nonce = market_state.vault_signer_nonce;

        drop(market_state);

        let open_orders_seeds: &[&[u8]] = &[b"serum_open_orders", serum_market_key.as_ref()];
        controller::pda::seed_and_create_pda(
            ctx.program_id,
            &ctx.accounts.admin.to_account_info(),
            &Rent::get()?,
            size_of::<serum_dex::state::OpenOrders>() + 12,
            &serum_program_id,
            &ctx.accounts.system_program.to_account_info(),
            &ctx.accounts.serum_open_orders,
            open_orders_seeds,
        )?;

        let open_orders = load_open_orders(&ctx.accounts.serum_open_orders)?;
        validate!(
            open_orders.account_flags == 0,
            ErrorCode::InvalidSerumOpenOrders,
            "Serum open orders already initialized"
        )?;
        drop(open_orders);

        controller::serum::invoke_init_open_orders(
            &ctx.accounts.serum_program,
            &ctx.accounts.serum_open_orders,
            &ctx.accounts.clearing_house_signer,
            &ctx.accounts.serum_market,
            &ctx.accounts.rent,
            ctx.accounts.state.signer_nonce,
        )?;

        let serum_fulfillment_config_key = ctx.accounts.serum_fulfillment_config.key();
        let mut serum_fulfillment_config = ctx.accounts.serum_fulfillment_config.load_init()?;
        *serum_fulfillment_config = SerumV3FulfillmentConfig {
            fulfillment_type: SpotFulfillmentType::SerumV3,
            status: SpotFulfillmentStatus::Enabled,
            pubkey: serum_fulfillment_config_key,
            market_index,
            serum_program_id,
            serum_market,
            serum_request_queue,
            serum_event_queue,
            serum_bids,
            serum_asks,
            serum_base_vault,
            serum_quote_vault,
            serum_open_orders: ctx.accounts.serum_open_orders.key(),
            serum_signer_nonce,
        };

        Ok(())
    }

    pub fn initialize_market(
        ctx: Context<InitializeMarket>,
        amm_base_asset_reserve: u128,
        amm_quote_asset_reserve: u128,
        amm_periodicity: i64,
        amm_peg_multiplier: u128,
        oracle_source: OracleSource,
        margin_ratio_initial: u32,
        margin_ratio_maintenance: u32,
        liquidation_fee: u128,
    ) -> Result<()> {
        let market_pubkey = ctx.accounts.market.to_account_info().key;
        let market = &mut ctx.accounts.market.load_init()?;
        let clock = Clock::get()?;
        let now = clock.unix_timestamp;
        let clock_slot = clock.slot;

        if amm_base_asset_reserve != amm_quote_asset_reserve {
            return Err(ErrorCode::InvalidInitialPeg.into());
        }

        let init_mark_price = amm::calculate_price(
            amm_quote_asset_reserve,
            amm_base_asset_reserve,
            amm_peg_multiplier,
        )?;

        // Verify there's no overflow
        let _k = bn::U192::from(amm_base_asset_reserve)
            .checked_mul(bn::U192::from(amm_quote_asset_reserve))
            .ok_or_else(math_error!())?;

        let (min_base_asset_reserve, max_base_asset_reserve) =
            amm::calculate_bid_ask_bounds(amm_base_asset_reserve)?;

        // Verify oracle is readable
        let OraclePriceData {
            price: oracle_price,
            delay: oracle_delay,
            ..
        } = match oracle_source {
            OracleSource::Pyth => market
                .amm
                .get_pyth_price(&ctx.accounts.oracle, clock_slot)
                .unwrap(),
            OracleSource::Switchboard => market
                .amm
                .get_switchboard_price(&ctx.accounts.oracle, clock_slot)
                .unwrap(),
            OracleSource::QuoteAsset => panic!(),
        };

        let last_oracle_price_twap = match oracle_source {
            OracleSource::Pyth => market.amm.get_pyth_twap(&ctx.accounts.oracle)?,
            OracleSource::Switchboard => oracle_price,
            OracleSource::QuoteAsset => panic!(),
        };

        let max_spread = (margin_ratio_initial - margin_ratio_maintenance) * (100 - 5);

        validate_margin(
            margin_ratio_initial,
            margin_ratio_maintenance,
            liquidation_fee,
            max_spread,
        )?;

        let state = &mut ctx.accounts.state;
        let market_index = state.number_of_markets;
        **market = PerpMarket {
            contract_type: ContractType::Perpetual,
            status: MarketStatus::Initialized,
            settlement_price: 0,
            expiry_ts: 0,
            pubkey: *market_pubkey,
            market_index,
            quote_spot_market_index: QUOTE_SPOT_MARKET_INDEX,
            base_asset_amount_long: 0,
            base_asset_amount_short: 0,
            // base_asset_amount: 0,
            open_interest: 0,
            margin_ratio_initial, // unit is 20% (+2 decimal places)
            margin_ratio_maintenance,
            imf_factor: 0,
            next_fill_record_id: 1,
            next_funding_rate_record_id: 1,
            next_curve_record_id: 1,
            pnl_pool: PoolBalance { balance: 0 },
            revenue_withdraw_since_last_settle: 0,
            max_revenue_withdraw_per_period: 0,
            last_revenue_withdraw_ts: now,
            unrealized_initial_asset_weight: cast(SPOT_WEIGHT_PRECISION)?, // 100%
            unrealized_maintenance_asset_weight: cast(SPOT_WEIGHT_PRECISION)?, // 100%
            unrealized_imf_factor: 0,
            unrealized_max_imbalance: 0,
            liquidation_fee,
            quote_max_insurance: 0,
            quote_settled_insurance: 0,
            padding0: 0,
            padding1: 0,
            padding2: 0,
            padding3: 0,
            padding4: 0,
            amm: AMM {
                oracle: *ctx.accounts.oracle.key,
                oracle_source,
                base_asset_reserve: amm_base_asset_reserve,
                quote_asset_reserve: amm_quote_asset_reserve,
                terminal_quote_asset_reserve: amm_quote_asset_reserve,
                ask_base_asset_reserve: amm_base_asset_reserve,
                ask_quote_asset_reserve: amm_quote_asset_reserve,
                bid_base_asset_reserve: amm_base_asset_reserve,
                bid_quote_asset_reserve: amm_quote_asset_reserve,
                cumulative_repeg_rebate_long: 0,
                cumulative_repeg_rebate_short: 0,
                cumulative_funding_rate_long: 0,
                cumulative_funding_rate_short: 0,
                cumulative_social_loss: 0,
                last_funding_rate: 0,
                last_funding_rate_long: 0,
                last_funding_rate_short: 0,
                last_funding_rate_ts: now,
                funding_period: amm_periodicity,
                last_oracle_price_twap,
                last_oracle_price_twap_5min: oracle_price,
                last_mark_price_twap: init_mark_price,
                last_mark_price_twap_5min: init_mark_price,
                last_mark_price_twap_ts: now,
                sqrt_k: amm_base_asset_reserve,
                min_base_asset_reserve,
                max_base_asset_reserve,
                peg_multiplier: amm_peg_multiplier,
                total_fee: 0,
                total_fee_withdrawn: 0,
                total_fee_minus_distributions: 0,
                total_mm_fee: 0,
                total_exchange_fee: 0,
                net_revenue_since_last_funding: 0,
                minimum_quote_asset_trade_size: 10000000,
                last_oracle_price_twap_ts: now,
                last_oracle_normalised_price: oracle_price,
                last_oracle_price: oracle_price,
                last_oracle_conf_pct: 0,
                last_oracle_delay: oracle_delay,
                last_oracle_mark_spread_pct: 0, // todo
                base_asset_amount_step_size: 10000000,
                max_slippage_ratio: 50,           // ~2%
                max_base_asset_amount_ratio: 100, // moves price ~2%
                base_spread: 0,
                long_spread: 0,
                short_spread: 0,
                max_spread,
                last_bid_price_twap: init_mark_price,
                last_ask_price_twap: init_mark_price,
                net_base_asset_amount: 0,
                quote_asset_amount_long: 0,
                quote_asset_amount_short: 0,
                quote_entry_amount_long: 0,
                quote_entry_amount_short: 0,
                mark_std: 0,
                long_intensity_count: 0,
                long_intensity_volume: 0,
                short_intensity_count: 0,
                short_intensity_volume: 0,
                curve_update_intensity: 0,
                fee_pool: PoolBalance { balance: 0 },
                market_position_per_lp: PerpPosition {
                    market_index,
                    ..PerpPosition::default()
                },
                market_position: PerpPosition {
                    market_index,
                    ..PerpPosition::default()
                },
                last_update_slot: clock_slot,

                // lp stuff
                net_unsettled_lp_base_asset_amount: 0,
                user_lp_shares: 0,
                lp_cooldown_time: 1,  // TODO: what should this be?
                amm_jit_intensity: 0, // turn it off at the start

                last_oracle_valid: false,
                padding0: 0,
                padding1: 0,
                padding2: 0,
                padding3: 0,
            },
        };

        state.number_of_markets = state
            .number_of_markets
            .checked_add(1)
            .ok_or_else(math_error!())?;

        Ok(())
    }

    pub fn deposit(
        ctx: Context<Deposit>,
        market_index: u64,
        amount: u64,
        reduce_only: bool,
    ) -> Result<()> {
        let user_key = ctx.accounts.user.key();
        let user = &mut load_mut!(ctx.accounts.user)?;
        let user_stats = &mut load_mut!(ctx.accounts.user_stats)?;
        let clock = Clock::get()?;
        let now = clock.unix_timestamp;

        validate!(!user.bankrupt, ErrorCode::UserBankrupt)?;

        let remaining_accounts_iter = &mut ctx.remaining_accounts.iter().peekable();
        let mut oracle_map = OracleMap::load(remaining_accounts_iter, clock.slot)?;
        let spot_market_map = SpotMarketMap::load(
            &get_writable_spot_market_set(market_index),
            remaining_accounts_iter,
        )?;

        let _market_map = PerpMarketMap::load(
            &SpotMarketSet::new(),
            &MarketSet::new(),
            remaining_accounts_iter,
        )?;

        if amount == 0 {
            return Err(ErrorCode::InsufficientDeposit.into());
        }

        validate!(!user.bankrupt, ErrorCode::UserBankrupt)?;

        let spot_market = &mut spot_market_map.get_ref_mut(&market_index)?;
        controller::spot_balance::update_spot_market_cumulative_interest(spot_market, now)?;

        validate!(
            spot_market.status == MarketStatus::Initialized,
            ErrorCode::DefaultError,
            "spot_market in reduce only mode",
        )?;

        let spot_position = user.force_get_spot_position_mut(spot_market.market_index)?;

        // if reduce only, have to compare ix amount to current borrow amount
        let amount = if reduce_only && spot_position.balance_type == SpotBalanceType::Borrow {
            let borrow_token_amount = get_token_amount(
                spot_position.balance,
                spot_market,
                &spot_position.balance_type,
            )?;
            min(borrow_token_amount as u64, amount)
        } else {
            amount
        };

        controller::spot_balance::update_spot_balances(
            amount as u128,
            &SpotBalanceType::Deposit,
            spot_market,
            spot_position,
            false,
        )?;

        controller::token::receive(
            &ctx.accounts.token_program,
            &ctx.accounts.user_token_account,
            &ctx.accounts.spot_market_vault,
            &ctx.accounts.authority,
            amount,
        )?;

        let oracle_price = oracle_map.get_price_data(&spot_market.oracle)?.price;
        let deposit_record = DepositRecord {
            ts: now,
            user_authority: user.authority,
            user: user_key,
            direction: DepositDirection::DEPOSIT,
            amount,
            oracle_price,
            market_index,
            referrer: user_stats.referrer,
            from: None,
            to: None,
        };
        emit!(deposit_record);

        Ok(())
    }

    #[access_control(
        exchange_not_paused(&ctx.accounts.state)
    )]
    pub fn withdraw(
        ctx: Context<Withdraw>,
        market_index: u64,
        amount: u64,
        reduce_only: bool,
    ) -> Result<()> {
        let user_key = ctx.accounts.user.key();
        let user = &mut load_mut!(ctx.accounts.user)?;
        let user_stats = &mut load_mut!(ctx.accounts.user_stats)?;
        let clock = Clock::get()?;
        let now = clock.unix_timestamp;
        let state = &ctx.accounts.state;

        validate!(!user.bankrupt, ErrorCode::UserBankrupt)?;

        let remaining_accounts_iter = &mut ctx.remaining_accounts.iter().peekable();
        let mut oracle_map = OracleMap::load(remaining_accounts_iter, clock.slot)?;
        let spot_market_map = SpotMarketMap::load(
            &get_writable_spot_market_set(market_index),
            remaining_accounts_iter,
        )?;
        let market_map = PerpMarketMap::load(
            &MarketSet::new(),
            &MarketSet::new(),
            remaining_accounts_iter,
        )?;

        let amount = {
            let spot_market = &mut spot_market_map.get_ref_mut(&market_index)?;
            controller::spot_balance::update_spot_market_cumulative_interest(spot_market, now)?;

            let spot_position = user.force_get_spot_position_mut(spot_market.market_index)?;

            let force_reduce_only = spot_market.is_reduce_only()?;

            // if reduce only, have to compare ix amount to current deposit amount
            let amount = if (force_reduce_only || reduce_only)
                && spot_position.balance_type == SpotBalanceType::Deposit
            {
                let borrow_token_amount = get_token_amount(
                    spot_position.balance,
                    spot_market,
                    &spot_position.balance_type,
                )?;
                min(borrow_token_amount as u64, amount)
            } else {
                amount
            };

            // prevents withdraw when limits hit
            controller::spot_balance::update_spot_balances_with_limits(
                amount as u128,
                &SpotBalanceType::Borrow,
                spot_market,
                spot_position,
            )?;

            // todo: prevents borrow when spot market's oracle invalid
            amount
        };

        if !meets_initial_margin_requirement(user, &market_map, &spot_market_map, &mut oracle_map)?
        {
            return Err(ErrorCode::InsufficientCollateral.into());
        }

        user.being_liquidated = false;

        let spot_market = spot_market_map.get_ref(&market_index)?;

        controller::token::send_from_program_vault(
            &ctx.accounts.token_program,
            &ctx.accounts.spot_market_vault,
            &ctx.accounts.user_token_account,
            &ctx.accounts.clearing_house_signer,
            state.signer_nonce,
            amount,
        )?;

        let oracle_price = oracle_map.get_price_data(&spot_market.oracle)?.price;

        let deposit_record = DepositRecord {
            ts: now,
            user_authority: user.authority,
            user: user_key,
            direction: DepositDirection::WITHDRAW,
            oracle_price,
            amount,
            market_index,
            referrer: user_stats.referrer,
            from: None,
            to: None,
        };
        emit!(deposit_record);

        // reload the spot market vault balance so it's up-to-date
        ctx.accounts.spot_market_vault.reload()?;
        math::spot_balance::validate_spot_balances(&spot_market)?;

        Ok(())
    }

    pub fn transfer_deposit(
        ctx: Context<TransferDeposit>,
        market_index: u64,
        amount: u64,
    ) -> Result<()> {
        let authority_key = ctx.accounts.authority.key;
        let to_user_key = ctx.accounts.to_user.key();
        let from_user_key = ctx.accounts.from_user.key();
        let clock = Clock::get()?;

        let to_user = &mut load_mut!(ctx.accounts.to_user)?;
        let from_user = &mut load_mut!(ctx.accounts.from_user)?;
        let user_stats = &mut load_mut!(ctx.accounts.user_stats)?;

        validate!(
            !to_user.bankrupt,
            ErrorCode::UserBankrupt,
            "to_user bankrupt"
        )?;
        validate!(
            !from_user.bankrupt,
            ErrorCode::UserBankrupt,
            "from_user bankrupt"
        )?;

        let remaining_accounts_iter = &mut ctx.remaining_accounts.iter().peekable();
        let mut oracle_map = OracleMap::load(remaining_accounts_iter, clock.slot)?;
        let spot_market_map = SpotMarketMap::load(
            &get_writable_spot_market_set(market_index),
            remaining_accounts_iter,
        )?;
        let market_map = PerpMarketMap::load(
            &MarketSet::new(),
            &MarketSet::new(),
            remaining_accounts_iter,
        )?;

        {
            let spot_market = &mut spot_market_map.get_ref_mut(&market_index)?;
            controller::spot_balance::update_spot_market_cumulative_interest(
                spot_market,
                clock.unix_timestamp,
            )?;
        }

        {
            let spot_market = &mut spot_market_map.get_ref_mut(&market_index)?;
            let from_spot_position =
                from_user.force_get_spot_position_mut(spot_market.market_index)?;

            controller::spot_balance::update_spot_balances(
                amount as u128,
                &SpotBalanceType::Borrow,
                spot_market,
                from_spot_position,
                true,
            )?;
        }

        validate!(
            meets_initial_margin_requirement(
                from_user,
                &market_map,
                &spot_market_map,
                &mut oracle_map
            )?,
            ErrorCode::InsufficientCollateral,
            "From user does not meet initial margin requirement"
        )?;

        from_user.being_liquidated = false;

        let oracle_price = {
            let spot_market = &spot_market_map.get_ref(&market_index)?;
            oracle_map.get_price_data(&spot_market.oracle)?.price
        };

        let deposit_record = DepositRecord {
            ts: clock.unix_timestamp,
            user_authority: *authority_key,
            user: from_user_key,
            direction: DepositDirection::WITHDRAW,
            amount,
            oracle_price,
            market_index,
            referrer: user_stats.referrer,
            from: None,
            to: Some(to_user_key),
        };
        emit!(deposit_record);

        {
            let spot_market = &mut spot_market_map.get_ref_mut(&market_index)?;
            let to_spot_position = to_user.force_get_spot_position_mut(spot_market.market_index)?;

            controller::spot_balance::update_spot_balances(
                amount as u128,
                &SpotBalanceType::Deposit,
                spot_market,
                to_spot_position,
                false,
            )?;
        }

        let deposit_record = DepositRecord {
            ts: clock.unix_timestamp,
            user_authority: *authority_key,
            user: to_user_key,
            direction: DepositDirection::DEPOSIT,
            amount,
            oracle_price,
            market_index,
            referrer: user_stats.referrer,
            from: Some(from_user_key),
            to: None,
        };
        emit!(deposit_record);

        Ok(())
    }

    pub fn update_spot_market_cumulative_interest(
        ctx: Context<UpdateSpotMarketCumulativeInterest>,
    ) -> Result<()> {
        let spot_market = &mut load_mut!(ctx.accounts.spot_market)?;
        let now = Clock::get()?.unix_timestamp;
        controller::spot_balance::update_spot_market_cumulative_interest(spot_market, now)?;
        Ok(())
    }

    pub fn update_spot_market_expiry(
        ctx: Context<UpdateSpotMarketCumulativeInterest>,
        expiry_ts: i64,
    ) -> Result<()> {
        let spot_market = &mut load_mut!(ctx.accounts.spot_market)?;
        let now = Clock::get()?.unix_timestamp;

        validate!(
            now < expiry_ts,
            ErrorCode::DefaultError,
            "Market expiry ts must later than current clock timestamp"
        )?;

        spot_market.status = MarketStatus::ReduceOnly;
        spot_market.expiry_ts = expiry_ts;

        Ok(())
    }

    #[access_control(
        exchange_not_paused(&ctx.accounts.state)
    )]
    pub fn settle_lp<'info>(ctx: Context<SettleLP>, market_index: u64) -> Result<()> {
        let user_key = ctx.accounts.user.key();
        let user = &mut load_mut!(ctx.accounts.user)?;
        let clock = Clock::get()?;
        let now = clock.unix_timestamp;

        let remaining_accounts_iter = &mut ctx.remaining_accounts.iter().peekable();
        let _oracle_map = OracleMap::load(remaining_accounts_iter, clock.slot)?;
        let _spot_market_map = SpotMarketMap::load(&SpotMarketSet::new(), remaining_accounts_iter)?;
        let market_map = PerpMarketMap::load(
            &get_market_set(market_index),
            &MarketSet::new(),
            remaining_accounts_iter,
        )?;

        let market = &mut market_map.get_ref_mut(&market_index)?;

        controller::funding::settle_funding_payment(user, &user_key, market, now)?;

        controller::lp::settle_lp(user, &user_key, market, now)?;

        Ok(())
    }

    #[access_control(
        exchange_not_paused(&ctx.accounts.state)
    )]
    pub fn remove_liquidity<'info>(
        ctx: Context<AddRemoveLiquidity>,
        shares_to_burn: u128,
        market_index: u64,
    ) -> Result<()> {
        let user_key = ctx.accounts.user.key();
        let user = &mut load_mut!(ctx.accounts.user)?;
        let clock = Clock::get()?;
        let now = clock.unix_timestamp;

        let remaining_accounts_iter = &mut ctx.remaining_accounts.iter().peekable();

        let mut oracle_map = OracleMap::load(remaining_accounts_iter, clock.slot)?;
        let _spot_market_map = SpotMarketMap::load(&SpotMarketSet::new(), remaining_accounts_iter)?;
        let market_map = PerpMarketMap::load(
            &get_market_set(market_index),
            &MarketSet::new(),
            remaining_accounts_iter,
        )?;
        {
            let mut market = market_map.get_ref_mut(&market_index)?;
            controller::funding::settle_funding_payment(user, &user_key, &mut market, now)?;
        }

        // standardize n shares to burn
        let shares_to_burn = {
            let market = market_map.get_ref(&market_index)?;
            crate::math::orders::standardize_base_asset_amount(
                shares_to_burn,
                market.amm.base_asset_amount_step_size,
            )?
        };

        if shares_to_burn == 0 {
            return Ok(());
        }

        let mut market = market_map.get_ref_mut(&market_index)?;
        let position_index = get_position_index(&user.perp_positions, market_index)?;
        let position = &mut user.perp_positions[position_index];

        validate!(
            position.lp_shares >= shares_to_burn,
            ErrorCode::InsufficientLPTokens
        )?;

        let time_since_last_add_liquidity = now
            .checked_sub(position.last_lp_add_time)
            .ok_or_else(math_error!())?;

        validate!(
            time_since_last_add_liquidity >= market.amm.lp_cooldown_time,
            ErrorCode::TryingToRemoveLiquidityTooFast
        )?;

        let oracle_price = oracle_map.get_price_data(&market.amm.oracle)?.price;
        let (position_delta, pnl) =
            burn_lp_shares(position, &mut market, shares_to_burn, oracle_price)?;

        emit!(LPRecord {
            ts: now,
            action: LPAction::RemoveLiquidity,
            user: user_key,
            n_shares: shares_to_burn,
            market_index,
            delta_base_asset_amount: position_delta.base_asset_amount,
            delta_quote_asset_amount: position_delta.quote_asset_amount,
            pnl,
        });

        Ok(())
    }

    #[access_control(
        exchange_not_paused(&ctx.accounts.state)
    )]
    pub fn add_liquidity<'info>(
        ctx: Context<AddRemoveLiquidity>,
        n_shares: u128,
        market_index: u64,
    ) -> Result<()> {
        let user_key = ctx.accounts.user.key();
        let user = &mut load_mut!(ctx.accounts.user)?;
        let clock = Clock::get()?;
        let now = clock.unix_timestamp;
        let remaining_accounts_iter = &mut ctx.remaining_accounts.iter().peekable();

        let mut oracle_map = OracleMap::load(remaining_accounts_iter, clock.slot)?;
        let spot_market_map = SpotMarketMap::load(&SpotMarketSet::new(), remaining_accounts_iter)?;

        let market_map = PerpMarketMap::load(
            &get_market_set(market_index),
            &MarketSet::new(),
            remaining_accounts_iter,
        )?;

        {
            let mut market = market_map.get_ref_mut(&market_index)?;
            controller::funding::settle_funding_payment(user, &user_key, &mut market, now)?;

            validate!(
                market.status == MarketStatus::Initialized,
                ErrorCode::DefaultError,
                "Market Status doesn't allow for new LP liquidity"
            )?;
        }

        let position_index = get_position_index(&user.perp_positions, market_index)
            .or_else(|_| add_new_position(&mut user.perp_positions, market_index))?;

        validate!(!user.bankrupt, ErrorCode::UserBankrupt)?;
        math::liquidation::validate_user_not_being_liquidated(
            user,
            &market_map,
            &spot_market_map,
            &mut oracle_map,
            ctx.accounts.state.liquidation_margin_buffer_ratio,
        )?;

        let position = &mut user.perp_positions[position_index];

        {
            let mut market = market_map.get_ref_mut(&market_index)?;

            validate!(
                n_shares >= market.amm.base_asset_amount_step_size,
                ErrorCode::DefaultError,
                "minting {} shares is less than step size {}",
                n_shares,
                market.amm.base_asset_amount_step_size,
            )?;

            // standardize n shares to mint
            let n_shares = crate::math::orders::standardize_base_asset_amount(
                n_shares,
                market.amm.base_asset_amount_step_size,
            )?;

            controller::lp::mint_lp_shares(position, &mut market, n_shares, now)?;
        }

        // check margin requirements
        validate!(
            meets_initial_margin_requirement(user, &market_map, &spot_market_map, &mut oracle_map)?,
            ErrorCode::InsufficientCollateral,
            "User does not meet initial margin requirement"
        )?;

        emit!(LPRecord {
            ts: now,
            action: LPAction::AddLiquidity,
            user: user_key,
            n_shares,
            market_index,
            ..LPRecord::default()
        });

        Ok(())
    }

    pub fn place_order(ctx: Context<PlaceOrder>, params: OrderParams) -> Result<()> {
        let remaining_accounts_iter = &mut ctx.remaining_accounts.iter().peekable();
        let mut oracle_map = OracleMap::load(remaining_accounts_iter, Clock::get()?.slot)?;
        let spot_market_map = SpotMarketMap::load(&SpotMarketSet::new(), remaining_accounts_iter)?;
        let market_map = PerpMarketMap::load(
            &MarketSet::new(),
            &get_market_set(params.market_index),
            remaining_accounts_iter,
        )?;

        if params.immediate_or_cancel {
            msg!("immediate_or_cancel order must be in place_and_make or place_and_take");
            return Err(print_error!(ErrorCode::InvalidOrder)().into());
        }

        controller::repeg::update_amm(
            params.market_index,
            &market_map,
            &mut oracle_map,
            &ctx.accounts.state,
            &Clock::get()?,
        )?;

        controller::orders::place_order(
            &ctx.accounts.state,
            &ctx.accounts.user,
            &market_map,
            &spot_market_map,
            &mut oracle_map,
            &Clock::get()?,
            params,
        )?;

        Ok(())
    }

    pub fn cancel_order(ctx: Context<CancelOrder>, order_id: Option<u64>) -> Result<()> {
        let remaining_accounts_iter = &mut ctx.remaining_accounts.iter().peekable();
        let mut oracle_map = OracleMap::load(remaining_accounts_iter, Clock::get()?.slot)?;
        let spot_market_map = SpotMarketMap::load(&MarketSet::new(), remaining_accounts_iter)?;
        let market_map = PerpMarketMap::load(
            &MarketSet::new(),
            &MarketSet::new(),
            remaining_accounts_iter,
        )?;

        let order_id = match order_id {
            Some(order_id) => order_id,
            None => load!(ctx.accounts.user)?.get_last_order_id(),
        };

        controller::orders::cancel_order_by_order_id(
            order_id,
            &ctx.accounts.user,
            &market_map,
            &spot_market_map,
            &mut oracle_map,
            &Clock::get()?,
        )?;

        Ok(())
    }

    pub fn cancel_order_by_user_id(ctx: Context<CancelOrder>, user_order_id: u8) -> Result<()> {
        let remaining_accounts_iter = &mut ctx.remaining_accounts.iter().peekable();
        let mut oracle_map = OracleMap::load(remaining_accounts_iter, Clock::get()?.slot)?;
        let spot_market_map = SpotMarketMap::load(&MarketSet::new(), remaining_accounts_iter)?;
        let market_map = PerpMarketMap::load(
            &MarketSet::new(),
            &MarketSet::new(),
            remaining_accounts_iter,
        )?;

        controller::orders::cancel_order_by_user_order_id(
            user_order_id,
            &ctx.accounts.user,
            &market_map,
            &spot_market_map,
            &mut oracle_map,
            &Clock::get()?,
        )?;

        Ok(())
    }

    #[access_control(
        exchange_not_paused(&ctx.accounts.state)
    )]
    pub fn fill_order<'info>(
        ctx: Context<FillOrder>,
        order_id: Option<u64>,
        maker_order_id: Option<u64>,
    ) -> Result<()> {
        let (order_id, market_index) = {
            let user = &load!(ctx.accounts.user)?;
            // if there is no order id, use the users last order id
            let order_id = order_id.unwrap_or_else(|| user.get_last_order_id());
            let market_index = match user.get_order(order_id) {
                Some(order) => order.market_index,
                None => {
                    msg!("Order does not exist {}", order_id);
                    return Ok(());
                }
            };
            (order_id, market_index)
        };

        let remaining_accounts_iter = &mut ctx.remaining_accounts.iter().peekable();
        let mut oracle_map = OracleMap::load(remaining_accounts_iter, Clock::get()?.slot)?;
        let spot_market_map = SpotMarketMap::load(&SpotMarketSet::new(), remaining_accounts_iter)?;
        let market_map = PerpMarketMap::load(
            &get_market_set(market_index),
            &MarketSet::new(),
            remaining_accounts_iter,
        )?;

        let (maker, maker_stats) = match maker_order_id {
            Some(_) => {
                let (user, user_stats) = get_maker_and_maker_stats(remaining_accounts_iter)?;
                (Some(user), Some(user_stats))
            }
            None => (None, None),
        };

        let (referrer, referrer_stats) = get_referrer_and_referrer_stats(remaining_accounts_iter)?;

        let clock = &Clock::get()?;

        controller::repeg::update_amm(
            market_index,
            &market_map,
            &mut oracle_map,
            &ctx.accounts.state,
            clock,
        )?;

        controller::orders::fill_order(
            order_id,
            &ctx.accounts.state,
            &ctx.accounts.user,
            &ctx.accounts.user_stats,
            &spot_market_map,
            &market_map,
            &mut oracle_map,
            &ctx.accounts.filler,
            &ctx.accounts.filler_stats,
            maker.as_ref(),
            maker_stats.as_ref(),
            maker_order_id,
            referrer.as_ref(),
            referrer_stats.as_ref(),
            &Clock::get()?,
        )?;

        Ok(())
    }

    #[access_control(
        exchange_not_paused(&ctx.accounts.state)
    )]
    pub fn place_and_take<'info>(
        ctx: Context<PlaceAndTake>,
        params: OrderParams,
        maker_order_id: Option<u64>,
    ) -> Result<()> {
        let remaining_accounts_iter = &mut ctx.remaining_accounts.iter().peekable();
        let mut oracle_map = OracleMap::load(remaining_accounts_iter, Clock::get()?.slot)?;
        let spot_market_map = SpotMarketMap::load(&SpotMarketSet::new(), remaining_accounts_iter)?;

        let market_map = PerpMarketMap::load(
            &get_market_set(params.market_index),
            &MarketSet::new(),
            remaining_accounts_iter,
        )?;

        if params.post_only {
            msg!("post_only cant be used in place_and_take");
            return Err(print_error!(ErrorCode::InvalidOrder)().into());
        }

        let (maker, maker_stats) = match maker_order_id {
            Some(_) => {
                let (user, user_stats) = get_maker_and_maker_stats(remaining_accounts_iter)?;
                (Some(user), Some(user_stats))
            }
            None => (None, None),
        };

        let (referrer, referrer_stats) = get_referrer_and_referrer_stats(remaining_accounts_iter)?;

        let is_immediate_or_cancel = params.immediate_or_cancel;
        let base_asset_amount_to_fill = params.base_asset_amount;

        controller::repeg::update_amm(
            params.market_index,
            &market_map,
            &mut oracle_map,
            &ctx.accounts.state,
            &Clock::get()?,
        )?;

        controller::orders::place_order(
            &ctx.accounts.state,
            &ctx.accounts.user,
            &market_map,
            &spot_market_map,
            &mut oracle_map,
            &Clock::get()?,
            params,
        )?;

        let user = &mut ctx.accounts.user;
        let order_id = load!(user)?.get_last_order_id();

        let (base_asset_amount_filled, _) = controller::orders::fill_order(
            order_id,
            &ctx.accounts.state,
            user,
            &ctx.accounts.user_stats,
            &spot_market_map,
            &market_map,
            &mut oracle_map,
            &user.clone(),
            &ctx.accounts.user_stats.clone(),
            maker.as_ref(),
            maker_stats.as_ref(),
            maker_order_id,
            referrer.as_ref(),
            referrer_stats.as_ref(),
            &Clock::get()?,
        )?;

        if is_immediate_or_cancel && base_asset_amount_to_fill != base_asset_amount_filled {
            controller::orders::cancel_order_by_order_id(
                order_id,
                &ctx.accounts.user,
                &market_map,
                &spot_market_map,
                &mut oracle_map,
                &Clock::get()?,
            )?;
        }

        Ok(())
    }

    #[access_control(
        exchange_not_paused(&ctx.accounts.state)
    )]
    pub fn place_and_make<'info>(
        ctx: Context<PlaceAndMake>,
        params: OrderParams,
        taker_order_id: u64,
    ) -> Result<()> {
        let remaining_accounts_iter = &mut ctx.remaining_accounts.iter().peekable();
        let mut oracle_map = OracleMap::load(remaining_accounts_iter, Clock::get()?.slot)?;
        let spot_market_map = SpotMarketMap::load(&SpotMarketSet::new(), remaining_accounts_iter)?;
        let market_map = PerpMarketMap::load(
            &get_market_set(params.market_index),
            &MarketSet::new(),
            remaining_accounts_iter,
        )?;

        let (referrer, referrer_stats) = get_referrer_and_referrer_stats(remaining_accounts_iter)?;

        if !params.immediate_or_cancel || !params.post_only || params.order_type != OrderType::Limit
        {
            msg!("place_and_make must use IOC post only limit order");
            return Err(print_error!(ErrorCode::InvalidOrder)().into());
        }

        controller::repeg::update_amm(
            params.market_index,
            &market_map,
            &mut oracle_map,
            &ctx.accounts.state,
            &Clock::get()?,
        )?;

        controller::orders::place_order(
            &ctx.accounts.state,
            &ctx.accounts.user,
            &market_map,
            &spot_market_map,
            &mut oracle_map,
            &Clock::get()?,
            params,
        )?;

        let order_id = load!(ctx.accounts.user)?.get_last_order_id();

        controller::orders::fill_order(
            taker_order_id,
            &ctx.accounts.state,
            &ctx.accounts.taker,
            &ctx.accounts.taker_stats,
            &spot_market_map,
            &market_map,
            &mut oracle_map,
            &ctx.accounts.user.clone(),
            &ctx.accounts.user_stats.clone(),
            Some(&ctx.accounts.user),
            Some(&ctx.accounts.user_stats),
            Some(order_id),
            referrer.as_ref(),
            referrer_stats.as_ref(),
            &Clock::get()?,
        )?;

        let order_exists = load!(ctx.accounts.user)?
            .orders
            .iter()
            .any(|order| order.order_id == order_id);

        if order_exists {
            controller::orders::cancel_order_by_order_id(
                order_id,
                &ctx.accounts.user,
                &market_map,
                &spot_market_map,
                &mut oracle_map,
                &Clock::get()?,
            )?;
        }

        Ok(())
    }

    #[access_control(
        exchange_not_paused(&ctx.accounts.state)
    )]
    pub fn trigger_order<'info>(ctx: Context<TriggerOrder>, order_id: u64) -> Result<()> {
        let market_index = {
            let user = &load!(ctx.accounts.user)?;
            user.get_order(order_id)
                .map(|order| order.market_index)
                .ok_or(ErrorCode::OrderDoesNotExist)?
        };

        let remaining_accounts_iter = &mut ctx.remaining_accounts.iter().peekable();
        let mut oracle_map = OracleMap::load(remaining_accounts_iter, Clock::get()?.slot)?;
        SpotMarketMap::load(&SpotMarketSet::new(), remaining_accounts_iter)?;
        let market_map = PerpMarketMap::load(
            &MarketSet::new(),
            &get_market_set(market_index),
            remaining_accounts_iter,
        )?;

        controller::repeg::update_amm(
            market_index,
            &market_map,
            &mut oracle_map,
            &ctx.accounts.state,
            &Clock::get()?,
        )?;

        controller::orders::trigger_order(
            order_id,
            &ctx.accounts.state,
            &ctx.accounts.user,
            &market_map,
            &mut oracle_map,
            &ctx.accounts.filler,
            &Clock::get()?,
        )?;

        Ok(())
    }

    #[access_control(
        exchange_not_paused(&ctx.accounts.state)
    )]
    pub fn trigger_spot_order<'info>(ctx: Context<TriggerOrder>, order_id: u64) -> Result<()> {
        let remaining_accounts_iter = &mut ctx.remaining_accounts.iter().peekable();
        let mut oracle_map = OracleMap::load(remaining_accounts_iter, Clock::get()?.slot)?;
        let spot_market_market =
            SpotMarketMap::load(&SpotMarketSet::new(), remaining_accounts_iter)?;
        PerpMarketMap::load(
            &MarketSet::new(),
            &MarketSet::new(),
            remaining_accounts_iter,
        )?;

        controller::orders::trigger_spot_order(
            order_id,
            &ctx.accounts.state,
            &ctx.accounts.user,
            &spot_market_market,
            &mut oracle_map,
            &ctx.accounts.filler,
            &Clock::get()?,
        )?;

        Ok(())
    }

    pub fn place_spot_order(ctx: Context<PlaceOrder>, params: OrderParams) -> Result<()> {
        let remaining_accounts_iter = &mut ctx.remaining_accounts.iter().peekable();
        let mut oracle_map = OracleMap::load(remaining_accounts_iter, Clock::get()?.slot)?;
        let spot_market_map = SpotMarketMap::load(&SpotMarketSet::new(), remaining_accounts_iter)?;
        let perp_market_map = PerpMarketMap::load(
            &MarketSet::new(),
            &MarketSet::new(),
            remaining_accounts_iter,
        )?;

        if params.immediate_or_cancel {
            msg!("immediate_or_cancel order must be in place_and_make or place_and_take");
            return Err(print_error!(ErrorCode::InvalidOrder)().into());
        }

        controller::orders::place_spot_order(
            &ctx.accounts.state,
            &ctx.accounts.user,
            &perp_market_map,
            &spot_market_map,
            &mut oracle_map,
            &Clock::get()?,
            params,
        )?;

        Ok(())
    }

    #[access_control(
        exchange_not_paused(&ctx.accounts.state)
    )]
    pub fn fill_spot_order<'info>(
        ctx: Context<FillOrder>,
        order_id: Option<u64>,
        fulfillment_type: Option<SpotFulfillmentType>,
        maker_order_id: Option<u64>,
    ) -> Result<()> {
        let (order_id, market_index, quote_spot_market_index) = {
            let user = &load!(ctx.accounts.user)?;
            // if there is no order id, use the users last order id
            let order_id = order_id.unwrap_or_else(|| user.get_last_order_id());
            let order = user.get_order(order_id);

            let market_index = order
                .map(|order| order.market_index)
                .ok_or(ErrorCode::OrderDoesNotExist)?;

            let quote_spot_market_index = order
                .map(|order| order.quote_spot_market_index)
                .ok_or(ErrorCode::OrderDoesNotExist)?;

            (order_id, market_index, quote_spot_market_index)
        };

        let remaining_accounts_iter = &mut ctx.remaining_accounts.iter().peekable();
        let mut oracle_map = OracleMap::load(remaining_accounts_iter, Clock::get()?.slot)?;
        let mut writable_spot_markets = SpotMarketSet::new();
        writable_spot_markets.insert(QUOTE_SPOT_MARKET_INDEX);
        writable_spot_markets.insert(market_index);
        let spot_market_map = SpotMarketMap::load(&writable_spot_markets, remaining_accounts_iter)?;
        let market_map = PerpMarketMap::load(
            &MarketSet::new(),
            &MarketSet::new(),
            remaining_accounts_iter,
        )?;

        let (maker, maker_stats) = match maker_order_id {
            Some(_) => {
                let (user, user_stats) = get_maker_and_maker_stats(remaining_accounts_iter)?;
                (Some(user), Some(user_stats))
            }
            None => (None, None),
        };

        let serum_fulfillment_params = match fulfillment_type {
            Some(SpotFulfillmentType::SerumV3) => {
                let base_market = spot_market_map.get_ref(&market_index)?;
                // let quote_market = spot_market_map.get_quote_spot_market()?;
                let quote_market = spot_market_map.get_ref(&quote_spot_market_index)?;

                get_serum_fulfillment_accounts(
                    remaining_accounts_iter,
                    &ctx.accounts.state,
                    &base_market,
                    &quote_market,
                )?
            }
            _ => None,
        };

        controller::orders::fill_spot_order(
            order_id,
            &ctx.accounts.state,
            &ctx.accounts.user,
            &ctx.accounts.user_stats,
            &spot_market_map,
            &market_map,
            &mut oracle_map,
            &ctx.accounts.filler,
            &ctx.accounts.filler_stats,
            maker.as_ref(),
            maker_stats.as_ref(),
            maker_order_id,
            &Clock::get()?,
            serum_fulfillment_params,
        )?;

        Ok(())
    }

    #[access_control(
        exchange_not_paused(&ctx.accounts.state)
    )]
    pub fn update_amms(ctx: Context<UpdateAMM>, market_indexes: [u64; 5]) -> Result<()> {
        // up to ~60k compute units (per amm) worst case

        let clock = Clock::get()?;

        let state = &ctx.accounts.state;

        let remaining_accounts_iter = &mut ctx.remaining_accounts.iter().peekable();
        let oracle_map = &mut OracleMap::load(remaining_accounts_iter, clock.slot)?;
        let market_map = &mut PerpMarketMap::load(
            &get_market_set_from_list(market_indexes),
            &MarketSet::new(),
            remaining_accounts_iter,
        )?;

        controller::repeg::update_amms(market_map, oracle_map, state, &clock)?;

        Ok(())
    }

    #[access_control(
        exchange_not_paused(&ctx.accounts.state)
    )]
    pub fn settle_pnl(ctx: Context<SettlePNL>, market_index: u64) -> Result<()> {
        let clock = Clock::get()?;
        let remaining_accounts_iter = &mut ctx.remaining_accounts.iter().peekable();
        let mut oracle_map = OracleMap::load(remaining_accounts_iter, clock.slot)?;
        let spot_market_map = SpotMarketMap::load(
            &get_writable_spot_market_set(QUOTE_SPOT_MARKET_INDEX),
            remaining_accounts_iter,
        )?;
        let market_map = PerpMarketMap::load(
            &get_market_set(market_index),
            &MarketSet::new(),
            remaining_accounts_iter,
        )?;

        controller::repeg::update_amm(
            market_index,
            &market_map,
            &mut oracle_map,
            &ctx.accounts.state,
            &Clock::get()?,
        )?;

        let user_key = ctx.accounts.user.key();
        let user = &mut load_mut!(ctx.accounts.user)?;

        controller::pnl::settle_pnl(
            market_index,
            user,
            ctx.accounts.authority.key,
            &user_key,
            &market_map,
            &spot_market_map,
            &mut oracle_map,
            clock.unix_timestamp,
        )?;

        Ok(())
    }

    #[access_control(
        exchange_not_paused(&ctx.accounts.state)
    )]
    pub fn settle_expired_market(ctx: Context<UpdateAMM>, market_index: u64) -> Result<()> {
        let clock = Clock::get()?;
        let _now = clock.unix_timestamp;

        let remaining_accounts_iter = &mut ctx.remaining_accounts.iter().peekable();
        let mut oracle_map = OracleMap::load(remaining_accounts_iter, clock.slot)?;
        let spot_market_map = SpotMarketMap::load(
            &get_writable_spot_market_set(QUOTE_SPOT_MARKET_INDEX),
            remaining_accounts_iter,
        )?;
        let market_map = PerpMarketMap::load(
            &get_market_set(market_index),
            &MarketSet::new(),
            remaining_accounts_iter,
        )?;

        controller::repeg::update_amm(
            market_index,
            &market_map,
            &mut oracle_map,
            &ctx.accounts.state,
            &clock,
        )?;

        controller::repeg::settle_expired_market(
            market_index,
            &market_map,
            &mut oracle_map,
            &spot_market_map,
            &ctx.accounts.state,
            &clock,
        )?;

        Ok(())
    }

    #[access_control(
        exchange_not_paused(&ctx.accounts.state)
    )]
    pub fn settle_expired_position(ctx: Context<SettlePNL>, market_index: u64) -> Result<()> {
        let clock = Clock::get()?;
        let state = &ctx.accounts.state;

        let remaining_accounts_iter = &mut ctx.remaining_accounts.iter().peekable();
        let mut oracle_map = OracleMap::load(remaining_accounts_iter, clock.slot)?;
        let spot_market_map = SpotMarketMap::load(
            &get_writable_spot_market_set(QUOTE_SPOT_MARKET_INDEX),
            remaining_accounts_iter,
        )?;
        let market_map = PerpMarketMap::load(
            &get_market_set(market_index),
            &MarketSet::new(),
            remaining_accounts_iter,
        )?;

        let user_key = ctx.accounts.user.key();
        let user = &mut load_mut!(ctx.accounts.user)?;

<<<<<<< HEAD
        validate_user_not_being_liquidated(
=======
        math::liquidation::validate_user_not_being_liquidated(
>>>>>>> 922c8f43
            user,
            &market_map,
            &spot_market_map,
            &mut oracle_map,
            state.liquidation_margin_buffer_ratio,
        )?;

        validate!(!user.bankrupt, ErrorCode::UserBankrupt)?;

        // todo: cancel all user open orders in market

        controller::pnl::settle_expired_position(
            market_index,
            user,
            &user_key,
            &market_map,
            &spot_market_map,
            &mut oracle_map,
            clock.unix_timestamp,
            state,
        )?;

        Ok(())
    }

    #[access_control(
        exchange_not_paused(&ctx.accounts.state)
    )]
    pub fn liquidate_perp(
        ctx: Context<LiquidatePerp>,
        market_index: u64,
        liquidator_max_base_asset_amount: u128,
    ) -> Result<()> {
        let clock = Clock::get()?;
        let now = clock.unix_timestamp;
        let slot = clock.slot;

        let user_key = ctx.accounts.user.key();
        let liquidator_key = ctx.accounts.liquidator.key();

        validate!(
            user_key != liquidator_key,
            ErrorCode::UserCantLiquidateThemself
        )?;

        let user = &mut load_mut!(ctx.accounts.user)?;
        let user_stats = &mut load_mut!(ctx.accounts.user_stats)?;
        let liquidator = &mut load_mut!(ctx.accounts.liquidator)?;
        let liquidator_stats = &mut load_mut!(ctx.accounts.liquidator_stats)?;

        let remaining_accounts_iter = &mut ctx.remaining_accounts.iter().peekable();
        let mut oracle_map = OracleMap::load(remaining_accounts_iter, clock.slot)?;
        let spot_market_map = SpotMarketMap::load(&SpotMarketSet::new(), remaining_accounts_iter)?;
        let market_map = PerpMarketMap::load(
            &get_market_set(market_index),
            &MarketSet::new(),
            remaining_accounts_iter,
        )?;

        controller::liquidation::liquidate_perp(
            market_index,
            liquidator_max_base_asset_amount,
            user,
            &user_key,
            user_stats,
            liquidator,
            &liquidator_key,
            liquidator_stats,
            &market_map,
            &spot_market_map,
            &mut oracle_map,
            slot,
            now,
            ctx.accounts.state.liquidation_margin_buffer_ratio,
            ctx.accounts.state.perp_fee_structure.cancel_order_fee,
        )?;

        Ok(())
    }

    #[access_control(
        exchange_not_paused(&ctx.accounts.state)
    )]
    pub fn liquidate_borrow(
        ctx: Context<LiquidateBorrow>,
        asset_market_index: u64,
        liability_market_index: u64,
        liquidator_max_liability_transfer: u128,
    ) -> Result<()> {
        let clock = Clock::get()?;
        let now = clock.unix_timestamp;

        let user_key = ctx.accounts.user.key();
        let liquidator_key = ctx.accounts.liquidator.key();

        validate!(
            user_key != liquidator_key,
            ErrorCode::UserCantLiquidateThemself
        )?;

        let user = &mut load_mut!(ctx.accounts.user)?;
        let liquidator = &mut load_mut!(ctx.accounts.liquidator)?;

        let remaining_accounts_iter = &mut ctx.remaining_accounts.iter().peekable();
        let mut oracle_map = OracleMap::load(remaining_accounts_iter, clock.slot)?;

        let mut writable_spot_markets = SpotMarketSet::new();
        writable_spot_markets.insert(asset_market_index);
        writable_spot_markets.insert(liability_market_index);
        let spot_market_map = SpotMarketMap::load(&writable_spot_markets, remaining_accounts_iter)?;
        let perp_market_map = PerpMarketMap::load(
            &MarketSet::new(),
            &MarketSet::new(),
            remaining_accounts_iter,
        )?;

        controller::liquidation::liquidate_borrow(
            asset_market_index,
            liability_market_index,
            liquidator_max_liability_transfer,
            user,
            &user_key,
            liquidator,
            &liquidator_key,
            &perp_market_map,
            &spot_market_map,
            &mut oracle_map,
            now,
            ctx.accounts.state.liquidation_margin_buffer_ratio,
        )?;

        Ok(())
    }

    #[access_control(
        exchange_not_paused(&ctx.accounts.state)
    )]
    pub fn liquidate_borrow_for_perp_pnl(
        ctx: Context<LiquidateBorrowForPerpPnl>,
        perp_market_index: u64,
        spot_market_index: u64,
        liquidator_max_liability_transfer: u128,
    ) -> Result<()> {
        let clock = Clock::get()?;
        let now = clock.unix_timestamp;

        let user_key = ctx.accounts.user.key();
        let liquidator_key = ctx.accounts.liquidator.key();

        validate!(
            user_key != liquidator_key,
            ErrorCode::UserCantLiquidateThemself
        )?;

        let user = &mut load_mut!(ctx.accounts.user)?;
        let liquidator = &mut load_mut!(ctx.accounts.liquidator)?;

        let remaining_accounts_iter = &mut ctx.remaining_accounts.iter().peekable();
        let mut oracle_map = OracleMap::load(remaining_accounts_iter, clock.slot)?;

        let mut writable_spot_markets = SpotMarketSet::new();
        writable_spot_markets.insert(spot_market_index);
        let spot_market_map = SpotMarketMap::load(&writable_spot_markets, remaining_accounts_iter)?;
        let perp_market_map = PerpMarketMap::load(
            &MarketSet::new(),
            &MarketSet::new(),
            remaining_accounts_iter,
        )?;

        controller::liquidation::liquidate_borrow_for_perp_pnl(
            perp_market_index,
            spot_market_index,
            liquidator_max_liability_transfer,
            user,
            &user_key,
            liquidator,
            &liquidator_key,
            &perp_market_map,
            &spot_market_map,
            &mut oracle_map,
            now,
            ctx.accounts.state.liquidation_margin_buffer_ratio,
        )?;

        Ok(())
    }

    #[access_control(
        exchange_not_paused(&ctx.accounts.state)
    )]
    pub fn liquidate_perp_pnl_for_deposit(
        ctx: Context<LiquidatePerpPnlForDeposit>,
        perp_market_index: u64,
        spot_market_index: u64,
        liquidator_max_pnl_transfer: u128,
    ) -> Result<()> {
        let clock = Clock::get()?;
        let now = clock.unix_timestamp;

        let user_key = ctx.accounts.user.key();
        let liquidator_key = ctx.accounts.liquidator.key();

        validate!(
            user_key != liquidator_key,
            ErrorCode::UserCantLiquidateThemself
        )?;

        let user = &mut load_mut!(ctx.accounts.user)?;
        let liquidator = &mut load_mut!(ctx.accounts.liquidator)?;

        let remaining_accounts_iter = &mut ctx.remaining_accounts.iter().peekable();
        let mut oracle_map = OracleMap::load(remaining_accounts_iter, clock.slot)?;

        let mut writable_spot_markets = SpotMarketSet::new();
        writable_spot_markets.insert(spot_market_index);
        let spot_market_map = SpotMarketMap::load(&writable_spot_markets, remaining_accounts_iter)?;
        let market_map = PerpMarketMap::load(
            &MarketSet::new(),
            &MarketSet::new(),
            remaining_accounts_iter,
        )?;

        controller::liquidation::liquidate_perp_pnl_for_deposit(
            perp_market_index,
            spot_market_index,
            liquidator_max_pnl_transfer,
            user,
            &user_key,
            liquidator,
            &liquidator_key,
            &market_map,
            &spot_market_map,
            &mut oracle_map,
            now,
            ctx.accounts.state.liquidation_margin_buffer_ratio,
        )?;

        Ok(())
    }

    pub fn resolve_perp_pnl_deficit(
        ctx: Context<ResolvePerpPnlDeficit>,
        spot_market_index: u64,
        perp_market_index: u64,
    ) -> Result<()> {
        let clock = Clock::get()?;
        let now = clock.unix_timestamp;

        validate!(spot_market_index == 0, ErrorCode::InvalidSpotMarketAccount)?;
        let state = &ctx.accounts.state;

        let remaining_accounts_iter = &mut ctx.remaining_accounts.iter().peekable();
        let mut oracle_map = OracleMap::load(remaining_accounts_iter, clock.slot)?;
        let spot_market_map = SpotMarketMap::load(
            &get_writable_spot_market_set(spot_market_index),
            remaining_accounts_iter,
        )?;
        let market_map = PerpMarketMap::load(
            &get_market_set(perp_market_index),
            &MarketSet::new(),
            remaining_accounts_iter,
        )?;

        controller::repeg::update_amm(
            perp_market_index,
            &market_map,
            &mut oracle_map,
            state,
            &clock,
        )?;

        let insurance_vault_amount = ctx.accounts.insurance_fund_vault.amount;
        let spot_market_vault_amount = ctx.accounts.spot_market_vault.amount;

        let pay_from_insurance = {
            let spot_market = &mut spot_market_map.get_ref_mut(&spot_market_index)?;
            let perp_market = &mut market_map.get_ref_mut(&perp_market_index)?;

            validate!(
                perp_market.is_active(now)?,
                ErrorCode::DefaultError,
                "Market is in settlement mode",
            )?;

            controller::insurance::resolve_perp_pnl_deficit(
                spot_market_vault_amount,
                insurance_vault_amount,
                spot_market,
                perp_market,
                clock.unix_timestamp,
            )?
        };

        if pay_from_insurance > 0 {
            validate!(
                pay_from_insurance < ctx.accounts.insurance_fund_vault.amount,
                ErrorCode::InsufficientCollateral,
                "Insurance Fund balance InsufficientCollateral for payment: !{} < {}",
                pay_from_insurance,
                ctx.accounts.insurance_fund_vault.amount
            )?;

            controller::token::send_from_program_vault(
                &ctx.accounts.token_program,
                &ctx.accounts.insurance_fund_vault,
                &ctx.accounts.spot_market_vault,
                &ctx.accounts.clearing_house_signer,
                state.signer_nonce,
                pay_from_insurance,
            )?;

            validate!(
                ctx.accounts.insurance_fund_vault.amount > 0,
                ErrorCode::DefaultError,
                "insurance_fund_vault.amount must remain > 0"
            )?;
        }

        // todo: validate amounts transfered and bank before and after are zero-sum

        Ok(())
    }

    #[access_control(
        exchange_not_paused(&ctx.accounts.state)
    )]
    pub fn resolve_perp_bankruptcy(
        ctx: Context<ResolveBankruptcy>,
        quote_spot_market_index: u64,
        market_index: u64,
    ) -> Result<()> {
        let clock = Clock::get()?;
        let now = clock.unix_timestamp;

        let user_key = ctx.accounts.user.key();
        let liquidator_key = ctx.accounts.liquidator.key();

        validate!(
            user_key != liquidator_key,
            ErrorCode::UserCantLiquidateThemself
        )?;

        validate!(
            quote_spot_market_index == 0,
            ErrorCode::InvalidSpotMarketAccount
        )?;

        let user = &mut load_mut!(ctx.accounts.user)?;
        let liquidator = &mut load_mut!(ctx.accounts.liquidator)?;
        let state = &ctx.accounts.state;

        let remaining_accounts_iter = &mut ctx.remaining_accounts.iter().peekable();
        let mut oracle_map = OracleMap::load(remaining_accounts_iter, clock.slot)?;
        let spot_market_map = SpotMarketMap::load(
            &get_writable_spot_market_set(quote_spot_market_index),
            remaining_accounts_iter,
        )?;
        let market_map = PerpMarketMap::load(
            &get_market_set(market_index),
            &MarketSet::new(),
            remaining_accounts_iter,
        )?;

        let pay_from_insurance = controller::liquidation::resolve_perp_bankruptcy(
            market_index,
            user,
            &user_key,
            liquidator,
            &liquidator_key,
            &market_map,
            &spot_market_map,
            &mut oracle_map,
            now,
            ctx.accounts.insurance_fund_vault.amount,
        )?;

        if pay_from_insurance > 0 {
            validate!(
                pay_from_insurance < ctx.accounts.insurance_fund_vault.amount,
                ErrorCode::InsufficientCollateral,
                "Insurance Fund balance InsufficientCollateral for payment: !{} < {}",
                pay_from_insurance,
                ctx.accounts.insurance_fund_vault.amount
            )?;

            controller::token::send_from_program_vault(
                &ctx.accounts.token_program,
                &ctx.accounts.insurance_fund_vault,
                &ctx.accounts.spot_market_vault,
                &ctx.accounts.clearing_house_signer,
                state.signer_nonce,
                pay_from_insurance,
            )?;

            validate!(
                ctx.accounts.insurance_fund_vault.amount > 0,
                ErrorCode::DefaultError,
                "insurance_fund_vault.amount must remain > 0"
            )?;
        }

        Ok(())
    }

    #[access_control(
        exchange_not_paused(&ctx.accounts.state)
    )]
    pub fn resolve_borrow_bankruptcy(
        ctx: Context<ResolveBankruptcy>,
        market_index: u64,
    ) -> Result<()> {
        let clock = Clock::get()?;
        let now = clock.unix_timestamp;

        let user_key = ctx.accounts.user.key();
        let liquidator_key = ctx.accounts.liquidator.key();

        validate!(
            user_key != liquidator_key,
            ErrorCode::UserCantLiquidateThemself
        )?;

        let user = &mut load_mut!(ctx.accounts.user)?;
        let liquidator = &mut load_mut!(ctx.accounts.liquidator)?;

        let remaining_accounts_iter = &mut ctx.remaining_accounts.iter().peekable();
        let mut oracle_map = OracleMap::load(remaining_accounts_iter, clock.slot)?;
        let spot_market_map = SpotMarketMap::load(
            &get_writable_spot_market_set(market_index),
            remaining_accounts_iter,
        )?;
        let market_map = PerpMarketMap::load(
            &MarketSet::new(),
            &MarketSet::new(),
            remaining_accounts_iter,
        )?;

        let pay_from_insurance = controller::liquidation::resolve_borrow_bankruptcy(
            market_index,
            user,
            &user_key,
            liquidator,
            &liquidator_key,
            &market_map,
            &spot_market_map,
            &mut oracle_map,
            now,
            ctx.accounts.insurance_fund_vault.amount,
        )?;

        if pay_from_insurance > 0 {
            controller::token::send_from_program_vault(
                &ctx.accounts.token_program,
                &ctx.accounts.insurance_fund_vault,
                &ctx.accounts.spot_market_vault,
                &ctx.accounts.clearing_house_signer,
                ctx.accounts.state.signer_nonce,
                pay_from_insurance,
            )?;

            validate!(
                ctx.accounts.insurance_fund_vault.amount > 0,
                ErrorCode::DefaultError,
                "insurance_fund_vault.amount must remain > 0"
            )?;
        }

        Ok(())
    }

    #[allow(unused_must_use)]
    #[access_control(
        market_initialized(&ctx.accounts.perp_market) &&
        exchange_not_paused(&ctx.accounts.state) &&
        admin_controls_prices(&ctx.accounts.state)
    )]
    pub fn move_amm_price(
        ctx: Context<MoveAMMPrice>,
        base_asset_reserve: u128,
        quote_asset_reserve: u128,
        sqrt_k: u128,
    ) -> Result<()> {
<<<<<<< HEAD
        let perp_market = &mut load_mut!(ctx.accounts.perp_market)?;
=======
        let market = &mut load_mut!(ctx.accounts.perp_market)?;
>>>>>>> 922c8f43
        controller::amm::move_price(
            &mut perp_market.amm,
            base_asset_reserve,
            quote_asset_reserve,
            sqrt_k,
        )?;
        validate_market_account(perp_market)?;

        Ok(())
    }

    #[access_control(
        market_initialized(&ctx.accounts.perp_market)
    )]
    pub fn update_market_expiry(ctx: Context<MoveAMMPrice>, expiry_ts: i64) -> Result<()> {
        let clock = Clock::get()?;
        let market = &mut load_mut!(ctx.accounts.perp_market)?;
        validate!(
            clock.unix_timestamp < expiry_ts,
            ErrorCode::DefaultError,
            "Market expiry ts must later than current clock timestamp"
        )?;

        // if Perpetual market has expiry_ts set, automatically enter reduce only
        if market.contract_type == ContractType::Perpetual {
            market.status = MarketStatus::ReduceOnly;
        }

        market.expiry_ts = expiry_ts;

        Ok(())
    }

    #[access_control(
        market_initialized(&ctx.accounts.perp_market)
    )]
    pub fn settle_expired_market_pools_to_revenue_pool(
        ctx: Context<WithdrawFromMarketToInsuranceVault>,
    ) -> Result<()> {
        let market = &mut load_mut!(ctx.accounts.perp_market)?;
        let spot_market = &mut load_mut!(ctx.accounts.spot_market)?;

        let clock = Clock::get()?;
        let now = clock.unix_timestamp;

        controller::spot_balance::update_spot_market_cumulative_interest(spot_market, now)?;

        validate!(
            spot_market.market_index == QUOTE_SPOT_MARKET_INDEX,
            ErrorCode::DefaultError,
            "spot_market must be perp market's quote asset"
        )?;

        validate!(
            market.status == MarketStatus::Settlement && market.open_interest == 0,
            ErrorCode::DefaultError,
            "Market must be 100% settled"
        )?;

        let depositors_amount_before: u64 = cast(get_token_amount(
            spot_market.deposit_balance,
            spot_market,
            &SpotBalanceType::Deposit,
        )?)?;

        let borrowers_amount_before: u64 = cast(get_token_amount(
            spot_market.borrow_balance,
            spot_market,
            &SpotBalanceType::Borrow,
        )?)?;

        let fee_pool_token_amount = get_token_amount(
            market.amm.fee_pool.balance,
            spot_market,
            &SpotBalanceType::Deposit,
        )?;
        let pnl_pool_token_amount = get_token_amount(
            market.pnl_pool.balance,
            spot_market,
            &SpotBalanceType::Deposit,
        )?;

        controller::spot_balance::update_spot_balances(
            fee_pool_token_amount,
            &SpotBalanceType::Borrow,
            spot_market,
            &mut market.amm.fee_pool,
            false,
        )?;

        controller::spot_balance::update_spot_balances(
            pnl_pool_token_amount,
            &SpotBalanceType::Borrow,
            spot_market,
            &mut market.pnl_pool,
            false,
        )?;

        controller::spot_balance::update_revenue_pool_balances(
            pnl_pool_token_amount
                .checked_add(fee_pool_token_amount)
                .ok_or_else(math_error!())?,
            &SpotBalanceType::Deposit,
            spot_market,
        )?;

        let depositors_amount_after: u64 = cast(get_token_amount(
            spot_market.deposit_balance,
            spot_market,
            &SpotBalanceType::Deposit,
        )?)?;

        let borrowers_amount_after: u64 = cast(get_token_amount(
            spot_market.borrow_balance,
            spot_market,
            &SpotBalanceType::Borrow,
        )?)?;

        validate!(
            borrowers_amount_before == borrowers_amount_after
                && depositors_amount_before == depositors_amount_after,
            ErrorCode::DefaultError,
            "Bank token balances must be equal before and after"
        )?;

        math::spot_balance::validate_spot_balances(spot_market)?;

        Ok(())
    }

    #[access_control(
        market_initialized(&ctx.accounts.perp_market)
    )]
    pub fn update_market_expiry(ctx: Context<MoveAMMPrice>, expiry_ts: i64) -> Result<()> {
        let clock = Clock::get()?;
        let market = &mut load_mut!(ctx.accounts.perp_market)?;
        validate!(
            clock.unix_timestamp < expiry_ts,
            ErrorCode::DefaultError,
            "Market expiry ts must later than current clock timestamp"
        )?;

        // automatically enter reduce only
        market.status = MarketStatus::ReduceOnly;
        market.expiry_ts = expiry_ts;

        Ok(())
    }

    #[access_control(
        market_initialized(&ctx.accounts.perp_market)
    )]
    pub fn settle_expired_market_pools_to_revenue_pool(
        ctx: Context<WithdrawFromMarketToInsuranceVault>,
    ) -> Result<()> {
        let market = &mut load_mut!(ctx.accounts.perp_market)?;
        let spot_market = &mut load_mut!(ctx.accounts.spot_market)?;

        let clock = Clock::get()?;
        let now = clock.unix_timestamp;

        controller::spot_balance::update_spot_market_cumulative_interest(spot_market, now)?;

        validate!(
            spot_market.market_index == QUOTE_SPOT_MARKET_INDEX,
            ErrorCode::DefaultError,
            "spot_market must be perp market's quote asset"
        )?;

        validate!(
            market.status == MarketStatus::Settlement,
            ErrorCode::DefaultError,
            "Market must in Settlement"
        )?;

        validate!(
            market.base_asset_amount_long == 0
                && market.base_asset_amount_short == 0
                && market.open_interest == 0,
            ErrorCode::DefaultError,
            "outstanding base_asset_amounts must be balanced"
        )?;

        validate!(
            math::amm::calculate_net_user_cost_basis(&market.amm)? == 0,
            ErrorCode::DefaultError,
            "outstanding quote_asset_amounts must be balanced"
        )?;

        validate!(
            now > market.expiry_ts + TWENTY_FOUR_HOUR,
            ErrorCode::DefaultError,
            "must be TWENTY_FOUR_HOUR after market.expiry_ts"
        )?;

        let depositors_amount_before: u64 = cast(get_token_amount(
            spot_market.deposit_balance,
            spot_market,
            &SpotBalanceType::Deposit,
        )?)?;

        let borrowers_amount_before: u64 = cast(get_token_amount(
            spot_market.borrow_balance,
            spot_market,
            &SpotBalanceType::Borrow,
        )?)?;

        let fee_pool_token_amount = get_token_amount(
            market.amm.fee_pool.balance,
            spot_market,
            &SpotBalanceType::Deposit,
        )?;
        let pnl_pool_token_amount = get_token_amount(
            market.pnl_pool.balance,
            spot_market,
            &SpotBalanceType::Deposit,
        )?;

        controller::spot_balance::update_spot_balances(
            fee_pool_token_amount,
            &SpotBalanceType::Borrow,
            spot_market,
            &mut market.amm.fee_pool,
            false,
        )?;

        controller::spot_balance::update_spot_balances(
            pnl_pool_token_amount,
            &SpotBalanceType::Borrow,
            spot_market,
            &mut market.pnl_pool,
            false,
        )?;

        controller::spot_balance::update_revenue_pool_balances(
            pnl_pool_token_amount
                .checked_add(fee_pool_token_amount)
                .ok_or_else(math_error!())?,
            &SpotBalanceType::Deposit,
            spot_market,
        )?;

        let depositors_amount_after: u64 = cast(get_token_amount(
            spot_market.deposit_balance,
            spot_market,
            &SpotBalanceType::Deposit,
        )?)?;

        let borrowers_amount_after: u64 = cast(get_token_amount(
            spot_market.borrow_balance,
            spot_market,
            &SpotBalanceType::Borrow,
        )?)?;

        validate!(
            borrowers_amount_before == borrowers_amount_after
                && depositors_amount_before == depositors_amount_after,
            ErrorCode::DefaultError,
            "Bank token balances must be equal before and after"
        )?;

        ctx.accounts.spot_market_vault.reload()?;
        math::spot_balance::validate_spot_balances(spot_market)?;

        market.status = MarketStatus::Delisted;

        Ok(())
    }

    #[access_control(
        market_initialized(&ctx.accounts.perp_market)
    )]
    pub fn withdraw_from_market_to_insurance_vault(
        ctx: Context<WithdrawFromMarketToInsuranceVault>,
        amount: u64,
    ) -> Result<()> {
        let market = &mut load_mut!(ctx.accounts.perp_market)?;

        // A portion of fees must always remain in protocol to be used to keep markets optimal
        let max_withdraw = market
            .amm
            .total_exchange_fee
            .checked_mul(SHARE_OF_FEES_ALLOCATED_TO_CLEARING_HOUSE_NUMERATOR)
            .ok_or_else(math_error!())?
            .checked_div(SHARE_OF_FEES_ALLOCATED_TO_CLEARING_HOUSE_DENOMINATOR)
            .ok_or_else(math_error!())?
            .checked_sub(market.amm.total_fee_withdrawn)
            .ok_or_else(math_error!())?;

        let spot_market = &mut load_mut!(ctx.accounts.spot_market)?;

        let amm_fee_pool_token_amount = get_token_amount(
            market.amm.fee_pool.balance,
            spot_market,
            &SpotBalanceType::Deposit,
        )?;

        if cast_to_u128(amount)? > max_withdraw {
            msg!("withdraw size exceeds max_withdraw: {:?}", max_withdraw);
            return Err(ErrorCode::AdminWithdrawTooLarge.into());
        }

        if cast_to_u128(amount)? > amm_fee_pool_token_amount {
            msg!(
                "withdraw size exceeds amm_fee_pool_token_amount: {:?}",
                amm_fee_pool_token_amount
            );
            return Err(ErrorCode::AdminWithdrawTooLarge.into());
        }

        controller::token::send_from_program_vault(
            &ctx.accounts.token_program,
            &ctx.accounts.spot_market_vault,
            &ctx.accounts.recipient,
            &ctx.accounts.clearing_house_signer,
            ctx.accounts.state.signer_nonce,
            amount,
        )?;

        controller::spot_balance::update_spot_balances(
            cast_to_u128(amount)?,
            &SpotBalanceType::Borrow,
            spot_market,
            &mut market.amm.fee_pool,
            false,
        )?;

        market.amm.total_fee_withdrawn = market
            .amm
            .total_fee_withdrawn
            .checked_add(cast(amount)?)
            .ok_or_else(math_error!())?;

        Ok(())
    }

    pub fn withdraw_from_insurance_vault(
        ctx: Context<WithdrawFromInsuranceVault>,
        amount: u64,
    ) -> Result<()> {
        controller::token::send_from_program_vault(
            &ctx.accounts.token_program,
            &ctx.accounts.insurance_vault,
            &ctx.accounts.recipient,
            &ctx.accounts.clearing_house_signer,
            ctx.accounts.state.signer_nonce,
            amount,
        )?;
        Ok(())
    }

    #[access_control(
        market_initialized(&ctx.accounts.market)
    )]
    pub fn withdraw_from_insurance_vault_to_market(
        ctx: Context<WithdrawFromInsuranceVaultToMarket>,
        amount: u64,
    ) -> Result<()> {
        let market = &mut load_mut!(ctx.accounts.market)?;

        // The admin can move fees from the insurance fund back to the protocol so that money in
        // the insurance fund can be used to make market more optimal
        // 100% goes to user fee pool (symmetric funding, repeg, and k adjustments)
        market.amm.total_fee_minus_distributions = market
            .amm
            .total_fee_minus_distributions
            .checked_add(cast(amount)?)
            .ok_or_else(math_error!())?;

        let quote_spot_market = &mut load_mut!(ctx.accounts.quote_spot_market)?;

        controller::spot_balance::update_spot_balances(
            cast_to_u128(amount)?,
            &SpotBalanceType::Deposit,
            quote_spot_market,
            &mut market.amm.fee_pool,
            false,
        )?;

        controller::token::send_from_program_vault(
            &ctx.accounts.token_program,
            &ctx.accounts.insurance_vault,
            &ctx.accounts.spot_market_vault,
            &ctx.accounts.clearing_house_signer,
            ctx.accounts.state.signer_nonce,
            amount,
        )?;
        Ok(())
    }

    #[allow(unused_must_use)]
    #[access_control(
        market_initialized(&ctx.accounts.market) &&
        exchange_not_paused(&ctx.accounts.state) &&
        valid_oracle_for_market(&ctx.accounts.oracle, &ctx.accounts.market)
    )]
    pub fn repeg_amm_curve(ctx: Context<RepegCurve>, new_peg_candidate: u128) -> Result<()> {
        let clock = Clock::get()?;
        let now = clock.unix_timestamp;
        let clock_slot = clock.slot;

        let market = &mut load_mut!(ctx.accounts.market)?;
        let price_oracle = &ctx.accounts.oracle;
        let OraclePriceData {
            price: oracle_price,
            ..
        } = market.amm.get_oracle_price(price_oracle, 0)?;

        let peg_multiplier_before = market.amm.peg_multiplier;
        let base_asset_reserve_before = market.amm.base_asset_reserve;
        let quote_asset_reserve_before = market.amm.quote_asset_reserve;
        let sqrt_k_before = market.amm.sqrt_k;

        let oracle_validity_rails = &ctx.accounts.state.oracle_guard_rails;

        let adjustment_cost = controller::repeg::repeg(
            market,
            price_oracle,
            new_peg_candidate,
            clock_slot,
            oracle_validity_rails,
        )?;

        let peg_multiplier_after = market.amm.peg_multiplier;
        let base_asset_reserve_after = market.amm.base_asset_reserve;
        let quote_asset_reserve_after = market.amm.quote_asset_reserve;
        let sqrt_k_after = market.amm.sqrt_k;

        emit!(CurveRecord {
            ts: now,
            record_id: get_then_update_id!(market, next_curve_record_id),
            market_index: market.market_index,
            peg_multiplier_before,
            base_asset_reserve_before,
            quote_asset_reserve_before,
            sqrt_k_before,
            peg_multiplier_after,
            base_asset_reserve_after,
            quote_asset_reserve_after,
            sqrt_k_after,
            base_asset_amount_long: market.base_asset_amount_long.unsigned_abs(),
            base_asset_amount_short: market.base_asset_amount_short.unsigned_abs(),
            net_base_asset_amount: market.amm.net_base_asset_amount,
            open_interest: market.open_interest,
            total_fee: market.amm.total_fee,
            total_fee_minus_distributions: market.amm.total_fee_minus_distributions,
            adjustment_cost,
            oracle_price,
            fill_record: 0,
        });

        Ok(())
    }

    #[allow(unused_must_use)]
    #[access_control(
        market_initialized(&ctx.accounts.market) &&
        valid_oracle_for_market(&ctx.accounts.oracle, &ctx.accounts.market)
    )]
    pub fn update_amm_oracle_twap(ctx: Context<RepegCurve>) -> Result<()> {
        // allow update to amm's oracle twap iff price gap is reduced and thus more tame funding
        // otherwise if oracle error or funding flip: set oracle twap to mark twap (0 gap)

        let clock = Clock::get()?;
        let now = clock.unix_timestamp;

        let market = &mut load_mut!(ctx.accounts.market)?;
        let price_oracle = &ctx.accounts.oracle;
        let oracle_twap = market.amm.get_oracle_twap(price_oracle)?;

        if let Some(oracle_twap) = oracle_twap {
            let oracle_mark_gap_before = cast_to_i128(market.amm.last_mark_price_twap)?
                .checked_sub(market.amm.last_oracle_price_twap)
                .ok_or_else(math_error!())?;

            let oracle_mark_gap_after = cast_to_i128(market.amm.last_mark_price_twap)?
                .checked_sub(oracle_twap)
                .ok_or_else(math_error!())?;

            if (oracle_mark_gap_after > 0 && oracle_mark_gap_before < 0)
                || (oracle_mark_gap_after < 0 && oracle_mark_gap_before > 0)
            {
                market.amm.last_oracle_price_twap = cast_to_i128(market.amm.last_mark_price_twap)?;
                market.amm.last_oracle_price_twap_ts = now;
            } else if oracle_mark_gap_after.unsigned_abs() <= oracle_mark_gap_before.unsigned_abs()
            {
                market.amm.last_oracle_price_twap = oracle_twap;
                market.amm.last_oracle_price_twap_ts = now;
            } else {
                return Err(ErrorCode::OracleMarkSpreadLimit.into());
            }
        } else {
            return Err(ErrorCode::InvalidOracle.into());
        }

        Ok(())
    }

    #[allow(unused_must_use)]
    #[access_control(
        market_initialized(&ctx.accounts.market) &&
        valid_oracle_for_market(&ctx.accounts.oracle, &ctx.accounts.market)
     )]
    pub fn reset_amm_oracle_twap(ctx: Context<RepegCurve>) -> Result<()> {
        // if oracle is invalid, failsafe to reset amm oracle_twap to the mark_twap

        let clock = Clock::get()?;
        let now = clock.unix_timestamp;
        let clock_slot = clock.slot;

        let market = &mut load_mut!(ctx.accounts.market)?;
        let price_oracle = &ctx.accounts.oracle;
        let oracle_price_data = &market.amm.get_oracle_price(price_oracle, clock_slot)?;

        let is_oracle_valid = amm::is_oracle_valid(
            &market.amm,
            oracle_price_data,
            &ctx.accounts.state.oracle_guard_rails.validity,
        )?;

        if !is_oracle_valid {
            market.amm.last_oracle_price_twap = cast_to_i128(market.amm.last_mark_price_twap)?;
            market.amm.last_oracle_price_twap_ts = now;
        }

        Ok(())
    }

    pub fn initialize_user(
        ctx: Context<InitializeUser>,
        user_id: u8,
        name: [u8; 32],
    ) -> Result<()> {
        let user_key = ctx.accounts.user.key();
        let mut user = ctx
            .accounts
            .user
            .load_init()
            .or(Err(ErrorCode::UnableToLoadAccountLoader))?;
        *user = User {
            authority: ctx.accounts.authority.key(),
            user_id,
            name,
            next_order_id: 1,
            next_liquidation_id: 1,
            ..User::default()
        };

        let mut user_stats = load_mut!(ctx.accounts.user_stats)?;
        user_stats.number_of_users = user_stats
            .number_of_users
            .checked_add(1)
            .ok_or_else(math_error!())?;

        // Only try to add referrer if it is the first user
        if user_stats.number_of_users == 1 {
            let remaining_accounts_iter = &mut ctx.remaining_accounts.iter().peekable();
            let (referrer, referrer_stats) =
                get_referrer_and_referrer_stats(remaining_accounts_iter)?;
            let referrer =
                if let (Some(referrer), Some(referrer_stats)) = (referrer, referrer_stats) {
                    let referrer = load!(referrer)?;
                    let mut referrer_stats = load_mut!(referrer_stats)?;

                    validate!(referrer.user_id == 0, ErrorCode::InvalidReferrer)?;

                    validate!(
                        referrer.authority == referrer_stats.authority,
                        ErrorCode::ReferrerAndReferrerStatsAuthorityUnequal
                    )?;

                    referrer_stats.is_referrer = true;

                    referrer.authority
                } else {
                    Pubkey::default()
                };

            user_stats.referrer = referrer;
        }

        emit!(NewUserRecord {
            ts: Clock::get()?.unix_timestamp,
            user_authority: ctx.accounts.authority.key(),
            user: user_key,
            user_id,
            name,
            referrer: user_stats.referrer
        });

        Ok(())
    }

    pub fn initialize_user_stats(ctx: Context<InitializeUserStats>) -> Result<()> {
        let clock = Clock::get()?;

        let mut user_stats = ctx
            .accounts
            .user_stats
            .load_init()
            .or(Err(ErrorCode::UnableToLoadAccountLoader))?;

        *user_stats = UserStats {
            authority: ctx.accounts.authority.key(),
            number_of_users: 0,
            last_taker_volume_30d_ts: clock.unix_timestamp,
            last_maker_volume_30d_ts: clock.unix_timestamp,
            last_filler_volume_30d_ts: clock.unix_timestamp,
            ..UserStats::default()
        };

        Ok(())
    }

    pub fn update_user_name(
        ctx: Context<UpdateUserName>,
        _user_id: u8,
        name: [u8; 32],
    ) -> Result<()> {
        let mut user = load_mut!(ctx.accounts.user)?;
        user.name = name;
        Ok(())
    }

    #[access_control(
        exchange_not_paused(&ctx.accounts.state)
    )]
    pub fn settle_funding_payment(ctx: Context<SettleFunding>) -> Result<()> {
        let clock = Clock::get()?;
        let now = clock.unix_timestamp;

        let user_key = ctx.accounts.user.key();
        let user = &mut load_mut!(ctx.accounts.user)?;

        let remaining_accounts_iter = &mut ctx.remaining_accounts.iter().peekable();
        let market_map = PerpMarketMap::load(
            &get_market_set_for_user_positions(&user.perp_positions),
            &MarketSet::new(),
            remaining_accounts_iter,
        )?;

        controller::funding::settle_funding_payments(user, &user_key, &market_map, now)?;
        Ok(())
    }

    #[allow(unused_must_use)]
    #[access_control(
        market_initialized(&ctx.accounts.market) &&
        exchange_not_paused(&ctx.accounts.state) &&
        valid_oracle_for_market(&ctx.accounts.oracle, &ctx.accounts.market)
    )]
    pub fn update_funding_rate(ctx: Context<UpdateFundingRate>, market_index: u64) -> Result<()> {
        let market = &mut load_mut!(ctx.accounts.market)?;
        let clock = Clock::get()?;
        let now = clock.unix_timestamp;
        let clock_slot = clock.slot;
        let state = &ctx.accounts.state;
        let mut oracle_map = OracleMap::load_one(&ctx.accounts.oracle, clock_slot)?;

        let oracle_price_data = &oracle_map.get_price_data(&market.amm.oracle)?;
        controller::repeg::_update_amm(market, oracle_price_data, state, now, clock_slot)?;

        validate!(
            market.status == MarketStatus::Initialized,
            ErrorCode::DefaultError,
            "Market is in reduce only / settlement mode",
        )?;

        validate!(
            ((clock_slot == market.amm.last_update_slot && market.amm.last_oracle_valid)
                || market.amm.curve_update_intensity == 0),
            ErrorCode::AMMNotUpdatedInSameSlot,
            "AMM must be updated in a prior instruction within same slot"
        )?;

        let is_updated = controller::funding::update_funding_rate(
            market_index,
            market,
            &mut oracle_map,
            now,
            &state.oracle_guard_rails,
            state.funding_paused,
            None,
        )?;

        if !is_updated {
            return Err(ErrorCode::InvalidFundingProfitability.into());
        }

        Ok(())
    }

    #[allow(unused_must_use)]
    #[access_control(
        market_initialized(&ctx.accounts.market) &&
        valid_oracle_for_market(&ctx.accounts.oracle, &ctx.accounts.market) &&
        exchange_not_paused(&ctx.accounts.state)
    )]
    pub fn update_k(ctx: Context<AdminUpdateK>, sqrt_k: u128) -> Result<()> {
        let clock = Clock::get()?;
        let now = clock.unix_timestamp;

        let market = &mut load_mut!(ctx.accounts.market)?;

        let base_asset_amount_long = market.base_asset_amount_long.unsigned_abs();
        let base_asset_amount_short = market.base_asset_amount_short.unsigned_abs();
        let net_base_asset_amount = market.amm.net_base_asset_amount;
        let open_interest = market.open_interest;

        let price_before = math::amm::calculate_price(
            market.amm.quote_asset_reserve,
            market.amm.base_asset_reserve,
            market.amm.peg_multiplier,
        )?;

        let peg_multiplier_before = market.amm.peg_multiplier;
        let base_asset_reserve_before = market.amm.base_asset_reserve;
        let quote_asset_reserve_before = market.amm.quote_asset_reserve;
        let sqrt_k_before = market.amm.sqrt_k;

        let new_sqrt_k_u192 = bn::U192::from(sqrt_k);

        let update_k_result = get_update_k_result(market, new_sqrt_k_u192, true)?;

        let adjustment_cost = math::amm::adjust_k_cost(market, &update_k_result)?;

        math::amm::update_k(market, &update_k_result);

        if adjustment_cost > 0 {
            let max_cost = market
                .amm
                .total_fee_minus_distributions
                .checked_sub(cast_to_i128(market.amm.total_fee_withdrawn)?)
                .ok_or_else(math_error!())?;
            if adjustment_cost > max_cost {
                return Err(ErrorCode::InvalidUpdateK.into());
            }
        }

        market.amm.total_fee_minus_distributions = market
            .amm
            .total_fee_minus_distributions
            .checked_add(adjustment_cost)
            .ok_or_else(math_error!())?;

        market.amm.net_revenue_since_last_funding = market
            .amm
            .net_revenue_since_last_funding
            .checked_add(adjustment_cost as i64)
            .ok_or_else(math_error!())?;

        let amm = &market.amm;

        let price_after = math::amm::calculate_price(
            amm.quote_asset_reserve,
            amm.base_asset_reserve,
            amm.peg_multiplier,
        )?;

        let price_change_too_large = cast_to_i128(price_before)?
            .checked_sub(cast_to_i128(price_after)?)
            .ok_or_else(math_error!())?
            .unsigned_abs()
            .gt(&UPDATE_K_ALLOWED_PRICE_CHANGE);

        if price_change_too_large {
            msg!(
                "{:?} -> {:?} (> {:?})",
                price_before,
                price_after,
                UPDATE_K_ALLOWED_PRICE_CHANGE
            );
            return Err(ErrorCode::InvalidUpdateK.into());
        }

        let k_sqrt_check = bn::U192::from(amm.base_asset_reserve)
            .checked_mul(bn::U192::from(amm.quote_asset_reserve))
            .ok_or_else(math_error!())?
            .integer_sqrt()
            .try_to_u128()?;

        let k_err = cast_to_i128(k_sqrt_check)?
            .checked_sub(cast_to_i128(amm.sqrt_k)?)
            .ok_or_else(math_error!())?;

        if k_err.unsigned_abs() > 100 {
            msg!("k_err={:?}, {:?} != {:?}", k_err, k_sqrt_check, amm.sqrt_k);
            return Err(ErrorCode::InvalidUpdateK.into());
        }

        let peg_multiplier_after = amm.peg_multiplier;
        let base_asset_reserve_after = amm.base_asset_reserve;
        let quote_asset_reserve_after = amm.quote_asset_reserve;
        let sqrt_k_after = amm.sqrt_k;

        let total_fee = amm.total_fee;
        let total_fee_minus_distributions = amm.total_fee_minus_distributions;

        let OraclePriceData {
            price: oracle_price,
            ..
        } = amm.get_oracle_price(&ctx.accounts.oracle, 0)?;

        emit!(CurveRecord {
            ts: now,
            record_id: get_then_update_id!(market, next_curve_record_id),
            market_index: market.market_index,
            peg_multiplier_before,
            base_asset_reserve_before,
            quote_asset_reserve_before,
            sqrt_k_before,
            peg_multiplier_after,
            base_asset_reserve_after,
            quote_asset_reserve_after,
            sqrt_k_after,
            base_asset_amount_long,
            base_asset_amount_short,
            net_base_asset_amount,
            open_interest,
            adjustment_cost,
            total_fee,
            total_fee_minus_distributions,
            oracle_price,
            fill_record: 0,
        });

        Ok(())
    }

    #[access_control(
        market_initialized(&ctx.accounts.market)
    )]
    pub fn update_margin_ratio(
        ctx: Context<AdminUpdateMarket>,
        margin_ratio_initial: u32,
        margin_ratio_maintenance: u32,
    ) -> Result<()> {
        let market = &mut load_mut!(ctx.accounts.market)?;
        validate_margin(
            margin_ratio_initial,
            margin_ratio_maintenance,
            market.liquidation_fee,
            market.amm.max_spread,
        )?;

        market.margin_ratio_initial = margin_ratio_initial;
        market.margin_ratio_maintenance = margin_ratio_maintenance;
        Ok(())
    }

    #[access_control(
        market_initialized(&ctx.accounts.market)
    )]
    pub fn update_market_max_imbalances(
        ctx: Context<AdminUpdateMarket>,
        unrealized_max_imbalance: u128,
        max_revenue_withdraw_per_period: u128,
        quote_max_insurance: u128,
    ) -> Result<()> {
        let market = &mut load_mut!(ctx.accounts.market)?;

        validate!(
            max_revenue_withdraw_per_period < 100_000 * QUOTE_PRECISION,
<<<<<<< HEAD
            ErrorCode::DefaultError,
            "max_revenue_withdraw_per_period must be less than 100k"
        )?;

        validate!(
            unrealized_max_imbalance < 100_000 * QUOTE_PRECISION,
            ErrorCode::DefaultError,
            "unrealized_max_imbalance must be less than 100k"
        )?;

        validate!(
            market.quote_settled_insurance < quote_max_insurance,
            ErrorCode::DefaultError,
=======
            ErrorCode::DefaultError,
            "max_revenue_withdraw_per_period must be less than 100k"
        )?;

        validate!(
            unrealized_max_imbalance < 100_000 * QUOTE_PRECISION,
            ErrorCode::DefaultError,
            "unrealized_max_imbalance must be less than 100k"
        )?;

        validate!(
            market.quote_settled_insurance < quote_max_insurance,
            ErrorCode::DefaultError,
>>>>>>> 922c8f43
            "quote_max_insurance must be above market.quote_settled_insurance={}",
            market.quote_settled_insurance
        )?;

        msg!(
            "market.max_revenue_withdraw_per_period: {:?} -> {:?}",
            market.max_revenue_withdraw_per_period,
            max_revenue_withdraw_per_period
        );

        msg!(
            "market.unrealized_max_imbalance: {:?} -> {:?}",
            market.unrealized_max_imbalance,
            unrealized_max_imbalance
        );

        msg!(
            "market.quote_max_insurance: {:?} -> {:?}",
            market.quote_max_insurance,
            quote_max_insurance
        );

        market.max_revenue_withdraw_per_period = max_revenue_withdraw_per_period;
        market.unrealized_max_imbalance = unrealized_max_imbalance;
        market.quote_max_insurance = quote_max_insurance;

        Ok(())
    }

    #[access_control(
        market_initialized(&ctx.accounts.market)
    )]
    pub fn update_perp_liquidation_fee(
        ctx: Context<AdminUpdateMarket>,
        liquidation_fee: u128,
    ) -> Result<()> {
        let market = &mut load_mut!(ctx.accounts.market)?;
        validate!(
            liquidation_fee < LIQUIDATION_FEE_PRECISION,
            ErrorCode::DefaultError,
            "Liquidation fee must be less than 100%"
        )?;

        validate_margin(
            market.margin_ratio_initial,
            market.margin_ratio_maintenance,
            liquidation_fee,
            market.amm.max_spread,
        )?;

        market.liquidation_fee = liquidation_fee;
        Ok(())
    }

    pub fn update_insurance_withdraw_escrow_period(
        ctx: Context<AdminUpdateSpotMarket>,
        insurance_withdraw_escrow_period: i64,
    ) -> Result<()> {
        let spot_market = &mut load_mut!(ctx.accounts.spot_market)?;
        spot_market.insurance_withdraw_escrow_period = insurance_withdraw_escrow_period;
        Ok(())
    }

    pub fn update_spot_market_liquidation_fee(
        ctx: Context<AdminUpdateSpotMarket>,
        liquidation_fee: u128,
    ) -> Result<()> {
        let spot_market = &mut load_mut!(ctx.accounts.spot_market)?;
        validate!(
            liquidation_fee < LIQUIDATION_FEE_PRECISION,
            ErrorCode::DefaultError,
            "Liquidation fee must be less than 100%"
        )?;

        spot_market.liquidation_fee = liquidation_fee;
        Ok(())
    }

    pub fn update_withdraw_guard_threshold(
        ctx: Context<AdminUpdateSpotMarket>,
        withdraw_guard_threshold: u128,
    ) -> Result<()> {
        let spot_market = &mut load_mut!(ctx.accounts.spot_market)?;
        msg!(
            "spot_market.withdraw_guard_threshold: {:?} -> {:?}",
            spot_market.withdraw_guard_threshold,
            withdraw_guard_threshold
        );
        spot_market.withdraw_guard_threshold = withdraw_guard_threshold;
        Ok(())
    }

    pub fn update_spot_market_if_factor(
        ctx: Context<AdminUpdateSpotMarket>,
        spot_market_index: u64,
        user_if_factor: u32,
        total_if_factor: u32,
        liquidation_if_factor: u32,
    ) -> Result<()> {
        let spot_market = &mut load_mut!(ctx.accounts.spot_market)?;

        validate!(
            spot_market.market_index == spot_market_index,
            ErrorCode::DefaultError,
            "spot_market_index dne spot_market.index"
        )?;

        validate!(
            user_if_factor <= total_if_factor,
            ErrorCode::DefaultError,
            "user_if_factor must be <= total_if_factor"
        )?;

        validate!(
            total_if_factor <= cast_to_u32(SPOT_INTEREST_PRECISION)?,
            ErrorCode::DefaultError,
            "total_if_factor must be <= 100%"
        )?;

        validate!(
            liquidation_if_factor <= cast_to_u32(LIQUIDATION_FEE_PRECISION / 20)?,
            ErrorCode::DefaultError,
            "liquidation_if_factor must be <= 5%"
        )?;

        msg!(
            "spot_market.user_if_factor: {:?} -> {:?}",
            spot_market.user_if_factor,
            user_if_factor
        );
        msg!(
            "spot_market.total_if_factor: {:?} -> {:?}",
            spot_market.total_if_factor,
            total_if_factor
        );
        msg!(
            "spot_market.liquidation_if_factor: {:?} -> {:?}",
            spot_market.liquidation_if_factor,
            liquidation_if_factor
        );

        spot_market.user_if_factor = user_if_factor;
        spot_market.total_if_factor = total_if_factor;
        spot_market.liquidation_if_factor = liquidation_if_factor;

        Ok(())
    }

    pub fn update_spot_market_revenue_settle_period(
        ctx: Context<AdminUpdateSpotMarket>,
        revenue_settle_period: i64,
    ) -> Result<()> {
        let spot_market = &mut load_mut!(ctx.accounts.spot_market)?;
        validate!(revenue_settle_period > 0, ErrorCode::DefaultError)?;
        msg!(
            "spot_market.revenue_settle_period: {:?} -> {:?}",
            spot_market.revenue_settle_period,
            revenue_settle_period
        );
        spot_market.revenue_settle_period = revenue_settle_period;
        Ok(())
    }

    #[access_control(
        market_initialized(&ctx.accounts.market)
    )]
    pub fn update_market_imf_factor(
        ctx: Context<AdminUpdateMarket>,
        imf_factor: u128,
    ) -> Result<()> {
        validate!(
            imf_factor <= SPOT_IMF_PRECISION,
            ErrorCode::DefaultError,
            "invalid imf factor",
        )?;
        let market = &mut load_mut!(ctx.accounts.market)?;
        market.imf_factor = imf_factor;
        Ok(())
    }

    #[access_control(
        market_initialized(&ctx.accounts.market)
    )]
    pub fn update_market_unrealized_asset_weight(
        ctx: Context<AdminUpdateMarket>,
        unrealized_initial_asset_weight: u32,
        unrealized_maintenance_asset_weight: u32,
    ) -> Result<()> {
        validate!(
            unrealized_initial_asset_weight <= cast(SPOT_WEIGHT_PRECISION)?,
            ErrorCode::DefaultError,
            "invalid unrealized_initial_asset_weight",
        )?;
        validate!(
            unrealized_maintenance_asset_weight <= cast(SPOT_WEIGHT_PRECISION)?,
            ErrorCode::DefaultError,
            "invalid unrealized_maintenance_asset_weight",
        )?;
        validate!(
            unrealized_initial_asset_weight <= unrealized_maintenance_asset_weight,
            ErrorCode::DefaultError,
            "must enforce unrealized_initial_asset_weight <= unrealized_maintenance_asset_weight",
        )?;
        let market = &mut load_mut!(ctx.accounts.market)?;
        market.unrealized_initial_asset_weight = unrealized_initial_asset_weight;
        market.unrealized_maintenance_asset_weight = unrealized_maintenance_asset_weight;
        Ok(())
    }

    #[access_control(
        market_initialized(&ctx.accounts.market)
    )]
    pub fn update_curve_update_intensity(
        ctx: Context<AdminUpdateMarket>,
        curve_update_intensity: u8,
    ) -> Result<()> {
        validate!(
            curve_update_intensity <= 100,
            ErrorCode::DefaultError,
            "invalid curve_update_intensity",
        )?;
        let market = &mut load_mut!(ctx.accounts.market)?;
        market.amm.curve_update_intensity = curve_update_intensity;
        Ok(())
    }

    #[access_control(
        market_initialized(&ctx.accounts.market)
    )]
    pub fn update_lp_cooldown_time(
        ctx: Context<AdminUpdateMarket>,
        lp_cooldown_time: i64,
    ) -> Result<()> {
        let market = &mut ctx.accounts.market.load_mut()?;
        market.amm.lp_cooldown_time = lp_cooldown_time;
        Ok(())
    }

    pub fn update_partial_liquidation_close_percentage(
        ctx: Context<AdminUpdateState>,
        numerator: u128,
        denominator: u128,
    ) -> Result<()> {
        ctx.accounts
            .state
            .partial_liquidation_close_percentage_numerator = numerator;
        ctx.accounts
            .state
            .partial_liquidation_close_percentage_denominator = denominator;
        Ok(())
    }

    pub fn update_partial_liquidation_penalty_percentage(
        ctx: Context<AdminUpdateState>,
        numerator: u128,
        denominator: u128,
    ) -> Result<()> {
        ctx.accounts
            .state
            .partial_liquidation_penalty_percentage_numerator = numerator;
        ctx.accounts
            .state
            .partial_liquidation_penalty_percentage_denominator = denominator;
        Ok(())
    }

    pub fn update_full_liquidation_penalty_percentage(
        ctx: Context<AdminUpdateState>,
        numerator: u128,
        denominator: u128,
    ) -> Result<()> {
        ctx.accounts
            .state
            .full_liquidation_penalty_percentage_numerator = numerator;
        ctx.accounts
            .state
            .full_liquidation_penalty_percentage_denominator = denominator;
        Ok(())
    }

    pub fn update_partial_liquidation_liquidator_share_denominator(
        ctx: Context<AdminUpdateState>,
        denominator: u64,
    ) -> Result<()> {
        ctx.accounts
            .state
            .partial_liquidation_liquidator_share_denominator = denominator;
        Ok(())
    }

    pub fn update_full_liquidation_liquidator_share_denominator(
        ctx: Context<AdminUpdateState>,
        denominator: u64,
    ) -> Result<()> {
        ctx.accounts
            .state
            .full_liquidation_liquidator_share_denominator = denominator;
        Ok(())
    }

    pub fn update_fee(ctx: Context<AdminUpdateState>, fees: FeeStructure) -> Result<()> {
        ctx.accounts.state.perp_fee_structure = fees;
        Ok(())
    }

    pub fn update_order_filler_reward_structure(
        ctx: Context<AdminUpdateState>,
        order_filler_reward_structure: OrderFillerRewardStructure,
    ) -> Result<()> {
        ctx.accounts
            .state
            .perp_fee_structure
            .filler_reward_structure = order_filler_reward_structure;
        Ok(())
    }

    pub fn update_oracle_guard_rails(
        ctx: Context<AdminUpdateState>,
        oracle_guard_rails: OracleGuardRails,
    ) -> Result<()> {
        ctx.accounts.state.oracle_guard_rails = oracle_guard_rails;
        Ok(())
    }

    #[access_control(
        market_initialized(&ctx.accounts.market)
    )]
    pub fn update_market_oracle(
        ctx: Context<AdminUpdateMarket>,
        oracle: Pubkey,
        oracle_source: OracleSource,
    ) -> Result<()> {
        let market = &mut load_mut!(ctx.accounts.market)?;
        market.amm.oracle = oracle;
        market.amm.oracle_source = oracle_source;
        Ok(())
    }

    #[access_control(
        market_initialized(&ctx.accounts.market)
    )]
    pub fn update_market_minimum_quote_asset_trade_size(
        ctx: Context<AdminUpdateMarket>,
        minimum_trade_size: u128,
    ) -> Result<()> {
        let market = &mut load_mut!(ctx.accounts.market)?;
        market.amm.minimum_quote_asset_trade_size = minimum_trade_size;
        Ok(())
    }

    #[access_control(
        market_initialized(&ctx.accounts.market)
    )]
    pub fn update_market_base_spread(
        ctx: Context<AdminUpdateMarket>,
        base_spread: u16,
    ) -> Result<()> {
        let market = &mut load_mut!(ctx.accounts.market)?;
        market.amm.base_spread = base_spread;
        market.amm.long_spread = (base_spread / 2) as u128;
        market.amm.short_spread = (base_spread / 2) as u128;
        Ok(())
    }

    #[access_control(
        market_initialized(&ctx.accounts.market)
    )]
    pub fn update_amm_jit_intensity(
        ctx: Context<AdminUpdateMarket>,
        amm_jit_intensity: u8,
    ) -> Result<()> {
        validate!(
            (0..=100).contains(&amm_jit_intensity),
            ErrorCode::DefaultError,
            "invalid amm_jit_intensity",
        )?;

        let market = &mut load_mut!(ctx.accounts.market)?;
        market.amm.amm_jit_intensity = amm_jit_intensity;

        Ok(())
    }

    #[access_control(
        market_initialized(&ctx.accounts.market)
    )]
    pub fn update_market_max_spread(
        ctx: Context<AdminUpdateMarket>,
        max_spread: u32,
    ) -> Result<()> {
        let market = &mut load_mut!(ctx.accounts.market)?;
        validate!(
            (max_spread >= market.amm.base_spread as u32),
            ErrorCode::DefaultError,
            "invalid max_spread < base_spread",
        )?;

        validate!(
            max_spread <= market.margin_ratio_initial * 100,
            ErrorCode::DefaultError,
            "invalid max_spread > market.margin_ratio_initial * 100",
        )?;

        market.amm.max_spread = max_spread;

        Ok(())
    }

    #[access_control(
        market_initialized(&ctx.accounts.market)
    )]
    pub fn update_market_base_asset_amount_step_size(
        ctx: Context<AdminUpdateMarket>,
        minimum_trade_size: u128,
    ) -> Result<()> {
        let market = &mut load_mut!(ctx.accounts.market)?;
        if minimum_trade_size > 0 {
            market.amm.base_asset_amount_step_size = minimum_trade_size;
        } else {
            return Err(ErrorCode::DefaultError.into());
        }
        Ok(())
    }

    #[access_control(
        market_initialized(&ctx.accounts.market)
    )]
    pub fn update_market_max_slippage_ratio(
        ctx: Context<AdminUpdateMarket>,
        max_slippage_ratio: u16,
    ) -> Result<()> {
        validate!(max_slippage_ratio > 0, ErrorCode::DefaultError)?;
        let market = &mut load_mut!(ctx.accounts.market)?;
        market.amm.max_slippage_ratio = max_slippage_ratio;
        Ok(())
    }

    #[access_control(
        market_initialized(&ctx.accounts.market)
    )]
    pub fn update_max_base_asset_amount_ratio(
        ctx: Context<AdminUpdateMarket>,
        max_base_asset_amount_ratio: u16,
    ) -> Result<()> {
        validate!(max_base_asset_amount_ratio > 0, ErrorCode::DefaultError)?;
        let market = &mut load_mut!(ctx.accounts.market)?;
        market.amm.max_base_asset_amount_ratio = max_base_asset_amount_ratio;
        Ok(())
    }

    pub fn update_admin(ctx: Context<AdminUpdateState>, admin: Pubkey) -> Result<()> {
        ctx.accounts.state.admin = admin;
        Ok(())
    }

    pub fn update_whitelist_mint(
        ctx: Context<AdminUpdateState>,
        whitelist_mint: Pubkey,
    ) -> Result<()> {
        ctx.accounts.state.whitelist_mint = whitelist_mint;
        Ok(())
    }

    pub fn update_discount_mint(
        ctx: Context<AdminUpdateState>,
        discount_mint: Pubkey,
    ) -> Result<()> {
        ctx.accounts.state.discount_mint = discount_mint;
        Ok(())
    }

    pub fn update_exchange_paused(
        ctx: Context<AdminUpdateState>,
        exchange_paused: bool,
    ) -> Result<()> {
        ctx.accounts.state.exchange_paused = exchange_paused;
        Ok(())
    }

    pub fn disable_admin_controls_prices(ctx: Context<AdminUpdateState>) -> Result<()> {
        ctx.accounts.state.admin_controls_prices = false;
        Ok(())
    }

    pub fn update_funding_paused(
        ctx: Context<AdminUpdateState>,
        funding_paused: bool,
    ) -> Result<()> {
        ctx.accounts.state.funding_paused = funding_paused;
        Ok(())
    }

    pub fn update_auction_duration(
        ctx: Context<AdminUpdateState>,
        min_auction_duration: u8,
        max_auction_duration: u8,
    ) -> Result<()> {
        validate!(
            min_auction_duration <= max_auction_duration,
            ErrorCode::DefaultError,
            "min auction duration must be less than or equal to max auction duration",
        )?;

        ctx.accounts.state.min_perp_auction_duration = min_auction_duration;
        ctx.accounts.state.max_perp_auction_duration = max_auction_duration;
        Ok(())
    }

    pub fn initialize_insurance_fund_stake(
        ctx: Context<InitializeInsuranceFundStake>,
        market_index: u64,
    ) -> Result<()> {
        let mut if_stake = ctx
            .accounts
            .insurance_fund_stake
            .load_init()
            .or(Err(ErrorCode::UnableToLoadAccountLoader))?;

        let clock = Clock::get()?;
        let now = clock.unix_timestamp;

        *if_stake = InsuranceFundStake {
            authority: *ctx.accounts.authority.key,
            market_index,
            if_shares: 0,
            last_withdraw_request_shares: 0,
            last_withdraw_request_value: 0,
            last_withdraw_request_ts: 0,
            cost_basis: 0,
            if_base: 0,
            last_valid_ts: now,
        };

        Ok(())
    }

    pub fn settle_revenue_to_insurance_fund(
        ctx: Context<SettleRevenueToInsuranceFund>,
        _market_index: u64,
    ) -> Result<()> {
        let state = &ctx.accounts.state;
        let spot_market = &mut load_mut!(ctx.accounts.spot_market)?;

        validate!(
            spot_market.revenue_settle_period > 0,
            ErrorCode::DefaultError,
            "invalid revenue_settle_period settings on spot market"
        )?;

        let spot_vault_amount = ctx.accounts.spot_market_vault.amount;
        let insurance_vault_amount = ctx.accounts.insurance_fund_vault.amount;

        let clock = Clock::get()?;
        let now = clock.unix_timestamp;

        let time_until_next_update = math::helpers::on_the_hour_update(
            now,
            spot_market.last_revenue_settle_ts,
            spot_market.revenue_settle_period,
        )?;

        validate!(
            time_until_next_update == 0,
            ErrorCode::DefaultError,
            "Must wait {} seconds until next available settlement time",
            time_until_next_update
        )?;

        // uses proportion of revenue pool allocated to insurance fund
        let token_amount = controller::insurance::settle_revenue_to_insurance_fund(
            spot_vault_amount,
            insurance_vault_amount,
            spot_market,
            now,
        )?;

        controller::token::send_from_program_vault(
            &ctx.accounts.token_program,
            &ctx.accounts.spot_market_vault,
            &ctx.accounts.insurance_fund_vault,
            &ctx.accounts.clearing_house_signer,
            state.signer_nonce,
            token_amount as u64,
        )?;

        // todo: settle remaining revenue pool to a revenue vault

        spot_market.last_revenue_settle_ts = now;

        Ok(())
    }

    pub fn add_insurance_fund_stake(
        ctx: Context<AddInsuranceFundStake>,
        market_index: u64,
        amount: u64,
    ) -> Result<()> {
        if amount == 0 {
            return Err(ErrorCode::InsufficientDeposit.into());
        }

        let clock = Clock::get()?;
        let insurance_fund_stake = &mut load_mut!(ctx.accounts.insurance_fund_stake)?;
        let user_stats = &mut load_mut!(ctx.accounts.user_stats)?;
        let spot_market = &mut load_mut!(ctx.accounts.spot_market)?;

        validate!(
            insurance_fund_stake.market_index == market_index,
            ErrorCode::DefaultError,
            "insurance_fund_stake does not match market_index"
        )?;

        validate!(
            insurance_fund_stake.last_withdraw_request_shares == 0
                && insurance_fund_stake.last_withdraw_request_value == 0,
            ErrorCode::DefaultError,
            "withdraw request in progress"
        )?;

        controller::insurance::add_insurance_fund_stake(
            amount,
            ctx.accounts.insurance_fund_vault.amount,
            insurance_fund_stake,
            user_stats,
            spot_market,
            clock.unix_timestamp,
        )?;

        controller::token::receive(
            &ctx.accounts.token_program,
            &ctx.accounts.user_token_account,
            &ctx.accounts.insurance_fund_vault,
            &ctx.accounts.authority,
            amount,
        )?;

        Ok(())
    }

    pub fn request_remove_insurance_fund_stake(
        ctx: Context<RequestRemoveInsuranceFundStake>,
        market_index: u64,
        amount: u64,
    ) -> Result<()> {
        let clock = Clock::get()?;
        let insurance_fund_stake = &mut load_mut!(ctx.accounts.insurance_fund_stake)?;
        let user_stats = &mut load_mut!(ctx.accounts.user_stats)?;
        let spot_market = &mut load_mut!(ctx.accounts.spot_market)?;

        validate!(
            insurance_fund_stake.market_index == market_index,
            ErrorCode::DefaultError,
            "insurance_fund_stake does not match market_index"
        )?;

        validate!(
            insurance_fund_stake.last_withdraw_request_shares == 0,
            ErrorCode::DefaultError,
            "Withdraw request is already in progress"
        )?;

        let n_shares = math::insurance::staked_amount_to_shares(
            amount,
            spot_market.total_if_shares,
            ctx.accounts.insurance_fund_vault.amount,
        )?;

        validate!(
            n_shares > 0,
            ErrorCode::DefaultError,
            "Requested lp_shares = 0"
        )?;

        validate!(
            insurance_fund_stake.if_shares >= n_shares,
            ErrorCode::InsufficientLPTokens
        )?;

        controller::insurance::request_remove_insurance_fund_stake(
            n_shares,
            ctx.accounts.insurance_fund_vault.amount,
            insurance_fund_stake,
            user_stats,
            spot_market,
            clock.unix_timestamp,
        )?;

        Ok(())
    }

    pub fn cancel_request_remove_insurance_fund_stake(
        ctx: Context<RequestRemoveInsuranceFundStake>,
        market_index: u64,
    ) -> Result<()> {
        let clock = Clock::get()?;
        let now = clock.unix_timestamp;
        let insurance_fund_stake = &mut load_mut!(ctx.accounts.insurance_fund_stake)?;
        let user_stats = &mut load_mut!(ctx.accounts.user_stats)?;
        let spot_market = &mut load_mut!(ctx.accounts.spot_market)?;

        validate!(
            insurance_fund_stake.market_index == market_index,
            ErrorCode::DefaultError,
            "insurance_fund_stake does not match market_index"
        )?;

        validate!(
            insurance_fund_stake.last_withdraw_request_shares != 0,
            ErrorCode::DefaultError,
            "No withdraw request in progress"
        )?;

        controller::insurance::cancel_request_remove_insurance_fund_stake(
            ctx.accounts.insurance_fund_vault.amount,
            insurance_fund_stake,
            user_stats,
            spot_market,
            now,
        )?;

        Ok(())
    }

    pub fn remove_insurance_fund_stake(
        ctx: Context<RemoveInsuranceFundStake>,
        market_index: u64,
    ) -> Result<()> {
        let clock = Clock::get()?;
        let now = clock.unix_timestamp;
        let insurance_fund_stake = &mut load_mut!(ctx.accounts.insurance_fund_stake)?;
        let user_stats = &mut load_mut!(ctx.accounts.user_stats)?;
        let spot_market = &mut load_mut!(ctx.accounts.spot_market)?;
        let state = &ctx.accounts.state;

        validate!(
            insurance_fund_stake.market_index == market_index,
            ErrorCode::DefaultError,
            "insurance_fund_stake does not match market_index"
        )?;

        let amount = controller::insurance::remove_insurance_fund_stake(
            ctx.accounts.insurance_fund_vault.amount,
            insurance_fund_stake,
            user_stats,
            spot_market,
            now,
        )?;

        controller::token::send_from_program_vault(
            &ctx.accounts.token_program,
            &ctx.accounts.insurance_fund_vault,
            &ctx.accounts.user_token_account,
            &ctx.accounts.clearing_house_signer,
            state.signer_nonce,
            amount,
        )?;

        validate!(
            ctx.accounts.insurance_fund_vault.amount > 0,
            ErrorCode::DefaultError,
            "insurance_fund_vault.amount must remain > 0"
        )?;

        Ok(())
    }
}

fn market_initialized(market: &AccountLoader<PerpMarket>) -> Result<()> {
    // todo?
    if market.load()?.status != MarketStatus::Initialized {
        return Err(ErrorCode::MarketIndexNotInitialized.into());
    }
    Ok(())
}

fn valid_oracle_for_market(oracle: &AccountInfo, market: &AccountLoader<PerpMarket>) -> Result<()> {
    if !market.load()?.amm.oracle.eq(oracle.key) {
        return Err(ErrorCode::InvalidOracle.into());
    }
    Ok(())
}

fn exchange_not_paused(state: &Account<State>) -> Result<()> {
    if state.exchange_paused {
        return Err(ErrorCode::ExchangePaused.into());
    }
    Ok(())
}

fn admin_controls_prices(state: &Account<State>) -> Result<()> {
    if !state.admin_controls_prices {
        return Err(ErrorCode::AdminControlsPricesDisabled.into());
    }
    Ok(())
}<|MERGE_RESOLUTION|>--- conflicted
+++ resolved
@@ -49,7 +49,6 @@
     use crate::margin_validation::validate_margin;
     use crate::math;
     use crate::math::casting::{cast, cast_to_i128, cast_to_u128, cast_to_u32};
-    use crate::math::liquidation::validate_user_not_being_liquidated;
     use crate::math::spot_balance::get_token_amount;
     use crate::optional_accounts::{
         get_maker_and_maker_stats, get_referrer_and_referrer_stats, get_serum_fulfillment_accounts,
@@ -116,13 +115,8 @@
             max_perp_auction_duration: 60,
             min_spot_auction_duration: 0,
             max_spot_auction_duration: 60,
-<<<<<<< HEAD
-            settlement_duration: 0, // extra duration after market expiry to allow settlement
-            liquidation_margin_buffer_ratio: 50, // 2%
-=======
             liquidation_margin_buffer_ratio: MARGIN_PRECISION as u32 / 50, // 2%
             settlement_duration: 0, // extra duration after market expiry to allow settlement
->>>>>>> 922c8f43
             signer: clearing_house_signer,
             signer_nonce: clearing_house_signer_nonce,
             padding0: 0,
@@ -1776,11 +1770,7 @@
         let user_key = ctx.accounts.user.key();
         let user = &mut load_mut!(ctx.accounts.user)?;
 
-<<<<<<< HEAD
-        validate_user_not_being_liquidated(
-=======
         math::liquidation::validate_user_not_being_liquidated(
->>>>>>> 922c8f43
             user,
             &market_map,
             &spot_market_map,
@@ -2263,11 +2253,7 @@
         quote_asset_reserve: u128,
         sqrt_k: u128,
     ) -> Result<()> {
-<<<<<<< HEAD
         let perp_market = &mut load_mut!(ctx.accounts.perp_market)?;
-=======
-        let market = &mut load_mut!(ctx.accounts.perp_market)?;
->>>>>>> 922c8f43
         controller::amm::move_price(
             &mut perp_market.amm,
             base_asset_reserve,
@@ -2275,125 +2261,6 @@
             sqrt_k,
         )?;
         validate_market_account(perp_market)?;
-
-        Ok(())
-    }
-
-    #[access_control(
-        market_initialized(&ctx.accounts.perp_market)
-    )]
-    pub fn update_market_expiry(ctx: Context<MoveAMMPrice>, expiry_ts: i64) -> Result<()> {
-        let clock = Clock::get()?;
-        let market = &mut load_mut!(ctx.accounts.perp_market)?;
-        validate!(
-            clock.unix_timestamp < expiry_ts,
-            ErrorCode::DefaultError,
-            "Market expiry ts must later than current clock timestamp"
-        )?;
-
-        // if Perpetual market has expiry_ts set, automatically enter reduce only
-        if market.contract_type == ContractType::Perpetual {
-            market.status = MarketStatus::ReduceOnly;
-        }
-
-        market.expiry_ts = expiry_ts;
-
-        Ok(())
-    }
-
-    #[access_control(
-        market_initialized(&ctx.accounts.perp_market)
-    )]
-    pub fn settle_expired_market_pools_to_revenue_pool(
-        ctx: Context<WithdrawFromMarketToInsuranceVault>,
-    ) -> Result<()> {
-        let market = &mut load_mut!(ctx.accounts.perp_market)?;
-        let spot_market = &mut load_mut!(ctx.accounts.spot_market)?;
-
-        let clock = Clock::get()?;
-        let now = clock.unix_timestamp;
-
-        controller::spot_balance::update_spot_market_cumulative_interest(spot_market, now)?;
-
-        validate!(
-            spot_market.market_index == QUOTE_SPOT_MARKET_INDEX,
-            ErrorCode::DefaultError,
-            "spot_market must be perp market's quote asset"
-        )?;
-
-        validate!(
-            market.status == MarketStatus::Settlement && market.open_interest == 0,
-            ErrorCode::DefaultError,
-            "Market must be 100% settled"
-        )?;
-
-        let depositors_amount_before: u64 = cast(get_token_amount(
-            spot_market.deposit_balance,
-            spot_market,
-            &SpotBalanceType::Deposit,
-        )?)?;
-
-        let borrowers_amount_before: u64 = cast(get_token_amount(
-            spot_market.borrow_balance,
-            spot_market,
-            &SpotBalanceType::Borrow,
-        )?)?;
-
-        let fee_pool_token_amount = get_token_amount(
-            market.amm.fee_pool.balance,
-            spot_market,
-            &SpotBalanceType::Deposit,
-        )?;
-        let pnl_pool_token_amount = get_token_amount(
-            market.pnl_pool.balance,
-            spot_market,
-            &SpotBalanceType::Deposit,
-        )?;
-
-        controller::spot_balance::update_spot_balances(
-            fee_pool_token_amount,
-            &SpotBalanceType::Borrow,
-            spot_market,
-            &mut market.amm.fee_pool,
-            false,
-        )?;
-
-        controller::spot_balance::update_spot_balances(
-            pnl_pool_token_amount,
-            &SpotBalanceType::Borrow,
-            spot_market,
-            &mut market.pnl_pool,
-            false,
-        )?;
-
-        controller::spot_balance::update_revenue_pool_balances(
-            pnl_pool_token_amount
-                .checked_add(fee_pool_token_amount)
-                .ok_or_else(math_error!())?,
-            &SpotBalanceType::Deposit,
-            spot_market,
-        )?;
-
-        let depositors_amount_after: u64 = cast(get_token_amount(
-            spot_market.deposit_balance,
-            spot_market,
-            &SpotBalanceType::Deposit,
-        )?)?;
-
-        let borrowers_amount_after: u64 = cast(get_token_amount(
-            spot_market.borrow_balance,
-            spot_market,
-            &SpotBalanceType::Borrow,
-        )?)?;
-
-        validate!(
-            borrowers_amount_before == borrowers_amount_after
-                && depositors_amount_before == depositors_amount_after,
-            ErrorCode::DefaultError,
-            "Bank token balances must be equal before and after"
-        )?;
-
-        math::spot_balance::validate_spot_balances(spot_market)?;
 
         Ok(())
     }
@@ -3131,7 +2998,6 @@
 
         validate!(
             max_revenue_withdraw_per_period < 100_000 * QUOTE_PRECISION,
-<<<<<<< HEAD
             ErrorCode::DefaultError,
             "max_revenue_withdraw_per_period must be less than 100k"
         )?;
@@ -3145,21 +3011,6 @@
         validate!(
             market.quote_settled_insurance < quote_max_insurance,
             ErrorCode::DefaultError,
-=======
-            ErrorCode::DefaultError,
-            "max_revenue_withdraw_per_period must be less than 100k"
-        )?;
-
-        validate!(
-            unrealized_max_imbalance < 100_000 * QUOTE_PRECISION,
-            ErrorCode::DefaultError,
-            "unrealized_max_imbalance must be less than 100k"
-        )?;
-
-        validate!(
-            market.quote_settled_insurance < quote_max_insurance,
-            ErrorCode::DefaultError,
->>>>>>> 922c8f43
             "quote_max_insurance must be above market.quote_settled_insurance={}",
             market.quote_settled_insurance
         )?;
