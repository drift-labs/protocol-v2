#![allow(clippy::too_many_arguments)]
#![allow(unaligned_references)]

use anchor_lang::prelude::*;
use borsh::BorshSerialize;

use crate::math::position::calculate_base_asset_value_and_pnl;
use context::*;
use error::ErrorCode;
use math::{amm, bn, constants::*, margin::*};
use state::oracle::{get_oracle_price, OracleSource};

use crate::math::amm::get_update_k_result;
use crate::state::market::Market;
use crate::state::{market::AMM, state::*, user::*};

mod account_loader;
pub mod context;
pub mod controller;
pub mod error;
pub mod ids;
pub mod macros;
mod margin_validation;
pub mod math;
pub mod optional_accounts;
pub mod order_validation;
pub mod state;

#[cfg(feature = "mainnet-beta")]
declare_id!("dammHkt7jmytvbS3nHTxQNEcP59aE57nxwV21YdqEDN");
#[cfg(not(feature = "mainnet-beta"))]
declare_id!("4kApqj1TdRVxK8kPEJ2SDs8aGq53YPnDA4cVxTUuqRkK");

#[program]
pub mod clearing_house {
    use std::cmp::min;
    use std::ops::Div;
    use std::option::Option::Some;

    use crate::account_loader::{load, load_mut};
    use crate::controller::bank_balance::update_bank_balances;
    use crate::controller::position::get_position_index;
    use crate::margin_validation::validate_margin;
    use crate::math;
    use crate::math::amm::{
        calculate_mark_twap_spread_pct,
        is_oracle_mark_too_divergent,
        //  normalise_oracle_price,
    };
    use crate::math::bank_balance::get_token_amount;
    use crate::math::casting::{cast, cast_to_i128, cast_to_u128, cast_to_u64};
    use crate::math::slippage::{calculate_slippage, calculate_slippage_pct};
    use crate::optional_accounts::{get_discount_token, get_referrer, get_referrer_for_fill_order};
    use crate::state::bank::{Bank, BankBalance, BankBalanceType};
    use crate::state::bank_map::{get_writable_banks, BankMap, WritableBanks};
    use crate::state::events::TradeRecord;
    use crate::state::events::{CurveRecord, DepositRecord};
    use crate::state::events::{DepositDirection, LiquidationRecord};
    use crate::state::market::{Market, PNLPool};
    use crate::state::market_map::{
        get_market_oracles, get_writable_markets, get_writable_markets_for_user_positions,
        get_writable_markets_for_user_positions_and_order, get_writable_markets_list, MarketMap,
        MarketOracles, WritableMarkets,
    };
    use crate::state::oracle::OraclePriceData;
    use crate::state::oracle_map::OracleMap;
    use crate::state::state::OrderFillerRewardStructure;
    use crate::state::user::OrderType;

    use super::*;

    pub fn initialize(ctx: Context<Initialize>, admin_controls_prices: bool) -> Result<()> {
        let insurance_account_key = ctx.accounts.insurance_vault.to_account_info().key;
        let (insurance_account_authority, insurance_account_nonce) =
            Pubkey::find_program_address(&[insurance_account_key.as_ref()], ctx.program_id);

        // clearing house must be authority of insurance vault
        if ctx.accounts.insurance_vault.owner != insurance_account_authority {
            return Err(ErrorCode::InvalidInsuranceAccountAuthority.into());
        }

        **ctx.accounts.state = State {
            admin: *ctx.accounts.admin.key,
            funding_paused: false,
            exchange_paused: false,
            admin_controls_prices,
            insurance_vault: *insurance_account_key,
            insurance_vault_authority: insurance_account_authority,
            insurance_vault_nonce: insurance_account_nonce,
            margin_ratio_initial: 2000, // unit is 20% (+2 decimal places)
            margin_ratio_partial: 625,
            margin_ratio_maintenance: 500,
            partial_liquidation_close_percentage_numerator: 25,
            partial_liquidation_close_percentage_denominator: 100,
            partial_liquidation_penalty_percentage_numerator: 25,
            partial_liquidation_penalty_percentage_denominator: 1000,
            full_liquidation_penalty_percentage_numerator: 1,
            full_liquidation_penalty_percentage_denominator: 1,
            partial_liquidation_liquidator_share_denominator: 2,
            full_liquidation_liquidator_share_denominator: 20,
            fee_structure: FeeStructure {
                fee_numerator: DEFAULT_FEE_NUMERATOR,
                fee_denominator: DEFAULT_FEE_DENOMINATOR,
                discount_token_tiers: DiscountTokenTiers {
                    first_tier: DiscountTokenTier {
                        minimum_balance: DEFAULT_DISCOUNT_TOKEN_FIRST_TIER_MINIMUM_BALANCE,
                        discount_numerator: DEFAULT_DISCOUNT_TOKEN_FIRST_TIER_DISCOUNT_NUMERATOR,
                        discount_denominator:
                            DEFAULT_DISCOUNT_TOKEN_FIRST_TIER_DISCOUNT_DENOMINATOR,
                    },
                    second_tier: DiscountTokenTier {
                        minimum_balance: DEFAULT_DISCOUNT_TOKEN_SECOND_TIER_MINIMUM_BALANCE,
                        discount_numerator: DEFAULT_DISCOUNT_TOKEN_SECOND_TIER_DISCOUNT_NUMERATOR,
                        discount_denominator:
                            DEFAULT_DISCOUNT_TOKEN_SECOND_TIER_DISCOUNT_DENOMINATOR,
                    },
                    third_tier: DiscountTokenTier {
                        minimum_balance: DEFAULT_DISCOUNT_TOKEN_THIRD_TIER_MINIMUM_BALANCE,
                        discount_numerator: DEFAULT_DISCOUNT_TOKEN_THIRD_TIER_DISCOUNT_NUMERATOR,
                        discount_denominator:
                            DEFAULT_DISCOUNT_TOKEN_THIRD_TIER_DISCOUNT_DENOMINATOR,
                    },
                    fourth_tier: DiscountTokenTier {
                        minimum_balance: DEFAULT_DISCOUNT_TOKEN_FOURTH_TIER_MINIMUM_BALANCE,
                        discount_numerator: DEFAULT_DISCOUNT_TOKEN_FOURTH_TIER_DISCOUNT_NUMERATOR,
                        discount_denominator:
                            DEFAULT_DISCOUNT_TOKEN_FOURTH_TIER_DISCOUNT_DENOMINATOR,
                    },
                },
                referral_discount: ReferralDiscount {
                    referrer_reward_numerator: DEFAULT_REFERRER_REWARD_NUMERATOR,
                    referrer_reward_denominator: DEFAULT_REFERRER_REWARD_DENOMINATOR,
                    referee_discount_numerator: DEFAULT_REFEREE_DISCOUNT_NUMERATOR,
                    referee_discount_denominator: DEFAULT_REFEREE_DISCOUNT_DENOMINATOR,
                },
            },
            whitelist_mint: Pubkey::default(),
            discount_mint: Pubkey::default(),
            oracle_guard_rails: OracleGuardRails {
                price_divergence: PriceDivergenceGuardRails {
                    mark_oracle_divergence_numerator: 1,
                    mark_oracle_divergence_denominator: 10,
                },
                validity: ValidityGuardRails {
                    slots_before_stale: 1000,
                    confidence_interval_max_size: 4,
                    too_volatile_ratio: 5,
                },
                use_for_liquidations: true,
            },
            number_of_markets: 0,
            number_of_banks: 0,
            order_filler_reward_structure: OrderFillerRewardStructure {
                reward_numerator: 1,
                reward_denominator: 10,
                time_based_reward_lower_bound: 10_000, // 1 cent
            },
            min_order_quote_asset_amount: 500_000, // 50 cents
            padding0: 0,
            padding1: 0,
            padding2: 0,
            padding3: 0,
        };

        Ok(())
    }

    pub fn initialize_bank(
        ctx: Context<InitializeBank>,
        optimal_utilization: u128,
        optimal_borrow_rate: u128,
        max_borrow_rate: u128,
        oracle_source: OracleSource,
        initial_asset_weight: u128,
        maintenance_asset_weight: u128,
        initial_liability_weight: u128,
        maintenance_liability_weight: u128,
    ) -> Result<()> {
        let state = &mut ctx.accounts.state;
        let bank_pubkey = ctx.accounts.bank.key();

        let (vault_authority, vault_authority_nonce) = Pubkey::find_program_address(
            &[
                b"bank_vault_authority".as_ref(),
                state.number_of_banks.to_le_bytes().as_ref(),
            ],
            ctx.program_id,
        );

        // clearing house must be authority of collateral vault
        if ctx.accounts.bank_vault.owner != vault_authority {
            return Err(ErrorCode::InvalidBankAuthority.into());
        }

        let bank_index = get_then_update_id!(state, number_of_banks);
        if bank_index == 0 {
            validate!(
                initial_asset_weight == BANK_WEIGHT_PRECISION,
                ErrorCode::InvalidBankInitialization,
                "For quote asset bank, initial asset weight must be {}",
                BANK_WEIGHT_PRECISION
            )?;

            validate!(
                maintenance_asset_weight == BANK_WEIGHT_PRECISION,
                ErrorCode::InvalidBankInitialization,
                "For quote asset bank, maintenance asset weight must be {}",
                BANK_WEIGHT_PRECISION
            )?;

            validate!(
                initial_liability_weight == BANK_WEIGHT_PRECISION,
                ErrorCode::InvalidBankInitialization,
                "For quote asset bank, initial liability weight must be {}",
                BANK_WEIGHT_PRECISION
            )?;

            validate!(
                maintenance_liability_weight == BANK_WEIGHT_PRECISION,
                ErrorCode::InvalidBankInitialization,
                "For quote asset bank, maintenance liability weight must be {}",
                BANK_WEIGHT_PRECISION
            )?;

            validate!(
                ctx.accounts.oracle.key == &Pubkey::default(),
                ErrorCode::InvalidBankInitialization,
                "For quote asset bank, oracle must be default public key"
            )?;

            validate!(
                oracle_source == OracleSource::QuoteAsset,
                ErrorCode::InvalidBankInitialization,
                "For quote asset bank, oracle source must be QuoteAsset"
            )?;

            validate!(
                ctx.accounts.bank_mint.decimals == 6,
                ErrorCode::InvalidBankInitialization,
                "For quote asset bank, mint decimals must be 6"
            )?;
        } else {
            validate!(
                initial_asset_weight > 0 && initial_asset_weight < BANK_WEIGHT_PRECISION,
                ErrorCode::InvalidBankInitialization,
                "Initial asset weight must be between 0 {}",
                BANK_WEIGHT_PRECISION
            )?;

            validate!(
                maintenance_asset_weight > 0 && maintenance_asset_weight < BANK_WEIGHT_PRECISION,
                ErrorCode::InvalidBankInitialization,
                "Maintenance asset weight must be between 0 {}",
                BANK_WEIGHT_PRECISION
            )?;

            validate!(
                initial_liability_weight > BANK_WEIGHT_PRECISION,
                ErrorCode::InvalidBankInitialization,
                "Initial liability weight must be greater than {}",
                BANK_WEIGHT_PRECISION
            )?;

            validate!(
                maintenance_liability_weight > BANK_WEIGHT_PRECISION,
                ErrorCode::InvalidBankInitialization,
                "Maintenance liability weight must be greater than {}",
                BANK_WEIGHT_PRECISION
            )?;

            validate!(
                ctx.accounts.bank_mint.decimals >= 6,
                ErrorCode::InvalidBankInitialization,
                "Mint decimals must be greater than or equal to 6"
            )?;

            let oracle_price = get_oracle_price(
                &oracle_source,
                &ctx.accounts.oracle,
                cast(Clock::get()?.unix_timestamp)?,
            );

            validate!(
                oracle_price.is_ok(),
                ErrorCode::InvalidBankInitialization,
                "Unable to read oracle price for {}",
                ctx.accounts.oracle.key,
            )?;
        }

        let bank = &mut ctx.accounts.bank.load_init()?;
        **bank = Bank {
            bank_index,
            pubkey: bank_pubkey,
            mint: ctx.accounts.bank_mint.key(),
            vault: *ctx.accounts.bank_vault.to_account_info().key,
            vault_authority,
            vault_authority_nonce,
            decimals: ctx.accounts.bank_mint.decimals,
            optimal_utilization,
            optimal_borrow_rate,
            max_borrow_rate,
            deposit_balance: 0,
            borrow_balance: 0,
            cumulative_deposit_interest: BANK_CUMULATIVE_INTEREST_PRECISION,
            cumulative_borrow_interest: BANK_CUMULATIVE_INTEREST_PRECISION,
            last_updated: cast(Clock::get()?.unix_timestamp)
                .or(Err(ErrorCode::UnableToCastUnixTime))?,
            oracle_source,
            oracle: ctx.accounts.oracle.key(),
            initial_asset_weight,
            maintenance_asset_weight,
            initial_liability_weight,
            maintenance_liability_weight,
        };

        Ok(())
    }

    pub fn initialize_market(
        ctx: Context<InitializeMarket>,
        amm_base_asset_reserve: u128,
        amm_quote_asset_reserve: u128,
        amm_periodicity: i64,
        amm_peg_multiplier: u128,
        oracle_source: OracleSource,
        margin_ratio_initial: u32,
        margin_ratio_partial: u32,
        margin_ratio_maintenance: u32,
    ) -> Result<()> {
        let market_pubkey = ctx.accounts.market.to_account_info().key;
        let market = &mut ctx.accounts.market.load_init()?;
        let clock = Clock::get()?;
        let now = clock.unix_timestamp;
        let clock_slot = clock.slot;

        if market.initialized {
            return Err(ErrorCode::MarketIndexAlreadyInitialized.into());
        }

        if amm_base_asset_reserve != amm_quote_asset_reserve {
            return Err(ErrorCode::InvalidInitialPeg.into());
        }

        let init_mark_price = amm::calculate_price(
            amm_quote_asset_reserve,
            amm_base_asset_reserve,
            amm_peg_multiplier,
        )?;

        // Verify there's no overflow
        let _k = bn::U192::from(amm_base_asset_reserve)
            .checked_mul(bn::U192::from(amm_quote_asset_reserve))
            .ok_or_else(math_error!())?;

        // Verify oracle is readable
        let OraclePriceData {
            price: oracle_price,
<<<<<<< HEAD
            // confidence: oracle_conf,
=======
>>>>>>> 679d6c9a
            delay: oracle_delay,
            ..
        } = match oracle_source {
            OracleSource::Pyth => market
                .amm
                .get_pyth_price(&ctx.accounts.oracle, clock_slot)
                .unwrap(),
            OracleSource::Switchboard => market
                .amm
                .get_switchboard_price(&ctx.accounts.oracle, clock_slot)
                .unwrap(),
            OracleSource::QuoteAsset => panic!(),
        };

        let last_oracle_price_twap = match oracle_source {
            OracleSource::Pyth => market.amm.get_pyth_twap(&ctx.accounts.oracle)?,
            OracleSource::Switchboard => oracle_price,
            OracleSource::QuoteAsset => panic!(),
        };

        validate_margin(
            margin_ratio_initial,
            margin_ratio_initial,
            margin_ratio_maintenance,
        )?;

        let state = &mut ctx.accounts.state;
        let market_index = state.number_of_markets;
        **market = Market {
            initialized: true,
            pubkey: *market_pubkey,
            market_index,
            base_asset_amount_long: 0,
            base_asset_amount_short: 0,
            // base_asset_amount: 0,
            open_interest: 0,
            margin_ratio_initial, // unit is 20% (+2 decimal places)
            margin_ratio_partial,
            margin_ratio_maintenance,
            next_trade_record_id: 1,
            next_funding_rate_record_id: 1,
            next_curve_record_id: 1,
            pnl_pool: PNLPool { balance: 0 },
            unsettled_loss: 0,
            unsettled_profit: 0,
            padding0: 0,
            padding1: 0,
            padding2: 0,
            padding3: 0,
            padding4: 0,
            amm: AMM {
                oracle: *ctx.accounts.oracle.key,
                oracle_source,
                base_asset_reserve: amm_base_asset_reserve,
                quote_asset_reserve: amm_quote_asset_reserve,
                terminal_quote_asset_reserve: amm_quote_asset_reserve,
                cumulative_repeg_rebate_long: 0,
                cumulative_repeg_rebate_short: 0,
                cumulative_funding_rate_long: 0,
                cumulative_funding_rate_short: 0,
                cumulative_funding_rate_lp: 0,
                last_funding_rate: 0,
                last_funding_rate_ts: now,
                funding_period: amm_periodicity,
                last_oracle_price_twap,
                last_mark_price_twap: init_mark_price,
                last_mark_price_twap_ts: now,
                sqrt_k: amm_base_asset_reserve,
                peg_multiplier: amm_peg_multiplier,
                total_fee: 0,
                total_fee_withdrawn: 0,
                total_fee_minus_distributions: 0,
                total_mm_fee: 0,
                total_exchange_fee: 0,
                net_revenue_since_last_funding: 0,
                minimum_quote_asset_trade_size: 10000000,
                last_oracle_price_twap_ts: now,
                last_oracle_normalised_price: oracle_price,
                last_oracle_price: oracle_price,
                last_oracle_conf_pct: 0,
                last_oracle_delay: oracle_delay,
                last_oracle_mark_spread_pct: 0, // todo
                minimum_base_asset_trade_size: 10000000,
                base_spread: 0,
                long_spread: 0,
                short_spread: 0,
                last_bid_price_twap: init_mark_price,
                last_ask_price_twap: init_mark_price,
                net_base_asset_amount: 0,
                quote_asset_amount_long: 0,
                quote_asset_amount_short: 0,
                mark_std: 0,
                long_intensity_count: 0,
                long_intensity_volume: 0,
                short_intensity_count: 0,
                short_intensity_volume: 0,
                curve_update_intensity: 0,
<<<<<<< HEAD
                pnl_pool: PNLPool { balance: 0 },
=======
                last_update_slot: clock_slot,
>>>>>>> 679d6c9a
                padding0: 0,
                padding1: 0,
                padding2: 0,
                padding3: 0,
            },
        };

        state.number_of_markets = state
            .number_of_markets
            .checked_add(1)
            .ok_or_else(math_error!())?;

        Ok(())
    }

    pub fn deposit(
        ctx: Context<Deposit>,
        bank_index: u64,
        amount: u64,
        reduce_only: bool,
    ) -> Result<()> {
        let user_key = ctx.accounts.user.key();
        let user = &mut load_mut(&ctx.accounts.user)?;
        let clock = Clock::get()?;
        let now = clock.unix_timestamp;

        let remaining_accounts_iter = &mut ctx.remaining_accounts.iter().peekable();
        let mut oracle_map = OracleMap::load(remaining_accounts_iter, clock.slot)?;
        let bank_map = BankMap::load(&get_writable_banks(bank_index), remaining_accounts_iter)?;

        let mut market_map = MarketMap::load(
            &get_writable_markets_for_user_positions(&user.positions),
            &MarketOracles::new(),
            remaining_accounts_iter,
        )?;

        if amount == 0 {
            return Err(ErrorCode::InsufficientDeposit.into());
        }

        controller::repeg::update_amms(
            &mut market_map,
            &mut oracle_map,
            &ctx.accounts.state,
            &Clock::get()?,
        )?;

        let bank = &mut bank_map.get_ref_mut(&bank_index)?;
        controller::bank_balance::update_bank_cumulative_interest(bank, now)?;

        let user_bank_balance = match user.get_bank_balance_mut(bank.bank_index) {
            Some(user_bank_balance) => user_bank_balance,
            None => user.add_bank_balance(bank_index, BankBalanceType::Deposit)?,
        };

        // if reduce only, have to compare ix amount to current borrow amount
        let amount = if reduce_only && user_bank_balance.balance_type == BankBalanceType::Borrow {
            let borrow_token_amount = get_token_amount(
                user_bank_balance.balance,
                bank,
                &user_bank_balance.balance_type,
            )?;
            min(borrow_token_amount as u64, amount)
        } else {
            amount
        };

        controller::bank_balance::update_bank_balances(
            amount as u128,
            &BankBalanceType::Deposit,
            bank,
            user_bank_balance,
        )?;

        controller::funding::settle_funding_payment(user, &user_key, &market_map, now)?;

        controller::token::receive(
            &ctx.accounts.token_program,
            &ctx.accounts.user_token_account,
            &ctx.accounts.bank_vault,
            &ctx.accounts.authority,
            amount,
        )?;

        let deposit_record = DepositRecord {
            ts: now,
            user_authority: user.authority,
            user: user_key,
            direction: DepositDirection::DEPOSIT,
            amount,
            bank_index,
            from: None,
            to: None,
        };
        emit!(deposit_record);

        Ok(())
    }

    #[access_control(
        exchange_not_paused(&ctx.accounts.state)
    )]
    pub fn withdraw(
        ctx: Context<Withdraw>,
        bank_index: u64,
        amount: u64,
        reduce_only: bool,
    ) -> Result<()> {
        let user_key = ctx.accounts.user.key();
        let user = &mut load_mut(&ctx.accounts.user)?;
        let clock = Clock::get()?;
        let now = clock.unix_timestamp;

        let remaining_accounts_iter = &mut ctx.remaining_accounts.iter().peekable();
        let mut oracle_map = OracleMap::load(remaining_accounts_iter, clock.slot)?;
        let bank_map = BankMap::load(&get_writable_banks(bank_index), remaining_accounts_iter)?;
        let mut market_map = MarketMap::load(
            &WritableMarkets::new(),
            &MarketOracles::new(),
            remaining_accounts_iter,
        )?;

        controller::repeg::update_amms(
            &mut market_map,
            &mut oracle_map,
            &ctx.accounts.state,
            &Clock::get()?,
        )?;

        controller::funding::settle_funding_payment(user, &user_key, &market_map, now)?;

        let amount = {
            let bank = &mut bank_map.get_ref_mut(&bank_index)?;
            controller::bank_balance::update_bank_cumulative_interest(bank, now)?;

            let user_bank_balance = match user.get_bank_balance_mut(bank.bank_index) {
                Some(user_bank_balance) => user_bank_balance,
                None => user.add_bank_balance(bank_index, BankBalanceType::Deposit)?,
            };

            // if reduce only, have to compare ix amount to current deposit amount
            let amount =
                if reduce_only && user_bank_balance.balance_type == BankBalanceType::Deposit {
                    let borrow_token_amount = get_token_amount(
                        user_bank_balance.balance,
                        bank,
                        &user_bank_balance.balance_type,
                    )?;
                    min(borrow_token_amount as u64, amount)
                } else {
                    amount
                };

            controller::bank_balance::update_bank_balances(
                amount as u128,
                &BankBalanceType::Borrow,
                bank,
                user_bank_balance,
            )?;

            amount
        };

        if !meets_initial_margin_requirement(user, &market_map, &bank_map, &mut oracle_map)? {
            return Err(ErrorCode::InsufficientCollateral.into());
        }

        let bank = bank_map.get_ref(&bank_index)?;
        controller::token::send_from_bank_vault(
            &ctx.accounts.token_program,
            &ctx.accounts.bank_vault,
            &ctx.accounts.user_token_account,
            &ctx.accounts.bank_vault_authority,
            bank_index,
            bank.vault_authority_nonce,
            amount,
        )?;

        let deposit_record = DepositRecord {
            ts: now,
            user_authority: user.authority,
            user: user_key,
            direction: DepositDirection::WITHDRAW,
            amount,
            bank_index,
            from: None,
            to: None,
        };
        emit!(deposit_record);

        Ok(())
    }

    pub fn transfer_deposit(
        ctx: Context<TransferDeposit>,
        bank_index: u64,
        amount: u64,
    ) -> Result<()> {
        let authority_key = ctx.accounts.authority.key;
        let to_user_key = ctx.accounts.to_user.key();
        let from_user_key = ctx.accounts.from_user.key();
        let clock = Clock::get()?;

        let to_user = &mut load_mut(&ctx.accounts.to_user)?;
        let from_user = &mut load_mut(&ctx.accounts.from_user)?;

        let remaining_accounts_iter = &mut ctx.remaining_accounts.iter().peekable();
        let mut oracle_map = OracleMap::load(remaining_accounts_iter, clock.slot)?;
        let bank_map = BankMap::load(&get_writable_banks(bank_index), remaining_accounts_iter)?;
        let mut market_map = MarketMap::load(
            &WritableMarkets::new(),
            &MarketOracles::new(),
            remaining_accounts_iter,
        )?;

        controller::repeg::update_amms(
            &mut market_map,
            &mut oracle_map,
            &ctx.accounts.state,
            &Clock::get()?,
        )?;

        let bank = &mut bank_map.get_ref_mut(&bank_index)?;
        controller::bank_balance::update_bank_cumulative_interest(bank, clock.unix_timestamp)?;

        {
            let from_user_bank_balance = match from_user.get_bank_balance_mut(bank.bank_index) {
                Some(user_bank_balance) => user_bank_balance,
                None => from_user.add_bank_balance(bank_index, BankBalanceType::Deposit)?,
            };

            controller::bank_balance::update_bank_balances(
                amount as u128,
                &BankBalanceType::Borrow,
                bank,
                from_user_bank_balance,
            )?;
        }

        validate!(
            meets_initial_margin_requirement(from_user, &market_map, &bank_map, &mut oracle_map)?,
            ErrorCode::InsufficientCollateral,
            "From user does not meet initial margin requirement"
        )?;

        let deposit_record = DepositRecord {
            ts: clock.unix_timestamp,
            user_authority: *authority_key,
            user: from_user_key,
            direction: DepositDirection::WITHDRAW,
            amount,
            bank_index,
            from: None,
            to: Some(to_user_key),
        };
        emit!(deposit_record);

        {
            let to_user_bank_balance = match to_user.get_bank_balance_mut(bank.bank_index) {
                Some(user_bank_balance) => user_bank_balance,
                None => to_user.add_bank_balance(bank_index, BankBalanceType::Deposit)?,
            };

            controller::bank_balance::update_bank_balances(
                amount as u128,
                &BankBalanceType::Deposit,
                bank,
                to_user_bank_balance,
            )?;
        }

        let deposit_record = DepositRecord {
            ts: clock.unix_timestamp,
            user_authority: *authority_key,
            user: to_user_key,
            direction: DepositDirection::DEPOSIT,
            amount,
            bank_index,
            from: Some(from_user_key),
            to: None,
        };
        emit!(deposit_record);

        Ok(())
    }

    pub fn update_bank_cumulative_interest(
        ctx: Context<UpdateBankCumulativeInterest>,
    ) -> Result<()> {
        let bank = &mut load_mut(&ctx.accounts.bank)?;
        let now = Clock::get()?.unix_timestamp;
        controller::bank_balance::update_bank_cumulative_interest(bank, now)?;
        Ok(())
    }

<<<<<<< HEAD
    #[allow(unused_must_use)]
    #[access_control(
        exchange_not_paused(&ctx.accounts.state)
    )]
    pub fn open_position<'info>(
        ctx: Context<OpenPosition>,
        direction: PositionDirection,
        quote_asset_amount: u128,
        market_index: u64,
        limit_price: u128,
        optional_accounts: ManagePositionOptionalAccounts,
    ) -> Result<()> {
        let user_key = ctx.accounts.user.key();
        let user = &mut load_mut(&ctx.accounts.user)?;
        let clock = Clock::get()?;
        let now = clock.unix_timestamp;
        let clock_slot = clock.slot;

        let remaining_accounts_iter = &mut ctx.remaining_accounts.iter().peekable();
        let mut oracle_map = OracleMap::load(remaining_accounts_iter, clock.slot)?;
        let bank_map = BankMap::load(
            &get_writable_banks(QUOTE_ASSET_BANK_INDEX),
            remaining_accounts_iter,
        )?;
        let market_map = MarketMap::load(
            &get_writable_markets(market_index),
            &get_market_oracles(market_index, &ctx.accounts.oracle),
            remaining_accounts_iter,
        )?;

        if quote_asset_amount == 0 {
            return Err(ErrorCode::TradeSizeTooSmall.into());
        }

        // Settle user's funding payments so that collateral is up to date
        controller::funding::settle_funding_payment(user, &user_key, &market_map, now)?;

        // Get existing position or add a new position for market
        let position_index = get_position_index(&user.positions, market_index)
            .or_else(|_| add_new_position(&mut user.positions, market_index))?;

        // Collect data about position/market before trade is executed so that it can be stored in trade record
        let mark_price_before: u128;
        let oracle_mark_spread_pct_before: i128;
        let is_oracle_valid: bool;
        {
            let market = &mut market_map.get_ref_mut(&market_index)?;
            mark_price_before = market.amm.mark_price()?;
            let oracle_price_data = &market
                .amm
                .get_oracle_price(&ctx.accounts.oracle, clock_slot)?;
            oracle_mark_spread_pct_before = amm::calculate_oracle_mark_spread_pct(
                &market.amm,
                oracle_price_data,
                Some(mark_price_before),
            )?;
            is_oracle_valid = amm::is_oracle_valid(
                &market.amm,
                oracle_price_data,
                &ctx.accounts.state.oracle_guard_rails.validity,
            )?;
            if is_oracle_valid {
                amm::update_oracle_price_twap(
                    &mut market.amm,
                    now,
                    oracle_price_data,
                    Some(mark_price_before),
                )?;
            }
        }

        // A trade is risk increasing if it increases the users leverage
        // If a trade is risk increasing and brings the user's margin ratio below initial requirement
        // the trade fails
        // If a trade is risk increasing and it pushes the mark price too far away from the oracle price
        // the trade fails
        let potentially_risk_increasing;
        let base_asset_amount;
        let mut quote_asset_amount = quote_asset_amount;
        let quote_asset_amount_surplus;
        let pnl;
        {
            let market = &mut market_map.get_ref_mut(&market_index)?;
            let (
                _potentially_risk_increasing,
                _,
                _base_asset_amount,
                _quote_asset_amount,
                _quote_asset_amount_surplus,
                _pnl,
            ) = controller::position::update_position_with_quote_asset_amount(
                quote_asset_amount,
                direction,
                market,
                user,
                position_index,
                mark_price_before,
                now,
            )?;

            potentially_risk_increasing = _potentially_risk_increasing;
            base_asset_amount = _base_asset_amount;
            quote_asset_amount = _quote_asset_amount;
            quote_asset_amount_surplus = _quote_asset_amount_surplus;
            pnl = _pnl;
        }

        // Collect data about position/market after trade is executed so that it can be stored in trade record
        let mark_price_after: u128;
        let oracle_price_after: i128;
        let oracle_mark_spread_pct_after: i128;
        {
            let market = &market_map.get_ref(&market_index)?;
            mark_price_after = market.amm.mark_price()?;
            let oracle_price_data = &market
                .amm
                .get_oracle_price(&ctx.accounts.oracle, clock_slot)?;
            oracle_mark_spread_pct_after = amm::calculate_oracle_mark_spread_pct(
                &market.amm,
                oracle_price_data,
                Some(mark_price_after),
            )?;
            oracle_price_after = oracle_price_data.price;
        }

        // Trade fails if it's risk increasing and it brings the user below the initial margin ratio level
        let meets_initial_margin_requirement =
            meets_initial_margin_requirement(user, &market_map, &bank_map, &mut oracle_map)?;
        if !meets_initial_margin_requirement && potentially_risk_increasing {
            return Err(ErrorCode::InsufficientCollateral.into());
        }

        // Calculate the fee to charge the user
        let (discount_token, referrer) = optional_accounts::get_discount_token_and_referrer(
            optional_accounts,
            remaining_accounts_iter,
            &ctx.accounts.state.discount_mint,
            &user_key,
            &ctx.accounts.authority.key(),
        )?;
        let (user_fee, fee_to_market, token_discount, referrer_reward, referee_discount) =
            fees::calculate_fee_for_trade(
                quote_asset_amount,
                &ctx.accounts.state.fee_structure,
                discount_token,
                &referrer,
                quote_asset_amount_surplus,
            )?;

        // Increment the clearing house's total fee variables
        {
            let market = &mut market_map.get_ref_mut(&market_index)?;
            market.amm.total_fee = market
                .amm
                .total_fee
                .checked_add(fee_to_market)
                .ok_or_else(math_error!())?;
            market.amm.total_fee_minus_distributions = market
                .amm
                .total_fee_minus_distributions
                .checked_add(fee_to_market)
                .ok_or_else(math_error!())?;

            // Update user balance to account for fee and pnl
            controller::position::update_unsettled_pnl(
                &mut user.positions[position_index],
                market,
                pnl.checked_sub(cast(user_fee)?).ok_or_else(math_error!())?,
            )?;
        }
        // Increment the user's total fee variables
        user.total_fee_paid = user
            .total_fee_paid
            .checked_add(cast(user_fee)?)
            .ok_or_else(math_error!())?;
        user.total_token_discount = user
            .total_token_discount
            .checked_add(token_discount)
            .ok_or_else(math_error!())?;
        user.total_referee_discount = user
            .total_referee_discount
            .checked_add(referee_discount)
            .ok_or_else(math_error!())?;

        // Update the referrer's collateral with their reward
        if let Some(referrer) = referrer {
            let referrer = &mut load_mut(&referrer)?;
            referrer.total_referral_reward = referrer
                .total_referral_reward
                .checked_add(referrer_reward)
                .ok_or_else(math_error!())?;
        }

        // Trade fails if the trade is risk increasing and it pushes to mark price too far
        // away from the oracle price
        let is_oracle_mark_too_divergent_before = amm::is_oracle_mark_too_divergent(
            oracle_mark_spread_pct_before,
            &ctx.accounts.state.oracle_guard_rails.price_divergence,
        )?;
        let is_oracle_mark_too_divergent_after = amm::is_oracle_mark_too_divergent(
            oracle_mark_spread_pct_after,
            &ctx.accounts.state.oracle_guard_rails.price_divergence,
        )?;

        // if oracle-mark divergence pushed outside limit, block trade
        if is_oracle_mark_too_divergent_after
            && !is_oracle_mark_too_divergent_before
            && is_oracle_valid
        {
            return Err(ErrorCode::OracleMarkSpreadLimit.into());
        }

        // if oracle-mark divergence outside limit and risk-increasing, block trade
        if is_oracle_mark_too_divergent_after
            && oracle_mark_spread_pct_after.unsigned_abs()
                >= oracle_mark_spread_pct_before.unsigned_abs()
            && is_oracle_valid
            && potentially_risk_increasing
        {
            return Err(ErrorCode::OracleMarkSpreadLimit.into());
        }

        // emit trade record
        {
            let market = &mut market_map.get_ref_mut(&market_index)?;
            let trade_record = TradeRecord {
                ts: now,
                record_id: get_then_update_id!(market, next_trade_record_id),
                user_authority: *ctx.accounts.authority.to_account_info().key,
                user: user_key,
                direction,
                base_asset_amount,
                quote_asset_amount,
                mark_price_before,
                mark_price_after,
                fee: cast(user_fee)?,
                token_discount,
                quote_asset_amount_surplus,
                referee_discount,
                liquidation: false,
                market_index,
                oracle_price: oracle_price_after,
            };
            emit!(trade_record);
        }

        // If the user adds a limit price to their trade, check that their entry price is better than the limit price
        if limit_price != 0
            && !limit_price_satisfied(
                limit_price,
                quote_asset_amount,
                base_asset_amount,
                direction,
            )?
        {
            return Err(ErrorCode::SlippageOutsideLimit.into());
        }

        // Try to update the funding rate at the end of every trade
        {
            let market = &mut market_map.get_ref_mut(&market_index)?;
            let price_oracle = &ctx.accounts.oracle;
            controller::funding::update_funding_rate(
                market_index,
                market,
                price_oracle,
                now,
                clock_slot,
                &ctx.accounts.state.oracle_guard_rails,
                ctx.accounts.state.funding_paused,
                Some(mark_price_before),
            )?;
        }

        Ok(())
    }

    #[access_control(
        exchange_not_paused(&ctx.accounts.state)
    )]
    pub fn close_position(
        ctx: Context<ClosePosition>,
        market_index: u64,
        optional_accounts: ManagePositionOptionalAccounts,
    ) -> Result<()> {
        let user_key = ctx.accounts.user.key();
        let user = &mut load_mut(&ctx.accounts.user)?;
        let clock = Clock::get()?;
        let now = clock.unix_timestamp;
        let clock_slot = clock.slot;

        let remaining_accounts_iter = &mut ctx.remaining_accounts.iter().peekable();
        let _oracle_map = OracleMap::load(remaining_accounts_iter, clock.slot)?;
        let _bank_map = BankMap::load(
            &get_writable_banks(QUOTE_ASSET_BANK_INDEX),
            remaining_accounts_iter,
        )?;
        let market_map = MarketMap::load(
            &get_writable_markets(market_index),
            &get_market_oracles(market_index, &ctx.accounts.oracle),
            remaining_accounts_iter,
        )?;

        // Settle user's funding payments so that collateral is up to date
        controller::funding::settle_funding_payment(user, &user_key, &market_map, now)?;

        let position_index = get_position_index(&user.positions, market_index)?;

        let market = &mut market_map.get_ref_mut(&market_index)?;

        // Collect data about market before trade is executed so that it can be stored in trade record
        let mark_price_before = market.amm.mark_price()?;
        let oracle_price_data = &market
            .amm
            .get_oracle_price(&ctx.accounts.oracle, clock_slot)?;
        let oracle_mark_spread_pct_before = amm::calculate_oracle_mark_spread_pct(
            &market.amm,
            oracle_price_data,
            Some(mark_price_before),
        )?;

        let existing_base_asset_amount = user.positions[position_index].base_asset_amount;
        let direction_to_close =
            math::position::direction_to_close_position(existing_base_asset_amount);
        let (quote_asset_amount, base_asset_amount, quote_asset_amount_surplus, pnl) =
            controller::position::close(
                market,
                &mut user.positions[position_index],
                now,
                None,
                Some(mark_price_before),
                true,
            )?;
        let base_asset_amount = base_asset_amount.unsigned_abs();

        // Calculate the fee to charge the user
        let (discount_token, referrer) = optional_accounts::get_discount_token_and_referrer(
            optional_accounts,
            remaining_accounts_iter,
            &ctx.accounts.state.discount_mint,
            &user_key,
            &ctx.accounts.authority.key(),
        )?;
        let (user_fee, fee_to_market, token_discount, referrer_reward, referee_discount) =
            fees::calculate_fee_for_trade(
                quote_asset_amount,
                &ctx.accounts.state.fee_structure,
                discount_token,
                &referrer,
                quote_asset_amount_surplus,
            )?;

        // Increment the clearing house's total fee variables
        market.amm.total_fee = market
            .amm
            .total_fee
            .checked_add(fee_to_market)
            .ok_or_else(math_error!())?;
        market.amm.total_fee_minus_distributions = market
            .amm
            .total_fee_minus_distributions
            .checked_add(fee_to_market)
            .ok_or_else(math_error!())?;

        // Update user balance to account for fee and pnl
        controller::position::update_unsettled_pnl(
            &mut user.positions[position_index],
            market,
            pnl.checked_sub(cast(user_fee)?).ok_or_else(math_error!())?,
        )?;

        // Increment the user's total fee variables
        user.total_fee_paid = user
            .total_fee_paid
            .checked_add(cast(user_fee)?)
            .ok_or_else(math_error!())?;
        user.total_token_discount = user
            .total_token_discount
            .checked_add(token_discount)
            .ok_or_else(math_error!())?;
        user.total_referee_discount = user
            .total_referee_discount
            .checked_add(referee_discount)
            .ok_or_else(math_error!())?;

        // Update the referrer's collateral with their reward
        if let Some(referrer) = referrer {
            let referrer = &mut load_mut(&referrer)?;
            referrer.total_referral_reward = referrer
                .total_referral_reward
                .checked_add(referrer_reward)
                .ok_or_else(math_error!())?;
        }

        // Collect data about market after trade is executed so that it can be stored in trade record
        let mark_price_after = market.amm.mark_price()?;
        let price_oracle = &ctx.accounts.oracle;

        let oracle_mark_spread_pct_after = amm::calculate_oracle_mark_spread_pct(
            &market.amm,
            oracle_price_data,
            Some(mark_price_after),
        )?;
        let oracle_price_after = oracle_price_data.price;

        let is_oracle_valid = amm::is_oracle_valid(
            &market.amm,
            oracle_price_data,
            &ctx.accounts.state.oracle_guard_rails.validity,
        )?;
        if is_oracle_valid {
            amm::update_oracle_price_twap(
                &mut market.amm,
                now,
                oracle_price_data,
                Some(mark_price_before),
            )?;
        }

        // Trade fails if the trade is risk increasing and it pushes to mark price too far
        // away from the oracle price
        let is_oracle_mark_too_divergent_before = amm::is_oracle_mark_too_divergent(
            oracle_mark_spread_pct_before,
            &ctx.accounts.state.oracle_guard_rails.price_divergence,
        )?;
        let is_oracle_mark_too_divergent_after = amm::is_oracle_mark_too_divergent(
            oracle_mark_spread_pct_after,
            &ctx.accounts.state.oracle_guard_rails.price_divergence,
        )?;

        // if closing position pushes outside of oracle-mark divergence limit, block trade
        if (is_oracle_mark_too_divergent_after && !is_oracle_mark_too_divergent_before)
            && is_oracle_valid
        {
            return Err(ErrorCode::OracleMarkSpreadLimit.into());
        }

        // emit trade record
        let trade_record = TradeRecord {
            ts: now,
            record_id: get_then_update_id!(market, next_trade_record_id),
            user_authority: *ctx.accounts.authority.to_account_info().key,
            user: user_key,
            direction: direction_to_close,
            base_asset_amount,
            quote_asset_amount,
            mark_price_before,
            mark_price_after,
            liquidation: false,
            fee: cast(user_fee)?,
            token_discount,
            quote_asset_amount_surplus,
            referee_discount,
            market_index,
            oracle_price: oracle_price_after,
        };
        emit!(trade_record);

        // Try to update the funding rate at the end of every trade
        controller::funding::update_funding_rate(
            market_index,
            market,
            price_oracle,
            now,
            clock_slot,
            &ctx.accounts.state.oracle_guard_rails,
            ctx.accounts.state.funding_paused,
            Some(mark_price_before),
        )?;

        Ok(())
    }

=======
>>>>>>> 679d6c9a
    pub fn place_order(ctx: Context<PlaceOrder>, params: OrderParams) -> Result<()> {
        let remaining_accounts_iter = &mut ctx.remaining_accounts.iter().peekable();
        let _oracle_map = OracleMap::load(remaining_accounts_iter, Clock::get()?.slot)?;
        let _bank_map = BankMap::load(&WritableBanks::new(), remaining_accounts_iter)?;
        let market_map = MarketMap::load(
            &WritableMarkets::new(),
            &get_market_oracles(params.market_index, &ctx.accounts.oracle),
            remaining_accounts_iter,
        )?;

        let discount_token = get_discount_token(
            params.optional_accounts.discount_token,
            remaining_accounts_iter,
            &ctx.accounts.state.discount_mint,
            ctx.accounts.authority.key,
        )?;
        let referrer = get_referrer(
            params.optional_accounts.referrer,
            remaining_accounts_iter,
            &ctx.accounts.user.key(),
            None,
        )?;

        let oracle = Some(&ctx.accounts.oracle);

        if params.order_type == OrderType::Market {
            msg!("market order must be in place and fill");
            return Err(ErrorCode::MarketOrderMustBeInPlaceAndFill.into());
        }

        if params.immediate_or_cancel {
            msg!("immediate_or_cancel order must be in place and fill");
            return Err(print_error!(ErrorCode::InvalidOrder)().into());
        }

        controller::orders::place_order(
            &ctx.accounts.state,
            &ctx.accounts.user,
            &market_map,
            discount_token,
            &referrer,
            &Clock::get()?,
            params,
            oracle,
        )?;

        Ok(())
    }

    pub fn cancel_order(ctx: Context<CancelOrder>, order_id: u64) -> Result<()> {
        let market_oracles = {
            let user = &load(&ctx.accounts.user)?;
            let order_index = user
                .orders
                .iter()
                .position(|order| order.order_id == order_id)
                .ok_or_else(print_error!(ErrorCode::OrderDoesNotExist))?;
            let order = &user.orders[order_index];

            &get_market_oracles(order.market_index, &ctx.accounts.oracle)
        };

        let remaining_accounts_iter = &mut ctx.remaining_accounts.iter().peekable();
        let mut oracle_map = OracleMap::load(remaining_accounts_iter, Clock::get()?.slot)?;
        let bank_map = BankMap::load(&WritableMarkets::new(), remaining_accounts_iter)?;
        let mut market_map = MarketMap::load(
            &WritableMarkets::new(),
            market_oracles,
            remaining_accounts_iter,
        )?;

        controller::repeg::update_amms(
            &mut market_map,
            &mut oracle_map,
            &ctx.accounts.state,
            &Clock::get()?,
        )?;

        let oracle = Some(&ctx.accounts.oracle);

        controller::orders::cancel_order_by_order_id(
            &ctx.accounts.state,
            order_id,
            &ctx.accounts.user,
            &market_map,
            &bank_map,
            &mut oracle_map,
            &Clock::get()?,
            oracle,
        )?;

        Ok(())
    }

    pub fn cancel_order_by_user_id(ctx: Context<CancelOrder>, user_order_id: u8) -> Result<()> {
        let market_oracles = {
            let user = &load(&ctx.accounts.user)?;

            let order_index = user
                .orders
                .iter()
                .position(|order| order.user_order_id == user_order_id)
                .ok_or_else(print_error!(ErrorCode::OrderDoesNotExist))?;
            let order = &user.orders[order_index];

            &get_market_oracles(order.market_index, &ctx.accounts.oracle)
        };
        let remaining_accounts_iter = &mut ctx.remaining_accounts.iter().peekable();
        let mut oracle_map = OracleMap::load(remaining_accounts_iter, Clock::get()?.slot)?;
        let bank_map = BankMap::load(&WritableMarkets::new(), remaining_accounts_iter)?;
        let mut market_map = MarketMap::load(
            &WritableMarkets::new(),
            market_oracles,
            remaining_accounts_iter,
        )?;

        controller::repeg::update_amms(
            &mut market_map,
            &mut oracle_map,
            &ctx.accounts.state,
            &Clock::get()?,
        )?;

        let oracle = Some(&ctx.accounts.oracle);
        controller::orders::cancel_order_by_user_order_id(
            &ctx.accounts.state,
            user_order_id,
            &ctx.accounts.user,
            &market_map,
            &bank_map,
            &mut oracle_map,
            &Clock::get()?,
            oracle,
        )?;

        Ok(())
    }

    #[access_control(
        exchange_not_paused(&ctx.accounts.state)
    )]
    pub fn fill_order<'info>(ctx: Context<FillOrder>, order_id: u64) -> Result<()> {
        let (writable_markets, market_oracles) = {
            let user = &load(&ctx.accounts.user)?;
            let order_index = user
                .orders
                .iter()
                .position(|order| order.order_id == order_id)
                .ok_or_else(print_error!(ErrorCode::OrderDoesNotExist))?;
            let order = &user.orders[order_index];

            (
                &get_writable_markets(order.market_index),
                &get_market_oracles(order.market_index, &ctx.accounts.oracle),
            )
        };

        let remaining_accounts_iter = &mut ctx.remaining_accounts.iter().peekable();
        let mut oracle_map = OracleMap::load(remaining_accounts_iter, Clock::get()?.slot)?;
        let mut bank_map = BankMap::load(
            &get_writable_banks(QUOTE_ASSET_BANK_INDEX),
            remaining_accounts_iter,
        )?;
        let mut market_map =
            MarketMap::load(writable_markets, market_oracles, remaining_accounts_iter)?;

        controller::repeg::update_amms(
            &mut market_map,
            &mut oracle_map,
            &ctx.accounts.state,
            &Clock::get()?,
        )?;

        let referrer = get_referrer_for_fill_order(
            remaining_accounts_iter,
            &ctx.accounts.user.key(),
            order_id,
            &ctx.accounts.user,
        )?;

        let base_asset_amount = controller::orders::fill_order(
            order_id,
            &ctx.accounts.state,
            &ctx.accounts.user,
            &market_map,
            &mut bank_map,
            &mut oracle_map,
            &ctx.accounts.oracle,
            &ctx.accounts.filler,
            referrer,
            &Clock::get()?,
        )?;

        if base_asset_amount == 0 {
            return Err(print_error!(ErrorCode::CouldNotFillOrder)().into());
        }

        Ok(())
    }

    #[access_control(
        exchange_not_paused(&ctx.accounts.state)
    )]
    pub fn place_and_fill_order<'info>(
        ctx: Context<PlaceAndFillOrder>,
        params: OrderParams,
    ) -> Result<()> {
        let remaining_accounts_iter = &mut ctx.remaining_accounts.iter().peekable();
        let mut oracle_map = OracleMap::load(remaining_accounts_iter, Clock::get()?.slot)?;
        let mut bank_map = BankMap::load(
            &get_writable_banks(QUOTE_ASSET_BANK_INDEX),
            remaining_accounts_iter,
        )?;
        let mut market_map = MarketMap::load(
            &get_writable_markets_for_user_positions_and_order(
                &load(&ctx.accounts.user)?.positions,
                params.market_index,
            ),
            &get_market_oracles(params.market_index, &ctx.accounts.oracle),
            remaining_accounts_iter,
        )?;

        let discount_token = get_discount_token(
            params.optional_accounts.discount_token,
            remaining_accounts_iter,
            &ctx.accounts.state.discount_mint,
            ctx.accounts.authority.key,
        )?;
        let referrer = get_referrer(
            params.optional_accounts.referrer,
            remaining_accounts_iter,
            &ctx.accounts.user.key(),
            None,
        )?;
        let is_immediate_or_cancel = params.immediate_or_cancel;
        let base_asset_amount_to_fill = params.base_asset_amount;

        controller::repeg::update_amms(
            &mut market_map,
            &mut oracle_map,
            &ctx.accounts.state,
            &Clock::get()?,
        )?;

        controller::orders::place_order(
            &ctx.accounts.state,
            &ctx.accounts.user,
            &market_map,
            discount_token,
            &referrer,
            &Clock::get()?,
            params,
            Some(&ctx.accounts.oracle),
        )?;

        let user = &mut ctx.accounts.user;
        let order_id = {
            let user = load(user)?;
            if user.next_order_id == 1 {
                u64::MAX
            } else {
                user.next_order_id - 1
            }
        };

        let base_asset_amount_filled = controller::orders::fill_order(
            order_id,
            &ctx.accounts.state,
            user,
            &market_map,
            &mut bank_map,
            &mut oracle_map,
            &ctx.accounts.oracle,
            &user.clone(),
            referrer,
            &Clock::get()?,
        )?;

        if is_immediate_or_cancel && base_asset_amount_to_fill != base_asset_amount_filled {
            controller::orders::cancel_order_by_order_id(
                &ctx.accounts.state,
                order_id,
                &ctx.accounts.user,
                &market_map,
                &bank_map,
                &mut oracle_map,
                &Clock::get()?,
                Some(&ctx.accounts.oracle),
            )?;
        }

        Ok(())
    }

    #[access_control(
        exchange_not_paused(&ctx.accounts.state)
    )]
    pub fn update_amms(ctx: Context<UpdateAMM>, market_indexes: [u64; 5]) -> Result<()> {
        // up to ~60k compute units (per amm) worst case

        let clock = Clock::get()?;

        let state = &ctx.accounts.state;

        let remaining_accounts_iter = &mut ctx.remaining_accounts.iter().peekable();
        let oracle_map = &mut OracleMap::load(remaining_accounts_iter, clock.slot)?;
        let market_map = &mut MarketMap::load(
            &get_writable_markets_list(market_indexes),
            &MarketOracles::new(),
            remaining_accounts_iter,
        )?;

        controller::repeg::update_amms(market_map, oracle_map, state, &clock)?;

        Ok(())
    }

    #[access_control(
        exchange_not_paused(&ctx.accounts.state)
    )]
    pub fn settle_pnl(ctx: Context<SettlePNL>, market_index: u64) -> Result<()> {
        let clock = Clock::get()?;
        let remaining_accounts_iter = &mut ctx.remaining_accounts.iter().peekable();
        let mut oracle_map = OracleMap::load(remaining_accounts_iter, clock.slot)?;
        let bank_map = BankMap::load(
            &get_writable_banks(QUOTE_ASSET_BANK_INDEX),
            remaining_accounts_iter,
        )?;
        let mut market_map = MarketMap::load(
            &get_writable_markets(market_index),
            &MarketOracles::new(),
            remaining_accounts_iter,
        )?;

<<<<<<< HEAD
=======
        controller::repeg::update_amms(
            &mut market_map,
            &mut oracle_map,
            &ctx.accounts.state,
            &Clock::get()?,
        )?;

        let market = &mut market_map.get_ref_mut(&market_index)?;
>>>>>>> 679d6c9a
        let user = &mut load_mut(&ctx.accounts.user)?;
        let position_index = get_position_index(&user.positions, market_index)?;
        let user_quote_bank_balance = user.bank_balances[0].balance;

        // cannot settle pnl this way on a user who is in liquidation territory
        if !(meets_partial_margin_requirement(user, &market_map, &bank_map, &mut oracle_map)?) {
            return Err(ErrorCode::InsufficientCollateralForSettlingPNL.into());
        }

        let market_position = &mut user.positions[position_index];
        let bank = &mut bank_map.get_quote_asset_bank_mut()?;
        let market = &mut market_map.get_ref_mut(&market_index)?;

        // update user cost basis (if at a loss)
        let (_amm_position_base_asset_value, amm_position_unrealized_pnl) =
            calculate_base_asset_value_and_pnl(market_position, &market.amm)?;

        if amm_position_unrealized_pnl < 0 {
            if market_position.base_asset_amount > 0 {
                market_position.quote_asset_amount = market_position
                    .quote_asset_amount
                    .checked_sub(amm_position_unrealized_pnl.unsigned_abs())
                    .ok_or_else(math_error!())?;
            } else {
                market_position.quote_asset_amount = market_position
                    .quote_asset_amount
                    .checked_add(amm_position_unrealized_pnl.unsigned_abs())
                    .ok_or_else(math_error!())?;
            }

            controller::position::update_unsettled_pnl(
                market_position,
                market,
                amm_position_unrealized_pnl,
            )?;
        }

        let _amm_pnl_pool_token_amount = cast_to_i128(get_token_amount(
            user_quote_bank_balance,
            bank,
            market.amm.pnl_pool.balance_type(),
        )?)?;

        let user_unsettled_pnl = market_position.unsettled_pnl;
        if user_unsettled_pnl == 0 {
            msg!("User has no unsettled pnl for market {}", market_index);
            return Ok(());
        }

        if user_unsettled_pnl > 0 {
            validate!(
                user.authority.eq(&ctx.accounts.authority.key()),
                ErrorCode::UserMustSettleTheirOwnPositiveUnsettledPNL,
                "User must settle their own unsettled pnl when its positive",
            )?;

            let pnl_pool_token_amount = get_token_amount(
                market.pnl_pool.balance(),
                bank,
                market.pnl_pool.balance_type(),
            )?;
            if pnl_pool_token_amount == 0 {
                msg!("The market does not have pnl pool {}", market_index);
                return Ok(());
            }

            let pnl_to_settle = min(cast_to_u128(user_unsettled_pnl)?, pnl_pool_token_amount);

            update_bank_balances(
                pnl_to_settle,
                &BankBalanceType::Deposit,
                bank,
                user.get_quote_asset_bank_balance_mut(),
            )?;

            update_bank_balances(
                pnl_to_settle,
                &BankBalanceType::Borrow,
                bank,
                &mut market.pnl_pool,
            )?;

            let user_position = &mut user.positions[position_index];
            controller::position::update_unsettled_pnl(
                user_position,
                market,
                -cast_to_i128(pnl_to_settle)?, // negative sign
            )?;
        } else {
            // TODO handle socialized loss
            let amm_pnl_pool_token_amount = cast_to_i128(get_token_amount(
                market.amm.pnl_pool.balance(),
                bank,
                market.amm.pnl_pool.balance_type(),
            )?)?;

            // TODO parameterize?
            let fraction_for_amm = 100; // up to 1% of user_unsettled_pnl for amm
            let pnl_to_settle_to_amm = min(
                cast_to_i128(market.amm.total_fee_minus_distributions)?
                    .checked_sub(amm_pnl_pool_token_amount)
                    .ok_or_else(math_error!())?,
                user_unsettled_pnl
                    .abs()
                    .checked_div(fraction_for_amm)
                    .ok_or_else(math_error!())?,
            );

            update_bank_balances(
                pnl_to_settle_to_amm.unsigned_abs(),
                if pnl_to_settle_to_amm > 0 {
                    &BankBalanceType::Deposit
                } else {
                    &BankBalanceType::Borrow
                },
                bank,
                &mut market.amm.pnl_pool,
            )?;

            let pnl_to_settle_to_market = user_unsettled_pnl // negative
                .checked_add(pnl_to_settle_to_amm) // positive
                .ok_or_else(math_error!())?;

            update_bank_balances(
                pnl_to_settle_to_market.unsigned_abs(),
                &BankBalanceType::Deposit,
                bank,
                &mut market.pnl_pool,
            )?;

            let user_settled_amount = user_unsettled_pnl.unsigned_abs();
            // todo ensure it doesnt exceed user's collateral
            update_bank_balances(
                user_settled_amount,
                &BankBalanceType::Borrow,
                bank,
                user.get_quote_asset_bank_balance_mut(),
            )?;

            let user_position = &mut user.positions[position_index];
            user_position.unsettled_pnl = user_position
                .unsettled_pnl // negative
                .checked_add(cast_to_i128(user_settled_amount)?) //positive
                .ok_or_else(math_error!())?;
        };

        Ok(())
    }

    #[access_control(
        exchange_not_paused(&ctx.accounts.state)
    )]
    pub fn liquidate(ctx: Context<Liquidate>) -> Result<()> {
        let state = &ctx.accounts.state;
        let user_key = ctx.accounts.user.key();
        let user = &mut load_mut(&ctx.accounts.user)?;
        let clock = Clock::get()?;
        let now = clock.unix_timestamp;
        let clock_slot = clock.slot;

        let remaining_accounts_iter = &mut ctx.remaining_accounts.iter().peekable();
        let mut oracle_map = OracleMap::load(remaining_accounts_iter, clock.slot)?;
        let bank_map = BankMap::load(
            &get_writable_banks(QUOTE_ASSET_BANK_INDEX),
            remaining_accounts_iter,
        )?;
        let mut market_map = MarketMap::load(
            &get_writable_markets_for_user_positions(&user.positions),
            &MarketOracles::new(), // oracles validated in calculate liquidation status
            remaining_accounts_iter,
        )?;

        controller::repeg::update_amms(
            &mut market_map,
            &mut oracle_map,
            &ctx.accounts.state,
            &clock,
        )?;

        // Settle user's funding payments so that collateral is up to date
        controller::funding::settle_funding_payment(user, &user_key, &market_map, now)?;

        let LiquidationStatus {
            liquidation_type,
            total_collateral,
            adjusted_total_collateral,
            unrealized_pnl,
            base_asset_value,
            market_statuses,
            mut margin_requirement,
            margin_ratio,
        } = calculate_liquidation_status(
            user,
            &market_map,
            &bank_map,
            &mut oracle_map,
            &ctx.accounts.state.oracle_guard_rails,
            clock_slot,
        )?;

        // Verify that the user is in liquidation territory
        let collateral = {
            let bank = bank_map.get_quote_asset_bank()?;
            let user_bank_balance = user.get_quote_asset_bank_balance_mut();
            get_token_amount(
                user_bank_balance.balance,
                &bank,
                &user_bank_balance.balance_type,
            )?
        };

        if liquidation_type == LiquidationType::NONE {
            msg!("total_collateral {}", total_collateral);
            msg!("adjusted_total_collateral {}", adjusted_total_collateral);
            msg!("margin_requirement {}", margin_requirement);
            return Err(ErrorCode::SufficientCollateral.into());
        }

        let is_dust_position = adjusted_total_collateral <= QUOTE_PRECISION;

        // Keep track to the value of positions closed. For full liquidation this is the user's entire position,
        // for partial it is less (it's based on the clearing house state)
        let mut base_asset_value_closed: u128 = 0;
        let mut liquidation_fee = 0_u128;
        // have to fully liquidate dust positions to make it worth it for liquidators
        let is_full_liquidation = liquidation_type == LiquidationType::FULL || is_dust_position;
        if is_full_liquidation {
            let maximum_liquidation_fee = total_collateral
                .checked_mul(state.full_liquidation_penalty_percentage_numerator)
                .ok_or_else(math_error!())?
                .checked_div(state.full_liquidation_penalty_percentage_denominator)
                .ok_or_else(math_error!())?;
            for market_status in market_statuses.iter() {
                if market_status.base_asset_value == 0 {
                    continue;
                }

                let market = &mut market_map.get_ref_mut(&market_status.market_index)?;
                let mark_price_before = market_status.mark_price_before;
                let oracle_status = &market_status.oracle_status;

                // if the oracle is invalid and the mark moves too far from twap, dont liquidate
                let oracle_is_valid = oracle_status.is_valid;
                if !oracle_is_valid {
                    let mark_twap_divergence =
                        calculate_mark_twap_spread_pct(&market.amm, mark_price_before)?;
                    let mark_twap_too_divergent =
                        mark_twap_divergence.unsigned_abs() >= MAX_MARK_TWAP_DIVERGENCE;

                    if mark_twap_too_divergent {
                        let market_index = market_status.market_index;
                        msg!(
                            "mark_twap_divergence {} for market {}",
                            mark_twap_divergence,
                            market_index
                        );
                        continue;
                    }
                }

                let position_index =
                    get_position_index(&user.positions, market_status.market_index)?;
                let existing_base_asset_amount = user.positions[position_index].base_asset_amount;

                let mark_price_before_i128 = cast_to_i128(mark_price_before)?;
                let close_position_slippage = match market_status.close_position_slippage {
                    Some(close_position_slippage) => close_position_slippage,
                    None => calculate_slippage(
                        market_status.base_asset_value,
                        existing_base_asset_amount.unsigned_abs(),
                        mark_price_before_i128,
                    )?,
                };
                let close_position_slippage_pct =
                    calculate_slippage_pct(close_position_slippage, mark_price_before_i128)?;

                let close_slippage_pct_too_large = close_position_slippage_pct
                    > MAX_LIQUIDATION_SLIPPAGE
                    || close_position_slippage_pct < -MAX_LIQUIDATION_SLIPPAGE;

                let oracle_mark_divergence_after_close = if !close_slippage_pct_too_large {
                    oracle_status
                        .oracle_mark_spread_pct
                        .checked_add(close_position_slippage_pct)
                        .ok_or_else(math_error!())?
                } else if close_position_slippage_pct > 0 {
                    oracle_status
                        .oracle_mark_spread_pct
                        // approximates price impact based on slippage
                        .checked_add(MAX_LIQUIDATION_SLIPPAGE * 2)
                        .ok_or_else(math_error!())?
                } else {
                    oracle_status
                        .oracle_mark_spread_pct
                        // approximates price impact based on slippage
                        .checked_sub(MAX_LIQUIDATION_SLIPPAGE * 2)
                        .ok_or_else(math_error!())?
                };

                let oracle_mark_too_divergent_after_close = is_oracle_mark_too_divergent(
                    oracle_mark_divergence_after_close,
                    &state.oracle_guard_rails.price_divergence,
                )?;

                // if closing pushes outside the oracle mark threshold, don't liquidate
                if oracle_is_valid && oracle_mark_too_divergent_after_close {
                    // but only skip the liquidation if it makes the divergence worse
                    if oracle_status.oracle_mark_spread_pct.unsigned_abs()
                        < oracle_mark_divergence_after_close.unsigned_abs()
                    {
                        let market_index = market_status.market_index;
                        msg!(
                            "oracle_mark_divergence_after_close {} for market {}",
                            oracle_mark_divergence_after_close,
                            market_index,
                        );
                        continue;
                    }
                }

                let direction_to_close =
                    math::position::direction_to_close_position(existing_base_asset_amount);

                // just reduce position if position is too big
                let (quote_asset_amount, base_asset_amount, pnl) = if close_slippage_pct_too_large {
                    let quote_asset_amount = market_status
                        .base_asset_value
                        .checked_mul(MAX_LIQUIDATION_SLIPPAGE_U128)
                        .ok_or_else(math_error!())?
                        .checked_div(close_position_slippage_pct.unsigned_abs())
                        .ok_or_else(math_error!())?;

                    let (base_asset_amount, _, pnl) = controller::position::reduce(
                        direction_to_close,
                        quote_asset_amount,
                        market,
                        &mut user.positions[position_index],
                        now,
                        Some(mark_price_before),
                        false,
                    )?;

                    (quote_asset_amount, base_asset_amount, pnl)
                } else {
                    let (quote_asset_amount, base_asset_amount, _, pnl) =
                        controller::position::close(
                            market,
                            &mut user.positions[position_index],
                            now,
                            None,
                            Some(mark_price_before),
                            false,
                        )?;
                    (quote_asset_amount, base_asset_amount, pnl)
                };

                controller::position::update_unsettled_pnl(
                    &mut user.positions[position_index],
                    market,
                    pnl,
                )?;

                let base_asset_amount = base_asset_amount.unsigned_abs();
                base_asset_value_closed = base_asset_value_closed
                    .checked_add(quote_asset_amount)
                    .ok_or_else(math_error!())?;
                let mark_price_after = market.amm.mark_price()?;

                let trade_record = TradeRecord {
                    ts: now,
                    record_id: get_then_update_id!(market, next_trade_record_id),
                    user_authority: user.authority,
                    user: user_key,
                    direction: direction_to_close,
                    base_asset_amount,
                    quote_asset_amount,
                    mark_price_before,
                    mark_price_after,
                    fee: 0,
                    token_discount: 0,
                    quote_asset_amount_surplus: 0,
                    referee_discount: 0,
                    liquidation: true,
                    market_index: market_status.market_index,
                    oracle_price: market_status.oracle_status.price_data.price,
                };
                emit!(trade_record);

                margin_requirement = margin_requirement
                    .checked_sub(
                        market_status
                            .maintenance_margin_requirement
                            .checked_mul(quote_asset_amount)
                            .ok_or_else(math_error!())?
                            .checked_div(market_status.base_asset_value)
                            .ok_or_else(math_error!())?,
                    )
                    .ok_or_else(math_error!())?;

                let market_liquidation_fee = maximum_liquidation_fee
                    .checked_mul(quote_asset_amount)
                    .ok_or_else(math_error!())?
                    .checked_div(base_asset_value)
                    .ok_or_else(math_error!())?;

                liquidation_fee = liquidation_fee
                    .checked_add(market_liquidation_fee)
                    .ok_or_else(math_error!())?;

                let adjusted_total_collateral_after_fee = adjusted_total_collateral
                    .checked_sub(liquidation_fee)
                    .ok_or_else(math_error!())?;

                if !is_dust_position && margin_requirement < adjusted_total_collateral_after_fee {
                    break;
                }
            }
        } else {
            let maximum_liquidation_fee = total_collateral
                .checked_mul(state.partial_liquidation_penalty_percentage_numerator)
                .ok_or_else(math_error!())?
                .checked_div(state.partial_liquidation_penalty_percentage_denominator)
                .ok_or_else(math_error!())?;
            let maximum_base_asset_value_closed = base_asset_value
                .checked_mul(state.partial_liquidation_close_percentage_numerator)
                .ok_or_else(math_error!())?
                .checked_div(state.partial_liquidation_close_percentage_denominator)
                .ok_or_else(math_error!())?;
            for market_status in market_statuses.iter() {
                if market_status.base_asset_value == 0 {
                    continue;
                }

                let oracle_status = &market_status.oracle_status;
                let market = &mut market_map.get_ref_mut(&market_status.market_index)?;
                let mark_price_before = market_status.mark_price_before;

                let oracle_is_valid = oracle_status.is_valid;
                if !oracle_is_valid {
                    msg!("!oracle_is_valid");
                    let mark_twap_divergence =
                        calculate_mark_twap_spread_pct(&market.amm, mark_price_before)?;
                    let mark_twap_too_divergent =
                        mark_twap_divergence.unsigned_abs() >= MAX_MARK_TWAP_DIVERGENCE;

                    if mark_twap_too_divergent {
                        let market_index = market_status.market_index;
                        msg!(
                            "mark_twap_divergence {} for market {}",
                            mark_twap_divergence,
                            market_index
                        );
                        continue;
                    }
                }

                let position_index =
                    get_position_index(&user.positions, market_status.market_index)?;
                let existing_base_asset_amount = user.positions[position_index].base_asset_amount;

                let mut quote_asset_amount = market_status
                    .base_asset_value
                    .checked_mul(state.partial_liquidation_close_percentage_numerator)
                    .ok_or_else(math_error!())?
                    .checked_div(state.partial_liquidation_close_percentage_denominator)
                    .ok_or_else(math_error!())?;

                let mark_price_before_i128 = cast_to_i128(mark_price_before)?;
                let reduce_position_slippage = match market_status.close_position_slippage {
                    Some(close_position_slippage) => close_position_slippage.div(4),
                    None => calculate_slippage(
                        market_status.base_asset_value,
                        existing_base_asset_amount.unsigned_abs(),
                        mark_price_before_i128,
                    )?
                    .div(4),
                };

                let reduce_position_slippage_pct =
                    calculate_slippage_pct(reduce_position_slippage, mark_price_before_i128)?;

                let reduce_slippage_pct_too_large = reduce_position_slippage_pct
                    > MAX_LIQUIDATION_SLIPPAGE
                    || reduce_position_slippage_pct < -MAX_LIQUIDATION_SLIPPAGE;

                if reduce_slippage_pct_too_large {
                    msg!(
                        "reduce_position_slippage_pct {}",
                        reduce_position_slippage_pct
                    );
                }

                let oracle_mark_divergence_after_reduce = if !reduce_slippage_pct_too_large {
                    oracle_status
                        .oracle_mark_spread_pct
                        .checked_add(reduce_position_slippage_pct)
                        .ok_or_else(math_error!())?
                } else if reduce_position_slippage_pct > 0 {
                    oracle_status
                        .oracle_mark_spread_pct
                        // approximates price impact based on slippage
                        .checked_add(MAX_LIQUIDATION_SLIPPAGE * 2)
                        .ok_or_else(math_error!())?
                } else {
                    oracle_status
                        .oracle_mark_spread_pct
                        // approximates price impact based on slippage
                        .checked_sub(MAX_LIQUIDATION_SLIPPAGE * 2)
                        .ok_or_else(math_error!())?
                };

                let oracle_mark_too_divergent_after_reduce = is_oracle_mark_too_divergent(
                    oracle_mark_divergence_after_reduce,
                    &state.oracle_guard_rails.price_divergence,
                )?;

                // if reducing pushes outside the oracle mark threshold, don't liquidate
                if oracle_is_valid && oracle_mark_too_divergent_after_reduce {
                    // but only skip the liquidation if it makes the divergence worse
                    if oracle_status.oracle_mark_spread_pct.unsigned_abs()
                        < oracle_mark_divergence_after_reduce.unsigned_abs()
                    {
                        msg!(
                            "oracle_mark_spread_pct_after_reduce {}",
                            oracle_mark_divergence_after_reduce
                        );
                        return Err(ErrorCode::OracleMarkSpreadLimit.into());
                    }
                }

                if reduce_slippage_pct_too_large {
                    quote_asset_amount = quote_asset_amount
                        .checked_mul(MAX_LIQUIDATION_SLIPPAGE_U128)
                        .ok_or_else(math_error!())?
                        .checked_div(reduce_position_slippage_pct.unsigned_abs())
                        .ok_or_else(math_error!())?;
                }

                base_asset_value_closed = base_asset_value_closed
                    .checked_add(quote_asset_amount)
                    .ok_or_else(math_error!())?;

                let direction_to_reduce =
                    math::position::direction_to_close_position(existing_base_asset_amount);

                let (base_asset_amount, _, pnl) = controller::position::reduce(
                    direction_to_reduce,
                    quote_asset_amount,
                    market,
                    &mut user.positions[position_index],
                    now,
                    Some(mark_price_before),
                    false,
                )?;

                controller::position::update_unsettled_pnl(
                    &mut user.positions[position_index],
                    market,
                    pnl,
                )?;

                let base_asset_amount = base_asset_amount.unsigned_abs();

                let mark_price_after = market.amm.mark_price()?;

                let trade_record = TradeRecord {
                    ts: now,
                    record_id: get_then_update_id!(market, next_trade_record_id),
                    user_authority: user.authority,
                    user: user_key,
                    direction: direction_to_reduce,
                    base_asset_amount,
                    quote_asset_amount,
                    mark_price_before,
                    mark_price_after,
                    fee: 0,
                    token_discount: 0,
                    quote_asset_amount_surplus: 0,
                    referee_discount: 0,
                    liquidation: true,
                    market_index: market_status.market_index,
                    oracle_price: market_status.oracle_status.price_data.price,
                };
                emit!(trade_record);

                margin_requirement = margin_requirement
                    .checked_sub(
                        market_status
                            .partial_margin_requirement
                            .checked_mul(quote_asset_amount)
                            .ok_or_else(math_error!())?
                            .checked_div(market_status.base_asset_value)
                            .ok_or_else(math_error!())?,
                    )
                    .ok_or_else(math_error!())?;

                let market_liquidation_fee = maximum_liquidation_fee
                    .checked_mul(quote_asset_amount)
                    .ok_or_else(math_error!())?
                    .checked_div(maximum_base_asset_value_closed)
                    .ok_or_else(math_error!())?;

                liquidation_fee = liquidation_fee
                    .checked_add(market_liquidation_fee)
                    .ok_or_else(math_error!())?;

                let adjusted_total_collateral_after_fee = adjusted_total_collateral
                    .checked_sub(liquidation_fee)
                    .ok_or_else(math_error!())?;

                if margin_requirement < adjusted_total_collateral_after_fee {
                    break;
                }
            }
        }

        if base_asset_value_closed == 0 {
            return Err(print_error!(ErrorCode::NoPositionsLiquidatable)().into());
        }

        let withdrawal_amount = cast_to_u64(liquidation_fee)?;

        let fee_to_liquidator = if is_full_liquidation {
            withdrawal_amount
                .checked_div(state.full_liquidation_liquidator_share_denominator)
                .ok_or_else(math_error!())?
        } else {
            withdrawal_amount
                .checked_div(state.partial_liquidation_liquidator_share_denominator)
                .ok_or_else(math_error!())?
        };

        let fee_to_insurance_fund = withdrawal_amount
            .checked_sub(fee_to_liquidator)
            .ok_or_else(math_error!())?;

        let liquidate_key = ctx.accounts.liquidator.key();
        if fee_to_liquidator > 0 {
            let bank = &mut bank_map.get_quote_asset_bank_mut()?;
            // handle edge case where user liquidates themselves
            if liquidate_key.eq(&user_key) {
                let user_bank_balance = user.get_quote_asset_bank_balance_mut();
                update_bank_balances(
                    fee_to_liquidator as u128,
                    &BankBalanceType::Deposit,
                    bank,
                    user_bank_balance,
                )?;
            } else {
                let liquidator = &mut load_mut(&ctx.accounts.liquidator)?;
                let user_bank_balance = liquidator.get_quote_asset_bank_balance_mut();
                update_bank_balances(
                    fee_to_liquidator as u128,
                    &BankBalanceType::Deposit,
                    bank,
                    user_bank_balance,
                )?;
            };
        }

        {
            let bank = &mut bank_map.get_quote_asset_bank_mut()?;
            let user_bank_balance = user.get_quote_asset_bank_balance_mut();
            update_bank_balances(
                liquidation_fee,
                &BankBalanceType::Borrow,
                bank,
                user_bank_balance,
            )?;
        }

        if fee_to_insurance_fund > 0 {
            let bank = bank_map.get_quote_asset_bank()?;
            controller::token::send_from_bank_vault(
                &ctx.accounts.token_program,
                &ctx.accounts.bank_vault,
                &ctx.accounts.insurance_vault,
                &ctx.accounts.bank_vault_authority,
                0,
                bank.vault_authority_nonce,
                fee_to_insurance_fund,
            )?
        }

        emit!(LiquidationRecord {
            ts: now,
            user: user_key,
            user_authority: user.authority,
            partial: !is_full_liquidation,
            base_asset_value,
            base_asset_value_closed,
            liquidation_fee,
            fee_to_liquidator,
            fee_to_insurance_fund,
            liquidator: ctx.accounts.liquidator.as_ref().key(),
            total_collateral,
            collateral,
            unrealized_pnl,
            margin_ratio,
        });

        Ok(())
    }

    #[allow(unused_must_use)]
    #[access_control(
        market_initialized(&ctx.accounts.market) &&
        exchange_not_paused(&ctx.accounts.state) &&
        admin_controls_prices(&ctx.accounts.state)
    )]
    pub fn move_amm_price(
        ctx: Context<MoveAMMPrice>,
        base_asset_reserve: u128,
        quote_asset_reserve: u128,
    ) -> Result<()> {
        let market = &mut ctx.accounts.market.load_mut()?;
        controller::amm::move_price(&mut market.amm, base_asset_reserve, quote_asset_reserve)?;
        Ok(())
    }

    #[access_control(
        market_initialized(&ctx.accounts.market)
    )]
    pub fn withdraw_fees(ctx: Context<WithdrawFees>, amount: u64) -> Result<()> {
        let market = &mut ctx.accounts.market.load_mut()?;

        // A portion of fees must always remain in protocol to be used to keep markets optimal
        let max_withdraw = market
            .amm
            .total_fee
            .checked_mul(SHARE_OF_FEES_ALLOCATED_TO_CLEARING_HOUSE_NUMERATOR)
            .ok_or_else(math_error!())?
            .checked_div(SHARE_OF_FEES_ALLOCATED_TO_CLEARING_HOUSE_DENOMINATOR)
            .ok_or_else(math_error!())?
            .checked_sub(market.amm.total_fee_withdrawn)
            .ok_or_else(math_error!())?;

        if cast_to_u128(amount)? > max_withdraw {
            return Err(ErrorCode::AdminWithdrawTooLarge.into());
        }

        let bank = ctx.accounts.bank.load()?;
        controller::token::send_from_bank_vault(
            &ctx.accounts.token_program,
            &ctx.accounts.bank_vault,
            &ctx.accounts.recipient,
            &ctx.accounts.bank_vault_authority,
            0,
            bank.vault_authority_nonce,
            amount,
        )?;

        market.amm.total_fee_withdrawn = market
            .amm
            .total_fee_withdrawn
            .checked_add(cast(amount)?)
            .ok_or_else(math_error!())?;

        Ok(())
    }

    pub fn withdraw_from_insurance_vault(
        ctx: Context<WithdrawFromInsuranceVault>,
        amount: u64,
    ) -> Result<()> {
        controller::token::send_from_insurance_vault(
            &ctx.accounts.token_program,
            &ctx.accounts.insurance_vault,
            &ctx.accounts.recipient,
            &ctx.accounts.insurance_vault_authority,
            ctx.accounts.state.insurance_vault_nonce,
            amount,
        )?;
        Ok(())
    }

    #[access_control(
        market_initialized(&ctx.accounts.market)
    )]
    pub fn withdraw_from_insurance_vault_to_market(
        ctx: Context<WithdrawFromInsuranceVaultToMarket>,
        amount: u64,
    ) -> Result<()> {
        let market = &mut ctx.accounts.market.load_mut()?;

        // The admin can move fees from the insurance fund back to the protocol so that money in
        // the insurance fund can be used to make market more optimal
        // 100% goes to user fee pool (symmetric funding, repeg, and k adjustments)
        market.amm.total_fee_minus_distributions = market
            .amm
            .total_fee_minus_distributions
            .checked_add(cast(amount)?)
            .ok_or_else(math_error!())?;

        controller::token::send_from_insurance_vault(
            &ctx.accounts.token_program,
            &ctx.accounts.insurance_vault,
            &ctx.accounts.bank_vault,
            &ctx.accounts.insurance_vault_authority,
            ctx.accounts.state.insurance_vault_nonce,
            amount,
        )?;
        Ok(())
    }

    #[allow(unused_must_use)]
    #[access_control(
        market_initialized(&ctx.accounts.market) &&
        exchange_not_paused(&ctx.accounts.state) &&
        valid_oracle_for_market(&ctx.accounts.oracle, &ctx.accounts.market)
    )]
    pub fn repeg_amm_curve(ctx: Context<RepegCurve>, new_peg_candidate: u128) -> Result<()> {
        let clock = Clock::get()?;
        let now = clock.unix_timestamp;
        let clock_slot = clock.slot;

        let market = &mut ctx.accounts.market.load_mut()?;
        let price_oracle = &ctx.accounts.oracle;
        let OraclePriceData {
            price: oracle_price,
            ..
        } = market.amm.get_oracle_price(price_oracle, 0)?;

        let peg_multiplier_before = market.amm.peg_multiplier;
        let base_asset_reserve_before = market.amm.base_asset_reserve;
        let quote_asset_reserve_before = market.amm.quote_asset_reserve;
        let sqrt_k_before = market.amm.sqrt_k;

        let oracle_validity_rails = &ctx.accounts.state.oracle_guard_rails;

        let adjustment_cost = controller::repeg::repeg(
            market,
            price_oracle,
            new_peg_candidate,
            clock_slot,
            oracle_validity_rails,
        )?;

        let peg_multiplier_after = market.amm.peg_multiplier;
        let base_asset_reserve_after = market.amm.base_asset_reserve;
        let quote_asset_reserve_after = market.amm.quote_asset_reserve;
        let sqrt_k_after = market.amm.sqrt_k;

        emit!(CurveRecord {
            ts: now,
            record_id: get_then_update_id!(market, next_curve_record_id),
            market_index: market.market_index,
            peg_multiplier_before,
            base_asset_reserve_before,
            quote_asset_reserve_before,
            sqrt_k_before,
            peg_multiplier_after,
            base_asset_reserve_after,
            quote_asset_reserve_after,
            sqrt_k_after,
            base_asset_amount_long: market.base_asset_amount_long.unsigned_abs(),
            base_asset_amount_short: market.base_asset_amount_short.unsigned_abs(),
            base_asset_amount: market.amm.net_base_asset_amount,
            open_interest: market.open_interest,
            total_fee: market.amm.total_fee,
            total_fee_minus_distributions: market.amm.total_fee_minus_distributions,
            adjustment_cost,
            oracle_price,
            trade_record: 0,
        });

        Ok(())
    }

    #[allow(unused_must_use)]
    #[access_control(
        market_initialized(&ctx.accounts.market) &&
        valid_oracle_for_market(&ctx.accounts.oracle, &ctx.accounts.market)
    )]
    pub fn update_amm_oracle_twap(ctx: Context<RepegCurve>) -> Result<()> {
        // allow update to amm's oracle twap iff price gap is reduced and thus more tame funding
        // otherwise if oracle error or funding flip: set oracle twap to mark twap (0 gap)

        let clock = Clock::get()?;
        let now = clock.unix_timestamp;

        let market = &mut ctx.accounts.market.load_mut()?;
        let price_oracle = &ctx.accounts.oracle;
        let oracle_twap = market.amm.get_oracle_twap(price_oracle)?;

        if let Some(oracle_twap) = oracle_twap {
            let oracle_mark_gap_before = cast_to_i128(market.amm.last_mark_price_twap)?
                .checked_sub(market.amm.last_oracle_price_twap)
                .ok_or_else(math_error!())?;

            let oracle_mark_gap_after = cast_to_i128(market.amm.last_mark_price_twap)?
                .checked_sub(oracle_twap)
                .ok_or_else(math_error!())?;

            if (oracle_mark_gap_after > 0 && oracle_mark_gap_before < 0)
                || (oracle_mark_gap_after < 0 && oracle_mark_gap_before > 0)
            {
                market.amm.last_oracle_price_twap = cast_to_i128(market.amm.last_mark_price_twap)?;
                market.amm.last_oracle_price_twap_ts = now;
            } else if oracle_mark_gap_after.unsigned_abs() <= oracle_mark_gap_before.unsigned_abs()
            {
                market.amm.last_oracle_price_twap = oracle_twap;
                market.amm.last_oracle_price_twap_ts = now;
            } else {
                return Err(ErrorCode::OracleMarkSpreadLimit.into());
            }
        } else {
            return Err(ErrorCode::InvalidOracle.into());
        }

        Ok(())
    }

    #[allow(unused_must_use)]
    #[access_control(
        market_initialized(&ctx.accounts.market) &&
        valid_oracle_for_market(&ctx.accounts.oracle, &ctx.accounts.market)
     )]
    pub fn reset_amm_oracle_twap(ctx: Context<RepegCurve>) -> Result<()> {
        // if oracle is invalid, failsafe to reset amm oracle_twap to the mark_twap

        let clock = Clock::get()?;
        let now = clock.unix_timestamp;
        let clock_slot = clock.slot;

        let market = &mut ctx.accounts.market.load_mut()?;
        let price_oracle = &ctx.accounts.oracle;
        let oracle_price_data = &market.amm.get_oracle_price(price_oracle, clock_slot)?;

        let is_oracle_valid = amm::is_oracle_valid(
            &market.amm,
            oracle_price_data,
            &ctx.accounts.state.oracle_guard_rails.validity,
        )?;

        if !is_oracle_valid {
            market.amm.last_oracle_price_twap = cast_to_i128(market.amm.last_mark_price_twap)?;
            market.amm.last_oracle_price_twap_ts = now;
        }

        Ok(())
    }

    pub fn initialize_user(
        ctx: Context<InitializeUser>,
        user_id: u8,
        name: [u8; 32],
    ) -> Result<()> {
        let mut user = ctx
            .accounts
            .user
            .load_init()
            .or(Err(ErrorCode::UnableToLoadAccountLoader))?;
        user.authority = ctx.accounts.authority.key();
        user.user_id = user_id;
        user.name = name;
        user.next_order_id = 1;
        Ok(())
    }

    #[access_control(
        exchange_not_paused(&ctx.accounts.state)
    )]
    pub fn settle_funding_payment(ctx: Context<SettleFunding>) -> Result<()> {
        let clock = Clock::get()?;
        let now = clock.unix_timestamp;

        let remaining_accounts_iter = &mut ctx.remaining_accounts.iter().peekable();
        let market_map = MarketMap::load(
            &WritableMarkets::new(),
            &MarketOracles::new(), // oracles validated in calculate liquidation status
            remaining_accounts_iter,
        )?;

        let user_key = ctx.accounts.user.key();
        let user = &mut load_mut(&ctx.accounts.user)?;
        controller::funding::settle_funding_payment(user, &user_key, &market_map, now)?;
        Ok(())
    }

    #[allow(unused_must_use)]
    #[access_control(
        market_initialized(&ctx.accounts.market) &&
        exchange_not_paused(&ctx.accounts.state) &&
        valid_oracle_for_market(&ctx.accounts.oracle, &ctx.accounts.market)
    )]
    pub fn update_funding_rate(ctx: Context<UpdateFundingRate>, market_index: u64) -> Result<()> {
        let market = &mut ctx.accounts.market.load_mut()?;
        let price_oracle = &ctx.accounts.oracle;
        let clock = Clock::get()?;
        let now = clock.unix_timestamp;
        let clock_slot = clock.slot;

        controller::funding::update_funding_rate(
            market_index,
            market,
            price_oracle,
            now,
            clock_slot,
            &ctx.accounts.state.oracle_guard_rails,
            ctx.accounts.state.funding_paused,
            None,
        )?;

        Ok(())
    }

    #[allow(unused_must_use)]
    #[access_control(
        market_initialized(&ctx.accounts.market) &&
        valid_oracle_for_market(&ctx.accounts.oracle, &ctx.accounts.market) &&
        exchange_not_paused(&ctx.accounts.state)
    )]
    pub fn update_k(ctx: Context<AdminUpdateK>, sqrt_k: u128) -> Result<()> {
        let clock = Clock::get()?;
        let now = clock.unix_timestamp;

        let market = &mut ctx.accounts.market.load_mut()?;

        let base_asset_amount_long = market.base_asset_amount_long.unsigned_abs();
        let base_asset_amount_short = market.base_asset_amount_short.unsigned_abs();
        let base_asset_amount = market.amm.net_base_asset_amount;
        let open_interest = market.open_interest;

        let price_before = math::amm::calculate_price(
            market.amm.quote_asset_reserve,
            market.amm.base_asset_reserve,
            market.amm.peg_multiplier,
        )?;

        let peg_multiplier_before = market.amm.peg_multiplier;
        let base_asset_reserve_before = market.amm.base_asset_reserve;
        let quote_asset_reserve_before = market.amm.quote_asset_reserve;
        let sqrt_k_before = market.amm.sqrt_k;

        let new_sqrt_k_u192 = bn::U192::from(sqrt_k);

        let update_k_result = get_update_k_result(market, new_sqrt_k_u192)?;

        let adjustment_cost = math::amm::adjust_k_cost(market, &update_k_result)?;

        math::amm::update_k(market, &update_k_result);

        if adjustment_cost > 0 {
            let max_cost = market
                .amm
                .total_fee_minus_distributions
                .checked_sub(market.amm.total_fee_withdrawn)
                .ok_or_else(math_error!())?;
            if adjustment_cost.unsigned_abs() > max_cost {
                return Err(ErrorCode::InvalidUpdateK.into());
            } else {
                market.amm.total_fee_minus_distributions = market
                    .amm
                    .total_fee_minus_distributions
                    .checked_sub(adjustment_cost.unsigned_abs())
                    .ok_or_else(math_error!())?;
            }
        } else {
            market.amm.total_fee_minus_distributions = market
                .amm
                .total_fee_minus_distributions
                .checked_add(adjustment_cost.unsigned_abs())
                .ok_or_else(math_error!())?;
        }

        market.amm.net_revenue_since_last_funding = market
            .amm
            .net_revenue_since_last_funding
            .checked_add(adjustment_cost as i64)
            .ok_or_else(math_error!())?;

        let amm = &market.amm;

        let price_after = math::amm::calculate_price(
            amm.quote_asset_reserve,
            amm.base_asset_reserve,
            amm.peg_multiplier,
        )?;

        let price_change_too_large = cast_to_i128(price_before)?
            .checked_sub(cast_to_i128(price_after)?)
            .ok_or_else(math_error!())?
            .unsigned_abs()
            .gt(&UPDATE_K_ALLOWED_PRICE_CHANGE);

        if price_change_too_large {
            msg!(
                "{:?} -> {:?} (> {:?})",
                price_before,
                price_after,
                UPDATE_K_ALLOWED_PRICE_CHANGE
            );
            return Err(ErrorCode::InvalidUpdateK.into());
        }

        let k_sqrt_check = bn::U192::from(amm.base_asset_reserve)
            .checked_mul(bn::U192::from(amm.quote_asset_reserve))
            .ok_or_else(math_error!())?
            .integer_sqrt()
            .try_to_u128()?;

        let k_err = cast_to_i128(k_sqrt_check)?
            .checked_sub(cast_to_i128(amm.sqrt_k)?)
            .ok_or_else(math_error!())?;

        if k_err.unsigned_abs() > 100 {
            msg!("k_err={:?}, {:?} != {:?}", k_err, k_sqrt_check, amm.sqrt_k);
            return Err(ErrorCode::InvalidUpdateK.into());
        }

        let peg_multiplier_after = amm.peg_multiplier;
        let base_asset_reserve_after = amm.base_asset_reserve;
        let quote_asset_reserve_after = amm.quote_asset_reserve;
        let sqrt_k_after = amm.sqrt_k;

        let total_fee = amm.total_fee;
        let total_fee_minus_distributions = amm.total_fee_minus_distributions;

        let OraclePriceData {
            price: oracle_price,
            ..
        } = amm.get_oracle_price(&ctx.accounts.oracle, 0)?;

        emit!(CurveRecord {
            ts: now,
            record_id: get_then_update_id!(market, next_curve_record_id),
            market_index: market.market_index,
            peg_multiplier_before,
            base_asset_reserve_before,
            quote_asset_reserve_before,
            sqrt_k_before,
            peg_multiplier_after,
            base_asset_reserve_after,
            quote_asset_reserve_after,
            sqrt_k_after,
            base_asset_amount_long,
            base_asset_amount_short,
            base_asset_amount,
            open_interest,
            adjustment_cost,
            total_fee,
            total_fee_minus_distributions,
            oracle_price,
            trade_record: 0,
        });

        Ok(())
    }

    #[access_control(
        market_initialized(&ctx.accounts.market)
    )]
    pub fn update_margin_ratio(
        ctx: Context<AdminUpdateMarket>,
        margin_ratio_initial: u32,
        margin_ratio_partial: u32,
        margin_ratio_maintenance: u32,
    ) -> Result<()> {
        validate_margin(
            margin_ratio_initial,
            margin_ratio_partial,
            margin_ratio_maintenance,
        )?;

        let market = &mut ctx.accounts.market.load_mut()?;
        market.margin_ratio_initial = margin_ratio_initial;
        market.margin_ratio_partial = margin_ratio_partial;
        market.margin_ratio_maintenance = margin_ratio_maintenance;
        Ok(())
    }

    #[access_control(
        market_initialized(&ctx.accounts.market)
    )]
    pub fn update_curve_update_intensity(
        ctx: Context<AdminUpdateMarket>,
        curve_update_intensity: u8,
    ) -> Result<()> {
        let market = &mut ctx.accounts.market.load_mut()?;
        market.amm.curve_update_intensity = curve_update_intensity;
        Ok(())
    }

    pub fn update_partial_liquidation_close_percentage(
        ctx: Context<AdminUpdateState>,
        numerator: u128,
        denominator: u128,
    ) -> Result<()> {
        ctx.accounts
            .state
            .partial_liquidation_close_percentage_numerator = numerator;
        ctx.accounts
            .state
            .partial_liquidation_close_percentage_denominator = denominator;
        Ok(())
    }

    pub fn update_partial_liquidation_penalty_percentage(
        ctx: Context<AdminUpdateState>,
        numerator: u128,
        denominator: u128,
    ) -> Result<()> {
        ctx.accounts
            .state
            .partial_liquidation_penalty_percentage_numerator = numerator;
        ctx.accounts
            .state
            .partial_liquidation_penalty_percentage_denominator = denominator;
        Ok(())
    }

    pub fn update_full_liquidation_penalty_percentage(
        ctx: Context<AdminUpdateState>,
        numerator: u128,
        denominator: u128,
    ) -> Result<()> {
        ctx.accounts
            .state
            .full_liquidation_penalty_percentage_numerator = numerator;
        ctx.accounts
            .state
            .full_liquidation_penalty_percentage_denominator = denominator;
        Ok(())
    }

    pub fn update_partial_liquidation_liquidator_share_denominator(
        ctx: Context<AdminUpdateState>,
        denominator: u64,
    ) -> Result<()> {
        ctx.accounts
            .state
            .partial_liquidation_liquidator_share_denominator = denominator;
        Ok(())
    }

    pub fn update_full_liquidation_liquidator_share_denominator(
        ctx: Context<AdminUpdateState>,
        denominator: u64,
    ) -> Result<()> {
        ctx.accounts
            .state
            .full_liquidation_liquidator_share_denominator = denominator;
        Ok(())
    }

    pub fn update_fee(ctx: Context<AdminUpdateState>, fees: FeeStructure) -> Result<()> {
        ctx.accounts.state.fee_structure = fees;
        Ok(())
    }

    pub fn update_order_filler_reward_structure(
        ctx: Context<AdminUpdateState>,
        order_filler_reward_structure: OrderFillerRewardStructure,
    ) -> Result<()> {
        ctx.accounts.state.order_filler_reward_structure = order_filler_reward_structure;
        Ok(())
    }

    pub fn update_oracle_guard_rails(
        ctx: Context<AdminUpdateState>,
        oracle_guard_rails: OracleGuardRails,
    ) -> Result<()> {
        ctx.accounts.state.oracle_guard_rails = oracle_guard_rails;
        Ok(())
    }

    #[access_control(
        market_initialized(&ctx.accounts.market)
    )]
    pub fn update_market_oracle(
        ctx: Context<AdminUpdateMarket>,
        oracle: Pubkey,
        oracle_source: OracleSource,
    ) -> Result<()> {
        let market = &mut ctx.accounts.market.load_mut()?;
        market.amm.oracle = oracle;
        market.amm.oracle_source = oracle_source;
        Ok(())
    }

    #[access_control(
        market_initialized(&ctx.accounts.market)
    )]
    pub fn update_market_minimum_quote_asset_trade_size(
        ctx: Context<AdminUpdateMarket>,
        minimum_trade_size: u128,
    ) -> Result<()> {
        let market = &mut ctx.accounts.market.load_mut()?;
        market.amm.minimum_quote_asset_trade_size = minimum_trade_size;
        Ok(())
    }

    #[access_control(
        market_initialized(&ctx.accounts.market)
    )]
    pub fn update_market_base_spread(
        ctx: Context<AdminUpdateMarket>,
        base_spread: u16,
    ) -> Result<()> {
        let market = &mut ctx.accounts.market.load_mut()?;
        market.amm.base_spread = base_spread;
        market.amm.long_spread = (base_spread / 2) as u128;
        market.amm.short_spread = (base_spread / 2) as u128;
        Ok(())
    }

    #[access_control(
        market_initialized(&ctx.accounts.market)
    )]
    pub fn update_market_minimum_base_asset_trade_size(
        ctx: Context<AdminUpdateMarket>,
        minimum_trade_size: u128,
    ) -> Result<()> {
        let market = &mut ctx.accounts.market.load_mut()?;
        market.amm.minimum_base_asset_trade_size = minimum_trade_size;
        Ok(())
    }

    pub fn update_admin(ctx: Context<AdminUpdateState>, admin: Pubkey) -> Result<()> {
        ctx.accounts.state.admin = admin;
        Ok(())
    }

    pub fn update_whitelist_mint(
        ctx: Context<AdminUpdateState>,
        whitelist_mint: Pubkey,
    ) -> Result<()> {
        ctx.accounts.state.whitelist_mint = whitelist_mint;
        Ok(())
    }

    pub fn update_discount_mint(
        ctx: Context<AdminUpdateState>,
        discount_mint: Pubkey,
    ) -> Result<()> {
        ctx.accounts.state.discount_mint = discount_mint;
        Ok(())
    }

    pub fn update_exchange_paused(
        ctx: Context<AdminUpdateState>,
        exchange_paused: bool,
    ) -> Result<()> {
        ctx.accounts.state.exchange_paused = exchange_paused;
        Ok(())
    }

    pub fn disable_admin_controls_prices(ctx: Context<AdminUpdateState>) -> Result<()> {
        ctx.accounts.state.admin_controls_prices = false;
        Ok(())
    }

    pub fn update_funding_paused(
        ctx: Context<AdminUpdateState>,
        funding_paused: bool,
    ) -> Result<()> {
        ctx.accounts.state.funding_paused = funding_paused;
        Ok(())
    }
}

fn market_initialized(market: &AccountLoader<Market>) -> Result<()> {
    if !market.load()?.initialized {
        return Err(ErrorCode::MarketIndexNotInitialized.into());
    }
    Ok(())
}

fn valid_oracle_for_market(oracle: &AccountInfo, market: &AccountLoader<Market>) -> Result<()> {
    if !market.load()?.amm.oracle.eq(oracle.key) {
        return Err(ErrorCode::InvalidOracle.into());
    }
    Ok(())
}

fn exchange_not_paused(state: &Account<State>) -> Result<()> {
    if state.exchange_paused {
        return Err(ErrorCode::ExchangePaused.into());
    }
    Ok(())
}

fn admin_controls_prices(state: &Account<State>) -> Result<()> {
    if !state.admin_controls_prices {
        return Err(ErrorCode::AdminControlsPricesDisabled.into());
    }
    Ok(())
}<|MERGE_RESOLUTION|>--- conflicted
+++ resolved
@@ -356,10 +356,6 @@
         // Verify oracle is readable
         let OraclePriceData {
             price: oracle_price,
-<<<<<<< HEAD
-            // confidence: oracle_conf,
-=======
->>>>>>> 679d6c9a
             delay: oracle_delay,
             ..
         } = match oracle_source {
@@ -457,11 +453,8 @@
                 short_intensity_count: 0,
                 short_intensity_volume: 0,
                 curve_update_intensity: 0,
-<<<<<<< HEAD
                 pnl_pool: PNLPool { balance: 0 },
-=======
                 last_update_slot: clock_slot,
->>>>>>> 679d6c9a
                 padding0: 0,
                 padding1: 0,
                 padding2: 0,
@@ -757,482 +750,6 @@
         Ok(())
     }
 
-<<<<<<< HEAD
-    #[allow(unused_must_use)]
-    #[access_control(
-        exchange_not_paused(&ctx.accounts.state)
-    )]
-    pub fn open_position<'info>(
-        ctx: Context<OpenPosition>,
-        direction: PositionDirection,
-        quote_asset_amount: u128,
-        market_index: u64,
-        limit_price: u128,
-        optional_accounts: ManagePositionOptionalAccounts,
-    ) -> Result<()> {
-        let user_key = ctx.accounts.user.key();
-        let user = &mut load_mut(&ctx.accounts.user)?;
-        let clock = Clock::get()?;
-        let now = clock.unix_timestamp;
-        let clock_slot = clock.slot;
-
-        let remaining_accounts_iter = &mut ctx.remaining_accounts.iter().peekable();
-        let mut oracle_map = OracleMap::load(remaining_accounts_iter, clock.slot)?;
-        let bank_map = BankMap::load(
-            &get_writable_banks(QUOTE_ASSET_BANK_INDEX),
-            remaining_accounts_iter,
-        )?;
-        let market_map = MarketMap::load(
-            &get_writable_markets(market_index),
-            &get_market_oracles(market_index, &ctx.accounts.oracle),
-            remaining_accounts_iter,
-        )?;
-
-        if quote_asset_amount == 0 {
-            return Err(ErrorCode::TradeSizeTooSmall.into());
-        }
-
-        // Settle user's funding payments so that collateral is up to date
-        controller::funding::settle_funding_payment(user, &user_key, &market_map, now)?;
-
-        // Get existing position or add a new position for market
-        let position_index = get_position_index(&user.positions, market_index)
-            .or_else(|_| add_new_position(&mut user.positions, market_index))?;
-
-        // Collect data about position/market before trade is executed so that it can be stored in trade record
-        let mark_price_before: u128;
-        let oracle_mark_spread_pct_before: i128;
-        let is_oracle_valid: bool;
-        {
-            let market = &mut market_map.get_ref_mut(&market_index)?;
-            mark_price_before = market.amm.mark_price()?;
-            let oracle_price_data = &market
-                .amm
-                .get_oracle_price(&ctx.accounts.oracle, clock_slot)?;
-            oracle_mark_spread_pct_before = amm::calculate_oracle_mark_spread_pct(
-                &market.amm,
-                oracle_price_data,
-                Some(mark_price_before),
-            )?;
-            is_oracle_valid = amm::is_oracle_valid(
-                &market.amm,
-                oracle_price_data,
-                &ctx.accounts.state.oracle_guard_rails.validity,
-            )?;
-            if is_oracle_valid {
-                amm::update_oracle_price_twap(
-                    &mut market.amm,
-                    now,
-                    oracle_price_data,
-                    Some(mark_price_before),
-                )?;
-            }
-        }
-
-        // A trade is risk increasing if it increases the users leverage
-        // If a trade is risk increasing and brings the user's margin ratio below initial requirement
-        // the trade fails
-        // If a trade is risk increasing and it pushes the mark price too far away from the oracle price
-        // the trade fails
-        let potentially_risk_increasing;
-        let base_asset_amount;
-        let mut quote_asset_amount = quote_asset_amount;
-        let quote_asset_amount_surplus;
-        let pnl;
-        {
-            let market = &mut market_map.get_ref_mut(&market_index)?;
-            let (
-                _potentially_risk_increasing,
-                _,
-                _base_asset_amount,
-                _quote_asset_amount,
-                _quote_asset_amount_surplus,
-                _pnl,
-            ) = controller::position::update_position_with_quote_asset_amount(
-                quote_asset_amount,
-                direction,
-                market,
-                user,
-                position_index,
-                mark_price_before,
-                now,
-            )?;
-
-            potentially_risk_increasing = _potentially_risk_increasing;
-            base_asset_amount = _base_asset_amount;
-            quote_asset_amount = _quote_asset_amount;
-            quote_asset_amount_surplus = _quote_asset_amount_surplus;
-            pnl = _pnl;
-        }
-
-        // Collect data about position/market after trade is executed so that it can be stored in trade record
-        let mark_price_after: u128;
-        let oracle_price_after: i128;
-        let oracle_mark_spread_pct_after: i128;
-        {
-            let market = &market_map.get_ref(&market_index)?;
-            mark_price_after = market.amm.mark_price()?;
-            let oracle_price_data = &market
-                .amm
-                .get_oracle_price(&ctx.accounts.oracle, clock_slot)?;
-            oracle_mark_spread_pct_after = amm::calculate_oracle_mark_spread_pct(
-                &market.amm,
-                oracle_price_data,
-                Some(mark_price_after),
-            )?;
-            oracle_price_after = oracle_price_data.price;
-        }
-
-        // Trade fails if it's risk increasing and it brings the user below the initial margin ratio level
-        let meets_initial_margin_requirement =
-            meets_initial_margin_requirement(user, &market_map, &bank_map, &mut oracle_map)?;
-        if !meets_initial_margin_requirement && potentially_risk_increasing {
-            return Err(ErrorCode::InsufficientCollateral.into());
-        }
-
-        // Calculate the fee to charge the user
-        let (discount_token, referrer) = optional_accounts::get_discount_token_and_referrer(
-            optional_accounts,
-            remaining_accounts_iter,
-            &ctx.accounts.state.discount_mint,
-            &user_key,
-            &ctx.accounts.authority.key(),
-        )?;
-        let (user_fee, fee_to_market, token_discount, referrer_reward, referee_discount) =
-            fees::calculate_fee_for_trade(
-                quote_asset_amount,
-                &ctx.accounts.state.fee_structure,
-                discount_token,
-                &referrer,
-                quote_asset_amount_surplus,
-            )?;
-
-        // Increment the clearing house's total fee variables
-        {
-            let market = &mut market_map.get_ref_mut(&market_index)?;
-            market.amm.total_fee = market
-                .amm
-                .total_fee
-                .checked_add(fee_to_market)
-                .ok_or_else(math_error!())?;
-            market.amm.total_fee_minus_distributions = market
-                .amm
-                .total_fee_minus_distributions
-                .checked_add(fee_to_market)
-                .ok_or_else(math_error!())?;
-
-            // Update user balance to account for fee and pnl
-            controller::position::update_unsettled_pnl(
-                &mut user.positions[position_index],
-                market,
-                pnl.checked_sub(cast(user_fee)?).ok_or_else(math_error!())?,
-            )?;
-        }
-        // Increment the user's total fee variables
-        user.total_fee_paid = user
-            .total_fee_paid
-            .checked_add(cast(user_fee)?)
-            .ok_or_else(math_error!())?;
-        user.total_token_discount = user
-            .total_token_discount
-            .checked_add(token_discount)
-            .ok_or_else(math_error!())?;
-        user.total_referee_discount = user
-            .total_referee_discount
-            .checked_add(referee_discount)
-            .ok_or_else(math_error!())?;
-
-        // Update the referrer's collateral with their reward
-        if let Some(referrer) = referrer {
-            let referrer = &mut load_mut(&referrer)?;
-            referrer.total_referral_reward = referrer
-                .total_referral_reward
-                .checked_add(referrer_reward)
-                .ok_or_else(math_error!())?;
-        }
-
-        // Trade fails if the trade is risk increasing and it pushes to mark price too far
-        // away from the oracle price
-        let is_oracle_mark_too_divergent_before = amm::is_oracle_mark_too_divergent(
-            oracle_mark_spread_pct_before,
-            &ctx.accounts.state.oracle_guard_rails.price_divergence,
-        )?;
-        let is_oracle_mark_too_divergent_after = amm::is_oracle_mark_too_divergent(
-            oracle_mark_spread_pct_after,
-            &ctx.accounts.state.oracle_guard_rails.price_divergence,
-        )?;
-
-        // if oracle-mark divergence pushed outside limit, block trade
-        if is_oracle_mark_too_divergent_after
-            && !is_oracle_mark_too_divergent_before
-            && is_oracle_valid
-        {
-            return Err(ErrorCode::OracleMarkSpreadLimit.into());
-        }
-
-        // if oracle-mark divergence outside limit and risk-increasing, block trade
-        if is_oracle_mark_too_divergent_after
-            && oracle_mark_spread_pct_after.unsigned_abs()
-                >= oracle_mark_spread_pct_before.unsigned_abs()
-            && is_oracle_valid
-            && potentially_risk_increasing
-        {
-            return Err(ErrorCode::OracleMarkSpreadLimit.into());
-        }
-
-        // emit trade record
-        {
-            let market = &mut market_map.get_ref_mut(&market_index)?;
-            let trade_record = TradeRecord {
-                ts: now,
-                record_id: get_then_update_id!(market, next_trade_record_id),
-                user_authority: *ctx.accounts.authority.to_account_info().key,
-                user: user_key,
-                direction,
-                base_asset_amount,
-                quote_asset_amount,
-                mark_price_before,
-                mark_price_after,
-                fee: cast(user_fee)?,
-                token_discount,
-                quote_asset_amount_surplus,
-                referee_discount,
-                liquidation: false,
-                market_index,
-                oracle_price: oracle_price_after,
-            };
-            emit!(trade_record);
-        }
-
-        // If the user adds a limit price to their trade, check that their entry price is better than the limit price
-        if limit_price != 0
-            && !limit_price_satisfied(
-                limit_price,
-                quote_asset_amount,
-                base_asset_amount,
-                direction,
-            )?
-        {
-            return Err(ErrorCode::SlippageOutsideLimit.into());
-        }
-
-        // Try to update the funding rate at the end of every trade
-        {
-            let market = &mut market_map.get_ref_mut(&market_index)?;
-            let price_oracle = &ctx.accounts.oracle;
-            controller::funding::update_funding_rate(
-                market_index,
-                market,
-                price_oracle,
-                now,
-                clock_slot,
-                &ctx.accounts.state.oracle_guard_rails,
-                ctx.accounts.state.funding_paused,
-                Some(mark_price_before),
-            )?;
-        }
-
-        Ok(())
-    }
-
-    #[access_control(
-        exchange_not_paused(&ctx.accounts.state)
-    )]
-    pub fn close_position(
-        ctx: Context<ClosePosition>,
-        market_index: u64,
-        optional_accounts: ManagePositionOptionalAccounts,
-    ) -> Result<()> {
-        let user_key = ctx.accounts.user.key();
-        let user = &mut load_mut(&ctx.accounts.user)?;
-        let clock = Clock::get()?;
-        let now = clock.unix_timestamp;
-        let clock_slot = clock.slot;
-
-        let remaining_accounts_iter = &mut ctx.remaining_accounts.iter().peekable();
-        let _oracle_map = OracleMap::load(remaining_accounts_iter, clock.slot)?;
-        let _bank_map = BankMap::load(
-            &get_writable_banks(QUOTE_ASSET_BANK_INDEX),
-            remaining_accounts_iter,
-        )?;
-        let market_map = MarketMap::load(
-            &get_writable_markets(market_index),
-            &get_market_oracles(market_index, &ctx.accounts.oracle),
-            remaining_accounts_iter,
-        )?;
-
-        // Settle user's funding payments so that collateral is up to date
-        controller::funding::settle_funding_payment(user, &user_key, &market_map, now)?;
-
-        let position_index = get_position_index(&user.positions, market_index)?;
-
-        let market = &mut market_map.get_ref_mut(&market_index)?;
-
-        // Collect data about market before trade is executed so that it can be stored in trade record
-        let mark_price_before = market.amm.mark_price()?;
-        let oracle_price_data = &market
-            .amm
-            .get_oracle_price(&ctx.accounts.oracle, clock_slot)?;
-        let oracle_mark_spread_pct_before = amm::calculate_oracle_mark_spread_pct(
-            &market.amm,
-            oracle_price_data,
-            Some(mark_price_before),
-        )?;
-
-        let existing_base_asset_amount = user.positions[position_index].base_asset_amount;
-        let direction_to_close =
-            math::position::direction_to_close_position(existing_base_asset_amount);
-        let (quote_asset_amount, base_asset_amount, quote_asset_amount_surplus, pnl) =
-            controller::position::close(
-                market,
-                &mut user.positions[position_index],
-                now,
-                None,
-                Some(mark_price_before),
-                true,
-            )?;
-        let base_asset_amount = base_asset_amount.unsigned_abs();
-
-        // Calculate the fee to charge the user
-        let (discount_token, referrer) = optional_accounts::get_discount_token_and_referrer(
-            optional_accounts,
-            remaining_accounts_iter,
-            &ctx.accounts.state.discount_mint,
-            &user_key,
-            &ctx.accounts.authority.key(),
-        )?;
-        let (user_fee, fee_to_market, token_discount, referrer_reward, referee_discount) =
-            fees::calculate_fee_for_trade(
-                quote_asset_amount,
-                &ctx.accounts.state.fee_structure,
-                discount_token,
-                &referrer,
-                quote_asset_amount_surplus,
-            )?;
-
-        // Increment the clearing house's total fee variables
-        market.amm.total_fee = market
-            .amm
-            .total_fee
-            .checked_add(fee_to_market)
-            .ok_or_else(math_error!())?;
-        market.amm.total_fee_minus_distributions = market
-            .amm
-            .total_fee_minus_distributions
-            .checked_add(fee_to_market)
-            .ok_or_else(math_error!())?;
-
-        // Update user balance to account for fee and pnl
-        controller::position::update_unsettled_pnl(
-            &mut user.positions[position_index],
-            market,
-            pnl.checked_sub(cast(user_fee)?).ok_or_else(math_error!())?,
-        )?;
-
-        // Increment the user's total fee variables
-        user.total_fee_paid = user
-            .total_fee_paid
-            .checked_add(cast(user_fee)?)
-            .ok_or_else(math_error!())?;
-        user.total_token_discount = user
-            .total_token_discount
-            .checked_add(token_discount)
-            .ok_or_else(math_error!())?;
-        user.total_referee_discount = user
-            .total_referee_discount
-            .checked_add(referee_discount)
-            .ok_or_else(math_error!())?;
-
-        // Update the referrer's collateral with their reward
-        if let Some(referrer) = referrer {
-            let referrer = &mut load_mut(&referrer)?;
-            referrer.total_referral_reward = referrer
-                .total_referral_reward
-                .checked_add(referrer_reward)
-                .ok_or_else(math_error!())?;
-        }
-
-        // Collect data about market after trade is executed so that it can be stored in trade record
-        let mark_price_after = market.amm.mark_price()?;
-        let price_oracle = &ctx.accounts.oracle;
-
-        let oracle_mark_spread_pct_after = amm::calculate_oracle_mark_spread_pct(
-            &market.amm,
-            oracle_price_data,
-            Some(mark_price_after),
-        )?;
-        let oracle_price_after = oracle_price_data.price;
-
-        let is_oracle_valid = amm::is_oracle_valid(
-            &market.amm,
-            oracle_price_data,
-            &ctx.accounts.state.oracle_guard_rails.validity,
-        )?;
-        if is_oracle_valid {
-            amm::update_oracle_price_twap(
-                &mut market.amm,
-                now,
-                oracle_price_data,
-                Some(mark_price_before),
-            )?;
-        }
-
-        // Trade fails if the trade is risk increasing and it pushes to mark price too far
-        // away from the oracle price
-        let is_oracle_mark_too_divergent_before = amm::is_oracle_mark_too_divergent(
-            oracle_mark_spread_pct_before,
-            &ctx.accounts.state.oracle_guard_rails.price_divergence,
-        )?;
-        let is_oracle_mark_too_divergent_after = amm::is_oracle_mark_too_divergent(
-            oracle_mark_spread_pct_after,
-            &ctx.accounts.state.oracle_guard_rails.price_divergence,
-        )?;
-
-        // if closing position pushes outside of oracle-mark divergence limit, block trade
-        if (is_oracle_mark_too_divergent_after && !is_oracle_mark_too_divergent_before)
-            && is_oracle_valid
-        {
-            return Err(ErrorCode::OracleMarkSpreadLimit.into());
-        }
-
-        // emit trade record
-        let trade_record = TradeRecord {
-            ts: now,
-            record_id: get_then_update_id!(market, next_trade_record_id),
-            user_authority: *ctx.accounts.authority.to_account_info().key,
-            user: user_key,
-            direction: direction_to_close,
-            base_asset_amount,
-            quote_asset_amount,
-            mark_price_before,
-            mark_price_after,
-            liquidation: false,
-            fee: cast(user_fee)?,
-            token_discount,
-            quote_asset_amount_surplus,
-            referee_discount,
-            market_index,
-            oracle_price: oracle_price_after,
-        };
-        emit!(trade_record);
-
-        // Try to update the funding rate at the end of every trade
-        controller::funding::update_funding_rate(
-            market_index,
-            market,
-            price_oracle,
-            now,
-            clock_slot,
-            &ctx.accounts.state.oracle_guard_rails,
-            ctx.accounts.state.funding_paused,
-            Some(mark_price_before),
-        )?;
-
-        Ok(())
-    }
-
-=======
->>>>>>> 679d6c9a
     pub fn place_order(ctx: Context<PlaceOrder>, params: OrderParams) -> Result<()> {
         let remaining_accounts_iter = &mut ctx.remaining_accounts.iter().peekable();
         let _oracle_map = OracleMap::load(remaining_accounts_iter, Clock::get()?.slot)?;
@@ -1567,8 +1084,6 @@
             remaining_accounts_iter,
         )?;
 
-<<<<<<< HEAD
-=======
         controller::repeg::update_amms(
             &mut market_map,
             &mut oracle_map,
@@ -1576,8 +1091,6 @@
             &Clock::get()?,
         )?;
 
-        let market = &mut market_map.get_ref_mut(&market_index)?;
->>>>>>> 679d6c9a
         let user = &mut load_mut(&ctx.accounts.user)?;
         let position_index = get_position_index(&user.positions, market_index)?;
         let user_quote_bank_balance = user.bank_balances[0].balance;
