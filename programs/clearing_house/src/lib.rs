--- conflicted
+++ resolved
@@ -116,12 +116,8 @@
             max_perp_auction_duration: 60,
             min_spot_auction_duration: 0,
             max_spot_auction_duration: 60,
-<<<<<<< HEAD
             liquidation_margin_buffer_ratio: MARGIN_PRECISION as u32 / 50, // 2%
-=======
             settlement_duration: 0, // extra duration after market expiry to allow settlement
-            liquidation_margin_buffer_ratio: 50, // 2%
->>>>>>> 75d09f3d
             signer: clearing_house_signer,
             signer_nonce: clearing_house_signer_nonce,
             padding0: 0,
