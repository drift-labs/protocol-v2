--- conflicted
+++ resolved
@@ -1058,61 +1058,6 @@
         Ok(())
     }
 
-<<<<<<< HEAD
-    pub fn cancel_all_orders(ctx: Context<CancelAllOrders>, best_effort: bool) -> Result<()> {
-        let market_map = MarketMap::load(
-            &WritableMarkets::new(),
-            &MarketOracles::new(),
-            &mut ctx.remaining_accounts.iter().peekable(),
-        )?;
-
-        controller::orders::cancel_all_orders(
-            &ctx.accounts.state,
-            &ctx.accounts.user,
-            &market_map,
-            &Clock::get()?,
-            ctx.remaining_accounts,
-            best_effort,
-            None,
-            None,
-        )?;
-
-        Ok(())
-    }
-
-    pub fn cancel_orders_by_market_and_side(
-        ctx: Context<CancelAllOrders>,
-        best_effort: bool,
-        market_index_only: u64,
-        direction_only: PositionDirection,
-    ) -> Result<()> {
-        let market_map = MarketMap::load(
-            &WritableMarkets::new(),
-            &MarketOracles::new(),
-            &mut ctx.remaining_accounts.iter().peekable(),
-        )?;
-
-        controller::orders::cancel_all_orders(
-            &ctx.accounts.state,
-            &ctx.accounts.user,
-            &market_map,
-            &Clock::get()?,
-            ctx.remaining_accounts,
-            best_effort,
-            Some(market_index_only),
-            Some(direction_only),
-        )?;
-
-        Ok(())
-    }
-
-    pub fn expire_orders(ctx: Context<ExpireOrder>) -> Result<()> {
-        controller::orders::expire_orders(&ctx.accounts.user, &ctx.accounts.filler)?;
-        Ok(())
-    }
-
-=======
->>>>>>> efdb9bbc
     #[access_control(
         exchange_not_paused(&ctx.accounts.state)
     )]
@@ -2055,14 +2000,14 @@
     )]
     pub fn update_k(ctx: Context<AdminUpdateK>, sqrt_k: u128) -> Result<()> {
         let clock = Clock::get()?;
-        let _now = clock.unix_timestamp;
+        let now = clock.unix_timestamp;
 
         let market = &mut ctx.accounts.market.load_mut()?;
 
-        // let base_asset_amount_long = market.base_asset_amount_long.unsigned_abs();
-        // let base_asset_amount_short = market.base_asset_amount_short.unsigned_abs();
-        // let base_asset_amount = market.amm.net_base_asset_amount;
-        // let open_interest = market.open_interest;
+        let base_asset_amount_long = market.base_asset_amount_long.unsigned_abs();
+        let base_asset_amount_short = market.base_asset_amount_short.unsigned_abs();
+        let base_asset_amount = market.amm.net_base_asset_amount;
+        let open_interest = market.open_interest;
 
         let price_before = math::amm::calculate_price(
             market.amm.quote_asset_reserve,
@@ -2070,10 +2015,10 @@
             market.amm.peg_multiplier,
         )?;
 
-        // let peg_multiplier_before = market.amm.peg_multiplier;
-        // let base_asset_reserve_before = market.amm.base_asset_reserve;
-        // let quote_asset_reserve_before = market.amm.quote_asset_reserve;
-        // let sqrt_k_before = market.amm.sqrt_k;
+        let peg_multiplier_before = market.amm.peg_multiplier;
+        let base_asset_reserve_before = market.amm.base_asset_reserve;
+        let quote_asset_reserve_before = market.amm.quote_asset_reserve;
+        let sqrt_k_before = market.amm.sqrt_k;
 
         let new_sqrt_k_u192 = bn::U192::from(sqrt_k);
 
@@ -2139,25 +2084,23 @@
             return Err(ErrorCode::InvalidUpdateK.into());
         }
 
-        // let peg_multiplier_after = amm.peg_multiplier;
-        // let base_asset_reserve_after = amm.base_asset_reserve;
-        // let quote_asset_reserve_after = amm.quote_asset_reserve;
-        // let sqrt_k_after = amm.sqrt_k;
-
-        // let total_fee = amm.total_fee;
-        // let total_fee_minus_distributions = amm.total_fee_minus_distributions;
-
-        // let OraclePriceData {
-        //     price: oracle_price,
-        //     ..
-        // } = amm.get_oracle_price(&ctx.accounts.oracle, 0)?;
-
-<<<<<<< HEAD
-=======
+        let peg_multiplier_after = amm.peg_multiplier;
+        let base_asset_reserve_after = amm.base_asset_reserve;
+        let quote_asset_reserve_after = amm.quote_asset_reserve;
+        let sqrt_k_after = amm.sqrt_k;
+
+        let total_fee = amm.total_fee;
+        let total_fee_minus_distributions = amm.total_fee_minus_distributions;
+
+        let OraclePriceData {
+            price: oracle_price,
+            ..
+        } = amm.get_oracle_price(&ctx.accounts.oracle, 0)?;
+
         emit!(CurveRecord {
             ts: now,
             record_id: get_then_update_id!(market, next_curve_record_id),
-            market_index,
+            market_index: market.market_index,
             peg_multiplier_before,
             base_asset_reserve_before,
             quote_asset_reserve_before,
@@ -2177,7 +2120,6 @@
             trade_record: 0,
         });
 
->>>>>>> efdb9bbc
         Ok(())
     }
 
