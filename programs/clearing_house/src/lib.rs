--- conflicted
+++ resolved
@@ -36,478 +36,20 @@
 
 #[program]
 pub mod clearing_house {
-<<<<<<< HEAD
-
     use super::*;
-=======
-    use std::option::Option::Some;
-
-    use crate::controller::lp::burn_lp_shares;
-    use crate::controller::validate::validate_market_account;
-    use crate::math;
-    use crate::math::casting::{cast, cast_to_i128, cast_to_u128, cast_to_u32, Cast};
-    use crate::math::oracle::{is_oracle_valid_for_action, DriftAction};
-    use crate::math::spot_balance::get_token_amount;
-    use crate::optional_accounts::{
-        get_maker_and_maker_stats, get_referrer_and_referrer_stats, get_serum_fulfillment_accounts,
-        get_whitelist_token,
-    };
-    use crate::state::events::{CurveRecord, DepositRecord};
-    use crate::state::events::{DepositDirection, NewUserRecord};
-    use crate::state::market::{PerpMarket, PoolBalance};
-    use crate::state::oracle::{get_pyth_price, get_switchboard_price, OraclePriceData};
-    use crate::state::oracle_map::OracleMap;
-    use crate::state::perp_market_map::{
-        get_market_set, get_market_set_for_user_positions, get_market_set_from_list, MarketSet,
-        PerpMarketMap,
-    };
-    use crate::state::spot_market::{
-        AssetTier, SerumV3FulfillmentConfig, SpotBalanceType, SpotFulfillmentStatus, SpotMarket,
-    };
-    use crate::state::spot_market_map::{
-        get_writable_spot_market_set, SpotMarketMap, SpotMarketSet,
-    };
-    use crate::validation::margin::{validate_margin, validate_margin_weights};
-
-    use super::*;
-    use crate::math::insurance::if_shares_to_vault_amount;
-    use crate::math::repeg::get_total_fee_lower_bound;
-    use crate::state::insurance_fund_stake::InsuranceFundStake;
-    use crate::state::serum::{load_open_orders, load_serum_market};
-    use crate::state::state::FeeStructure;
-    use crate::validation::fee_structure::validate_fee_structure;
-    use crate::validation::user::validate_user_deletion;
-    use crate::validation::whitelist::validate_whitelist_token;
-    use bytemuck::cast_slice;
-    use std::mem::size_of;
-
-    pub fn initialize(ctx: Context<Initialize>) -> Result<()> {
-        let (clearing_house_signer, clearing_house_signer_nonce) =
-            Pubkey::find_program_address(&[b"clearing_house_signer".as_ref()], ctx.program_id);
-
-        **ctx.accounts.state = State {
-            admin: *ctx.accounts.admin.key,
-            exchange_status: ExchangeStatus::Active,
-            whitelist_mint: Pubkey::default(),
-            discount_mint: Pubkey::default(),
-            oracle_guard_rails: OracleGuardRails::default(),
-            number_of_authorities: 0,
-            number_of_markets: 0,
-            number_of_spot_markets: 0,
-            min_perp_auction_duration: 10,
-            default_market_order_time_in_force: 60,
-            default_spot_auction_duration: 10,
-            liquidation_margin_buffer_ratio: DEFAULT_LIQUIDATION_MARGIN_BUFFER_RATIO,
-            settlement_duration: 0, // extra duration after market expiry to allow settlement
-            signer: clearing_house_signer,
-            signer_nonce: clearing_house_signer_nonce,
-            srm_vault: Pubkey::default(),
-            perp_fee_structure: FeeStructure::perps_default(),
-            spot_fee_structure: FeeStructure::spot_default(),
-            padding: [0; 1],
-        };
-
-        Ok(())
-    }
-
-    pub fn initialize_spot_market(
-        ctx: Context<InitializeSpotMarket>,
-        optimal_utilization: u32,
-        optimal_borrow_rate: u32,
-        max_borrow_rate: u32,
-        oracle_source: OracleSource,
-        initial_asset_weight: u128,
-        maintenance_asset_weight: u128,
-        initial_liability_weight: u128,
-        maintenance_liability_weight: u128,
-        imf_factor: u128,
-        liquidation_fee: u128,
-        active_status: bool,
-    ) -> Result<()> {
-        let state = &mut ctx.accounts.state;
-        let spot_market_pubkey = ctx.accounts.spot_market.key();
-
-        // clearing house must be authority of collateral vault
-        if ctx.accounts.spot_market_vault.owner != state.signer {
-            return Err(ErrorCode::InvalidSpotMarketAuthority.into());
-        }
-
-        // clearing house must be authority of collateral vault
-        if ctx.accounts.insurance_fund_vault.owner != state.signer {
-            return Err(ErrorCode::InvalidInsuranceFundAuthority.into());
-        }
-
-        validate!(
-            optimal_utilization <= SPOT_UTILIZATION_PRECISION_U32,
-            ErrorCode::InvalidSpotMarketInitialization,
-            "For spot market, optimal_utilization must be < {}",
-            SPOT_UTILIZATION_PRECISION
-        )?;
-
-        let spot_market_index = get_then_update_id!(state, number_of_spot_markets);
-
-        let oracle_price_data = get_oracle_price(
-            &oracle_source,
-            &ctx.accounts.oracle,
-            cast(Clock::get()?.unix_timestamp)?,
-        );
-
-        let (historical_oracle_data_default, historical_index_data_default) =
-            if spot_market_index == 0 {
-                validate!(
-                    ctx.accounts.oracle.key == &Pubkey::default(),
-                    ErrorCode::InvalidSpotMarketInitialization,
-                    "For quote asset spot market, oracle must be default public key"
-                )?;
-
-                validate!(
-                    oracle_source == OracleSource::QuoteAsset,
-                    ErrorCode::InvalidSpotMarketInitialization,
-                    "For quote asset spot market, oracle source must be QuoteAsset"
-                )?;
-
-                validate!(
-                    ctx.accounts.spot_market_mint.decimals == 6,
-                    ErrorCode::InvalidSpotMarketInitialization,
-                    "For quote asset spot market, mint decimals must be 6"
-                )?;
->>>>>>> 19d9938d
 
     /// User Instructions
 
-<<<<<<< HEAD
     pub fn initialize_user(
         ctx: Context<InitializeUser>,
         user_id: u8,
         name: [u8; 32],
-=======
-                validate!(
-                    oracle_price_data.is_ok(),
-                    ErrorCode::InvalidSpotMarketInitialization,
-                    "Unable to read oracle price for {}",
-                    ctx.accounts.oracle.key,
-                )?;
-
-                (
-                    HistoricalOracleData::default_with_current_oracle(oracle_price_data?),
-                    HistoricalIndexData::default_with_current_oracle(oracle_price_data?),
-                )
-            };
-
-        validate_margin_weights(
-            spot_market_index,
-            initial_asset_weight,
-            maintenance_asset_weight,
-            initial_liability_weight,
-            maintenance_liability_weight,
-            imf_factor,
-        )?;
-
-        let spot_market = &mut ctx.accounts.spot_market.load_init()?;
-        let clock = Clock::get()?;
-        let now = cast(clock.unix_timestamp).or(Err(ErrorCode::UnableToCastUnixTime))?;
-
-        let decimals = ctx.accounts.spot_market_mint.decimals;
-        let order_step_size = 10_u64.pow(2 + (decimals - 6) as u32); // 10 for usdc/btc, 10000 for sol
-
-        **spot_market = SpotMarket {
-            market_index: spot_market_index,
-            pubkey: spot_market_pubkey,
-            status: if active_status {
-                MarketStatus::Active
-            } else {
-                MarketStatus::Initialized
-            },
-            asset_tier: AssetTier::Collateral,
-            expiry_ts: 0,
-            oracle: ctx.accounts.oracle.key(),
-            oracle_source,
-            historical_oracle_data: historical_oracle_data_default,
-            historical_index_data: historical_index_data_default,
-            mint: ctx.accounts.spot_market_mint.key(),
-            vault: *ctx.accounts.spot_market_vault.to_account_info().key,
-            insurance_fund_vault: *ctx.accounts.insurance_fund_vault.to_account_info().key,
-            revenue_pool: PoolBalance {
-                balance: 0,
-                market_index: spot_market_index,
-                ..PoolBalance::default()
-            }, // in base asset
-            total_if_factor: 0,
-            user_if_factor: 0,
-            total_if_shares: 0,
-            user_if_shares: 0,
-            if_shares_base: 0,
-            insurance_withdraw_escrow_period: 0,
-            last_revenue_settle_ts: 0,
-            revenue_settle_period: 0, // how often can be settled
-            decimals: ctx.accounts.spot_market_mint.decimals,
-            optimal_utilization,
-            optimal_borrow_rate,
-            max_borrow_rate,
-            deposit_balance: 0,
-            borrow_balance: 0,
-            max_token_deposits: 0,
-            deposit_token_twap: 0,
-            borrow_token_twap: 0,
-            utilization_twap: 0, // todo: use for dynamic interest / additional guards
-            cumulative_deposit_interest: SPOT_CUMULATIVE_INTEREST_PRECISION,
-            cumulative_borrow_interest: SPOT_CUMULATIVE_INTEREST_PRECISION,
-            last_interest_ts: now,
-            last_twap_ts: now,
-            initial_asset_weight,
-            maintenance_asset_weight,
-            initial_liability_weight,
-            maintenance_liability_weight,
-            imf_factor,
-            liquidator_fee: liquidation_fee,
-            if_liquidation_fee: LIQUIDATION_FEE_PRECISION / 100, // 1%
-            withdraw_guard_threshold: 0,
-            order_step_size,
-            order_tick_size: DEFAULT_QUOTE_ASSET_AMOUNT_TICK_SIZE,
-            min_order_size: order_step_size,
-            max_position_size: 0,
-            next_fill_record_id: 1,
-            spot_fee_pool: PoolBalance::default(), // in quote asset
-            total_spot_fee: 0,
-            padding: [0; 6],
-        };
-
-        Ok(())
-    }
-
-    pub fn update_serum_vault(ctx: Context<UpdateSerumVault>) -> Result<()> {
-        let vault = &ctx.accounts.srm_vault;
-        validate!(
-            vault.mint == crate::ids::srm_mint::id() || vault.mint == crate::ids::msrm_mint::id(),
-            ErrorCode::DefaultError,
-            "vault did not hav srm or msrm mint"
-        )?;
-
-        validate!(
-            vault.owner == ctx.accounts.state.signer,
-            ErrorCode::DefaultError,
-            "vault owner was not program signer"
-        )?;
-
-        let state = &mut ctx.accounts.state;
-        state.srm_vault = vault.key();
-
-        Ok(())
-    }
-
-    pub fn initialize_serum_fulfillment_config(
-        ctx: Context<InitializeSerumFulfillmentConfig>,
-        market_index: u16,
->>>>>>> 19d9938d
     ) -> Result<()> {
         handle_initialize_user(ctx, user_id, name)
     }
 
-<<<<<<< HEAD
     pub fn initialize_user_stats(ctx: Context<InitializeUserStats>) -> Result<()> {
         handle_initialize_user_stats(ctx)
-=======
-    pub fn initialize_market(
-        ctx: Context<InitializeMarket>,
-        amm_base_asset_reserve: u128,
-        amm_quote_asset_reserve: u128,
-        amm_periodicity: i64,
-        amm_peg_multiplier: u128,
-        oracle_source: OracleSource,
-        margin_ratio_initial: u32,
-        margin_ratio_maintenance: u32,
-        liquidation_fee: u128,
-        active_status: bool,
-    ) -> Result<()> {
-        let market_pubkey = ctx.accounts.market.to_account_info().key;
-        let market = &mut ctx.accounts.market.load_init()?;
-        let clock = Clock::get()?;
-        let now = clock.unix_timestamp;
-        let clock_slot = clock.slot;
-
-        if amm_base_asset_reserve != amm_quote_asset_reserve {
-            return Err(ErrorCode::InvalidInitialPeg.into());
-        }
-
-        let init_reserve_price = amm::calculate_price(
-            amm_quote_asset_reserve,
-            amm_base_asset_reserve,
-            amm_peg_multiplier,
-        )?;
-
-        assert_eq!(amm_peg_multiplier, init_reserve_price);
-
-        let concentration_coef = MAX_CONCENTRATION_COEFFICIENT;
-
-        // Verify there's no overflow
-        let _k = bn::U192::from(amm_base_asset_reserve)
-            .checked_mul(bn::U192::from(amm_quote_asset_reserve))
-            .ok_or_else(math_error!())?;
-
-        let (min_base_asset_reserve, max_base_asset_reserve) =
-            amm::calculate_bid_ask_bounds(concentration_coef, amm_base_asset_reserve)?;
-
-        // Verify oracle is readable
-        let OraclePriceData {
-            price: oracle_price,
-            delay: oracle_delay,
-            ..
-        } = match oracle_source {
-            OracleSource::Pyth => get_pyth_price(&ctx.accounts.oracle, clock_slot).unwrap(),
-            OracleSource::Switchboard => {
-                get_switchboard_price(&ctx.accounts.oracle, clock_slot).unwrap()
-            }
-            OracleSource::QuoteAsset => panic!(),
-        };
-
-        let last_oracle_price_twap = match oracle_source {
-            OracleSource::Pyth => market.amm.get_pyth_twap(&ctx.accounts.oracle)?,
-            OracleSource::Switchboard => oracle_price,
-            OracleSource::QuoteAsset => panic!(),
-        };
-
-        let max_spread = (margin_ratio_initial - margin_ratio_maintenance) * (100 - 5);
-
-        validate_margin(
-            margin_ratio_initial,
-            margin_ratio_maintenance,
-            liquidation_fee,
-            max_spread,
-        )?;
-
-        let state = &mut ctx.accounts.state;
-        let market_index = state.number_of_markets;
-        **market = PerpMarket {
-            contract_type: ContractType::Perpetual,
-            contract_tier: ContractTier::Speculative, // default
-            status: if active_status {
-                MarketStatus::Active
-            } else {
-                MarketStatus::Initialized
-            },
-            settlement_price: 0,
-            expiry_ts: 0,
-            pubkey: *market_pubkey,
-            market_index,
-            open_interest: 0,
-            base_asset_amount_long: 0,
-            base_asset_amount_short: 0,
-            margin_ratio_initial, // unit is 20% (+2 decimal places)
-            margin_ratio_maintenance,
-            imf_factor: 0,
-            next_fill_record_id: 1,
-            next_funding_rate_record_id: 1,
-            next_curve_record_id: 1,
-            pnl_pool: PoolBalance::default(),
-            revenue_withdraw_since_last_settle: 0,
-            max_revenue_withdraw_per_period: 0,
-            last_revenue_withdraw_ts: now,
-            unrealized_initial_asset_weight: cast(SPOT_WEIGHT_PRECISION)?, // 100%
-            unrealized_maintenance_asset_weight: cast(SPOT_WEIGHT_PRECISION)?, // 100%
-            unrealized_imf_factor: 0,
-            unrealized_max_imbalance: 0,
-            liquidator_fee: liquidation_fee,
-            if_liquidation_fee: LIQUIDATION_FEE_PRECISION / 100, // 1%
-            quote_max_insurance: 0,
-            quote_settled_insurance: 0,
-            padding: [0; 3],
-            amm: AMM {
-                oracle: *ctx.accounts.oracle.key,
-                oracle_source,
-                base_asset_reserve: amm_base_asset_reserve,
-                quote_asset_reserve: amm_quote_asset_reserve,
-                terminal_quote_asset_reserve: amm_quote_asset_reserve,
-                ask_base_asset_reserve: amm_base_asset_reserve,
-                ask_quote_asset_reserve: amm_quote_asset_reserve,
-                bid_base_asset_reserve: amm_base_asset_reserve,
-                bid_quote_asset_reserve: amm_quote_asset_reserve,
-                cumulative_funding_rate_long: 0,
-                cumulative_funding_rate_short: 0,
-                cumulative_social_loss: 0,
-                last_funding_rate: 0,
-                last_funding_rate_long: 0,
-                last_funding_rate_short: 0,
-                last_24h_avg_funding_rate: 0,
-                last_funding_rate_ts: now,
-                funding_period: amm_periodicity,
-                last_mark_price_twap: init_reserve_price,
-                last_mark_price_twap_5min: init_reserve_price,
-                last_mark_price_twap_ts: now,
-                sqrt_k: amm_base_asset_reserve,
-                concentration_coef,
-                min_base_asset_reserve,
-                max_base_asset_reserve,
-                peg_multiplier: amm_peg_multiplier,
-                total_fee: 0,
-                total_fee_withdrawn: 0,
-                total_fee_minus_distributions: 0,
-                total_mm_fee: 0,
-                total_exchange_fee: 0,
-                total_liquidation_fee: 0,
-                net_revenue_since_last_funding: 0,
-                historical_oracle_data: HistoricalOracleData {
-                    last_oracle_price: oracle_price,
-                    last_oracle_delay: oracle_delay,
-                    last_oracle_price_twap,
-                    last_oracle_price_twap_5min: oracle_price,
-                    last_oracle_price_twap_ts: now,
-                    ..HistoricalOracleData::default()
-                },
-                last_oracle_normalised_price: oracle_price,
-                last_oracle_conf_pct: 0,
-                last_oracle_reserve_price_spread_pct: 0, // todo
-                order_step_size: DEFAULT_BASE_ASSET_AMOUNT_STEP_SIZE,
-                order_tick_size: DEFAULT_QUOTE_ASSET_AMOUNT_TICK_SIZE,
-                min_order_size: DEFAULT_BASE_ASSET_AMOUNT_STEP_SIZE,
-                max_position_size: 0,
-                max_slippage_ratio: 50,           // ~2%
-                max_base_asset_amount_ratio: 100, // moves price ~2%
-                base_spread: 0,
-                long_spread: 0,
-                short_spread: 0,
-                max_spread,
-                last_bid_price_twap: init_reserve_price,
-                last_ask_price_twap: init_reserve_price,
-                net_base_asset_amount: 0,
-                quote_asset_amount_long: 0,
-                quote_asset_amount_short: 0,
-                quote_entry_amount_long: 0,
-                quote_entry_amount_short: 0,
-                mark_std: 0,
-                volume_24h: 0,
-                long_intensity_count: 0,
-                long_intensity_volume: 0,
-                short_intensity_count: 0,
-                short_intensity_volume: 0,
-                last_trade_ts: now,
-                curve_update_intensity: 0,
-                fee_pool: PoolBalance::default(),
-                market_position_per_lp: PerpPosition {
-                    market_index,
-                    ..PerpPosition::default()
-                },
-                market_position: PerpPosition {
-                    market_index,
-                    ..PerpPosition::default()
-                },
-                last_update_slot: clock_slot,
-
-                // lp stuff
-                net_unsettled_lp_base_asset_amount: 0,
-                user_lp_shares: 0,
-                lp_cooldown_time: 1,  // TODO: what should this be?
-                amm_jit_intensity: 0, // turn it off at the start
-
-                last_oracle_valid: false,
-
-                padding: [0; 6],
-            },
-        };
-
-        checked_increment!(state.number_of_markets, 1);
-
-        Ok(())
->>>>>>> 19d9938d
     }
 
     pub fn deposit(
@@ -532,605 +74,9 @@
         ctx: Context<TransferDeposit>,
         market_index: u16,
         amount: u64,
-<<<<<<< HEAD
     ) -> anchor_lang::Result<()> {
         handle_transfer_deposit(ctx, market_index, amount)
     }
-=======
-    ) -> Result<()> {
-        let authority_key = ctx.accounts.authority.key;
-        let to_user_key = ctx.accounts.to_user.key();
-        let from_user_key = ctx.accounts.from_user.key();
-
-        let state = &ctx.accounts.state;
-        let clock = Clock::get()?;
-
-        let to_user = &mut load_mut!(ctx.accounts.to_user)?;
-        let from_user = &mut load_mut!(ctx.accounts.from_user)?;
-
-        validate!(
-            !to_user.bankrupt,
-            ErrorCode::UserBankrupt,
-            "to_user bankrupt"
-        )?;
-        validate!(
-            !from_user.bankrupt,
-            ErrorCode::UserBankrupt,
-            "from_user bankrupt"
-        )?;
-
-        let remaining_accounts_iter = &mut ctx.remaining_accounts.iter().peekable();
-        let mut oracle_map = OracleMap::load(
-            remaining_accounts_iter,
-            clock.slot,
-            Some(state.oracle_guard_rails),
-        )?;
-        let spot_market_map = SpotMarketMap::load(
-            &get_writable_spot_market_set(market_index),
-            remaining_accounts_iter,
-        )?;
-        let market_map = PerpMarketMap::load(&MarketSet::new(), remaining_accounts_iter)?;
-
-        {
-            let spot_market = &mut spot_market_map.get_ref_mut(&market_index)?;
-            let oracle_price_data = oracle_map.get_price_data(&spot_market.oracle)?;
-            controller::spot_balance::update_spot_market_cumulative_interest(
-                spot_market,
-                Some(oracle_price_data),
-                clock.unix_timestamp,
-            )?;
-        }
-
-        {
-            let spot_market = &mut spot_market_map.get_ref_mut(&market_index)?;
-            validate!(
-                spot_market.status != MarketStatus::WithdrawPaused,
-                ErrorCode::DailyWithdrawLimit
-            )?;
-
-            let from_spot_position =
-                from_user.force_get_spot_position_mut(spot_market.market_index)?;
-
-            controller::spot_position::update_spot_position_balance(
-                amount as u128,
-                &SpotBalanceType::Borrow,
-                spot_market,
-                from_spot_position,
-                true,
-            )?;
-        }
-
-        validate!(
-            meets_withdraw_margin_requirement(
-                from_user,
-                &market_map,
-                &spot_market_map,
-                &mut oracle_map,
-            )?,
-            ErrorCode::InsufficientCollateral,
-            "From user does not meet initial margin requirement"
-        )?;
-
-        from_user.being_liquidated = false;
-
-        let oracle_price = {
-            let spot_market = &spot_market_map.get_ref(&market_index)?;
-            oracle_map.get_price_data(&spot_market.oracle)?.price
-        };
-
-        {
-            let spot_market = &mut spot_market_map.get_ref_mut(&market_index)?;
-
-            let deposit_record = DepositRecord {
-                ts: clock.unix_timestamp,
-                user_authority: *authority_key,
-                user: from_user_key,
-                direction: DepositDirection::WITHDRAW,
-                amount,
-                oracle_price,
-                market_index,
-                market_deposit_balance: spot_market.deposit_balance,
-                market_withdraw_balance: spot_market.borrow_balance,
-                market_cumulative_deposit_interest: spot_market.cumulative_deposit_interest,
-                market_cumulative_borrow_interest: spot_market.cumulative_borrow_interest,
-                transfer_user: Some(to_user_key),
-            };
-            emit!(deposit_record);
-        }
-
-        {
-            let spot_market = &mut spot_market_map.get_ref_mut(&market_index)?;
-            let to_spot_position = to_user.force_get_spot_position_mut(spot_market.market_index)?;
-
-            controller::spot_position::update_spot_position_balance(
-                amount as u128,
-                &SpotBalanceType::Deposit,
-                spot_market,
-                to_spot_position,
-                false,
-            )?;
-
-            let deposit_record = DepositRecord {
-                ts: clock.unix_timestamp,
-                user_authority: *authority_key,
-                user: to_user_key,
-                direction: DepositDirection::DEPOSIT,
-                amount,
-                oracle_price,
-                market_index,
-                market_deposit_balance: spot_market.deposit_balance,
-                market_withdraw_balance: spot_market.borrow_balance,
-                market_cumulative_deposit_interest: spot_market.cumulative_deposit_interest,
-                market_cumulative_borrow_interest: spot_market.cumulative_borrow_interest,
-                transfer_user: Some(from_user_key),
-            };
-            emit!(deposit_record);
-        }
-
-        Ok(())
-    }
-
-    #[access_control(
-        funding_not_paused(&ctx.accounts.state)
-    )]
-    pub fn update_spot_market_cumulative_interest(
-        ctx: Context<UpdateSpotMarketCumulativeInterest>,
-    ) -> Result<()> {
-        let spot_market = &mut load_mut!(ctx.accounts.spot_market)?;
-        let now = Clock::get()?.unix_timestamp;
-        controller::spot_balance::update_spot_market_cumulative_interest(spot_market, None, now)?;
-        Ok(())
-    }
-
-    pub fn update_spot_market_expiry(
-        ctx: Context<UpdateSpotMarketCumulativeInterest>,
-        expiry_ts: i64,
-    ) -> Result<()> {
-        let spot_market = &mut load_mut!(ctx.accounts.spot_market)?;
-        let now = Clock::get()?.unix_timestamp;
-
-        validate!(
-            now < expiry_ts,
-            ErrorCode::DefaultError,
-            "Market expiry ts must later than current clock timestamp"
-        )?;
-
-        spot_market.status = MarketStatus::ReduceOnly;
-        spot_market.expiry_ts = expiry_ts;
-
-        Ok(())
-    }
-
-    #[access_control(
-        amm_not_paused(&ctx.accounts.state)
-    )]
-    pub fn settle_lp<'info>(ctx: Context<SettleLP>, market_index: u16) -> Result<()> {
-        let user_key = ctx.accounts.user.key();
-        let user = &mut load_mut!(ctx.accounts.user)?;
-
-        let state = &ctx.accounts.state;
-        let clock = Clock::get()?;
-        let now = clock.unix_timestamp;
-
-        let remaining_accounts_iter = &mut ctx.remaining_accounts.iter().peekable();
-        let _oracle_map = OracleMap::load(
-            remaining_accounts_iter,
-            clock.slot,
-            Some(state.oracle_guard_rails),
-        )?;
-        let _spot_market_map = SpotMarketMap::load(&SpotMarketSet::new(), remaining_accounts_iter)?;
-        let market_map =
-            PerpMarketMap::load(&get_market_set(market_index), remaining_accounts_iter)?;
-
-        let market = &mut market_map.get_ref_mut(&market_index)?;
-        controller::lp::settle_funding_payment_then_lp(user, &user_key, market, now)?;
-
-        Ok(())
-    }
-
-    #[access_control(
-        amm_not_paused(&ctx.accounts.state)
-    )]
-    pub fn remove_liquidity<'info>(
-        ctx: Context<AddRemoveLiquidity>,
-        shares_to_burn: u64,
-        market_index: u16,
-    ) -> Result<()> {
-        let user_key = ctx.accounts.user.key();
-        let user = &mut load_mut!(ctx.accounts.user)?;
-
-        let state = &ctx.accounts.state;
-        let clock = Clock::get()?;
-        let now = clock.unix_timestamp;
-
-        let remaining_accounts_iter = &mut ctx.remaining_accounts.iter().peekable();
-
-        let mut oracle_map = OracleMap::load(
-            remaining_accounts_iter,
-            clock.slot,
-            Some(state.oracle_guard_rails),
-        )?;
-        let _spot_market_map = SpotMarketMap::load(&SpotMarketSet::new(), remaining_accounts_iter)?;
-        let market_map =
-            PerpMarketMap::load(&get_market_set(market_index), remaining_accounts_iter)?;
-
-        // standardize n shares to burn
-        let shares_to_burn: u64 = {
-            let market = market_map.get_ref(&market_index)?;
-            crate::math::orders::standardize_base_asset_amount(
-                shares_to_burn.cast()?,
-                market.amm.order_step_size,
-            )?
-            .cast()?
-        };
-
-        if shares_to_burn == 0 {
-            return Ok(());
-        }
-
-        let mut market = market_map.get_ref_mut(&market_index)?;
-
-        let time_since_last_add_liquidity = now
-            .checked_sub(user.last_lp_add_time)
-            .ok_or_else(math_error!())?;
-
-        validate!(
-            time_since_last_add_liquidity >= market.amm.lp_cooldown_time,
-            ErrorCode::TryingToRemoveLiquidityTooFast
-        )?;
-
-        crate::controller::funding::settle_funding_payment(user, &user_key, &mut market, now)?;
-
-        let oracle_price = oracle_map.get_price_data(&market.amm.oracle)?.price;
-
-        let position = user.get_perp_position_mut(market_index)?;
-
-        validate!(
-            position.lp_shares >= shares_to_burn,
-            ErrorCode::InsufficientLPTokens
-        )?;
-
-        let (position_delta, pnl) =
-            burn_lp_shares(position, &mut market, shares_to_burn, oracle_price)?;
-
-        emit!(LPRecord {
-            ts: now,
-            action: LPAction::RemoveLiquidity,
-            user: user_key,
-            n_shares: shares_to_burn,
-            market_index,
-            delta_base_asset_amount: position_delta.base_asset_amount,
-            delta_quote_asset_amount: position_delta.quote_asset_amount,
-            pnl,
-        });
-
-        Ok(())
-    }
-
-    #[access_control(
-        amm_not_paused(&ctx.accounts.state)
-    )]
-    pub fn add_liquidity<'info>(
-        ctx: Context<AddRemoveLiquidity>,
-        n_shares: u64,
-        market_index: u16,
-    ) -> Result<()> {
-        let user_key = ctx.accounts.user.key();
-        let user = &mut load_mut!(ctx.accounts.user)?;
-        let state = &ctx.accounts.state;
-        let clock = Clock::get()?;
-        let now = clock.unix_timestamp;
-        let remaining_accounts_iter = &mut ctx.remaining_accounts.iter().peekable();
-
-        let mut oracle_map = OracleMap::load(
-            remaining_accounts_iter,
-            clock.slot,
-            Some(state.oracle_guard_rails),
-        )?;
-        let spot_market_map = SpotMarketMap::load(&SpotMarketSet::new(), remaining_accounts_iter)?;
-        let market_map =
-            PerpMarketMap::load(&get_market_set(market_index), remaining_accounts_iter)?;
-
-        validate!(!user.bankrupt, ErrorCode::UserBankrupt)?;
-        math::liquidation::validate_user_not_being_liquidated(
-            user,
-            &market_map,
-            &spot_market_map,
-            &mut oracle_map,
-            state.liquidation_margin_buffer_ratio,
-        )?;
-
-        {
-            let mut market = market_map.get_ref_mut(&market_index)?;
-
-            validate!(
-                matches!(
-                    market.status,
-                    MarketStatus::Active
-                        | MarketStatus::FundingPaused
-                        | MarketStatus::FillPaused
-                        | MarketStatus::WithdrawPaused
-                ),
-                ErrorCode::DefaultError,
-                "Market Status doesn't allow for new LP liquidity"
-            )?;
-
-            validate!(
-                n_shares >= market.amm.order_step_size,
-                ErrorCode::DefaultError,
-                "minting {} shares is less than step size {}",
-                n_shares,
-                market.amm.order_step_size,
-            )?;
-
-            // standardize n shares to mint
-            let n_shares = crate::math::orders::standardize_base_asset_amount(
-                n_shares.cast()?,
-                market.amm.order_step_size,
-            )?
-            .cast::<u64>()?;
-
-            crate::controller::funding::settle_funding_payment(user, &user_key, &mut market, now)?;
-
-            controller::lp::mint_lp_shares(
-                user.force_get_perp_position_mut(market_index)?,
-                &mut market,
-                n_shares,
-            )?;
-
-            user.last_lp_add_time = now;
-        }
-
-        // check margin requirements
-        validate!(
-            meets_initial_margin_requirement(user, &market_map, &spot_market_map, &mut oracle_map)?,
-            ErrorCode::InsufficientCollateral,
-            "User does not meet initial margin requirement"
-        )?;
-
-        emit!(LPRecord {
-            ts: now,
-            action: LPAction::AddLiquidity,
-            user: user_key,
-            n_shares,
-            market_index,
-            ..LPRecord::default()
-        });
-
-        Ok(())
-    }
-
-    #[access_control(
-        exchange_not_paused(&ctx.accounts.state)
-    )]
-    pub fn place_order(ctx: Context<PlaceOrder>, params: OrderParams) -> Result<()> {
-        let clock = &Clock::get()?;
-        let state = &ctx.accounts.state;
-
-        let remaining_accounts_iter = &mut ctx.remaining_accounts.iter().peekable();
-        let mut oracle_map = OracleMap::load(
-            remaining_accounts_iter,
-            clock.slot,
-            Some(state.oracle_guard_rails),
-        )?;
-        let spot_market_map = SpotMarketMap::load(&SpotMarketSet::new(), remaining_accounts_iter)?;
-        let market_map = PerpMarketMap::load(&MarketSet::new(), remaining_accounts_iter)?;
-
-        if params.immediate_or_cancel {
-            msg!("immediate_or_cancel order must be in place_and_make or place_and_take");
-            return Err(print_error!(ErrorCode::InvalidOrder)().into());
-        }
-
-        controller::orders::place_order(
-            &ctx.accounts.state,
-            &ctx.accounts.user,
-            &market_map,
-            &spot_market_map,
-            &mut oracle_map,
-            clock,
-            params,
-        )?;
-
-        Ok(())
-    }
-
-    #[access_control(
-        exchange_not_paused(&ctx.accounts.state)
-    )]
-    pub fn cancel_order(ctx: Context<CancelOrder>, order_id: Option<u32>) -> Result<()> {
-        let clock = &Clock::get()?;
-        let state = &ctx.accounts.state;
-
-        let remaining_accounts_iter = &mut ctx.remaining_accounts.iter().peekable();
-        let mut oracle_map = OracleMap::load(
-            remaining_accounts_iter,
-            clock.slot,
-            Some(state.oracle_guard_rails),
-        )?;
-        let spot_market_map = SpotMarketMap::load(&MarketSet::new(), remaining_accounts_iter)?;
-        let market_map = PerpMarketMap::load(&MarketSet::new(), remaining_accounts_iter)?;
-
-        let order_id = match order_id {
-            Some(order_id) => order_id,
-            None => load!(ctx.accounts.user)?.get_last_order_id(),
-        };
-
-        controller::orders::cancel_order_by_order_id(
-            order_id,
-            &ctx.accounts.user,
-            &market_map,
-            &spot_market_map,
-            &mut oracle_map,
-            clock,
-        )?;
-
-        Ok(())
-    }
-
-    #[access_control(
-        exchange_not_paused(&ctx.accounts.state)
-    )]
-    pub fn cancel_order_by_user_id(ctx: Context<CancelOrder>, user_order_id: u8) -> Result<()> {
-        let clock = &Clock::get()?;
-        let state = &ctx.accounts.state;
-
-        let remaining_accounts_iter = &mut ctx.remaining_accounts.iter().peekable();
-        let mut oracle_map = OracleMap::load(
-            remaining_accounts_iter,
-            clock.slot,
-            Some(state.oracle_guard_rails),
-        )?;
-        let spot_market_map = SpotMarketMap::load(&MarketSet::new(), remaining_accounts_iter)?;
-        let market_map = PerpMarketMap::load(&MarketSet::new(), remaining_accounts_iter)?;
-
-        controller::orders::cancel_order_by_user_order_id(
-            user_order_id,
-            &ctx.accounts.user,
-            &market_map,
-            &spot_market_map,
-            &mut oracle_map,
-            clock,
-        )?;
-
-        Ok(())
-    }
-
-    #[access_control(
-        fill_not_paused(&ctx.accounts.state)
-    )]
-    pub fn fill_order<'info>(
-        ctx: Context<FillOrder>,
-        order_id: Option<u32>,
-        maker_order_id: Option<u32>,
-    ) -> Result<()> {
-        let clock = &Clock::get()?;
-        let state = &ctx.accounts.state;
-
-        let (order_id, market_index) = {
-            let user = &load!(ctx.accounts.user)?;
-            // if there is no order id, use the users last order id
-            let order_id = order_id.unwrap_or_else(|| user.get_last_order_id());
-            let market_index = match user.get_order(order_id) {
-                Some(order) => order.market_index,
-                None => {
-                    msg!("Order does not exist {}", order_id);
-                    return Ok(());
-                }
-            };
-            (order_id, market_index)
-        };
-
-        let remaining_accounts_iter = &mut ctx.remaining_accounts.iter().peekable();
-        let mut oracle_map = OracleMap::load(
-            remaining_accounts_iter,
-            clock.slot,
-            Some(state.oracle_guard_rails),
-        )?;
-        let spot_market_map = SpotMarketMap::load(&SpotMarketSet::new(), remaining_accounts_iter)?;
-        let market_map =
-            PerpMarketMap::load(&get_market_set(market_index), remaining_accounts_iter)?;
-
-        let (maker, maker_stats) = match maker_order_id {
-            Some(_) => {
-                let (user, user_stats) = get_maker_and_maker_stats(remaining_accounts_iter)?;
-                (Some(user), Some(user_stats))
-            }
-            None => (None, None),
-        };
-
-        let (referrer, referrer_stats) = get_referrer_and_referrer_stats(remaining_accounts_iter)?;
-
-        controller::repeg::update_amm(
-            market_index,
-            &market_map,
-            &mut oracle_map,
-            &ctx.accounts.state,
-            clock,
-        )?;
-
-        controller::orders::fill_order(
-            order_id,
-            &ctx.accounts.state,
-            &ctx.accounts.user,
-            &ctx.accounts.user_stats,
-            &spot_market_map,
-            &market_map,
-            &mut oracle_map,
-            &ctx.accounts.filler,
-            &ctx.accounts.filler_stats,
-            maker.as_ref(),
-            maker_stats.as_ref(),
-            maker_order_id,
-            referrer.as_ref(),
-            referrer_stats.as_ref(),
-            clock,
-        )?;
-
-        Ok(())
-    }
-
-    #[access_control(
-        fill_not_paused(&ctx.accounts.state)
-    )]
-    pub fn place_and_take<'info>(
-        ctx: Context<PlaceAndTake>,
-        params: OrderParams,
-        maker_order_id: Option<u32>,
-    ) -> Result<()> {
-        let clock = Clock::get()?;
-        let state = &ctx.accounts.state;
-
-        let remaining_accounts_iter = &mut ctx.remaining_accounts.iter().peekable();
-        let mut oracle_map = OracleMap::load(
-            remaining_accounts_iter,
-            clock.slot,
-            Some(state.oracle_guard_rails),
-        )?;
-        let spot_market_map = SpotMarketMap::load(&SpotMarketSet::new(), remaining_accounts_iter)?;
-
-        let market_map = PerpMarketMap::load(
-            &get_market_set(params.market_index),
-            remaining_accounts_iter,
-        )?;
-
-        if params.post_only {
-            msg!("post_only cant be used in place_and_take");
-            return Err(print_error!(ErrorCode::InvalidOrder)().into());
-        }
-
-        let (maker, maker_stats) = match maker_order_id {
-            Some(_) => {
-                let (user, user_stats) = get_maker_and_maker_stats(remaining_accounts_iter)?;
-                (Some(user), Some(user_stats))
-            }
-            None => (None, None),
-        };
-
-        let (referrer, referrer_stats) = get_referrer_and_referrer_stats(remaining_accounts_iter)?;
-
-        let is_immediate_or_cancel = params.immediate_or_cancel;
-
-        controller::repeg::update_amm(
-            params.market_index,
-            &market_map,
-            &mut oracle_map,
-            &ctx.accounts.state,
-            &Clock::get()?,
-        )?;
-
-        controller::orders::place_order(
-            &ctx.accounts.state,
-            &ctx.accounts.user,
-            &market_map,
-            &spot_market_map,
-            &mut oracle_map,
-            &Clock::get()?,
-            params,
-        )?;
-
-        let user = &mut ctx.accounts.user;
-        let order_id = load!(user)?.get_last_order_id();
->>>>>>> 19d9938d
 
     pub fn place_order(ctx: Context<PlaceOrder>, params: OrderParams) -> Result<()> {
         handle_place_order(ctx, params)
@@ -1230,6 +176,7 @@
     pub fn settle_pnl(ctx: Context<SettlePNL>, market_index: u16) -> Result<()> {
         handle_settle_pnl(ctx, market_index)
     }
+
     pub fn settle_funding_payment(ctx: Context<SettleFunding>) -> Result<()> {
         handle_settle_funding_payment(ctx)
     }
@@ -1697,19 +644,6 @@
         handle_update_market_oracle(ctx, oracle, oracle_source)
     }
 
-<<<<<<< HEAD
-    pub fn update_market_minimum_quote_asset_trade_size(
-        ctx: Context<AdminUpdateMarket>,
-        minimum_trade_size: u128,
-    ) -> Result<()> {
-        handle_update_market_minimum_quote_asset_trade_size(ctx, minimum_trade_size)
-    }
-
-=======
-    #[access_control(
-        market_valid(&ctx.accounts.market)
-    )]
->>>>>>> 19d9938d
     pub fn update_market_base_spread(
         ctx: Context<AdminUpdateMarket>,
         base_spread: u16,
@@ -1731,26 +665,12 @@
         handle_update_market_max_spread(ctx, max_spread)
     }
 
-<<<<<<< HEAD
-    pub fn update_market_base_asset_amount_step_size(
-=======
-    #[access_control(
-        market_valid(&ctx.accounts.market)
-    )]
     pub fn update_perp_step_size_and_tick_size(
->>>>>>> 19d9938d
         ctx: Context<AdminUpdateMarket>,
         step_size: u64,
         tick_size: u64,
     ) -> Result<()> {
-<<<<<<< HEAD
-        handle_update_market_base_asset_amount_step_size(ctx, minimum_trade_size)
-=======
-        let market = &mut load_mut!(ctx.accounts.market)?;
-        validate!(step_size > 0 && tick_size > 0, ErrorCode::DefaultError)?;
-        market.amm.order_step_size = step_size;
-        market.amm.order_tick_size = tick_size;
-        Ok(())
+        handle_update_perp_step_size_and_tick_size(ctx, step_size, tick_size)
     }
 
     #[access_control(
@@ -1760,11 +680,7 @@
         ctx: Context<AdminUpdateMarket>,
         order_size: u64,
     ) -> Result<()> {
-        let market = &mut load_mut!(ctx.accounts.market)?;
-        validate!(order_size > 0, ErrorCode::DefaultError)?;
-        market.amm.min_order_size = order_size;
-        Ok(())
->>>>>>> 19d9938d
+        handle_update_perp_min_order_size(ctx, order_size)
     }
 
     pub fn update_market_max_slippage_ratio(
