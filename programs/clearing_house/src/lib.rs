#![allow(clippy::too_many_arguments)]
#![allow(unaligned_references)]
#![allow(clippy::bool_assert_comparison)]
#![allow(clippy::comparison_chain)]

use std::convert::identity;

use anchor_lang::prelude::*;
use borsh::BorshSerialize;
use serum_dex::state::ToAlignedBytes;

use context::*;
use error::ErrorCode;
use math::{amm, bn, constants::*, margin::*, oracle};
use state::oracle::{get_oracle_price, HistoricalIndexData, HistoricalOracleData, OracleSource};

use crate::math::amm::get_update_k_result;
use crate::state::events::{LPAction, LPRecord};
use crate::state::market::{ContractTier, ContractType, MarketStatus, PerpMarket};
use crate::state::spot_market::AssetTier;
use crate::state::user::PerpPosition;
use crate::state::{market::AMM, state::*, user::*};

pub mod context;
pub mod controller;
pub mod error;
pub mod ids;
pub mod macros;
pub mod math;
pub mod optional_accounts;
mod signer;
pub mod state;
#[cfg(test)]
mod tests;
mod validation;

#[cfg(feature = "mainnet-beta")]
declare_id!("dammHkt7jmytvbS3nHTxQNEcP59aE57nxwV21YdqEDN");
#[cfg(not(feature = "mainnet-beta"))]
declare_id!("By7XjakxXVnQ9gMZ4VT98DenTgBCeP295A58ybzgwVPZ");

#[program]
pub mod clearing_house {
    use std::option::Option::Some;

    use crate::controller::lp::burn_lp_shares;
    use crate::controller::position::get_position_index;
    use crate::controller::validate::validate_market_account;
    use crate::math;
    use crate::math::casting::{cast, cast_to_i128, cast_to_u128, cast_to_u32, Cast};
    use crate::math::oracle::{is_oracle_valid_for_action, DriftAction};
    use crate::math::spot_balance::get_token_amount;
    use crate::optional_accounts::{
        get_maker_and_maker_stats, get_referrer_and_referrer_stats, get_serum_fulfillment_accounts,
        get_whitelist_token,
    };
    use crate::state::events::{CurveRecord, DepositRecord};
    use crate::state::events::{DepositDirection, NewUserRecord};
    use crate::state::market::{PerpMarket, PoolBalance};
    use crate::state::oracle::{get_pyth_price, get_switchboard_price, OraclePriceData};
    use crate::state::oracle_map::OracleMap;
    use crate::state::perp_market_map::{
        get_market_set, get_market_set_for_user_positions, get_market_set_from_list, MarketSet,
        PerpMarketMap,
    };
    use crate::state::spot_market::{
        AssetTier, SerumV3FulfillmentConfig, SpotBalanceType, SpotFulfillmentStatus, SpotMarket,
    };
    use crate::state::spot_market_map::{
        get_writable_spot_market_set, SpotMarketMap, SpotMarketSet,
    };
    use crate::validation::margin::{validate_margin, validate_margin_weights};

    use super::*;
    use crate::math::insurance::if_shares_to_vault_amount;
    use crate::math::repeg::get_total_fee_lower_bound;
    use crate::state::insurance_fund_stake::InsuranceFundStake;
    use crate::state::serum::{load_open_orders, load_serum_market};
    use crate::state::state::FeeStructure;
    use crate::validation::fee_structure::validate_fee_structure;
<<<<<<< HEAD
    use crate::validation::user::validate_user_deletion;
=======
    use crate::validation::whitelist::validate_whitelist_token;
>>>>>>> b7ed6ae0
    use bytemuck::cast_slice;
    use std::mem::size_of;

    pub fn initialize(ctx: Context<Initialize>) -> Result<()> {
        let (clearing_house_signer, clearing_house_signer_nonce) =
            Pubkey::find_program_address(&[b"clearing_house_signer".as_ref()], ctx.program_id);

        **ctx.accounts.state = State {
            admin: *ctx.accounts.admin.key,
            exchange_status: ExchangeStatus::Active,
            whitelist_mint: Pubkey::default(),
            discount_mint: Pubkey::default(),
            oracle_guard_rails: OracleGuardRails::default(),
            number_of_authorities: 0,
            number_of_markets: 0,
            number_of_spot_markets: 0,
            min_order_quote_asset_amount: 500_000, // 50 cents
            min_perp_auction_duration: 10,
            default_market_order_time_in_force: 60,
            default_spot_auction_duration: 10,
            liquidation_margin_buffer_ratio: MARGIN_PRECISION as u32 / 50, // 2%
            settlement_duration: 0, // extra duration after market expiry to allow settlement
            signer: clearing_house_signer,
            signer_nonce: clearing_house_signer_nonce,
            srm_vault: Pubkey::default(),
            perp_fee_structure: FeeStructure::perps_default(),
            spot_fee_structure: FeeStructure::spot_default(),
        };

        Ok(())
    }

    pub fn initialize_spot_market(
        ctx: Context<InitializeSpotMarket>,
        optimal_utilization: u128,
        optimal_borrow_rate: u128,
        max_borrow_rate: u128,
        oracle_source: OracleSource,
        initial_asset_weight: u128,
        maintenance_asset_weight: u128,
        initial_liability_weight: u128,
        maintenance_liability_weight: u128,
        imf_factor: u128,
        liquidation_fee: u128,
        active_status: bool,
    ) -> Result<()> {
        let state = &mut ctx.accounts.state;
        let spot_market_pubkey = ctx.accounts.spot_market.key();

        // clearing house must be authority of collateral vault
        if ctx.accounts.spot_market_vault.owner != state.signer {
            return Err(ErrorCode::InvalidSpotMarketAuthority.into());
        }

        // clearing house must be authority of collateral vault
        if ctx.accounts.insurance_fund_vault.owner != state.signer {
            return Err(ErrorCode::InvalidInsuranceFundAuthority.into());
        }

        validate!(
            optimal_utilization <= SPOT_UTILIZATION_PRECISION,
            ErrorCode::InvalidSpotMarketInitialization,
            "For spot market, optimal_utilization must be < {}",
            SPOT_UTILIZATION_PRECISION
        )?;

        let spot_market_index = get_then_update_id!(state, number_of_spot_markets);

        let oracle_price_data = get_oracle_price(
            &oracle_source,
            &ctx.accounts.oracle,
            cast(Clock::get()?.unix_timestamp)?,
        );

        let (historical_oracle_data_default, historical_index_data_default) =
            if spot_market_index == 0 {
                validate!(
                    ctx.accounts.oracle.key == &Pubkey::default(),
                    ErrorCode::InvalidSpotMarketInitialization,
                    "For quote asset spot market, oracle must be default public key"
                )?;

                validate!(
                    oracle_source == OracleSource::QuoteAsset,
                    ErrorCode::InvalidSpotMarketInitialization,
                    "For quote asset spot market, oracle source must be QuoteAsset"
                )?;

                validate!(
                    ctx.accounts.spot_market_mint.decimals == 6,
                    ErrorCode::InvalidSpotMarketInitialization,
                    "For quote asset spot market, mint decimals must be 6"
                )?;

                (
                    HistoricalOracleData::default_quote_oracle(),
                    HistoricalIndexData::default_quote_oracle(),
                )
            } else {
                validate!(
                    ctx.accounts.spot_market_mint.decimals >= 6,
                    ErrorCode::InvalidSpotMarketInitialization,
                    "Mint decimals must be greater than or equal to 6"
                )?;

                validate!(
                    oracle_price_data.is_ok(),
                    ErrorCode::InvalidSpotMarketInitialization,
                    "Unable to read oracle price for {}",
                    ctx.accounts.oracle.key,
                )?;

                (
                    HistoricalOracleData::default_with_current_oracle(oracle_price_data?),
                    HistoricalIndexData::default_with_current_oracle(oracle_price_data?),
                )
            };

        validate_margin_weights(
            spot_market_index,
            initial_asset_weight,
            maintenance_asset_weight,
            initial_liability_weight,
            maintenance_liability_weight,
            imf_factor,
        )?;

        let spot_market = &mut ctx.accounts.spot_market.load_init()?;
        let clock = Clock::get()?;
        let now = cast(clock.unix_timestamp).or(Err(ErrorCode::UnableToCastUnixTime))?;

        let decimals = ctx.accounts.spot_market_mint.decimals;
        let order_step_size = 10_u64.pow(2 + (decimals - 6) as u32); // 10 for usdc/btc, 10000 for sol

        **spot_market = SpotMarket {
            market_index: spot_market_index,
            pubkey: spot_market_pubkey,
            status: if active_status {
                MarketStatus::Active
            } else {
                MarketStatus::Initialized
            },
            asset_tier: AssetTier::Collateral,
            expiry_ts: 0,
            oracle: ctx.accounts.oracle.key(),
            oracle_source,
            historical_oracle_data: historical_oracle_data_default,
            historical_index_data: historical_index_data_default,
            mint: ctx.accounts.spot_market_mint.key(),
            vault: *ctx.accounts.spot_market_vault.to_account_info().key,
            insurance_fund_vault: *ctx.accounts.insurance_fund_vault.to_account_info().key,
            revenue_pool: PoolBalance {
                balance: 0,
                market_index: spot_market_index,
            }, // in base asset
            total_if_factor: 0,
            user_if_factor: 0,
            total_if_shares: 0,
            user_if_shares: 0,
            if_shares_base: 0,
            insurance_withdraw_escrow_period: 0,
            last_revenue_settle_ts: 0,
            revenue_settle_period: 0, // how often can be settled
            decimals: ctx.accounts.spot_market_mint.decimals,
            optimal_utilization,
            optimal_borrow_rate,
            max_borrow_rate,
            deposit_balance: 0,
            borrow_balance: 0,
            max_token_deposits: 0,
            deposit_token_twap: 0,
            borrow_token_twap: 0,
            utilization_twap: 0, // todo: use for dynamic interest / additional guards
            cumulative_deposit_interest: SPOT_CUMULATIVE_INTEREST_PRECISION,
            cumulative_borrow_interest: SPOT_CUMULATIVE_INTEREST_PRECISION,
            last_interest_ts: now,
            last_twap_ts: now,
            initial_asset_weight,
            maintenance_asset_weight,
            initial_liability_weight,
            maintenance_liability_weight,
            imf_factor,
            liquidator_fee: liquidation_fee,
            if_liquidation_fee: LIQUIDATION_FEE_PRECISION / 100, // 1%
            withdraw_guard_threshold: 0,
            order_step_size,
            next_fill_record_id: 1,
            spot_fee_pool: PoolBalance::default(), // in quote asset
            total_spot_fee: 0,
        };

        Ok(())
    }

    pub fn update_serum_vault(ctx: Context<UpdateSerumVault>) -> Result<()> {
        let vault = &ctx.accounts.srm_vault;
        validate!(
            vault.mint == crate::ids::srm_mint::id() || vault.mint == crate::ids::msrm_mint::id(),
            ErrorCode::DefaultError,
            "vault did not hav srm or msrm mint"
        )?;

        validate!(
            vault.owner == ctx.accounts.state.signer,
            ErrorCode::DefaultError,
            "vault owner was not program signer"
        )?;

        let state = &mut ctx.accounts.state;
        state.srm_vault = vault.key();

        Ok(())
    }

    pub fn initialize_serum_fulfillment_config(
        ctx: Context<InitializeSerumFulfillmentConfig>,
        market_index: u16,
    ) -> Result<()> {
        validate!(
            market_index != 0,
            ErrorCode::DefaultError,
            "Cant add serum market to quote asset"
        )?;

        let base_spot_market = load!(&ctx.accounts.base_spot_market)?;
        let quote_spot_market = load!(&ctx.accounts.quote_spot_market)?;

        let serum_program_id = crate::ids::serum_program::id();
        validate!(
            ctx.accounts.serum_program.key() == serum_program_id,
            ErrorCode::InvalidSerumProgram
        )?;

        let serum_market_key = ctx.accounts.serum_market.key();
        let market_state = load_serum_market(&ctx.accounts.serum_market, &serum_program_id)?;

        validate!(
            identity(market_state.coin_mint) == base_spot_market.mint.to_aligned_bytes(),
            ErrorCode::InvalidSerumMarket,
            "Invalid base mint"
        )?;

        validate!(
            identity(market_state.pc_mint) == quote_spot_market.mint.to_aligned_bytes(),
            ErrorCode::InvalidSerumMarket,
            "Invalid quote mint"
        )?;

        let serum_program_id = serum_program_id;
        let serum_market = serum_market_key;
        let serum_event_queue = Pubkey::new(cast_slice(&market_state.event_q));
        let serum_request_queue = Pubkey::new(cast_slice(&market_state.req_q));
        let serum_bids = Pubkey::new(cast_slice(&market_state.bids));
        let serum_asks = Pubkey::new(cast_slice(&market_state.asks));
        let serum_base_vault = Pubkey::new(cast_slice(&market_state.coin_vault));
        let serum_quote_vault = Pubkey::new(cast_slice(&market_state.pc_vault));
        let serum_signer_nonce = market_state.vault_signer_nonce;

        drop(market_state);

        let open_orders_seeds: &[&[u8]] = &[b"serum_open_orders", serum_market_key.as_ref()];
        controller::pda::seed_and_create_pda(
            ctx.program_id,
            &ctx.accounts.admin.to_account_info(),
            &Rent::get()?,
            size_of::<serum_dex::state::OpenOrders>() + 12,
            &serum_program_id,
            &ctx.accounts.system_program.to_account_info(),
            &ctx.accounts.serum_open_orders,
            open_orders_seeds,
        )?;

        let open_orders = load_open_orders(&ctx.accounts.serum_open_orders)?;
        validate!(
            open_orders.account_flags == 0,
            ErrorCode::InvalidSerumOpenOrders,
            "Serum open orders already initialized"
        )?;
        drop(open_orders);

        controller::serum::invoke_init_open_orders(
            &ctx.accounts.serum_program,
            &ctx.accounts.serum_open_orders,
            &ctx.accounts.clearing_house_signer,
            &ctx.accounts.serum_market,
            &ctx.accounts.rent,
            ctx.accounts.state.signer_nonce,
        )?;

        let serum_fulfillment_config_key = ctx.accounts.serum_fulfillment_config.key();
        let mut serum_fulfillment_config = ctx.accounts.serum_fulfillment_config.load_init()?;
        *serum_fulfillment_config = SerumV3FulfillmentConfig {
            fulfillment_type: SpotFulfillmentType::SerumV3,
            status: SpotFulfillmentStatus::Enabled,
            pubkey: serum_fulfillment_config_key,
            market_index,
            serum_program_id,
            serum_market,
            serum_request_queue,
            serum_event_queue,
            serum_bids,
            serum_asks,
            serum_base_vault,
            serum_quote_vault,
            serum_open_orders: ctx.accounts.serum_open_orders.key(),
            serum_signer_nonce,
        };

        Ok(())
    }

    pub fn initialize_market(
        ctx: Context<InitializeMarket>,
        amm_base_asset_reserve: u128,
        amm_quote_asset_reserve: u128,
        amm_periodicity: i64,
        amm_peg_multiplier: u128,
        oracle_source: OracleSource,
        margin_ratio_initial: u32,
        margin_ratio_maintenance: u32,
        liquidation_fee: u128,
        active_status: bool,
    ) -> Result<()> {
        let market_pubkey = ctx.accounts.market.to_account_info().key;
        let market = &mut ctx.accounts.market.load_init()?;
        let clock = Clock::get()?;
        let now = clock.unix_timestamp;
        let clock_slot = clock.slot;

        if amm_base_asset_reserve != amm_quote_asset_reserve {
            return Err(ErrorCode::InvalidInitialPeg.into());
        }

        let init_reserve_price = amm::calculate_price(
            amm_quote_asset_reserve,
            amm_base_asset_reserve,
            amm_peg_multiplier,
        )?;

        assert_eq!(amm_peg_multiplier, init_reserve_price);

        let concentration_coef = MAX_CONCENTRATION_COEFFICIENT;

        // Verify there's no overflow
        let _k = bn::U192::from(amm_base_asset_reserve)
            .checked_mul(bn::U192::from(amm_quote_asset_reserve))
            .ok_or_else(math_error!())?;

        let (min_base_asset_reserve, max_base_asset_reserve) =
            amm::calculate_bid_ask_bounds(concentration_coef, amm_base_asset_reserve)?;

        // Verify oracle is readable
        let OraclePriceData {
            price: oracle_price,
            delay: oracle_delay,
            ..
        } = match oracle_source {
            OracleSource::Pyth => get_pyth_price(&ctx.accounts.oracle, clock_slot).unwrap(),
            OracleSource::Switchboard => {
                get_switchboard_price(&ctx.accounts.oracle, clock_slot).unwrap()
            }
            OracleSource::QuoteAsset => panic!(),
        };

        let last_oracle_price_twap = match oracle_source {
            OracleSource::Pyth => market.amm.get_pyth_twap(&ctx.accounts.oracle)?,
            OracleSource::Switchboard => oracle_price,
            OracleSource::QuoteAsset => panic!(),
        };

        let max_spread = (margin_ratio_initial - margin_ratio_maintenance) * (100 - 5);

        // todo? should ensure peg within 1 cent of current oracle?
        // validate!(
        //     cast_to_i128(amm_peg_multiplier)?
        //         .checked_sub(oracle_price)
        //         .ok_or_else(math_error!())?
        //         .unsigned_abs()
        //         < PRICE_PRECISION / 100,
        //     ErrorCode::InvalidInitialPeg
        // )?;

        validate_margin(
            margin_ratio_initial,
            margin_ratio_maintenance,
            liquidation_fee,
            max_spread,
        )?;

        let state = &mut ctx.accounts.state;
        let market_index = state.number_of_markets;
        **market = PerpMarket {
            contract_type: ContractType::Perpetual,
            contract_tier: ContractTier::Speculative, // default
            status: if active_status {
                MarketStatus::Active
            } else {
                MarketStatus::Initialized
            },
            settlement_price: 0,
            expiry_ts: 0,
            pubkey: *market_pubkey,
            market_index,
            open_interest: 0,
            base_asset_amount_long: 0,
            base_asset_amount_short: 0,
            margin_ratio_initial, // unit is 20% (+2 decimal places)
            margin_ratio_maintenance,
            imf_factor: 0,
            next_fill_record_id: 1,
            next_funding_rate_record_id: 1,
            next_curve_record_id: 1,
            pnl_pool: PoolBalance::default(),
            revenue_withdraw_since_last_settle: 0,
            max_revenue_withdraw_per_period: 0,
            last_revenue_withdraw_ts: now,
            unrealized_initial_asset_weight: cast(SPOT_WEIGHT_PRECISION)?, // 100%
            unrealized_maintenance_asset_weight: cast(SPOT_WEIGHT_PRECISION)?, // 100%
            unrealized_imf_factor: 0,
            unrealized_max_imbalance: 0,
            liquidator_fee: liquidation_fee,
            if_liquidation_fee: LIQUIDATION_FEE_PRECISION / 100, // 1%
            quote_max_insurance: 0,
            quote_settled_insurance: 0,
            padding0: 0,
            padding1: 0,
            padding2: 0,
            padding3: 0,
            padding4: 0,
            amm: AMM {
                oracle: *ctx.accounts.oracle.key,
                oracle_source,
                base_asset_reserve: amm_base_asset_reserve,
                quote_asset_reserve: amm_quote_asset_reserve,
                terminal_quote_asset_reserve: amm_quote_asset_reserve,
                ask_base_asset_reserve: amm_base_asset_reserve,
                ask_quote_asset_reserve: amm_quote_asset_reserve,
                bid_base_asset_reserve: amm_base_asset_reserve,
                bid_quote_asset_reserve: amm_quote_asset_reserve,
                cumulative_funding_rate_long: 0,
                cumulative_funding_rate_short: 0,
                cumulative_social_loss: 0,
                last_funding_rate: 0,
                last_funding_rate_long: 0,
                last_funding_rate_short: 0,
                last_24h_avg_funding_rate: 0,
                last_funding_rate_ts: now,
                funding_period: amm_periodicity,
                last_mark_price_twap: init_reserve_price,
                last_mark_price_twap_5min: init_reserve_price,
                last_mark_price_twap_ts: now,
                sqrt_k: amm_base_asset_reserve,
                concentration_coef,
                min_base_asset_reserve,
                max_base_asset_reserve,
                peg_multiplier: amm_peg_multiplier,
                total_fee: 0,
                total_fee_withdrawn: 0,
                total_fee_minus_distributions: 0,
                total_mm_fee: 0,
                total_exchange_fee: 0,
                total_liquidation_fee: 0,
                net_revenue_since_last_funding: 0,
                minimum_quote_asset_trade_size: 10000000,
                historical_oracle_data: HistoricalOracleData {
                    last_oracle_price: oracle_price,
                    last_oracle_conf: 0,
                    last_oracle_delay: oracle_delay,
                    last_oracle_price_twap,
                    last_oracle_price_twap_5min: oracle_price,
                    ..HistoricalOracleData::default()
                },
                last_oracle_normalised_price: oracle_price,
                last_oracle_conf_pct: 0,
                last_oracle_reserve_price_spread_pct: 0, // todo
                base_asset_amount_step_size: 1000,
                max_slippage_ratio: 50,           // ~2%
                max_base_asset_amount_ratio: 100, // moves price ~2%
                base_spread: 0,
                long_spread: 0,
                short_spread: 0,
                max_spread,
                last_bid_price_twap: init_reserve_price,
                last_ask_price_twap: init_reserve_price,
                net_base_asset_amount: 0,
                quote_asset_amount_long: 0,
                quote_asset_amount_short: 0,
                quote_entry_amount_long: 0,
                quote_entry_amount_short: 0,
                mark_std: 0,
                volume_24h: 0,
                long_intensity_count: 0,
                long_intensity_volume: 0,
                short_intensity_count: 0,
                short_intensity_volume: 0,
                last_trade_ts: now,
                curve_update_intensity: 0,
                fee_pool: PoolBalance::default(),
                market_position_per_lp: PerpPosition {
                    market_index,
                    ..PerpPosition::default()
                },
                market_position: PerpPosition {
                    market_index,
                    ..PerpPosition::default()
                },
                last_update_slot: clock_slot,

                // lp stuff
                net_unsettled_lp_base_asset_amount: 0,
                user_lp_shares: 0,
                lp_cooldown_time: 1,  // TODO: what should this be?
                amm_jit_intensity: 0, // turn it off at the start

                last_oracle_valid: false,
                padding0: 0,
                padding1: 0,
                padding2: 0,
                padding3: 0,
            },
        };

        checked_increment!(state.number_of_markets, 1);

        Ok(())
    }

    pub fn deposit(
        ctx: Context<Deposit>,
        market_index: u16,
        amount: u64,
        reduce_only: bool,
    ) -> Result<()> {
        let user_key = ctx.accounts.user.key();
        let user = &mut load_mut!(ctx.accounts.user)?;

        let state = &ctx.accounts.state;
        let clock = Clock::get()?;
        let now = clock.unix_timestamp;

        validate!(!user.bankrupt, ErrorCode::UserBankrupt)?;

        let remaining_accounts_iter = &mut ctx.remaining_accounts.iter().peekable();
        let mut oracle_map = OracleMap::load(
            remaining_accounts_iter,
            clock.slot,
            Some(state.oracle_guard_rails),
        )?;
        let spot_market_map = SpotMarketMap::load(
            &get_writable_spot_market_set(market_index),
            remaining_accounts_iter,
        )?;

        let _market_map = PerpMarketMap::load(&MarketSet::new(), remaining_accounts_iter)?;

        if amount == 0 {
            return Err(ErrorCode::InsufficientDeposit.into());
        }

        validate!(!user.bankrupt, ErrorCode::UserBankrupt)?;

        let spot_market = &mut spot_market_map.get_ref_mut(&market_index)?;
        let oracle_price_data = oracle_map.get_price_data(&spot_market.oracle)?;

        controller::spot_balance::update_spot_market_cumulative_interest(
            spot_market,
            Some(oracle_price_data),
            now,
        )?;

        let spot_position = user.force_get_spot_position_mut(spot_market.market_index)?;

        let force_reduce_only = spot_market.is_reduce_only()?;

        // if reduce only, have to compare ix amount to current borrow amount
        let amount = if (force_reduce_only || reduce_only)
            && spot_position.balance_type == SpotBalanceType::Borrow
        {
            spot_position
                .get_token_amount(spot_market)?
                .cast::<u64>()?
                .min(amount)
        } else {
            amount
        };

        controller::spot_position::update_spot_position_balance(
            amount as u128,
            &SpotBalanceType::Deposit,
            spot_market,
            spot_position,
            false,
        )?;

        if spot_position.balance_type == SpotBalanceType::Deposit && spot_position.balance > 0 {
            validate!(
                matches!(
                    spot_market.status,
                    MarketStatus::Active
                        | MarketStatus::FundingPaused
                        | MarketStatus::AmmPaused
                        | MarketStatus::FillPaused
                        | MarketStatus::WithdrawPaused
                ),
                ErrorCode::MarketActionPaused,
                "spot_market in reduce only mode",
            )?;
        }

        controller::token::receive(
            &ctx.accounts.token_program,
            &ctx.accounts.user_token_account,
            &ctx.accounts.spot_market_vault,
            &ctx.accounts.authority,
            amount,
        )?;
        let oracle_price = oracle_price_data.price;
        let deposit_record = DepositRecord {
            ts: now,
            user_authority: user.authority,
            user: user_key,
            direction: DepositDirection::DEPOSIT,
            amount,
            oracle_price,
            market_index,
            from: None,
            to: None,
        };
        emit!(deposit_record);

        let deposits_token_amount = get_token_amount(
            spot_market.deposit_balance,
            spot_market,
            &SpotBalanceType::Deposit,
        )?;

        validate!(
            spot_market.max_token_deposits == 0
                || deposits_token_amount <= spot_market.max_token_deposits,
            ErrorCode::MaxDeposit,
            "max deposits: {} new deposits {}",
            spot_market.max_token_deposits,
            deposits_token_amount
        )?;

        Ok(())
    }

    #[access_control(
        withdraw_not_paused(&ctx.accounts.state)
    )]
    pub fn withdraw(
        ctx: Context<Withdraw>,
        market_index: u16,
        amount: u64,
        reduce_only: bool,
    ) -> Result<()> {
        let user_key = ctx.accounts.user.key();
        let user = &mut load_mut!(ctx.accounts.user)?;
        let clock = Clock::get()?;
        let now = clock.unix_timestamp;
        let state = &ctx.accounts.state;

        validate!(!user.bankrupt, ErrorCode::UserBankrupt)?;

        let remaining_accounts_iter = &mut ctx.remaining_accounts.iter().peekable();
        let mut oracle_map = OracleMap::load(
            remaining_accounts_iter,
            clock.slot,
            Some(state.oracle_guard_rails),
        )?;
        let spot_market_map = SpotMarketMap::load(
            &get_writable_spot_market_set(market_index),
            remaining_accounts_iter,
        )?;
        let market_map = PerpMarketMap::load(&MarketSet::new(), remaining_accounts_iter)?;

        let amount = {
            let spot_market = &mut spot_market_map.get_ref_mut(&market_index)?;
            let oracle_price_data = oracle_map.get_price_data(&spot_market.oracle)?;

            controller::spot_balance::update_spot_market_cumulative_interest(
                spot_market,
                Some(oracle_price_data),
                now,
            )?;

            let spot_position = user.force_get_spot_position_mut(spot_market.market_index)?;

            let force_reduce_only = spot_market.is_reduce_only()?;

            // if reduce only, have to compare ix amount to current deposit amount
            let amount = if (force_reduce_only || reduce_only)
                && spot_position.balance_type == SpotBalanceType::Deposit
            {
                spot_position
                    .get_token_amount(spot_market)?
                    .cast::<u64>()?
                    .min(amount)
            } else {
                amount
            };

            // prevents withdraw when limits hit
            controller::spot_balance::update_spot_position_balance_with_limits(
                amount as u128,
                &SpotBalanceType::Borrow,
                spot_market,
                spot_position,
            )?;

            amount
        };

        meets_withdraw_margin_requirement(user, &market_map, &spot_market_map, &mut oracle_map)?;

        let spot_market = spot_market_map.get_ref(&market_index)?;
        let oracle_price_data = oracle_map.get_price_data(&spot_market.oracle)?;
        let oracle_price = oracle_price_data.price;

        user.being_liquidated = false;

        controller::token::send_from_program_vault(
            &ctx.accounts.token_program,
            &ctx.accounts.spot_market_vault,
            &ctx.accounts.user_token_account,
            &ctx.accounts.clearing_house_signer,
            state.signer_nonce,
            amount,
        )?;

        let deposit_record = DepositRecord {
            ts: now,
            user_authority: user.authority,
            user: user_key,
            direction: DepositDirection::WITHDRAW,
            oracle_price,
            amount,
            market_index,
            from: None,
            to: None,
        };
        emit!(deposit_record);

        // reload the spot market vault balance so it's up-to-date
        ctx.accounts.spot_market_vault.reload()?;
        math::spot_balance::validate_spot_balances(&spot_market)?;

        Ok(())
    }

    #[access_control(
        withdraw_not_paused(&ctx.accounts.state)
    )]
    pub fn transfer_deposit(
        ctx: Context<TransferDeposit>,
        market_index: u16,
        amount: u64,
    ) -> Result<()> {
        let authority_key = ctx.accounts.authority.key;
        let to_user_key = ctx.accounts.to_user.key();
        let from_user_key = ctx.accounts.from_user.key();

        let state = &ctx.accounts.state;
        let clock = Clock::get()?;

        let to_user = &mut load_mut!(ctx.accounts.to_user)?;
        let from_user = &mut load_mut!(ctx.accounts.from_user)?;

        validate!(
            !to_user.bankrupt,
            ErrorCode::UserBankrupt,
            "to_user bankrupt"
        )?;
        validate!(
            !from_user.bankrupt,
            ErrorCode::UserBankrupt,
            "from_user bankrupt"
        )?;

        let remaining_accounts_iter = &mut ctx.remaining_accounts.iter().peekable();
        let mut oracle_map = OracleMap::load(
            remaining_accounts_iter,
            clock.slot,
            Some(state.oracle_guard_rails),
        )?;
        let spot_market_map = SpotMarketMap::load(
            &get_writable_spot_market_set(market_index),
            remaining_accounts_iter,
        )?;
        let market_map = PerpMarketMap::load(&MarketSet::new(), remaining_accounts_iter)?;

        {
            let spot_market = &mut spot_market_map.get_ref_mut(&market_index)?;
            let oracle_price_data = oracle_map.get_price_data(&spot_market.oracle)?;
            controller::spot_balance::update_spot_market_cumulative_interest(
                spot_market,
                Some(oracle_price_data),
                clock.unix_timestamp,
            )?;
        }

        {
            let spot_market = &mut spot_market_map.get_ref_mut(&market_index)?;
            validate!(
                spot_market.status != MarketStatus::WithdrawPaused,
                ErrorCode::DailyWithdrawLimit
            )?;

            let from_spot_position =
                from_user.force_get_spot_position_mut(spot_market.market_index)?;

            controller::spot_position::update_spot_position_balance(
                amount as u128,
                &SpotBalanceType::Borrow,
                spot_market,
                from_spot_position,
                true,
            )?;
        }

        validate!(
            meets_withdraw_margin_requirement(
                from_user,
                &market_map,
                &spot_market_map,
                &mut oracle_map,
            )?,
            ErrorCode::InsufficientCollateral,
            "From user does not meet initial margin requirement"
        )?;

        from_user.being_liquidated = false;

        let oracle_price = {
            let spot_market = &spot_market_map.get_ref(&market_index)?;
            oracle_map.get_price_data(&spot_market.oracle)?.price
        };

        let deposit_record = DepositRecord {
            ts: clock.unix_timestamp,
            user_authority: *authority_key,
            user: from_user_key,
            direction: DepositDirection::WITHDRAW,
            amount,
            oracle_price,
            market_index,
            from: None,
            to: Some(to_user_key),
        };
        emit!(deposit_record);

        {
            let spot_market = &mut spot_market_map.get_ref_mut(&market_index)?;
            let to_spot_position = to_user.force_get_spot_position_mut(spot_market.market_index)?;

            controller::spot_position::update_spot_position_balance(
                amount as u128,
                &SpotBalanceType::Deposit,
                spot_market,
                to_spot_position,
                false,
            )?;
        }

        let deposit_record = DepositRecord {
            ts: clock.unix_timestamp,
            user_authority: *authority_key,
            user: to_user_key,
            direction: DepositDirection::DEPOSIT,
            amount,
            oracle_price,
            market_index,
            from: Some(from_user_key),
            to: None,
        };
        emit!(deposit_record);

        Ok(())
    }

    #[access_control(
        funding_not_paused(&ctx.accounts.state)
    )]
    pub fn update_spot_market_cumulative_interest(
        ctx: Context<UpdateSpotMarketCumulativeInterest>,
    ) -> Result<()> {
        let spot_market = &mut load_mut!(ctx.accounts.spot_market)?;
        let now = Clock::get()?.unix_timestamp;
        controller::spot_balance::update_spot_market_cumulative_interest(spot_market, None, now)?;
        Ok(())
    }

    pub fn update_spot_market_expiry(
        ctx: Context<UpdateSpotMarketCumulativeInterest>,
        expiry_ts: i64,
    ) -> Result<()> {
        let spot_market = &mut load_mut!(ctx.accounts.spot_market)?;
        let now = Clock::get()?.unix_timestamp;

        validate!(
            now < expiry_ts,
            ErrorCode::DefaultError,
            "Market expiry ts must later than current clock timestamp"
        )?;

        spot_market.status = MarketStatus::ReduceOnly;
        spot_market.expiry_ts = expiry_ts;

        Ok(())
    }

    #[access_control(
        amm_not_paused(&ctx.accounts.state)
    )]
    pub fn settle_lp<'info>(ctx: Context<SettleLP>, market_index: u16) -> Result<()> {
        let user_key = ctx.accounts.user.key();
        let user = &mut load_mut!(ctx.accounts.user)?;

        let state = &ctx.accounts.state;
        let clock = Clock::get()?;
        let now = clock.unix_timestamp;

        let remaining_accounts_iter = &mut ctx.remaining_accounts.iter().peekable();
        let _oracle_map = OracleMap::load(
            remaining_accounts_iter,
            clock.slot,
            Some(state.oracle_guard_rails),
        )?;
        let _spot_market_map = SpotMarketMap::load(&SpotMarketSet::new(), remaining_accounts_iter)?;
        let market_map =
            PerpMarketMap::load(&get_market_set(market_index), remaining_accounts_iter)?;

        let market = &mut market_map.get_ref_mut(&market_index)?;

        controller::funding::settle_funding_payment(user, &user_key, market, now)?;

        controller::lp::settle_lp(user, &user_key, market, now)?;

        Ok(())
    }

    #[access_control(
        amm_not_paused(&ctx.accounts.state)
    )]
    pub fn remove_liquidity<'info>(
        ctx: Context<AddRemoveLiquidity>,
        shares_to_burn: u64,
        market_index: u16,
    ) -> Result<()> {
        let user_key = ctx.accounts.user.key();
        let user = &mut load_mut!(ctx.accounts.user)?;

        let state = &ctx.accounts.state;
        let clock = Clock::get()?;
        let now = clock.unix_timestamp;

        let remaining_accounts_iter = &mut ctx.remaining_accounts.iter().peekable();

        let mut oracle_map = OracleMap::load(
            remaining_accounts_iter,
            clock.slot,
            Some(state.oracle_guard_rails),
        )?;
        let _spot_market_map = SpotMarketMap::load(&SpotMarketSet::new(), remaining_accounts_iter)?;
        let market_map =
            PerpMarketMap::load(&get_market_set(market_index), remaining_accounts_iter)?;
        {
            let mut market = market_map.get_ref_mut(&market_index)?;
            controller::funding::settle_funding_payment(user, &user_key, &mut market, now)?;
        }

        // standardize n shares to burn
        let shares_to_burn: u64 = {
            let market = market_map.get_ref(&market_index)?;
            crate::math::orders::standardize_base_asset_amount(
                shares_to_burn.cast()?,
                market.amm.base_asset_amount_step_size,
            )?
            .cast()?
        };

        if shares_to_burn == 0 {
            return Ok(());
        }

        let mut market = market_map.get_ref_mut(&market_index)?;

        let time_since_last_add_liquidity = now
            .checked_sub(user.last_lp_add_time)
            .ok_or_else(math_error!())?;

        validate!(
            time_since_last_add_liquidity >= market.amm.lp_cooldown_time,
            ErrorCode::TryingToRemoveLiquidityTooFast
        )?;

        let position_index = get_position_index(&user.perp_positions, market_index)?;
        let position = &mut user.perp_positions[position_index];

        validate!(
            position.lp_shares >= shares_to_burn,
            ErrorCode::InsufficientLPTokens
        )?;

        let oracle_price = oracle_map.get_price_data(&market.amm.oracle)?.price;
        let (position_delta, pnl) =
            burn_lp_shares(position, &mut market, shares_to_burn, oracle_price)?;

        emit!(LPRecord {
            ts: now,
            action: LPAction::RemoveLiquidity,
            user: user_key,
            n_shares: shares_to_burn,
            market_index,
            delta_base_asset_amount: position_delta.base_asset_amount,
            delta_quote_asset_amount: position_delta.quote_asset_amount,
            pnl,
        });

        Ok(())
    }

    #[access_control(
        amm_not_paused(&ctx.accounts.state)
    )]
    pub fn add_liquidity<'info>(
        ctx: Context<AddRemoveLiquidity>,
        n_shares: u64,
        market_index: u16,
    ) -> Result<()> {
        let user_key = ctx.accounts.user.key();
        let user = &mut load_mut!(ctx.accounts.user)?;
        let state = &ctx.accounts.state;
        let clock = Clock::get()?;
        let now = clock.unix_timestamp;
        let remaining_accounts_iter = &mut ctx.remaining_accounts.iter().peekable();

        let mut oracle_map = OracleMap::load(
            remaining_accounts_iter,
            clock.slot,
            Some(state.oracle_guard_rails),
        )?;
        let spot_market_map = SpotMarketMap::load(&SpotMarketSet::new(), remaining_accounts_iter)?;

        let market_map =
            PerpMarketMap::load(&get_market_set(market_index), remaining_accounts_iter)?;

        {
            let mut market = market_map.get_ref_mut(&market_index)?;
            controller::funding::settle_funding_payment(user, &user_key, &mut market, now)?;

            validate!(
                matches!(
                    market.status,
                    MarketStatus::Active
                        | MarketStatus::FundingPaused
                        | MarketStatus::FillPaused
                        | MarketStatus::WithdrawPaused
                ),
                ErrorCode::DefaultError,
                "Market Status doesn't allow for new LP liquidity"
            )?;
        }

        validate!(!user.bankrupt, ErrorCode::UserBankrupt)?;
        math::liquidation::validate_user_not_being_liquidated(
            user,
            &market_map,
            &spot_market_map,
            &mut oracle_map,
            state.liquidation_margin_buffer_ratio,
        )?;

        {
            let mut market = market_map.get_ref_mut(&market_index)?;

            validate!(
                n_shares >= market.amm.base_asset_amount_step_size,
                ErrorCode::DefaultError,
                "minting {} shares is less than step size {}",
                n_shares,
                market.amm.base_asset_amount_step_size,
            )?;

            // standardize n shares to mint
            let n_shares = crate::math::orders::standardize_base_asset_amount(
                n_shares.cast()?,
                market.amm.base_asset_amount_step_size,
            )?
            .cast::<u64>()?;

            controller::lp::mint_lp_shares(
                user.force_get_perp_position_mut(market_index)?,
                &mut market,
                n_shares,
            )?;

            user.last_lp_add_time = now;
        }

        // check margin requirements
        validate!(
            meets_initial_margin_requirement(user, &market_map, &spot_market_map, &mut oracle_map)?,
            ErrorCode::InsufficientCollateral,
            "User does not meet initial margin requirement"
        )?;

        emit!(LPRecord {
            ts: now,
            action: LPAction::AddLiquidity,
            user: user_key,
            n_shares,
            market_index,
            ..LPRecord::default()
        });

        Ok(())
    }

    #[access_control(
        exchange_not_paused(&ctx.accounts.state)
    )]
    pub fn place_order(ctx: Context<PlaceOrder>, params: OrderParams) -> Result<()> {
        let clock = &Clock::get()?;
        let state = &ctx.accounts.state;

        let remaining_accounts_iter = &mut ctx.remaining_accounts.iter().peekable();
        let mut oracle_map = OracleMap::load(
            remaining_accounts_iter,
            clock.slot,
            Some(state.oracle_guard_rails),
        )?;
        let spot_market_map = SpotMarketMap::load(&SpotMarketSet::new(), remaining_accounts_iter)?;
        let market_map = PerpMarketMap::load(&MarketSet::new(), remaining_accounts_iter)?;

        if params.immediate_or_cancel {
            msg!("immediate_or_cancel order must be in place_and_make or place_and_take");
            return Err(print_error!(ErrorCode::InvalidOrder)().into());
        }

        controller::orders::place_order(
            &ctx.accounts.state,
            &ctx.accounts.user,
            &market_map,
            &spot_market_map,
            &mut oracle_map,
            clock,
            params,
        )?;

        Ok(())
    }

    #[access_control(
        exchange_not_paused(&ctx.accounts.state)
    )]
    pub fn cancel_order(ctx: Context<CancelOrder>, order_id: Option<u32>) -> Result<()> {
        let clock = &Clock::get()?;
        let state = &ctx.accounts.state;

        let remaining_accounts_iter = &mut ctx.remaining_accounts.iter().peekable();
        let mut oracle_map = OracleMap::load(
            remaining_accounts_iter,
            clock.slot,
            Some(state.oracle_guard_rails),
        )?;
        let spot_market_map = SpotMarketMap::load(&MarketSet::new(), remaining_accounts_iter)?;
        let market_map = PerpMarketMap::load(&MarketSet::new(), remaining_accounts_iter)?;

        let order_id = match order_id {
            Some(order_id) => order_id,
            None => load!(ctx.accounts.user)?.get_last_order_id(),
        };

        controller::orders::cancel_order_by_order_id(
            order_id,
            &ctx.accounts.user,
            &market_map,
            &spot_market_map,
            &mut oracle_map,
            clock,
        )?;

        Ok(())
    }

    #[access_control(
        exchange_not_paused(&ctx.accounts.state)
    )]
    pub fn cancel_order_by_user_id(ctx: Context<CancelOrder>, user_order_id: u8) -> Result<()> {
        let clock = &Clock::get()?;
        let state = &ctx.accounts.state;

        let remaining_accounts_iter = &mut ctx.remaining_accounts.iter().peekable();
        let mut oracle_map = OracleMap::load(
            remaining_accounts_iter,
            clock.slot,
            Some(state.oracle_guard_rails),
        )?;
        let spot_market_map = SpotMarketMap::load(&MarketSet::new(), remaining_accounts_iter)?;
        let market_map = PerpMarketMap::load(&MarketSet::new(), remaining_accounts_iter)?;

        controller::orders::cancel_order_by_user_order_id(
            user_order_id,
            &ctx.accounts.user,
            &market_map,
            &spot_market_map,
            &mut oracle_map,
            clock,
        )?;

        Ok(())
    }

    #[access_control(
        fill_not_paused(&ctx.accounts.state)
    )]
    pub fn fill_order<'info>(
        ctx: Context<FillOrder>,
        order_id: Option<u32>,
        maker_order_id: Option<u32>,
    ) -> Result<()> {
        let clock = &Clock::get()?;
        let state = &ctx.accounts.state;

        let (order_id, market_index) = {
            let user = &load!(ctx.accounts.user)?;
            // if there is no order id, use the users last order id
            let order_id = order_id.unwrap_or_else(|| user.get_last_order_id());
            let market_index = match user.get_order(order_id) {
                Some(order) => order.market_index,
                None => {
                    msg!("Order does not exist {}", order_id);
                    return Ok(());
                }
            };
            (order_id, market_index)
        };

        let remaining_accounts_iter = &mut ctx.remaining_accounts.iter().peekable();
        let mut oracle_map = OracleMap::load(
            remaining_accounts_iter,
            clock.slot,
            Some(state.oracle_guard_rails),
        )?;
        let spot_market_map = SpotMarketMap::load(&SpotMarketSet::new(), remaining_accounts_iter)?;
        let market_map =
            PerpMarketMap::load(&get_market_set(market_index), remaining_accounts_iter)?;

        let (maker, maker_stats) = match maker_order_id {
            Some(_) => {
                let (user, user_stats) = get_maker_and_maker_stats(remaining_accounts_iter)?;
                (Some(user), Some(user_stats))
            }
            None => (None, None),
        };

        let (referrer, referrer_stats) = get_referrer_and_referrer_stats(remaining_accounts_iter)?;

        controller::repeg::update_amm(
            market_index,
            &market_map,
            &mut oracle_map,
            &ctx.accounts.state,
            clock,
        )?;

        controller::orders::fill_order(
            order_id,
            &ctx.accounts.state,
            &ctx.accounts.user,
            &ctx.accounts.user_stats,
            &spot_market_map,
            &market_map,
            &mut oracle_map,
            &ctx.accounts.filler,
            &ctx.accounts.filler_stats,
            maker.as_ref(),
            maker_stats.as_ref(),
            maker_order_id,
            referrer.as_ref(),
            referrer_stats.as_ref(),
            clock,
        )?;

        Ok(())
    }

    #[access_control(
        fill_not_paused(&ctx.accounts.state)
    )]
    pub fn place_and_take<'info>(
        ctx: Context<PlaceAndTake>,
        params: OrderParams,
        maker_order_id: Option<u32>,
    ) -> Result<()> {
        let clock = Clock::get()?;
        let state = &ctx.accounts.state;

        let remaining_accounts_iter = &mut ctx.remaining_accounts.iter().peekable();
        let mut oracle_map = OracleMap::load(
            remaining_accounts_iter,
            clock.slot,
            Some(state.oracle_guard_rails),
        )?;
        let spot_market_map = SpotMarketMap::load(&SpotMarketSet::new(), remaining_accounts_iter)?;

        let market_map = PerpMarketMap::load(
            &get_market_set(params.market_index),
            remaining_accounts_iter,
        )?;

        if params.post_only {
            msg!("post_only cant be used in place_and_take");
            return Err(print_error!(ErrorCode::InvalidOrder)().into());
        }

        let (maker, maker_stats) = match maker_order_id {
            Some(_) => {
                let (user, user_stats) = get_maker_and_maker_stats(remaining_accounts_iter)?;
                (Some(user), Some(user_stats))
            }
            None => (None, None),
        };

        let (referrer, referrer_stats) = get_referrer_and_referrer_stats(remaining_accounts_iter)?;

        let is_immediate_or_cancel = params.immediate_or_cancel;

        controller::repeg::update_amm(
            params.market_index,
            &market_map,
            &mut oracle_map,
            &ctx.accounts.state,
            &Clock::get()?,
        )?;

        controller::orders::place_order(
            &ctx.accounts.state,
            &ctx.accounts.user,
            &market_map,
            &spot_market_map,
            &mut oracle_map,
            &Clock::get()?,
            params,
        )?;

        let user = &mut ctx.accounts.user;
        let order_id = load!(user)?.get_last_order_id();

        controller::orders::fill_order(
            order_id,
            &ctx.accounts.state,
            user,
            &ctx.accounts.user_stats,
            &spot_market_map,
            &market_map,
            &mut oracle_map,
            &user.clone(),
            &ctx.accounts.user_stats.clone(),
            maker.as_ref(),
            maker_stats.as_ref(),
            maker_order_id,
            referrer.as_ref(),
            referrer_stats.as_ref(),
            &Clock::get()?,
        )?;

        let order_exists = load!(ctx.accounts.user)?
            .orders
            .iter()
            .any(|order| order.order_id == order_id);

        if is_immediate_or_cancel && order_exists {
            controller::orders::cancel_order_by_order_id(
                order_id,
                &ctx.accounts.user,
                &market_map,
                &spot_market_map,
                &mut oracle_map,
                &Clock::get()?,
            )?;
        }

        Ok(())
    }

    #[access_control(
        fill_not_paused(&ctx.accounts.state)
    )]
    pub fn place_and_make<'info>(
        ctx: Context<PlaceAndMake>,
        params: OrderParams,
        taker_order_id: u32,
    ) -> Result<()> {
        let clock = &Clock::get()?;
        let state = &ctx.accounts.state;

        let remaining_accounts_iter = &mut ctx.remaining_accounts.iter().peekable();
        let mut oracle_map = OracleMap::load(
            remaining_accounts_iter,
            clock.slot,
            Some(state.oracle_guard_rails),
        )?;
        let spot_market_map = SpotMarketMap::load(&SpotMarketSet::new(), remaining_accounts_iter)?;
        let market_map = PerpMarketMap::load(
            &get_market_set(params.market_index),
            remaining_accounts_iter,
        )?;

        let (referrer, referrer_stats) = get_referrer_and_referrer_stats(remaining_accounts_iter)?;

        if !params.immediate_or_cancel || !params.post_only || params.order_type != OrderType::Limit
        {
            msg!("place_and_make must use IOC post only limit order");
            return Err(print_error!(ErrorCode::InvalidOrder)().into());
        }

        controller::repeg::update_amm(
            params.market_index,
            &market_map,
            &mut oracle_map,
            state,
            clock,
        )?;

        controller::orders::place_order(
            state,
            &ctx.accounts.user,
            &market_map,
            &spot_market_map,
            &mut oracle_map,
            clock,
            params,
        )?;

        let order_id = load!(ctx.accounts.user)?.get_last_order_id();

        controller::orders::fill_order(
            taker_order_id,
            state,
            &ctx.accounts.taker,
            &ctx.accounts.taker_stats,
            &spot_market_map,
            &market_map,
            &mut oracle_map,
            &ctx.accounts.user.clone(),
            &ctx.accounts.user_stats.clone(),
            Some(&ctx.accounts.user),
            Some(&ctx.accounts.user_stats),
            Some(order_id),
            referrer.as_ref(),
            referrer_stats.as_ref(),
            clock,
        )?;

        let order_exists = load!(ctx.accounts.user)?
            .orders
            .iter()
            .any(|order| order.order_id == order_id);

        if order_exists {
            controller::orders::cancel_order_by_order_id(
                order_id,
                &ctx.accounts.user,
                &market_map,
                &spot_market_map,
                &mut oracle_map,
                clock,
            )?;
        }

        Ok(())
    }

    #[access_control(
        exchange_not_paused(&ctx.accounts.state)
    )]
    pub fn trigger_order<'info>(ctx: Context<TriggerOrder>, order_id: u32) -> Result<()> {
        let remaining_accounts_iter = &mut ctx.remaining_accounts.iter().peekable();
        let mut oracle_map = OracleMap::load(remaining_accounts_iter, Clock::get()?.slot, None)?;
        let spot_market_map = SpotMarketMap::load(&SpotMarketSet::new(), remaining_accounts_iter)?;
        let perp_market_map = PerpMarketMap::load(&MarketSet::new(), remaining_accounts_iter)?;

        controller::orders::trigger_order(
            order_id,
            &ctx.accounts.state,
            &ctx.accounts.user,
            &spot_market_map,
            &perp_market_map,
            &mut oracle_map,
            &ctx.accounts.filler,
            &Clock::get()?,
        )?;

        Ok(())
    }

    #[access_control(
        exchange_not_paused(&ctx.accounts.state)
    )]
    pub fn trigger_spot_order<'info>(ctx: Context<TriggerOrder>, order_id: u32) -> Result<()> {
        let remaining_accounts_iter = &mut ctx.remaining_accounts.iter().peekable();
        let mut oracle_map = OracleMap::load(remaining_accounts_iter, Clock::get()?.slot, None)?;
        let spot_market_market =
            SpotMarketMap::load(&SpotMarketSet::new(), remaining_accounts_iter)?;
        let perp_market_map = PerpMarketMap::load(&MarketSet::new(), remaining_accounts_iter)?;

        controller::orders::trigger_spot_order(
            order_id,
            &ctx.accounts.state,
            &ctx.accounts.user,
            &spot_market_market,
            &perp_market_map,
            &mut oracle_map,
            &ctx.accounts.filler,
            &Clock::get()?,
        )?;

        Ok(())
    }

    pub fn place_spot_order(ctx: Context<PlaceOrder>, params: OrderParams) -> Result<()> {
        let remaining_accounts_iter = &mut ctx.remaining_accounts.iter().peekable();
        let mut oracle_map = OracleMap::load(remaining_accounts_iter, Clock::get()?.slot, None)?;
        let spot_market_map = SpotMarketMap::load(&SpotMarketSet::new(), remaining_accounts_iter)?;
        let perp_market_map = PerpMarketMap::load(&MarketSet::new(), remaining_accounts_iter)?;

        if params.immediate_or_cancel {
            msg!("immediate_or_cancel order must be in place_and_make or place_and_take");
            return Err(print_error!(ErrorCode::InvalidOrder)().into());
        }

        controller::orders::place_spot_order(
            &ctx.accounts.state,
            &ctx.accounts.user,
            &perp_market_map,
            &spot_market_map,
            &mut oracle_map,
            &Clock::get()?,
            params,
        )?;

        Ok(())
    }

    #[access_control(
        fill_not_paused(&ctx.accounts.state)
    )]
    pub fn fill_spot_order<'info>(
        ctx: Context<FillOrder>,
        order_id: Option<u32>,
        fulfillment_type: Option<SpotFulfillmentType>,
        maker_order_id: Option<u32>,
    ) -> Result<()> {
        let (order_id, market_index) = {
            let user = &load!(ctx.accounts.user)?;
            // if there is no order id, use the users last order id
            let order_id = order_id.unwrap_or_else(|| user.get_last_order_id());
            let market_index = user
                .get_order(order_id)
                .map(|order| order.market_index)
                .ok_or(ErrorCode::OrderDoesNotExist)?;

            (order_id, market_index)
        };

        let remaining_accounts_iter = &mut ctx.remaining_accounts.iter().peekable();
        let mut oracle_map = OracleMap::load(remaining_accounts_iter, Clock::get()?.slot, None)?;
        let mut writable_spot_markets = SpotMarketSet::new();
        writable_spot_markets.insert(QUOTE_SPOT_MARKET_INDEX);
        writable_spot_markets.insert(market_index);
        let spot_market_map = SpotMarketMap::load(&writable_spot_markets, remaining_accounts_iter)?;
        let market_map = PerpMarketMap::load(&MarketSet::new(), remaining_accounts_iter)?;

        let (maker, maker_stats) = match maker_order_id {
            Some(_) => {
                let (user, user_stats) = get_maker_and_maker_stats(remaining_accounts_iter)?;
                (Some(user), Some(user_stats))
            }
            None => (None, None),
        };

        let serum_fulfillment_params = match fulfillment_type {
            Some(SpotFulfillmentType::SerumV3) => {
                let base_market = spot_market_map.get_ref(&market_index)?;
                let quote_market = spot_market_map.get_quote_spot_market()?;
                get_serum_fulfillment_accounts(
                    remaining_accounts_iter,
                    &ctx.accounts.state,
                    &base_market,
                    &quote_market,
                )?
            }
            _ => None,
        };

        controller::orders::fill_spot_order(
            order_id,
            &ctx.accounts.state,
            &ctx.accounts.user,
            &ctx.accounts.user_stats,
            &spot_market_map,
            &market_map,
            &mut oracle_map,
            &ctx.accounts.filler,
            &ctx.accounts.filler_stats,
            maker.as_ref(),
            maker_stats.as_ref(),
            maker_order_id,
            &Clock::get()?,
            serum_fulfillment_params,
        )?;

        Ok(())
    }

    #[access_control(
        exchange_not_paused(&ctx.accounts.state)
    )]
    pub fn update_amms(ctx: Context<UpdateAMM>, market_indexes: [u16; 5]) -> Result<()> {
        // up to ~60k compute units (per amm) worst case

        let clock = Clock::get()?;

        let state = &ctx.accounts.state;

        let remaining_accounts_iter = &mut ctx.remaining_accounts.iter().peekable();
        let oracle_map = &mut OracleMap::load(remaining_accounts_iter, clock.slot, None)?;
        let market_map = &mut PerpMarketMap::load(
            &get_market_set_from_list(market_indexes),
            remaining_accounts_iter,
        )?;

        controller::repeg::update_amms(market_map, oracle_map, state, &clock)?;

        Ok(())
    }

    #[access_control(
        withdraw_not_paused(&ctx.accounts.state)
    )]
    pub fn settle_pnl(ctx: Context<SettlePNL>, market_index: u16) -> Result<()> {
        let clock = Clock::get()?;
        let state = &ctx.accounts.state;

        let remaining_accounts_iter = &mut ctx.remaining_accounts.iter().peekable();
        let mut oracle_map = OracleMap::load(
            remaining_accounts_iter,
            clock.slot,
            Some(state.oracle_guard_rails),
        )?;
        let spot_market_map = SpotMarketMap::load(
            &get_writable_spot_market_set(QUOTE_SPOT_MARKET_INDEX),
            remaining_accounts_iter,
        )?;
        let market_map =
            PerpMarketMap::load(&get_market_set(market_index), remaining_accounts_iter)?;

        controller::repeg::update_amm(
            market_index,
            &market_map,
            &mut oracle_map,
            state,
            &Clock::get()?,
        )?;

        let user_key = ctx.accounts.user.key();
        let user = &mut load_mut!(ctx.accounts.user)?;

        controller::pnl::settle_pnl(
            market_index,
            user,
            ctx.accounts.authority.key,
            &user_key,
            &market_map,
            &spot_market_map,
            &mut oracle_map,
            clock.unix_timestamp,
            state,
        )?;

        Ok(())
    }

    #[access_control(
        withdraw_not_paused(&ctx.accounts.state)
    )]
    pub fn settle_expired_market(ctx: Context<UpdateAMM>, market_index: u16) -> Result<()> {
        let clock = Clock::get()?;
        let _now = clock.unix_timestamp;
        let state = &ctx.accounts.state;

        let remaining_accounts_iter = &mut ctx.remaining_accounts.iter().peekable();
        let mut oracle_map = OracleMap::load(
            remaining_accounts_iter,
            clock.slot,
            Some(state.oracle_guard_rails),
        )?;
        let spot_market_map = SpotMarketMap::load(
            &get_writable_spot_market_set(QUOTE_SPOT_MARKET_INDEX),
            remaining_accounts_iter,
        )?;
        let market_map =
            PerpMarketMap::load(&get_market_set(market_index), remaining_accounts_iter)?;

        controller::repeg::update_amm(market_index, &market_map, &mut oracle_map, state, &clock)?;

        controller::repeg::settle_expired_market(
            market_index,
            &market_map,
            &mut oracle_map,
            &spot_market_map,
            state,
            &clock,
        )?;

        Ok(())
    }

    #[allow(unused_must_use)]
    #[access_control(
        withdraw_not_paused(&ctx.accounts.state) &&
        amm_not_paused(&ctx.accounts.state)
    )]
    pub fn settle_expired_position(ctx: Context<SettlePNL>, market_index: u16) -> Result<()> {
        let clock = Clock::get()?;
        let state = &ctx.accounts.state;

        let remaining_accounts_iter = &mut ctx.remaining_accounts.iter().peekable();
        let mut oracle_map = OracleMap::load(
            remaining_accounts_iter,
            clock.slot,
            Some(state.oracle_guard_rails),
        )?;
        let spot_market_map = SpotMarketMap::load(
            &get_writable_spot_market_set(QUOTE_SPOT_MARKET_INDEX),
            remaining_accounts_iter,
        )?;
        let market_map =
            PerpMarketMap::load(&get_market_set(market_index), remaining_accounts_iter)?;

        let user_key = ctx.accounts.user.key();
        let user = &mut load_mut!(ctx.accounts.user)?;

        math::liquidation::validate_user_not_being_liquidated(
            user,
            &market_map,
            &spot_market_map,
            &mut oracle_map,
            state.liquidation_margin_buffer_ratio,
        )?;

        validate!(!user.bankrupt, ErrorCode::UserBankrupt)?;

        // todo: cancel all user open orders in market

        controller::pnl::settle_expired_position(
            market_index,
            user,
            &user_key,
            &market_map,
            &spot_market_map,
            &mut oracle_map,
            clock.unix_timestamp,
            state,
        )?;

        Ok(())
    }

    #[access_control(
        liq_not_paused(&ctx.accounts.state)
    )]
    pub fn liquidate_perp(
        ctx: Context<LiquidatePerp>,
        market_index: u16,
        liquidator_max_base_asset_amount: u64,
    ) -> Result<()> {
        let clock = Clock::get()?;
        let now = clock.unix_timestamp;
        let slot = clock.slot;
        let state = &ctx.accounts.state;

        let user_key = ctx.accounts.user.key();
        let liquidator_key = ctx.accounts.liquidator.key();

        validate!(
            user_key != liquidator_key,
            ErrorCode::UserCantLiquidateThemself
        )?;

        let user = &mut load_mut!(ctx.accounts.user)?;
        let user_stats = &mut load_mut!(ctx.accounts.user_stats)?;
        let liquidator = &mut load_mut!(ctx.accounts.liquidator)?;
        let liquidator_stats = &mut load_mut!(ctx.accounts.liquidator_stats)?;

        let remaining_accounts_iter = &mut ctx.remaining_accounts.iter().peekable();
        let mut oracle_map = OracleMap::load(
            remaining_accounts_iter,
            clock.slot,
            Some(state.oracle_guard_rails),
        )?;
        let spot_market_map = SpotMarketMap::load(&SpotMarketSet::new(), remaining_accounts_iter)?;
        let market_map =
            PerpMarketMap::load(&get_market_set(market_index), remaining_accounts_iter)?;

        controller::liquidation::liquidate_perp(
            market_index,
            liquidator_max_base_asset_amount,
            user,
            &user_key,
            user_stats,
            liquidator,
            &liquidator_key,
            liquidator_stats,
            &market_map,
            &spot_market_map,
            &mut oracle_map,
            slot,
            now,
            state.liquidation_margin_buffer_ratio,
        )?;

        Ok(())
    }

    #[access_control(
        liq_not_paused(&ctx.accounts.state)
    )]
    pub fn liquidate_spot(
        ctx: Context<LiquidateSpot>,
        asset_market_index: u16,
        liability_market_index: u16,
        liquidator_max_liability_transfer: u128,
    ) -> Result<()> {
        let clock = Clock::get()?;
        let now = clock.unix_timestamp;
        let state = &ctx.accounts.state;

        let user_key = ctx.accounts.user.key();
        let liquidator_key = ctx.accounts.liquidator.key();

        validate!(
            user_key != liquidator_key,
            ErrorCode::UserCantLiquidateThemself
        )?;

        let user = &mut load_mut!(ctx.accounts.user)?;
        let liquidator = &mut load_mut!(ctx.accounts.liquidator)?;

        let remaining_accounts_iter = &mut ctx.remaining_accounts.iter().peekable();
        let mut oracle_map = OracleMap::load(
            remaining_accounts_iter,
            clock.slot,
            Some(state.oracle_guard_rails),
        )?;

        let mut writable_spot_markets = SpotMarketSet::new();
        writable_spot_markets.insert(asset_market_index);
        writable_spot_markets.insert(liability_market_index);
        let spot_market_map = SpotMarketMap::load(&writable_spot_markets, remaining_accounts_iter)?;
        let perp_market_map = PerpMarketMap::load(&MarketSet::new(), remaining_accounts_iter)?;

        controller::liquidation::liquidate_spot(
            asset_market_index,
            liability_market_index,
            liquidator_max_liability_transfer,
            user,
            &user_key,
            liquidator,
            &liquidator_key,
            &perp_market_map,
            &spot_market_map,
            &mut oracle_map,
            now,
            clock.slot,
            state.liquidation_margin_buffer_ratio,
        )?;

        Ok(())
    }

    #[access_control(
        liq_not_paused(&ctx.accounts.state)
    )]
    pub fn liquidate_borrow_for_perp_pnl(
        ctx: Context<LiquidateBorrowForPerpPnl>,
        perp_market_index: u16,
        spot_market_index: u16,
        liquidator_max_liability_transfer: u128,
    ) -> Result<()> {
        let clock = Clock::get()?;
        let now = clock.unix_timestamp;
        let state = &ctx.accounts.state;

        let user_key = ctx.accounts.user.key();
        let liquidator_key = ctx.accounts.liquidator.key();

        validate!(
            user_key != liquidator_key,
            ErrorCode::UserCantLiquidateThemself
        )?;

        let user = &mut load_mut!(ctx.accounts.user)?;
        let liquidator = &mut load_mut!(ctx.accounts.liquidator)?;

        let remaining_accounts_iter = &mut ctx.remaining_accounts.iter().peekable();
        let mut oracle_map = OracleMap::load(
            remaining_accounts_iter,
            clock.slot,
            Some(state.oracle_guard_rails),
        )?;

        let mut writable_spot_markets = SpotMarketSet::new();
        writable_spot_markets.insert(spot_market_index);
        let spot_market_map = SpotMarketMap::load(&writable_spot_markets, remaining_accounts_iter)?;
        let perp_market_map = PerpMarketMap::load(&MarketSet::new(), remaining_accounts_iter)?;

        controller::liquidation::liquidate_borrow_for_perp_pnl(
            perp_market_index,
            spot_market_index,
            liquidator_max_liability_transfer,
            user,
            &user_key,
            liquidator,
            &liquidator_key,
            &perp_market_map,
            &spot_market_map,
            &mut oracle_map,
            now,
            clock.slot,
            state.liquidation_margin_buffer_ratio,
        )?;

        Ok(())
    }

    #[access_control(
        liq_not_paused(&ctx.accounts.state)
    )]
    pub fn liquidate_perp_pnl_for_deposit(
        ctx: Context<LiquidatePerpPnlForDeposit>,
        perp_market_index: u16,
        spot_market_index: u16,
        liquidator_max_pnl_transfer: u128,
    ) -> Result<()> {
        let state = &ctx.accounts.state;
        let clock = Clock::get()?;
        let now = clock.unix_timestamp;

        let user_key = ctx.accounts.user.key();
        let liquidator_key = ctx.accounts.liquidator.key();

        validate!(
            user_key != liquidator_key,
            ErrorCode::UserCantLiquidateThemself
        )?;

        let user = &mut load_mut!(ctx.accounts.user)?;
        let liquidator = &mut load_mut!(ctx.accounts.liquidator)?;

        let remaining_accounts_iter = &mut ctx.remaining_accounts.iter().peekable();
        let mut oracle_map = OracleMap::load(
            remaining_accounts_iter,
            clock.slot,
            Some(state.oracle_guard_rails),
        )?;

        let mut writable_spot_markets = SpotMarketSet::new();
        writable_spot_markets.insert(spot_market_index);
        let spot_market_map = SpotMarketMap::load(&writable_spot_markets, remaining_accounts_iter)?;
        let market_map = PerpMarketMap::load(&MarketSet::new(), remaining_accounts_iter)?;

        controller::liquidation::liquidate_perp_pnl_for_deposit(
            perp_market_index,
            spot_market_index,
            liquidator_max_pnl_transfer,
            user,
            &user_key,
            liquidator,
            &liquidator_key,
            &market_map,
            &spot_market_map,
            &mut oracle_map,
            now,
            clock.slot,
            state.liquidation_margin_buffer_ratio,
        )?;

        Ok(())
    }

    #[access_control(
        withdraw_not_paused(&ctx.accounts.state)
    )]
    pub fn resolve_perp_pnl_deficit(
        ctx: Context<ResolvePerpPnlDeficit>,
        spot_market_index: u16,
        perp_market_index: u16,
    ) -> Result<()> {
        let clock = Clock::get()?;
        let now = clock.unix_timestamp;

        validate!(spot_market_index == 0, ErrorCode::InvalidSpotMarketAccount)?;
        let state = &ctx.accounts.state;

        let remaining_accounts_iter = &mut ctx.remaining_accounts.iter().peekable();
        let mut oracle_map = OracleMap::load(
            remaining_accounts_iter,
            clock.slot,
            Some(state.oracle_guard_rails),
        )?;
        let spot_market_map = SpotMarketMap::load(
            &get_writable_spot_market_set(spot_market_index),
            remaining_accounts_iter,
        )?;
        let market_map =
            PerpMarketMap::load(&get_market_set(perp_market_index), remaining_accounts_iter)?;

        controller::repeg::update_amm(
            perp_market_index,
            &market_map,
            &mut oracle_map,
            state,
            &clock,
        )?;

        {
            let spot_market = &mut spot_market_map.get_ref_mut(&spot_market_index)?;
            controller::insurance::attempt_settle_revenue_to_insurance_fund(
                &ctx.accounts.spot_market_vault,
                &ctx.accounts.insurance_fund_vault,
                spot_market,
                now,
                &ctx.accounts.token_program,
                &ctx.accounts.clearing_house_signer,
                state,
            )?;
        }

        let insurance_vault_amount = ctx.accounts.insurance_fund_vault.amount;
        let spot_market_vault_amount = ctx.accounts.spot_market_vault.amount;

        let pay_from_insurance = {
            let spot_market = &mut spot_market_map.get_ref_mut(&spot_market_index)?;
            let perp_market = &mut market_map.get_ref_mut(&perp_market_index)?;

            if perp_market.amm.curve_update_intensity > 0 {
                validate!(
                    perp_market.amm.last_oracle_valid,
                    ErrorCode::InvalidOracle,
                    "Oracle Price detected as invalid"
                )?;

                validate!(
                    oracle_map.slot == perp_market.amm.last_update_slot,
                    ErrorCode::AMMNotUpdatedInSameSlot,
                    "AMM must be updated in a prior instruction within same slot"
                )?;
            }

            validate!(
                perp_market.is_active(now)?,
                ErrorCode::DefaultError,
                "Market is in settlement mode",
            )?;

            controller::orders::validate_market_within_price_band(perp_market, state, true, None)?;

            controller::insurance::resolve_perp_pnl_deficit(
                spot_market_vault_amount,
                insurance_vault_amount,
                spot_market,
                perp_market,
                clock.unix_timestamp,
            )?
        };

        if pay_from_insurance > 0 {
            validate!(
                pay_from_insurance < ctx.accounts.insurance_fund_vault.amount,
                ErrorCode::InsufficientCollateral,
                "Insurance Fund balance InsufficientCollateral for payment: !{} < {}",
                pay_from_insurance,
                ctx.accounts.insurance_fund_vault.amount
            )?;

            controller::token::send_from_program_vault(
                &ctx.accounts.token_program,
                &ctx.accounts.insurance_fund_vault,
                &ctx.accounts.spot_market_vault,
                &ctx.accounts.clearing_house_signer,
                state.signer_nonce,
                pay_from_insurance,
            )?;

            validate!(
                ctx.accounts.insurance_fund_vault.amount > 0,
                ErrorCode::DefaultError,
                "insurance_fund_vault.amount must remain > 0"
            )?;
        }

        // todo: validate amounts transfered and bank before and after are zero-sum

        Ok(())
    }

    #[access_control(
        withdraw_not_paused(&ctx.accounts.state)
    )]
    pub fn resolve_perp_bankruptcy(
        ctx: Context<ResolveBankruptcy>,
        quote_spot_market_index: u16,
        market_index: u16,
    ) -> Result<()> {
        let clock = Clock::get()?;
        let now = clock.unix_timestamp;

        let user_key = ctx.accounts.user.key();
        let liquidator_key = ctx.accounts.liquidator.key();

        validate!(
            user_key != liquidator_key,
            ErrorCode::UserCantLiquidateThemself
        )?;

        validate!(
            quote_spot_market_index == 0,
            ErrorCode::InvalidSpotMarketAccount
        )?;

        let user = &mut load_mut!(ctx.accounts.user)?;
        let liquidator = &mut load_mut!(ctx.accounts.liquidator)?;
        let state = &ctx.accounts.state;

        let remaining_accounts_iter = &mut ctx.remaining_accounts.iter().peekable();
        let mut oracle_map = OracleMap::load(
            remaining_accounts_iter,
            clock.slot,
            Some(state.oracle_guard_rails),
        )?;
        let spot_market_map = SpotMarketMap::load(
            &get_writable_spot_market_set(quote_spot_market_index),
            remaining_accounts_iter,
        )?;
        let market_map =
            PerpMarketMap::load(&get_market_set(market_index), remaining_accounts_iter)?;

        {
            let spot_market = &mut spot_market_map.get_ref_mut(&quote_spot_market_index)?;
            controller::insurance::attempt_settle_revenue_to_insurance_fund(
                &ctx.accounts.spot_market_vault,
                &ctx.accounts.insurance_fund_vault,
                spot_market,
                now,
                &ctx.accounts.token_program,
                &ctx.accounts.clearing_house_signer,
                state,
            )?;
        }

        let pay_from_insurance = controller::liquidation::resolve_perp_bankruptcy(
            market_index,
            user,
            &user_key,
            liquidator,
            &liquidator_key,
            &market_map,
            &spot_market_map,
            &mut oracle_map,
            now,
            ctx.accounts.insurance_fund_vault.amount,
        )?;

        if pay_from_insurance > 0 {
            validate!(
                pay_from_insurance < ctx.accounts.insurance_fund_vault.amount,
                ErrorCode::InsufficientCollateral,
                "Insurance Fund balance InsufficientCollateral for payment: !{} < {}",
                pay_from_insurance,
                ctx.accounts.insurance_fund_vault.amount
            )?;

            controller::token::send_from_program_vault(
                &ctx.accounts.token_program,
                &ctx.accounts.insurance_fund_vault,
                &ctx.accounts.spot_market_vault,
                &ctx.accounts.clearing_house_signer,
                state.signer_nonce,
                pay_from_insurance,
            )?;

            validate!(
                ctx.accounts.insurance_fund_vault.amount > 0,
                ErrorCode::DefaultError,
                "insurance_fund_vault.amount must remain > 0"
            )?;
        }

        Ok(())
    }

    #[access_control(
        withdraw_not_paused(&ctx.accounts.state)
    )]
    pub fn resolve_spot_bankruptcy(
        ctx: Context<ResolveBankruptcy>,
        market_index: u16,
    ) -> Result<()> {
        let state = &ctx.accounts.state;
        let clock = Clock::get()?;
        let now = clock.unix_timestamp;

        let user_key = ctx.accounts.user.key();
        let liquidator_key = ctx.accounts.liquidator.key();

        validate!(
            user_key != liquidator_key,
            ErrorCode::UserCantLiquidateThemself
        )?;

        let user = &mut load_mut!(ctx.accounts.user)?;
        let liquidator = &mut load_mut!(ctx.accounts.liquidator)?;

        let remaining_accounts_iter = &mut ctx.remaining_accounts.iter().peekable();
        let mut oracle_map = OracleMap::load(
            remaining_accounts_iter,
            clock.slot,
            Some(state.oracle_guard_rails),
        )?;
        let spot_market_map = SpotMarketMap::load(
            &get_writable_spot_market_set(market_index),
            remaining_accounts_iter,
        )?;

        {
            let spot_market = &mut spot_market_map.get_ref_mut(&market_index)?;
            controller::insurance::attempt_settle_revenue_to_insurance_fund(
                &ctx.accounts.spot_market_vault,
                &ctx.accounts.insurance_fund_vault,
                spot_market,
                now,
                &ctx.accounts.token_program,
                &ctx.accounts.clearing_house_signer,
                state,
            )?;
        }

        let market_map = PerpMarketMap::load(&MarketSet::new(), remaining_accounts_iter)?;

        let pay_from_insurance = controller::liquidation::resolve_spot_bankruptcy(
            market_index,
            user,
            &user_key,
            liquidator,
            &liquidator_key,
            &market_map,
            &spot_market_map,
            &mut oracle_map,
            now,
            ctx.accounts.insurance_fund_vault.amount,
        )?;

        if pay_from_insurance > 0 {
            controller::token::send_from_program_vault(
                &ctx.accounts.token_program,
                &ctx.accounts.insurance_fund_vault,
                &ctx.accounts.spot_market_vault,
                &ctx.accounts.clearing_house_signer,
                ctx.accounts.state.signer_nonce,
                pay_from_insurance,
            )?;

            validate!(
                ctx.accounts.insurance_fund_vault.amount > 0,
                ErrorCode::DefaultError,
                "insurance_fund_vault.amount must remain > 0"
            )?;
        }

        Ok(())
    }

    #[allow(unused_must_use)]
    #[access_control(
        market_valid(&ctx.accounts.perp_market)
    )]
    pub fn move_amm_price(
        ctx: Context<MoveAMMPrice>,
        base_asset_reserve: u128,
        quote_asset_reserve: u128,
        sqrt_k: u128,
    ) -> Result<()> {
        let market = &mut load_mut!(ctx.accounts.perp_market)?;
        controller::amm::move_price(
            &mut market.amm,
            base_asset_reserve,
            quote_asset_reserve,
            sqrt_k,
        )?;
        validate_market_account(market)?;

        Ok(())
    }

    #[access_control(
        market_valid(&ctx.accounts.perp_market)
    )]
    pub fn update_market_expiry(ctx: Context<MoveAMMPrice>, expiry_ts: i64) -> Result<()> {
        let clock = Clock::get()?;
        let market = &mut load_mut!(ctx.accounts.perp_market)?;
        validate!(
            clock.unix_timestamp < expiry_ts,
            ErrorCode::DefaultError,
            "Market expiry ts must later than current clock timestamp"
        )?;

        // automatically enter reduce only
        market.status = MarketStatus::ReduceOnly;
        market.expiry_ts = expiry_ts;

        Ok(())
    }

    #[access_control(
        market_valid(&ctx.accounts.perp_market)
    )]
    pub fn settle_expired_market_pools_to_revenue_pool(
        ctx: Context<SettleExpiredMarketPoolsToRevenuePool>,
    ) -> Result<()> {
        let market = &mut load_mut!(ctx.accounts.perp_market)?;
        let spot_market = &mut load_mut!(ctx.accounts.spot_market)?;

        let clock = Clock::get()?;
        let now = clock.unix_timestamp;

        controller::spot_balance::update_spot_market_cumulative_interest(spot_market, None, now)?;

        validate!(
            spot_market.market_index == QUOTE_SPOT_MARKET_INDEX,
            ErrorCode::DefaultError,
            "spot_market must be perp market's quote asset"
        )?;

        validate!(
            market.status == MarketStatus::Settlement,
            ErrorCode::DefaultError,
            "Market must in Settlement"
        )?;

        validate!(
            market.base_asset_amount_long == 0
                && market.base_asset_amount_short == 0
                && market.open_interest == 0,
            ErrorCode::DefaultError,
            "outstanding base_asset_amounts must be balanced"
        )?;

        validate!(
            math::amm::calculate_net_user_cost_basis(&market.amm)? == 0,
            ErrorCode::DefaultError,
            "outstanding quote_asset_amounts must be balanced"
        )?;

        validate!(
            now > market.expiry_ts + TWENTY_FOUR_HOUR,
            ErrorCode::DefaultError,
            "must be TWENTY_FOUR_HOUR after market.expiry_ts"
        )?;

        let depositors_amount_before: u64 = cast(get_token_amount(
            spot_market.deposit_balance,
            spot_market,
            &SpotBalanceType::Deposit,
        )?)?;

        let borrowers_amount_before: u64 = cast(get_token_amount(
            spot_market.borrow_balance,
            spot_market,
            &SpotBalanceType::Borrow,
        )?)?;

        let fee_pool_token_amount = get_token_amount(
            market.amm.fee_pool.balance,
            spot_market,
            &SpotBalanceType::Deposit,
        )?;
        let pnl_pool_token_amount = get_token_amount(
            market.pnl_pool.balance,
            spot_market,
            &SpotBalanceType::Deposit,
        )?;

        controller::spot_balance::update_spot_balances(
            fee_pool_token_amount,
            &SpotBalanceType::Borrow,
            spot_market,
            &mut market.amm.fee_pool,
            false,
        )?;

        controller::spot_balance::update_spot_balances(
            pnl_pool_token_amount,
            &SpotBalanceType::Borrow,
            spot_market,
            &mut market.pnl_pool,
            false,
        )?;

        controller::spot_balance::update_revenue_pool_balances(
            pnl_pool_token_amount
                .checked_add(fee_pool_token_amount)
                .ok_or_else(math_error!())?,
            &SpotBalanceType::Deposit,
            spot_market,
        )?;

        let depositors_amount_after: u64 = cast(get_token_amount(
            spot_market.deposit_balance,
            spot_market,
            &SpotBalanceType::Deposit,
        )?)?;

        let borrowers_amount_after: u64 = cast(get_token_amount(
            spot_market.borrow_balance,
            spot_market,
            &SpotBalanceType::Borrow,
        )?)?;

        validate!(
            borrowers_amount_before == borrowers_amount_after
                && depositors_amount_before == depositors_amount_after,
            ErrorCode::DefaultError,
            "Bank token balances must be equal before and after"
        )?;

        math::spot_balance::validate_spot_balances(spot_market)?;

        market.status = MarketStatus::Delisted;

        Ok(())
    }

    #[access_control(
        market_valid(&ctx.accounts.market)
    )]
    pub fn deposit_into_market_fee_pool(
        ctx: Context<DepositIntoMarketFeePool>,
        amount: u64,
    ) -> Result<()> {
        let market = &mut load_mut!(ctx.accounts.market)?;

        market.amm.total_fee_minus_distributions = market
            .amm
            .total_fee_minus_distributions
            .checked_add(cast(amount)?)
            .ok_or_else(math_error!())?;

        let quote_spot_market = &mut load_mut!(ctx.accounts.quote_spot_market)?;

        controller::spot_balance::update_spot_balances(
            cast_to_u128(amount)?,
            &SpotBalanceType::Deposit,
            quote_spot_market,
            &mut market.amm.fee_pool,
            false,
        )?;

        controller::token::receive(
            &ctx.accounts.token_program,
            &ctx.accounts.source_vault,
            &ctx.accounts.spot_market_vault,
            &ctx.accounts.admin.to_account_info(),
            amount,
        )?;

        Ok(())
    }

    #[allow(unused_must_use)]
    #[access_control(
        market_valid(&ctx.accounts.market) &&
        valid_oracle_for_market(&ctx.accounts.oracle, &ctx.accounts.market)
    )]
    pub fn repeg_amm_curve(ctx: Context<RepegCurve>, new_peg_candidate: u128) -> Result<()> {
        let clock = Clock::get()?;
        let now = clock.unix_timestamp;
        let clock_slot = clock.slot;

        let market = &mut load_mut!(ctx.accounts.market)?;
        let price_oracle = &ctx.accounts.oracle;
        let OraclePriceData {
            price: oracle_price,
            ..
        } = get_oracle_price(&market.amm.oracle_source, price_oracle, clock.slot)?;

        let peg_multiplier_before = market.amm.peg_multiplier;
        let base_asset_reserve_before = market.amm.base_asset_reserve;
        let quote_asset_reserve_before = market.amm.quote_asset_reserve;
        let sqrt_k_before = market.amm.sqrt_k;

        let oracle_validity_rails = &ctx.accounts.state.oracle_guard_rails;

        let adjustment_cost = controller::repeg::repeg(
            market,
            price_oracle,
            new_peg_candidate,
            clock_slot,
            oracle_validity_rails,
        )?;

        let peg_multiplier_after = market.amm.peg_multiplier;
        let base_asset_reserve_after = market.amm.base_asset_reserve;
        let quote_asset_reserve_after = market.amm.quote_asset_reserve;
        let sqrt_k_after = market.amm.sqrt_k;

        emit!(CurveRecord {
            ts: now,
            record_id: get_then_update_id!(market, next_curve_record_id),
            market_index: market.market_index,
            peg_multiplier_before,
            base_asset_reserve_before,
            quote_asset_reserve_before,
            sqrt_k_before,
            peg_multiplier_after,
            base_asset_reserve_after,
            quote_asset_reserve_after,
            sqrt_k_after,
            base_asset_amount_long: market.base_asset_amount_long.unsigned_abs(),
            base_asset_amount_short: market.base_asset_amount_short.unsigned_abs(),
            net_base_asset_amount: market.amm.net_base_asset_amount,
            open_interest: market.open_interest,
            total_fee: market.amm.total_fee,
            total_fee_minus_distributions: market.amm.total_fee_minus_distributions,
            adjustment_cost,
            oracle_price,
            fill_record: 0,
        });

        Ok(())
    }

    #[allow(unused_must_use)]
    #[access_control(
        market_valid(&ctx.accounts.market) &&
        valid_oracle_for_market(&ctx.accounts.oracle, &ctx.accounts.market)
    )]
    pub fn update_amm_oracle_twap(ctx: Context<RepegCurve>) -> Result<()> {
        // allow update to amm's oracle twap iff price gap is reduced and thus more tame funding
        // otherwise if oracle error or funding flip: set oracle twap to mark twap (0 gap)

        let clock = Clock::get()?;
        let now = clock.unix_timestamp;

        let market = &mut load_mut!(ctx.accounts.market)?;
        let price_oracle = &ctx.accounts.oracle;
        let oracle_twap = market.amm.get_oracle_twap(price_oracle)?;

        if let Some(oracle_twap) = oracle_twap {
            let oracle_mark_gap_before = cast_to_i128(market.amm.last_mark_price_twap)?
                .checked_sub(market.amm.historical_oracle_data.last_oracle_price_twap)
                .ok_or_else(math_error!())?;

            let oracle_mark_gap_after = cast_to_i128(market.amm.last_mark_price_twap)?
                .checked_sub(oracle_twap)
                .ok_or_else(math_error!())?;

            if (oracle_mark_gap_after > 0 && oracle_mark_gap_before < 0)
                || (oracle_mark_gap_after < 0 && oracle_mark_gap_before > 0)
            {
                market.amm.historical_oracle_data.last_oracle_price_twap =
                    cast_to_i128(market.amm.last_mark_price_twap)?;
                market.amm.historical_oracle_data.last_oracle_price_twap_ts = now;
            } else if oracle_mark_gap_after.unsigned_abs() <= oracle_mark_gap_before.unsigned_abs()
            {
                market.amm.historical_oracle_data.last_oracle_price_twap = oracle_twap;
                market.amm.historical_oracle_data.last_oracle_price_twap_ts = now;
            } else {
                return Err(ErrorCode::PriceBandsBreached.into());
            }
        } else {
            return Err(ErrorCode::InvalidOracle.into());
        }

        Ok(())
    }

    #[allow(unused_must_use)]
    #[access_control(
        market_valid(&ctx.accounts.market) &&
        valid_oracle_for_market(&ctx.accounts.oracle, &ctx.accounts.market)
     )]
    pub fn reset_amm_oracle_twap(ctx: Context<RepegCurve>) -> Result<()> {
        // if oracle is invalid, failsafe to reset amm oracle_twap to the mark_twap

        let state = &ctx.accounts.state;

        let clock = Clock::get()?;
        let now = clock.unix_timestamp;
        let clock_slot = clock.slot;

        let market = &mut load_mut!(ctx.accounts.market)?;
        let price_oracle = &ctx.accounts.oracle;
        let oracle_price_data =
            &get_oracle_price(&market.amm.oracle_source, price_oracle, clock_slot)?;

        let oracle_validity = oracle::oracle_validity(
            market.amm.historical_oracle_data.last_oracle_price_twap,
            oracle_price_data,
            &state.oracle_guard_rails.validity,
        )?;

        let is_oracle_valid =
            is_oracle_valid_for_action(oracle_validity, Some(DriftAction::UpdateFunding))?;

        if !is_oracle_valid {
            market.amm.historical_oracle_data.last_oracle_price_twap =
                cast_to_i128(market.amm.last_mark_price_twap)?;
            market.amm.historical_oracle_data.last_oracle_price_twap_ts = now;
        }

        Ok(())
    }

    pub fn initialize_user(
        ctx: Context<InitializeUser>,
        user_id: u8,
        name: [u8; 32],
    ) -> Result<()> {
        let user_key = ctx.accounts.user.key();
        let mut user = ctx
            .accounts
            .user
            .load_init()
            .or(Err(ErrorCode::UnableToLoadAccountLoader))?;
        *user = User {
            authority: ctx.accounts.authority.key(),
            user_id,
            name,
            next_order_id: 1,
            next_liquidation_id: 1,
            ..User::default()
        };

        let remaining_accounts_iter = &mut ctx.remaining_accounts.iter().peekable();

        let mut user_stats = load_mut!(ctx.accounts.user_stats)?;
        user_stats.number_of_users = user_stats
            .number_of_users
            .checked_add(1)
            .ok_or_else(math_error!())?;

        // Only try to add referrer if it is the first user
        if user_stats.number_of_users == 1 {
            let (referrer, referrer_stats) =
                get_referrer_and_referrer_stats(remaining_accounts_iter)?;
            let referrer =
                if let (Some(referrer), Some(referrer_stats)) = (referrer, referrer_stats) {
                    let referrer = load!(referrer)?;
                    let mut referrer_stats = load_mut!(referrer_stats)?;

                    validate!(referrer.user_id == 0, ErrorCode::InvalidReferrer)?;

                    validate!(
                        referrer.authority == referrer_stats.authority,
                        ErrorCode::ReferrerAndReferrerStatsAuthorityUnequal
                    )?;

                    referrer_stats.is_referrer = true;

                    referrer.authority
                } else {
                    Pubkey::default()
                };

            user_stats.referrer = referrer;
        }

        let whitelist_mint = &ctx.accounts.state.whitelist_mint;
        if !whitelist_mint.eq(&Pubkey::default()) {
            validate_whitelist_token(
                get_whitelist_token(remaining_accounts_iter)?,
                whitelist_mint,
                &ctx.accounts.authority.key(),
            )?;
        }

        emit!(NewUserRecord {
            ts: Clock::get()?.unix_timestamp,
            user_authority: ctx.accounts.authority.key(),
            user: user_key,
            user_id,
            name,
            referrer: user_stats.referrer
        });

        Ok(())
    }

    pub fn initialize_user_stats(ctx: Context<InitializeUserStats>) -> Result<()> {
        let clock = Clock::get()?;

        let mut user_stats = ctx
            .accounts
            .user_stats
            .load_init()
            .or(Err(ErrorCode::UnableToLoadAccountLoader))?;

        *user_stats = UserStats {
            authority: ctx.accounts.authority.key(),
            number_of_users: 0,
            last_taker_volume_30d_ts: clock.unix_timestamp,
            last_maker_volume_30d_ts: clock.unix_timestamp,
            last_filler_volume_30d_ts: clock.unix_timestamp,
            ..UserStats::default()
        };

        let state = &mut ctx.accounts.state;
        checked_increment!(state.number_of_authorities, 1);

        Ok(())
    }

    pub fn update_user_name(ctx: Context<UpdateUser>, _user_id: u8, name: [u8; 32]) -> Result<()> {
        let mut user = load_mut!(ctx.accounts.user)?;
        user.name = name;
        Ok(())
    }

    pub fn update_user_custom_margin_ratio(
        ctx: Context<UpdateUser>,
        _user_id: u8,
        margin_ratio: u32,
    ) -> Result<()> {
        let mut user = load_mut!(ctx.accounts.user)?;
        user.custom_margin_ratio = margin_ratio;
        Ok(())
    }

    pub fn update_user_delegate(
        ctx: Context<UpdateUser>,
        _user_id: u8,
        delegate: Pubkey,
    ) -> Result<()> {
        let mut user = load_mut!(ctx.accounts.user)?;
        user.delegate = delegate;
        Ok(())
    }

    pub fn delete_user(ctx: Context<DeleteUser>) -> Result<()> {
        let user = &load!(ctx.accounts.user)?;
        let user_stats = &mut load_mut!(ctx.accounts.user_stats)?;

        validate_user_deletion(user, user_stats)?;

        checked_decrement!(user_stats.number_of_users, 1);

        Ok(())
    }

    #[access_control(
        funding_not_paused(&ctx.accounts.state)
    )]
    pub fn settle_funding_payment(ctx: Context<SettleFunding>) -> Result<()> {
        let clock = Clock::get()?;
        let now = clock.unix_timestamp;

        let user_key = ctx.accounts.user.key();
        let user = &mut load_mut!(ctx.accounts.user)?;

        let remaining_accounts_iter = &mut ctx.remaining_accounts.iter().peekable();
        let market_map = PerpMarketMap::load(
            &get_market_set_for_user_positions(&user.perp_positions),
            remaining_accounts_iter,
        )?;

        controller::funding::settle_funding_payments(user, &user_key, &market_map, now)?;
        Ok(())
    }

    #[allow(unused_must_use)]
    #[access_control(
        market_valid(&ctx.accounts.market) &&
        funding_not_paused(&ctx.accounts.state) &&
        valid_oracle_for_market(&ctx.accounts.oracle, &ctx.accounts.market)
    )]
    pub fn update_funding_rate(ctx: Context<UpdateFundingRate>, market_index: u16) -> Result<()> {
        let market = &mut load_mut!(ctx.accounts.market)?;
        let clock = Clock::get()?;
        let now = clock.unix_timestamp;
        let clock_slot = clock.slot;
        let state = &ctx.accounts.state;
        let mut oracle_map = OracleMap::load_one(
            &ctx.accounts.oracle,
            clock_slot,
            Some(state.oracle_guard_rails),
        )?;

        let oracle_price_data = &oracle_map.get_price_data(&market.amm.oracle)?;
        controller::repeg::_update_amm(market, oracle_price_data, state, now, clock_slot)?;

        validate!(
            matches!(market.status, MarketStatus::Active),
            ErrorCode::MarketActionPaused,
            "Market funding is paused",
        )?;

        validate!(
            ((clock_slot == market.amm.last_update_slot && market.amm.last_oracle_valid)
                || market.amm.curve_update_intensity == 0),
            ErrorCode::AMMNotUpdatedInSameSlot,
            "AMM must be updated in a prior instruction within same slot"
        )?;

        let is_updated = controller::funding::update_funding_rate(
            market_index,
            market,
            &mut oracle_map,
            now,
            &state.oracle_guard_rails,
            !matches!(state.exchange_status, ExchangeStatus::FundingPaused),
            None,
        )?;

        if !is_updated {
            return Err(ErrorCode::InvalidFundingProfitability.into());
        }

        Ok(())
    }

    #[allow(unused_must_use)]
    #[access_control(
        market_valid(&ctx.accounts.market) &&
        valid_oracle_for_market(&ctx.accounts.oracle, &ctx.accounts.market)
    )]
    pub fn update_k(ctx: Context<AdminUpdateK>, sqrt_k: u128) -> Result<()> {
        let clock = Clock::get()?;
        let now = clock.unix_timestamp;

        let market = &mut load_mut!(ctx.accounts.market)?;

        let base_asset_amount_long = market.base_asset_amount_long.unsigned_abs();
        let base_asset_amount_short = market.base_asset_amount_short.unsigned_abs();
        let net_base_asset_amount = market.amm.net_base_asset_amount;
        let open_interest = market.open_interest;

        let price_before = math::amm::calculate_price(
            market.amm.quote_asset_reserve,
            market.amm.base_asset_reserve,
            market.amm.peg_multiplier,
        )?;

        let peg_multiplier_before = market.amm.peg_multiplier;
        let base_asset_reserve_before = market.amm.base_asset_reserve;
        let quote_asset_reserve_before = market.amm.quote_asset_reserve;
        let sqrt_k_before = market.amm.sqrt_k;

        let k_increasing = sqrt_k > market.amm.sqrt_k;

        let new_sqrt_k_u192 = bn::U192::from(sqrt_k);

        let update_k_result = get_update_k_result(market, new_sqrt_k_u192, true)?;

        let adjustment_cost = math::amm::adjust_k_cost(market, &update_k_result)?;

        math::amm::update_k(market, &update_k_result);

        if k_increasing {
            validate!(
                adjustment_cost >= 0,
                ErrorCode::InvalidUpdateK,
                "adjustment_cost negative when k increased",
            )?;
        } else {
            validate!(
                adjustment_cost <= 0,
                ErrorCode::InvalidUpdateK,
                "adjustment_cost positive when k decreased",
            )?;
        }

        if adjustment_cost > 0 {
            let max_cost = market
                .amm
                .total_fee_minus_distributions
                .checked_sub(cast_to_i128(get_total_fee_lower_bound(market)?)?)
                .ok_or_else(math_error!())?
                .checked_sub(cast_to_i128(market.amm.total_fee_withdrawn)?)
                .ok_or_else(math_error!())?;
            if adjustment_cost > max_cost {
                return Err(ErrorCode::InvalidUpdateK.into());
            }
        }

        market.amm.total_fee_minus_distributions = market
            .amm
            .total_fee_minus_distributions
            .checked_sub(adjustment_cost)
            .ok_or_else(math_error!())?;

        market.amm.net_revenue_since_last_funding = market
            .amm
            .net_revenue_since_last_funding
            .checked_sub(adjustment_cost as i64)
            .ok_or_else(math_error!())?;

        let amm = &market.amm;

        let price_after = math::amm::calculate_price(
            amm.quote_asset_reserve,
            amm.base_asset_reserve,
            amm.peg_multiplier,
        )?;

        let price_change_too_large = cast_to_i128(price_before)?
            .checked_sub(cast_to_i128(price_after)?)
            .ok_or_else(math_error!())?
            .unsigned_abs()
            .gt(&UPDATE_K_ALLOWED_PRICE_CHANGE);

        if price_change_too_large {
            msg!(
                "{:?} -> {:?} (> {:?})",
                price_before,
                price_after,
                UPDATE_K_ALLOWED_PRICE_CHANGE
            );
            return Err(ErrorCode::InvalidUpdateK.into());
        }

        let k_sqrt_check = bn::U192::from(amm.base_asset_reserve)
            .checked_mul(bn::U192::from(amm.quote_asset_reserve))
            .ok_or_else(math_error!())?
            .integer_sqrt()
            .try_to_u128()?;

        let k_err = cast_to_i128(k_sqrt_check)?
            .checked_sub(cast_to_i128(amm.sqrt_k)?)
            .ok_or_else(math_error!())?;

        if k_err.unsigned_abs() > 100 {
            msg!("k_err={:?}, {:?} != {:?}", k_err, k_sqrt_check, amm.sqrt_k);
            return Err(ErrorCode::InvalidUpdateK.into());
        }

        let peg_multiplier_after = amm.peg_multiplier;
        let base_asset_reserve_after = amm.base_asset_reserve;
        let quote_asset_reserve_after = amm.quote_asset_reserve;
        let sqrt_k_after = amm.sqrt_k;

        let total_fee = amm.total_fee;
        let total_fee_minus_distributions = amm.total_fee_minus_distributions;

        let OraclePriceData {
            price: oracle_price,
            ..
        } = get_oracle_price(&market.amm.oracle_source, &ctx.accounts.oracle, clock.slot)?;

        emit!(CurveRecord {
            ts: now,
            record_id: get_then_update_id!(market, next_curve_record_id),
            market_index: market.market_index,
            peg_multiplier_before,
            base_asset_reserve_before,
            quote_asset_reserve_before,
            sqrt_k_before,
            peg_multiplier_after,
            base_asset_reserve_after,
            quote_asset_reserve_after,
            sqrt_k_after,
            base_asset_amount_long,
            base_asset_amount_short,
            net_base_asset_amount,
            open_interest,
            adjustment_cost,
            total_fee,
            total_fee_minus_distributions,
            oracle_price,
            fill_record: 0,
        });

        Ok(())
    }

    #[access_control(
        market_valid(&ctx.accounts.market)
    )]
    pub fn update_margin_ratio(
        ctx: Context<AdminUpdateMarket>,
        margin_ratio_initial: u32,
        margin_ratio_maintenance: u32,
    ) -> Result<()> {
        let market = &mut load_mut!(ctx.accounts.market)?;
        validate_margin(
            margin_ratio_initial,
            margin_ratio_maintenance,
            market.liquidator_fee,
            market.amm.max_spread,
        )?;

        market.margin_ratio_initial = margin_ratio_initial;
        market.margin_ratio_maintenance = margin_ratio_maintenance;
        Ok(())
    }

    #[access_control(
        market_valid(&ctx.accounts.market)
    )]
    pub fn update_market_max_imbalances(
        ctx: Context<AdminUpdateMarket>,
        unrealized_max_imbalance: u128,
        max_revenue_withdraw_per_period: u128,
        quote_max_insurance: u128,
    ) -> Result<()> {
        let market = &mut load_mut!(ctx.accounts.market)?;

        let max_insurance_for_tier = match market.contract_tier {
            ContractTier::A => INSURANCE_A_MAX,
            ContractTier::B => INSURANCE_B_MAX,
            ContractTier::C => INSURANCE_C_MAX,
            ContractTier::Speculative => INSURANCE_SPECULATIVE_MAX,
        };

        validate!(
            max_revenue_withdraw_per_period <= max_insurance_for_tier
                && unrealized_max_imbalance <= max_insurance_for_tier + 1
                && quote_max_insurance <= max_insurance_for_tier,
            ErrorCode::DefaultError,
            "all maxs must be less than max_insurance for ContractTier ={}",
            max_insurance_for_tier
        )?;

        validate!(
            market.quote_settled_insurance <= quote_max_insurance,
            ErrorCode::DefaultError,
            "quote_max_insurance must be above market.quote_settled_insurance={}",
            market.quote_settled_insurance
        )?;

        msg!(
            "market.max_revenue_withdraw_per_period: {:?} -> {:?}",
            market.max_revenue_withdraw_per_period,
            max_revenue_withdraw_per_period
        );

        msg!(
            "market.unrealized_max_imbalance: {:?} -> {:?}",
            market.unrealized_max_imbalance,
            unrealized_max_imbalance
        );

        msg!(
            "market.quote_max_insurance: {:?} -> {:?}",
            market.quote_max_insurance,
            quote_max_insurance
        );

        market.max_revenue_withdraw_per_period = max_revenue_withdraw_per_period;
        market.unrealized_max_imbalance = unrealized_max_imbalance;
        market.quote_max_insurance = quote_max_insurance;

        Ok(())
    }

    #[access_control(
        market_valid(&ctx.accounts.market)
    )]
    pub fn update_perp_liquidation_fee(
        ctx: Context<AdminUpdateMarket>,
        liquidator_fee: u128,
        if_liquidation_fee: u128,
    ) -> Result<()> {
        let market = &mut load_mut!(ctx.accounts.market)?;
        validate!(
            liquidator_fee < LIQUIDATION_FEE_PRECISION,
            ErrorCode::DefaultError,
            "Liquidation fee must be less than 100%"
        )?;

        validate!(
            if_liquidation_fee < LIQUIDATION_FEE_PRECISION,
            ErrorCode::DefaultError,
            "If liquidation fee must be less than 100%"
        )?;

        validate_margin(
            market.margin_ratio_initial,
            market.margin_ratio_maintenance,
            liquidator_fee,
            market.amm.max_spread,
        )?;

        market.liquidator_fee = liquidator_fee;
        market.if_liquidation_fee = if_liquidation_fee;
        Ok(())
    }

    pub fn update_insurance_withdraw_escrow_period(
        ctx: Context<AdminUpdateSpotMarket>,
        insurance_withdraw_escrow_period: i64,
    ) -> Result<()> {
        let spot_market = &mut load_mut!(ctx.accounts.spot_market)?;
        spot_market.insurance_withdraw_escrow_period = insurance_withdraw_escrow_period;
        Ok(())
    }

    pub fn update_spot_market_liquidation_fee(
        ctx: Context<AdminUpdateSpotMarket>,
        liquidator_fee: u128,
        if_liquidation_fee: u128,
    ) -> Result<()> {
        let spot_market = &mut load_mut!(ctx.accounts.spot_market)?;
        validate!(
            liquidator_fee < LIQUIDATION_FEE_PRECISION,
            ErrorCode::DefaultError,
            "Liquidation fee must be less than 100%"
        )?;

        validate!(
            if_liquidation_fee <= LIQUIDATION_FEE_PRECISION / 20,
            ErrorCode::DefaultError,
            "if_liquidation_fee must be <= 5%"
        )?;

        spot_market.liquidator_fee = liquidator_fee;
        spot_market.if_liquidation_fee = if_liquidation_fee;
        Ok(())
    }

    pub fn update_withdraw_guard_threshold(
        ctx: Context<AdminUpdateSpotMarket>,
        withdraw_guard_threshold: u128,
    ) -> Result<()> {
        let spot_market = &mut load_mut!(ctx.accounts.spot_market)?;
        msg!(
            "spot_market.withdraw_guard_threshold: {:?} -> {:?}",
            spot_market.withdraw_guard_threshold,
            withdraw_guard_threshold
        );
        spot_market.withdraw_guard_threshold = withdraw_guard_threshold;
        Ok(())
    }

    pub fn update_spot_market_if_factor(
        ctx: Context<AdminUpdateSpotMarket>,
        spot_market_index: u16,
        user_if_factor: u32,
        total_if_factor: u32,
    ) -> Result<()> {
        let spot_market = &mut load_mut!(ctx.accounts.spot_market)?;

        validate!(
            spot_market.market_index == spot_market_index,
            ErrorCode::DefaultError,
            "spot_market_index dne spot_market.index"
        )?;

        validate!(
            user_if_factor <= total_if_factor,
            ErrorCode::DefaultError,
            "user_if_factor must be <= total_if_factor"
        )?;

        validate!(
            total_if_factor <= cast_to_u32(IF_FACTOR_PRECISION)?,
            ErrorCode::DefaultError,
            "total_if_factor must be <= 100%"
        )?;

        msg!(
            "spot_market.user_if_factor: {:?} -> {:?}",
            spot_market.user_if_factor,
            user_if_factor
        );
        msg!(
            "spot_market.total_if_factor: {:?} -> {:?}",
            spot_market.total_if_factor,
            total_if_factor
        );

        spot_market.user_if_factor = user_if_factor;
        spot_market.total_if_factor = total_if_factor;

        Ok(())
    }

    pub fn update_spot_market_revenue_settle_period(
        ctx: Context<AdminUpdateSpotMarket>,
        revenue_settle_period: i64,
    ) -> Result<()> {
        let spot_market = &mut load_mut!(ctx.accounts.spot_market)?;
        validate!(revenue_settle_period > 0, ErrorCode::DefaultError)?;
        msg!(
            "spot_market.revenue_settle_period: {:?} -> {:?}",
            spot_market.revenue_settle_period,
            revenue_settle_period
        );
        spot_market.revenue_settle_period = revenue_settle_period;
        Ok(())
    }

    pub fn update_spot_market_status(
        ctx: Context<AdminUpdateSpotMarket>,
        status: MarketStatus,
    ) -> Result<()> {
        let market = &mut load_mut!(ctx.accounts.spot_market)?;
        market.status = status;
        Ok(())
    }

    pub fn update_spot_market_asset_tier(
        ctx: Context<AdminUpdateSpotMarket>,
        asset_tier: AssetTier,
    ) -> Result<()> {
        let market = &mut load_mut!(ctx.accounts.spot_market)?;

        if market.initial_asset_weight > 0 {
            validate!(
                matches!(asset_tier, AssetTier::Collateral | AssetTier::Protected),
                ErrorCode::DefaultError,
                "initial_asset_weight > 0 so AssetTier must be collateral or protected"
            )?;
        }

        market.asset_tier = asset_tier;
        Ok(())
    }

    pub fn update_spot_market_margin_weights(
        ctx: Context<AdminUpdateSpotMarket>,
        initial_asset_weight: u128,
        maintenance_asset_weight: u128,
        initial_liability_weight: u128,
        maintenance_liability_weight: u128,
        imf_factor: u128,
    ) -> Result<()> {
        let market = &mut load_mut!(ctx.accounts.spot_market)?;

        validate_margin_weights(
            market.market_index,
            initial_asset_weight,
            maintenance_asset_weight,
            initial_liability_weight,
            maintenance_liability_weight,
            imf_factor,
        )?;

        market.initial_asset_weight = initial_asset_weight;
        market.maintenance_asset_weight = maintenance_asset_weight;
        market.initial_liability_weight = initial_liability_weight;
        market.maintenance_liability_weight = maintenance_liability_weight;
        market.imf_factor = imf_factor;

        Ok(())
    }

    pub fn update_spot_market_max_token_deposits(
        ctx: Context<AdminUpdateSpotMarket>,
        max_token_deposits: u128,
    ) -> Result<()> {
        let spot_market = &mut load_mut!(ctx.accounts.spot_market)?;
        spot_market.max_token_deposits = max_token_deposits;
        Ok(())
    }

    #[access_control(
        market_valid(&ctx.accounts.market)
    )]
    pub fn update_perp_market_status(
        ctx: Context<AdminUpdateMarket>,
        status: MarketStatus,
    ) -> Result<()> {
        validate!(
            !matches!(status, MarketStatus::Delisted | MarketStatus::Settlement),
            ErrorCode::DefaultError,
            "must set settlement/delist through another instruction",
        )?;

        let market = &mut load_mut!(ctx.accounts.market)?;
        market.status = status;
        Ok(())
    }

    #[access_control(
        market_valid(&ctx.accounts.market)
    )]
    pub fn update_perp_market_contract_tier(
        ctx: Context<AdminUpdateMarket>,
        contract_tier: ContractTier,
    ) -> Result<()> {
        let market = &mut load_mut!(ctx.accounts.market)?;
        market.contract_tier = contract_tier;
        Ok(())
    }

    #[access_control(
        market_valid(&ctx.accounts.market)
    )]
    pub fn update_market_imf_factor(
        ctx: Context<AdminUpdateMarket>,
        imf_factor: u128,
    ) -> Result<()> {
        validate!(
            imf_factor <= SPOT_IMF_PRECISION,
            ErrorCode::DefaultError,
            "invalid imf factor",
        )?;
        let market = &mut load_mut!(ctx.accounts.market)?;
        market.imf_factor = imf_factor;
        Ok(())
    }

    #[access_control(
        market_valid(&ctx.accounts.market)
    )]
    pub fn update_market_unrealized_asset_weight(
        ctx: Context<AdminUpdateMarket>,
        unrealized_initial_asset_weight: u32,
        unrealized_maintenance_asset_weight: u32,
    ) -> Result<()> {
        validate!(
            unrealized_initial_asset_weight <= cast(SPOT_WEIGHT_PRECISION)?,
            ErrorCode::DefaultError,
            "invalid unrealized_initial_asset_weight",
        )?;
        validate!(
            unrealized_maintenance_asset_weight <= cast(SPOT_WEIGHT_PRECISION)?,
            ErrorCode::DefaultError,
            "invalid unrealized_maintenance_asset_weight",
        )?;
        validate!(
            unrealized_initial_asset_weight <= unrealized_maintenance_asset_weight,
            ErrorCode::DefaultError,
            "must enforce unrealized_initial_asset_weight <= unrealized_maintenance_asset_weight",
        )?;
        let market = &mut load_mut!(ctx.accounts.market)?;
        market.unrealized_initial_asset_weight = unrealized_initial_asset_weight;
        market.unrealized_maintenance_asset_weight = unrealized_maintenance_asset_weight;
        Ok(())
    }

    #[access_control(
        market_valid(&ctx.accounts.market)
    )]
    pub fn update_concentration_coef(
        ctx: Context<AdminUpdateMarket>,
        concentration_scale: u128,
    ) -> Result<()> {
        validate!(
            concentration_scale > 0,
            ErrorCode::DefaultError,
            "invalid concentration_scale",
        )?;

        let market = &mut load_mut!(ctx.accounts.market)?;
        let prev_concentration_coef = market.amm.concentration_coef;
        controller::amm::update_concentration_coef(&mut market.amm, concentration_scale)?;
        let new_concentration_coef = market.amm.concentration_coef;

        msg!(
            "market.amm.concentration_coef: {} -> {}",
            prev_concentration_coef,
            new_concentration_coef
        );

        validate!(
            prev_concentration_coef != new_concentration_coef,
            ErrorCode::DefaultError,
            "concentration_coef unchanged",
        )?;

        Ok(())
    }

    #[access_control(
        market_valid(&ctx.accounts.market)
    )]
    pub fn update_curve_update_intensity(
        ctx: Context<AdminUpdateMarket>,
        curve_update_intensity: u8,
    ) -> Result<()> {
        validate!(
            curve_update_intensity <= 100,
            ErrorCode::DefaultError,
            "invalid curve_update_intensity",
        )?;
        let market = &mut load_mut!(ctx.accounts.market)?;
        market.amm.curve_update_intensity = curve_update_intensity;
        Ok(())
    }

    #[access_control(
        market_valid(&ctx.accounts.market)
    )]
    pub fn update_lp_cooldown_time(
        ctx: Context<AdminUpdateMarket>,
        lp_cooldown_time: i64,
    ) -> Result<()> {
        let market = &mut ctx.accounts.market.load_mut()?;
        market.amm.lp_cooldown_time = lp_cooldown_time;
        Ok(())
    }

    pub fn update_perp_fee_structure(
        ctx: Context<AdminUpdateState>,
        fee_structure: FeeStructure,
    ) -> Result<()> {
        validate_fee_structure(&fee_structure)?;

        ctx.accounts.state.perp_fee_structure = fee_structure;
        Ok(())
    }

    pub fn update_spot_fee_structure(
        ctx: Context<AdminUpdateState>,
        fee_structure: FeeStructure,
    ) -> Result<()> {
        validate_fee_structure(&fee_structure)?;
        ctx.accounts.state.spot_fee_structure = fee_structure;
        Ok(())
    }

    pub fn update_oracle_guard_rails(
        ctx: Context<AdminUpdateState>,
        oracle_guard_rails: OracleGuardRails,
    ) -> Result<()> {
        ctx.accounts.state.oracle_guard_rails = oracle_guard_rails;
        Ok(())
    }

    #[access_control(
        market_valid(&ctx.accounts.market)
    )]
    pub fn update_market_oracle(
        ctx: Context<AdminUpdateMarket>,
        oracle: Pubkey,
        oracle_source: OracleSource,
    ) -> Result<()> {
        let market = &mut load_mut!(ctx.accounts.market)?;
        market.amm.oracle = oracle;
        market.amm.oracle_source = oracle_source;
        Ok(())
    }

    #[access_control(
        market_valid(&ctx.accounts.market)
    )]
    pub fn update_market_minimum_quote_asset_trade_size(
        ctx: Context<AdminUpdateMarket>,
        minimum_trade_size: u128,
    ) -> Result<()> {
        let market = &mut load_mut!(ctx.accounts.market)?;
        market.amm.minimum_quote_asset_trade_size = minimum_trade_size;
        Ok(())
    }

    #[access_control(
        market_valid(&ctx.accounts.market)
    )]
    pub fn update_market_base_spread(
        ctx: Context<AdminUpdateMarket>,
        base_spread: u16,
    ) -> Result<()> {
        let market = &mut load_mut!(ctx.accounts.market)?;
        market.amm.base_spread = base_spread;
        market.amm.long_spread = (base_spread / 2) as u128;
        market.amm.short_spread = (base_spread / 2) as u128;
        Ok(())
    }

    #[access_control(
        market_valid(&ctx.accounts.market)
    )]
    pub fn update_amm_jit_intensity(
        ctx: Context<AdminUpdateMarket>,
        amm_jit_intensity: u8,
    ) -> Result<()> {
        validate!(
            (0..=100).contains(&amm_jit_intensity),
            ErrorCode::DefaultError,
            "invalid amm_jit_intensity",
        )?;

        let market = &mut load_mut!(ctx.accounts.market)?;
        market.amm.amm_jit_intensity = amm_jit_intensity;

        Ok(())
    }

    #[access_control(
        market_valid(&ctx.accounts.market)
    )]
    pub fn update_market_max_spread(
        ctx: Context<AdminUpdateMarket>,
        max_spread: u32,
    ) -> Result<()> {
        let market = &mut load_mut!(ctx.accounts.market)?;
        validate!(
            (max_spread >= market.amm.base_spread as u32),
            ErrorCode::DefaultError,
            "invalid max_spread < base_spread",
        )?;

        validate!(
            max_spread <= market.margin_ratio_initial * 100,
            ErrorCode::DefaultError,
            "invalid max_spread > market.margin_ratio_initial * 100",
        )?;

        market.amm.max_spread = max_spread;

        Ok(())
    }

    #[access_control(
        market_valid(&ctx.accounts.market)
    )]
    pub fn update_market_base_asset_amount_step_size(
        ctx: Context<AdminUpdateMarket>,
        minimum_trade_size: u64,
    ) -> Result<()> {
        let market = &mut load_mut!(ctx.accounts.market)?;
        if minimum_trade_size > 0 {
            market.amm.base_asset_amount_step_size = minimum_trade_size;
        } else {
            return Err(ErrorCode::DefaultError.into());
        }
        Ok(())
    }

    #[access_control(
        market_valid(&ctx.accounts.market)
    )]
    pub fn update_market_max_slippage_ratio(
        ctx: Context<AdminUpdateMarket>,
        max_slippage_ratio: u16,
    ) -> Result<()> {
        validate!(max_slippage_ratio > 0, ErrorCode::DefaultError)?;
        let market = &mut load_mut!(ctx.accounts.market)?;
        market.amm.max_slippage_ratio = max_slippage_ratio;
        Ok(())
    }

    #[access_control(
        market_valid(&ctx.accounts.market)
    )]
    pub fn update_max_base_asset_amount_ratio(
        ctx: Context<AdminUpdateMarket>,
        max_base_asset_amount_ratio: u16,
    ) -> Result<()> {
        validate!(max_base_asset_amount_ratio > 0, ErrorCode::DefaultError)?;
        let market = &mut load_mut!(ctx.accounts.market)?;
        market.amm.max_base_asset_amount_ratio = max_base_asset_amount_ratio;
        Ok(())
    }

    pub fn update_admin(ctx: Context<AdminUpdateState>, admin: Pubkey) -> Result<()> {
        ctx.accounts.state.admin = admin;
        Ok(())
    }

    pub fn update_whitelist_mint(
        ctx: Context<AdminUpdateState>,
        whitelist_mint: Pubkey,
    ) -> Result<()> {
        ctx.accounts.state.whitelist_mint = whitelist_mint;
        Ok(())
    }

    pub fn update_discount_mint(
        ctx: Context<AdminUpdateState>,
        discount_mint: Pubkey,
    ) -> Result<()> {
        ctx.accounts.state.discount_mint = discount_mint;
        Ok(())
    }

    pub fn update_exchange_status(
        ctx: Context<AdminUpdateState>,
        exchange_status: ExchangeStatus,
    ) -> Result<()> {
        ctx.accounts.state.exchange_status = exchange_status;
        Ok(())
    }

    pub fn update_perp_auction_duration(
        ctx: Context<AdminUpdateState>,
        min_perp_auction_duration: u8,
    ) -> Result<()> {
        ctx.accounts.state.min_perp_auction_duration = min_perp_auction_duration;
        Ok(())
    }

    pub fn update_spot_auction_duration(
        ctx: Context<AdminUpdateState>,
        default_spot_auction_duration: u8,
    ) -> Result<()> {
        ctx.accounts.state.default_spot_auction_duration = default_spot_auction_duration;
        Ok(())
    }

    pub fn initialize_insurance_fund_stake(
        ctx: Context<InitializeInsuranceFundStake>,
        market_index: u16,
    ) -> Result<()> {
        let mut if_stake = ctx
            .accounts
            .insurance_fund_stake
            .load_init()
            .or(Err(ErrorCode::UnableToLoadAccountLoader))?;

        let clock = Clock::get()?;
        let now = clock.unix_timestamp;

        *if_stake = InsuranceFundStake::new(*ctx.accounts.authority.key, market_index, now);

        Ok(())
    }

    #[access_control(
        withdraw_not_paused(&ctx.accounts.state)
    )]
    pub fn settle_revenue_to_insurance_fund(
        ctx: Context<SettleRevenueToInsuranceFund>,
        _market_index: u16,
    ) -> Result<()> {
        let state = &ctx.accounts.state;
        let spot_market = &mut load_mut!(ctx.accounts.spot_market)?;

        validate!(
            spot_market.revenue_settle_period > 0,
            ErrorCode::DefaultError,
            "invalid revenue_settle_period settings on spot market"
        )?;

        let spot_vault_amount = ctx.accounts.spot_market_vault.amount;
        let insurance_vault_amount = ctx.accounts.insurance_fund_vault.amount;

        let clock = Clock::get()?;
        let now = clock.unix_timestamp;

        let time_until_next_update = math::helpers::on_the_hour_update(
            now,
            spot_market.last_revenue_settle_ts,
            spot_market.revenue_settle_period,
        )?;

        validate!(
            time_until_next_update == 0,
            ErrorCode::DefaultError,
            "Must wait {} seconds until next available settlement time",
            time_until_next_update
        )?;

        // uses proportion of revenue pool allocated to insurance fund
        let token_amount = controller::insurance::settle_revenue_to_insurance_fund(
            spot_vault_amount,
            insurance_vault_amount,
            spot_market,
            now,
        )?;

        controller::token::send_from_program_vault(
            &ctx.accounts.token_program,
            &ctx.accounts.spot_market_vault,
            &ctx.accounts.insurance_fund_vault,
            &ctx.accounts.clearing_house_signer,
            state.signer_nonce,
            token_amount as u64,
        )?;

        spot_market.last_revenue_settle_ts = now;

        Ok(())
    }

    pub fn add_insurance_fund_stake(
        ctx: Context<AddInsuranceFundStake>,
        market_index: u16,
        amount: u64,
    ) -> Result<()> {
        if amount == 0 {
            return Err(ErrorCode::InsufficientDeposit.into());
        }

        let clock = Clock::get()?;
        let now = clock.unix_timestamp;
        let insurance_fund_stake = &mut load_mut!(ctx.accounts.insurance_fund_stake)?;
        let user_stats = &mut load_mut!(ctx.accounts.user_stats)?;
        let spot_market = &mut load_mut!(ctx.accounts.spot_market)?;
        let state = &ctx.accounts.state;

        validate!(
            insurance_fund_stake.market_index == market_index,
            ErrorCode::DefaultError,
            "insurance_fund_stake does not match market_index"
        )?;

        validate!(
            insurance_fund_stake.last_withdraw_request_shares == 0
                && insurance_fund_stake.last_withdraw_request_value == 0,
            ErrorCode::DefaultError,
            "withdraw request in progress"
        )?;

        {
            controller::insurance::attempt_settle_revenue_to_insurance_fund(
                &ctx.accounts.spot_market_vault,
                &ctx.accounts.insurance_fund_vault,
                spot_market,
                now,
                &ctx.accounts.token_program,
                &ctx.accounts.clearing_house_signer,
                state,
            )?;
        }

        controller::insurance::add_insurance_fund_stake(
            amount,
            ctx.accounts.insurance_fund_vault.amount,
            insurance_fund_stake,
            user_stats,
            spot_market,
            clock.unix_timestamp,
        )?;

        controller::token::receive(
            &ctx.accounts.token_program,
            &ctx.accounts.user_token_account,
            &ctx.accounts.insurance_fund_vault,
            &ctx.accounts.authority,
            amount,
        )?;

        Ok(())
    }

    pub fn request_remove_insurance_fund_stake(
        ctx: Context<RequestRemoveInsuranceFundStake>,
        market_index: u16,
        amount: u64,
    ) -> Result<()> {
        let clock = Clock::get()?;
        let insurance_fund_stake = &mut load_mut!(ctx.accounts.insurance_fund_stake)?;
        let user_stats = &mut load_mut!(ctx.accounts.user_stats)?;
        let spot_market = &mut load_mut!(ctx.accounts.spot_market)?;

        validate!(
            insurance_fund_stake.market_index == market_index,
            ErrorCode::DefaultError,
            "insurance_fund_stake does not match market_index"
        )?;

        validate!(
            insurance_fund_stake.last_withdraw_request_shares == 0,
            ErrorCode::DefaultError,
            "Withdraw request is already in progress"
        )?;

        let n_shares = math::insurance::vault_amount_to_if_shares(
            amount,
            spot_market.total_if_shares,
            ctx.accounts.insurance_fund_vault.amount,
        )?;

        validate!(
            n_shares > 0,
            ErrorCode::DefaultError,
            "Requested lp_shares = 0"
        )?;

        let user_if_shares = insurance_fund_stake.checked_if_shares(spot_market)?;
        validate!(user_if_shares >= n_shares, ErrorCode::InsufficientIFShares)?;

        controller::insurance::request_remove_insurance_fund_stake(
            n_shares,
            ctx.accounts.insurance_fund_vault.amount,
            insurance_fund_stake,
            user_stats,
            spot_market,
            clock.unix_timestamp,
        )?;

        Ok(())
    }

    pub fn cancel_request_remove_insurance_fund_stake(
        ctx: Context<RequestRemoveInsuranceFundStake>,
        market_index: u16,
    ) -> Result<()> {
        let clock = Clock::get()?;
        let now = clock.unix_timestamp;
        let insurance_fund_stake = &mut load_mut!(ctx.accounts.insurance_fund_stake)?;
        let user_stats = &mut load_mut!(ctx.accounts.user_stats)?;
        let spot_market = &mut load_mut!(ctx.accounts.spot_market)?;

        validate!(
            insurance_fund_stake.market_index == market_index,
            ErrorCode::DefaultError,
            "insurance_fund_stake does not match market_index"
        )?;

        validate!(
            insurance_fund_stake.last_withdraw_request_shares != 0,
            ErrorCode::DefaultError,
            "No withdraw request in progress"
        )?;

        controller::insurance::cancel_request_remove_insurance_fund_stake(
            ctx.accounts.insurance_fund_vault.amount,
            insurance_fund_stake,
            user_stats,
            spot_market,
            now,
        )?;

        Ok(())
    }

    #[access_control(
        withdraw_not_paused(&ctx.accounts.state)
    )]
    pub fn remove_insurance_fund_stake(
        ctx: Context<RemoveInsuranceFundStake>,
        market_index: u16,
    ) -> Result<()> {
        let clock = Clock::get()?;
        let now = clock.unix_timestamp;
        let insurance_fund_stake = &mut load_mut!(ctx.accounts.insurance_fund_stake)?;
        let user_stats = &mut load_mut!(ctx.accounts.user_stats)?;
        let spot_market = &mut load_mut!(ctx.accounts.spot_market)?;
        let state = &ctx.accounts.state;

        validate!(
            insurance_fund_stake.market_index == market_index,
            ErrorCode::DefaultError,
            "insurance_fund_stake does not match market_index"
        )?;

        let amount = controller::insurance::remove_insurance_fund_stake(
            ctx.accounts.insurance_fund_vault.amount,
            insurance_fund_stake,
            user_stats,
            spot_market,
            now,
        )?;

        controller::token::send_from_program_vault(
            &ctx.accounts.token_program,
            &ctx.accounts.insurance_fund_vault,
            &ctx.accounts.user_token_account,
            &ctx.accounts.clearing_house_signer,
            state.signer_nonce,
            amount,
        )?;

        validate!(
            ctx.accounts.insurance_fund_vault.amount > 0,
            ErrorCode::DefaultError,
            "insurance_fund_vault.amount must remain > 0"
        )?;

        Ok(())
    }

    pub fn admin_remove_insurance_fund_stake(
        ctx: Context<AdminRemoveInsuranceFundStake>,
        market_index: u16,
        amount: u64,
    ) -> Result<()> {
        let clock = Clock::get()?;
        let now = clock.unix_timestamp;
        let spot_market = &mut load_mut!(ctx.accounts.spot_market)?;
        let state = &ctx.accounts.state;

        validate!(
            market_index == spot_market.market_index,
            ErrorCode::DefaultError,
            "market_index doesnt match spot_market"
        )?;

        let n_shares = math::insurance::vault_amount_to_if_shares(
            amount,
            spot_market.total_if_shares,
            ctx.accounts.insurance_fund_vault.amount,
        )?;

        let withdrawn_amount = controller::insurance::admin_remove_insurance_fund_stake(
            ctx.accounts.insurance_fund_vault.amount,
            n_shares,
            spot_market,
            now,
            *ctx.accounts.admin.key,
        )?;

        controller::token::send_from_program_vault(
            &ctx.accounts.token_program,
            &ctx.accounts.insurance_fund_vault,
            &ctx.accounts.admin_token_account,
            &ctx.accounts.clearing_house_signer,
            state.signer_nonce,
            withdrawn_amount,
        )?;

        validate!(
            ctx.accounts.insurance_fund_vault.amount > 0,
            ErrorCode::DefaultError,
            "insurance_fund_vault.amount must remain > 0"
        )?;

        Ok(())
    }

    pub fn update_user_quote_asset_insurance_stake(
        ctx: Context<UpdateUserQuoteAssetInsuranceStake>,
    ) -> Result<()> {
        let insurance_fund_stake = &mut load_mut!(ctx.accounts.insurance_fund_stake)?;
        let user_stats = &mut load_mut!(ctx.accounts.user_stats)?;
        let quote_spot_market = &mut load_mut!(ctx.accounts.spot_market)?;

        validate!(
            insurance_fund_stake.market_index == 0,
            ErrorCode::DefaultError,
            "insurance_fund_stake is not for quote market"
        )?;

        user_stats.staked_quote_asset_amount = if_shares_to_vault_amount(
            insurance_fund_stake.checked_if_shares(quote_spot_market)?,
            quote_spot_market.total_if_shares,
            ctx.accounts.insurance_fund_vault.amount,
        )?;

        Ok(())
    }
}

fn market_valid(market: &AccountLoader<PerpMarket>) -> Result<()> {
    if market.load()?.status == MarketStatus::Delisted {
        return Err(ErrorCode::MarketIndexNotInitialized.into());
    }
    Ok(())
}

fn valid_oracle_for_market(oracle: &AccountInfo, market: &AccountLoader<PerpMarket>) -> Result<()> {
    if !market.load()?.amm.oracle.eq(oracle.key) {
        return Err(ErrorCode::InvalidOracle.into());
    }
    Ok(())
}

fn liq_not_paused(state: &Account<State>) -> Result<()> {
    if matches!(
        state.exchange_status,
        ExchangeStatus::LiqPaused | ExchangeStatus::Paused
    ) {
        return Err(ErrorCode::ExchangePaused.into());
    }
    Ok(())
}

fn funding_not_paused(state: &Account<State>) -> Result<()> {
    if matches!(
        state.exchange_status,
        ExchangeStatus::FundingPaused | ExchangeStatus::Paused
    ) {
        return Err(ErrorCode::ExchangePaused.into());
    }
    Ok(())
}

fn amm_not_paused(state: &Account<State>) -> Result<()> {
    if matches!(
        state.exchange_status,
        ExchangeStatus::AmmPaused | ExchangeStatus::Paused
    ) {
        return Err(ErrorCode::ExchangePaused.into());
    }
    Ok(())
}

fn fill_not_paused(state: &Account<State>) -> Result<()> {
    if matches!(
        state.exchange_status,
        ExchangeStatus::FillPaused | ExchangeStatus::Paused
    ) {
        return Err(ErrorCode::ExchangePaused.into());
    }
    Ok(())
}

fn withdraw_not_paused(state: &Account<State>) -> Result<()> {
    if matches!(
        state.exchange_status,
        ExchangeStatus::WithdrawPaused | ExchangeStatus::Paused
    ) {
        return Err(ErrorCode::ExchangePaused.into());
    }
    Ok(())
}

fn exchange_not_paused(state: &Account<State>) -> Result<()> {
    if state.exchange_status == ExchangeStatus::Paused {
        return Err(ErrorCode::ExchangePaused.into());
    }
    Ok(())
}<|MERGE_RESOLUTION|>--- conflicted
+++ resolved
@@ -78,11 +78,8 @@
     use crate::state::serum::{load_open_orders, load_serum_market};
     use crate::state::state::FeeStructure;
     use crate::validation::fee_structure::validate_fee_structure;
-<<<<<<< HEAD
     use crate::validation::user::validate_user_deletion;
-=======
     use crate::validation::whitelist::validate_whitelist_token;
->>>>>>> b7ed6ae0
     use bytemuck::cast_slice;
     use std::mem::size_of;
 
