--- conflicted
+++ resolved
@@ -107,12 +107,9 @@
             settlement_duration: 0, // extra duration after market expiry to allow settlement
             signer: clearing_house_signer,
             signer_nonce: clearing_house_signer_nonce,
-<<<<<<< HEAD
             srm_vault: Pubkey::default(),
-=======
             perp_fee_structure: FeeStructure::perps_default(),
             spot_fee_structure: FeeStructure::spot_default(),
->>>>>>> b3a3b9e0
         };
 
         Ok(())
