--- conflicted
+++ resolved
@@ -424,13 +424,6 @@
         let now = clock.unix_timestamp;
         let clock_slot = clock.slot;
 
-<<<<<<< HEAD
-        if market.status != MarketStatus::Uninitialized {
-            return Err(ErrorCode::MarketIndexAlreadyInitialized.into());
-        }
-
-=======
->>>>>>> 06e9ae6f
         if amm_base_asset_reserve != amm_quote_asset_reserve {
             return Err(ErrorCode::InvalidInitialPeg.into());
         }
@@ -1660,8 +1653,6 @@
 
         let state = &ctx.accounts.state;
 
-        msg!("HI");
-
         let remaining_accounts_iter = &mut ctx.remaining_accounts.iter().peekable();
         let oracle_map = &mut OracleMap::load(remaining_accounts_iter, clock.slot)?;
         let market_map = &mut PerpMarketMap::load(
@@ -1669,10 +1660,8 @@
             &MarketSet::new(),
             remaining_accounts_iter,
         )?;
-        msg!("update_amms");
 
         controller::repeg::update_amms(market_map, oracle_map, state, &clock)?;
-        msg!("update_amms done");
 
         Ok(())
     }
@@ -2027,11 +2016,8 @@
         perp_market_index: u64,
     ) -> Result<()> {
         let clock = Clock::get()?;
-<<<<<<< HEAD
-=======
         let now = clock.unix_timestamp;
 
->>>>>>> 06e9ae6f
         validate!(spot_market_index == 0, ErrorCode::InvalidSpotMarketAccount)?;
         let state = &ctx.accounts.state;
 
@@ -2059,10 +2045,6 @@
         let spot_market_vault_amount = ctx.accounts.spot_market_vault.amount;
 
         let pay_from_insurance = {
-<<<<<<< HEAD
-            let bank = &mut spot_market_map.get_ref_mut(&spot_market_index)?;
-            let market = &mut market_map.get_ref_mut(&perp_market_index)?;
-=======
             let spot_market = &mut spot_market_map.get_ref_mut(&spot_market_index)?;
             let perp_market = &mut market_map.get_ref_mut(&perp_market_index)?;
 
@@ -2071,18 +2053,12 @@
                 ErrorCode::DefaultError,
                 "Market is in settlement mode",
             )?;
->>>>>>> 06e9ae6f
 
             controller::insurance::resolve_perp_pnl_deficit(
                 spot_market_vault_amount,
                 insurance_vault_amount,
-<<<<<<< HEAD
-                bank,
-                market,
-=======
                 spot_market,
                 perp_market,
->>>>>>> 06e9ae6f
                 clock.unix_timestamp,
             )?
         };
@@ -2276,11 +2252,7 @@
         quote_asset_reserve: u128,
         sqrt_k: u128,
     ) -> Result<()> {
-<<<<<<< HEAD
         let perp_market = &mut load_mut!(ctx.accounts.perp_market)?;
-=======
-        let market = &mut load_mut!(ctx.accounts.perp_market)?;
->>>>>>> 06e9ae6f
         controller::amm::move_price(
             &mut perp_market.amm,
             base_asset_reserve,
@@ -2288,113 +2260,6 @@
             sqrt_k,
         )?;
         validate_market_account(perp_market)?;
-
-        Ok(())
-    }
-
-    #[access_control(
-        market_initialized(&ctx.accounts.perp_market)
-    )]
-    pub fn update_market_expiry(ctx: Context<MoveAMMPrice>, expiry_ts: i64) -> Result<()> {
-        let clock = Clock::get()?;
-        let market = &mut load_mut!(ctx.accounts.perp_market)?;
-        validate!(
-            clock.unix_timestamp < expiry_ts,
-            ErrorCode::DefaultError,
-            "Market expiry ts must later than current clock timestamp"
-        )?;
-
-        // if Perpetual market has expiry_ts set, automatically enter reduce only
-        if market.contract_type == ContractType::Perpetual {
-            market.status = MarketStatus::ReduceOnly;
-        }
-
-        market.expiry_ts = expiry_ts;
-
-        Ok(())
-    }
-
-    #[access_control(
-        market_initialized(&ctx.accounts.perp_market)
-    )]
-    pub fn settle_expired_market_pools_to_revenue_pool(
-        ctx: Context<WithdrawFromMarketToInsuranceVault>,
-    ) -> Result<()> {
-        let market = &mut load_mut!(ctx.accounts.perp_market)?;
-        let bank = &mut load_mut!(ctx.accounts.spot_market)?;
-
-        let clock = Clock::get()?;
-        let now = clock.unix_timestamp;
-
-        controller::spot_balance::update_spot_market_cumulative_interest(bank, now)?;
-
-        validate!(
-            market.status == MarketStatus::Settlement && market.open_interest == 0,
-            ErrorCode::DefaultError,
-            "Market must be 100% settled"
-        )?;
-
-        let depositors_amount_before: u64 = cast(get_token_amount(
-            bank.deposit_balance,
-            bank,
-            &SpotBalanceType::Deposit,
-        )?)?;
-
-        let borrowers_amount_before: u64 = cast(get_token_amount(
-            bank.borrow_balance,
-            bank,
-            &SpotBalanceType::Borrow,
-        )?)?;
-
-        let fee_pool_token_amount =
-            get_token_amount(market.amm.fee_pool.balance, bank, &SpotBalanceType::Deposit)?;
-        let pnl_pool_token_amount =
-            get_token_amount(market.pnl_pool.balance, bank, &SpotBalanceType::Deposit)?;
-
-        controller::spot_balance::update_spot_balances(
-            fee_pool_token_amount,
-            &SpotBalanceType::Borrow,
-            bank,
-            &mut market.amm.fee_pool,
-            false,
-        )?;
-
-        controller::spot_balance::update_spot_balances(
-            pnl_pool_token_amount,
-            &SpotBalanceType::Borrow,
-            bank,
-            &mut market.pnl_pool,
-            false,
-        )?;
-
-        controller::spot_balance::update_revenue_pool_balances(
-            pnl_pool_token_amount
-                .checked_add(fee_pool_token_amount)
-                .ok_or_else(math_error!())?,
-            &SpotBalanceType::Deposit,
-            bank,
-        )?;
-
-        let depositors_amount_after: u64 = cast(get_token_amount(
-            bank.deposit_balance,
-            bank,
-            &SpotBalanceType::Deposit,
-        )?)?;
-
-        let borrowers_amount_after: u64 = cast(get_token_amount(
-            bank.borrow_balance,
-            bank,
-            &SpotBalanceType::Borrow,
-        )?)?;
-
-        validate!(
-            borrowers_amount_before == borrowers_amount_after
-                && depositors_amount_before == depositors_amount_after,
-            ErrorCode::DefaultError,
-            "Bank token balances must be equal before and after"
-        )?;
-
-        math::spot_balance::validate_spot_balances(bank)?;
 
         Ok(())
     }
@@ -3108,7 +2973,6 @@
 
         validate!(
             unrealized_max_imbalance < 100_000 * QUOTE_PRECISION,
-<<<<<<< HEAD
             ErrorCode::DefaultError,
             "unrealized_max_imbalance must be less than 100k"
         )?;
@@ -3116,15 +2980,6 @@
         validate!(
             market.quote_settled_insurance < quote_max_insurance,
             ErrorCode::DefaultError,
-=======
-            ErrorCode::DefaultError,
-            "unrealized_max_imbalance must be less than 100k"
-        )?;
-
-        validate!(
-            market.quote_settled_insurance < quote_max_insurance,
-            ErrorCode::DefaultError,
->>>>>>> 06e9ae6f
             "quote_max_insurance must be above market.quote_settled_insurance={}",
             market.quote_settled_insurance
         )?;
@@ -3887,12 +3742,8 @@
 }
 
 fn market_initialized(market: &AccountLoader<PerpMarket>) -> Result<()> {
-<<<<<<< HEAD
-    if market.load()?.status == MarketStatus::Uninitialized {
-=======
     // todo?
     if market.load()?.status != MarketStatus::Initialized {
->>>>>>> 06e9ae6f
         return Err(ErrorCode::MarketIndexNotInitialized.into());
     }
     Ok(())
