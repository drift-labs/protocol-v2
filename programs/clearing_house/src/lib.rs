#![allow(clippy::too_many_arguments)]
#![allow(unaligned_references)]

use anchor_lang::prelude::*;
use borsh::BorshSerialize;

use context::*;
use error::ErrorCode;
use math::{amm, bn, constants::*, margin::*};
use state::oracle::{get_oracle_price, OracleSource};

use crate::math::amm::get_update_k_result;
use crate::state::market::Market;
use crate::state::user::MarketPosition;
use crate::state::{market::AMM, state::*, user::*};

pub mod context;
pub mod controller;
pub mod error;
pub mod ids;
pub mod macros;
mod margin_validation;
pub mod math;
pub mod optional_accounts;
pub mod order_validation;
pub mod state;
#[cfg(test)]
mod tests;

#[cfg(feature = "mainnet-beta")]
declare_id!("dammHkt7jmytvbS3nHTxQNEcP59aE57nxwV21YdqEDN");
#[cfg(not(feature = "mainnet-beta"))]
declare_id!("BMow898PH56jD8z4EaqxicoGXkR1HhN17qrER6Uc4AYq");

#[program]
pub mod clearing_house {
    use std::cmp::min;
    use std::ops::Div;
    use std::option::Option::Some;

<<<<<<< HEAD
    use crate::account_loader::{load, load_mut};
=======
>>>>>>> e1eb4f16
    use crate::controller::position::get_position_index;
    use crate::margin_validation::validate_margin;
    use crate::math;
    use crate::math::amm::{
        calculate_mark_twap_spread_pct,
        is_oracle_mark_too_divergent,
        //  normalise_oracle_price,
    };
    use crate::math::bank_balance::get_token_amount;
    use crate::math::casting::{cast, cast_to_i128, cast_to_u128, cast_to_u64};
    use crate::math::slippage::{calculate_slippage, calculate_slippage_pct};
    use crate::optional_accounts::get_maker;
    use crate::state::bank::{Bank, BankBalanceType};
    use crate::state::bank_map::{get_writable_banks, BankMap, WritableBanks};
    use crate::state::events::{CurveRecord, DepositRecord};
    use crate::state::events::{DepositDirection, LiquidationRecord};
    use crate::state::market::{Market, PoolBalance};
    use crate::state::market_map::{
        get_writable_markets, get_writable_markets_for_user_positions,
        get_writable_markets_for_user_positions_and_order, get_writable_markets_list, MarketMap,
        WritableMarkets,
    };
    use crate::state::oracle::OraclePriceData;
    use crate::state::oracle_map::OracleMap;
    use crate::state::state::OrderFillerRewardStructure;

    use super::*;

    pub fn initialize(ctx: Context<Initialize>, admin_controls_prices: bool) -> Result<()> {
        let insurance_account_key = ctx.accounts.insurance_vault.to_account_info().key;
        let (insurance_account_authority, insurance_account_nonce) =
            Pubkey::find_program_address(&[insurance_account_key.as_ref()], ctx.program_id);

        // clearing house must be authority of insurance vault
        if ctx.accounts.insurance_vault.owner != insurance_account_authority {
            return Err(ErrorCode::InvalidInsuranceAccountAuthority.into());
        }

        **ctx.accounts.state = State {
            admin: *ctx.accounts.admin.key,
            funding_paused: false,
            exchange_paused: false,
            admin_controls_prices,
            insurance_vault: *insurance_account_key,
            insurance_vault_authority: insurance_account_authority,
            insurance_vault_nonce: insurance_account_nonce,
            margin_ratio_initial: 2000, // unit is 20% (+2 decimal places)
            margin_ratio_partial: 625,
            margin_ratio_maintenance: 500,
            partial_liquidation_close_percentage_numerator: 25,
            partial_liquidation_close_percentage_denominator: 100,
            partial_liquidation_penalty_percentage_numerator: 25,
            partial_liquidation_penalty_percentage_denominator: 1000,
            full_liquidation_penalty_percentage_numerator: 1,
            full_liquidation_penalty_percentage_denominator: 1,
            partial_liquidation_liquidator_share_denominator: 2,
            full_liquidation_liquidator_share_denominator: 20,
            fee_structure: FeeStructure::default(),
            whitelist_mint: Pubkey::default(),
            discount_mint: Pubkey::default(),
            oracle_guard_rails: OracleGuardRails::default(),
            number_of_markets: 0,
            number_of_banks: 0,
            min_order_quote_asset_amount: 500_000, // 50 cents
            min_auction_duration: 10,
            max_auction_duration: 60,
            padding0: 0,
            padding1: 0,
        };

        Ok(())
    }

    pub fn initialize_bank(
        ctx: Context<InitializeBank>,
        optimal_utilization: u128,
        optimal_borrow_rate: u128,
        max_borrow_rate: u128,
        oracle_source: OracleSource,
        initial_asset_weight: u128,
        maintenance_asset_weight: u128,
        initial_liability_weight: u128,
        maintenance_liability_weight: u128,
        imf_factor: u128,
    ) -> Result<()> {
        let state = &mut ctx.accounts.state;
        let bank_pubkey = ctx.accounts.bank.key();

        let (vault_authority, vault_authority_nonce) = Pubkey::find_program_address(
            &[
                b"bank_vault_authority".as_ref(),
                state.number_of_banks.to_le_bytes().as_ref(),
            ],
            ctx.program_id,
        );

        // clearing house must be authority of collateral vault
        if ctx.accounts.bank_vault.owner != vault_authority {
            return Err(ErrorCode::InvalidBankAuthority.into());
        }

        let bank_index = get_then_update_id!(state, number_of_banks);
        if bank_index == 0 {
            validate!(
                initial_asset_weight == BANK_WEIGHT_PRECISION,
                ErrorCode::InvalidBankInitialization,
                "For quote asset bank, initial asset weight must be {}",
                BANK_WEIGHT_PRECISION
            )?;

            validate!(
                maintenance_asset_weight == BANK_WEIGHT_PRECISION,
                ErrorCode::InvalidBankInitialization,
                "For quote asset bank, maintenance asset weight must be {}",
                BANK_WEIGHT_PRECISION
            )?;

            validate!(
                initial_liability_weight == BANK_WEIGHT_PRECISION,
                ErrorCode::InvalidBankInitialization,
                "For quote asset bank, initial liability weight must be {}",
                BANK_WEIGHT_PRECISION
            )?;

            validate!(
                maintenance_liability_weight == BANK_WEIGHT_PRECISION,
                ErrorCode::InvalidBankInitialization,
                "For quote asset bank, maintenance liability weight must be {}",
                BANK_WEIGHT_PRECISION
            )?;

            validate!(
                ctx.accounts.oracle.key == &Pubkey::default(),
                ErrorCode::InvalidBankInitialization,
                "For quote asset bank, oracle must be default public key"
            )?;

            validate!(
                oracle_source == OracleSource::QuoteAsset,
                ErrorCode::InvalidBankInitialization,
                "For quote asset bank, oracle source must be QuoteAsset"
            )?;

            validate!(
                ctx.accounts.bank_mint.decimals == 6,
                ErrorCode::InvalidBankInitialization,
                "For quote asset bank, mint decimals must be 6"
            )?;
        } else {
            validate!(
                initial_asset_weight > 0 && initial_asset_weight < BANK_WEIGHT_PRECISION,
                ErrorCode::InvalidBankInitialization,
                "Initial asset weight must be between 0 {}",
                BANK_WEIGHT_PRECISION
            )?;

            validate!(
                maintenance_asset_weight > 0 && maintenance_asset_weight < BANK_WEIGHT_PRECISION,
                ErrorCode::InvalidBankInitialization,
                "Maintenance asset weight must be between 0 {}",
                BANK_WEIGHT_PRECISION
            )?;

            validate!(
                initial_liability_weight > BANK_WEIGHT_PRECISION,
                ErrorCode::InvalidBankInitialization,
                "Initial liability weight must be greater than {}",
                BANK_WEIGHT_PRECISION
            )?;

            validate!(
                maintenance_liability_weight > BANK_WEIGHT_PRECISION,
                ErrorCode::InvalidBankInitialization,
                "Maintenance liability weight must be greater than {}",
                BANK_WEIGHT_PRECISION
            )?;

            validate!(
                ctx.accounts.bank_mint.decimals >= 6,
                ErrorCode::InvalidBankInitialization,
                "Mint decimals must be greater than or equal to 6"
            )?;

            let oracle_price = get_oracle_price(
                &oracle_source,
                &ctx.accounts.oracle,
                cast(Clock::get()?.unix_timestamp)?,
            );

            validate!(
                oracle_price.is_ok(),
                ErrorCode::InvalidBankInitialization,
                "Unable to read oracle price for {}",
                ctx.accounts.oracle.key,
            )?;
        }

        let bank = &mut ctx.accounts.bank.load_init()?;
        **bank = Bank {
            bank_index,
            pubkey: bank_pubkey,
            mint: ctx.accounts.bank_mint.key(),
            vault: *ctx.accounts.bank_vault.to_account_info().key,
            vault_authority,
            vault_authority_nonce,
            decimals: ctx.accounts.bank_mint.decimals,
            optimal_utilization,
            optimal_borrow_rate,
            max_borrow_rate,
            deposit_balance: 0,
            borrow_balance: 0,
            cumulative_deposit_interest: BANK_CUMULATIVE_INTEREST_PRECISION,
            cumulative_borrow_interest: BANK_CUMULATIVE_INTEREST_PRECISION,
            last_updated: cast(Clock::get()?.unix_timestamp)
                .or(Err(ErrorCode::UnableToCastUnixTime))?,
            oracle_source,
            oracle: ctx.accounts.oracle.key(),
            initial_asset_weight,
            maintenance_asset_weight,
            initial_liability_weight,
            maintenance_liability_weight,
            imf_factor,
        };

        Ok(())
    }

    pub fn initialize_market(
        ctx: Context<InitializeMarket>,
        amm_base_asset_reserve: u128,
        amm_quote_asset_reserve: u128,
        amm_periodicity: i64,
        amm_peg_multiplier: u128,
        oracle_source: OracleSource,
        margin_ratio_initial: u32,
        margin_ratio_partial: u32,
        margin_ratio_maintenance: u32,
    ) -> Result<()> {
        let market_pubkey = ctx.accounts.market.to_account_info().key;
        let market = &mut ctx.accounts.market.load_init()?;
        let clock = Clock::get()?;
        let now = clock.unix_timestamp;
        let clock_slot = clock.slot;

        if market.initialized {
            return Err(ErrorCode::MarketIndexAlreadyInitialized.into());
        }

        if amm_base_asset_reserve != amm_quote_asset_reserve {
            return Err(ErrorCode::InvalidInitialPeg.into());
        }

        let init_mark_price = amm::calculate_price(
            amm_quote_asset_reserve,
            amm_base_asset_reserve,
            amm_peg_multiplier,
        )?;

        // Verify there's no overflow
        let _k = bn::U192::from(amm_base_asset_reserve)
            .checked_mul(bn::U192::from(amm_quote_asset_reserve))
            .ok_or_else(math_error!())?;

        // Verify oracle is readable
        let OraclePriceData {
            price: oracle_price,
            delay: oracle_delay,
            ..
        } = match oracle_source {
            OracleSource::Pyth => market
                .amm
                .get_pyth_price(&ctx.accounts.oracle, clock_slot)
                .unwrap(),
            OracleSource::Switchboard => market
                .amm
                .get_switchboard_price(&ctx.accounts.oracle, clock_slot)
                .unwrap(),
            OracleSource::QuoteAsset => panic!(),
        };

        let last_oracle_price_twap = match oracle_source {
            OracleSource::Pyth => market.amm.get_pyth_twap(&ctx.accounts.oracle)?,
            OracleSource::Switchboard => oracle_price,
            OracleSource::QuoteAsset => panic!(),
        };

        validate_margin(
            margin_ratio_initial,
            margin_ratio_partial,
            margin_ratio_maintenance,
        )?;

        let state = &mut ctx.accounts.state;
        let market_index = state.number_of_markets;
        **market = Market {
            initialized: true,
            pubkey: *market_pubkey,
            market_index,
            base_asset_amount_long: 0,
            base_asset_amount_short: 0,
            // base_asset_amount: 0,
            open_interest: 0,
            margin_ratio_initial, // unit is 20% (+2 decimal places)
            margin_ratio_partial,
            margin_ratio_maintenance,
            imf_factor: 0,
            next_fill_record_id: 1,
            next_funding_rate_record_id: 1,
            next_curve_record_id: 1,
            pnl_pool: PoolBalance { balance: 0 },
            unsettled_loss: 0,
            unsettled_profit: 0,
            unsettled_initial_asset_weight: 100,     // 100%
            unsettled_maintenance_asset_weight: 100, // 100%
            unsettled_imf_factor: 0,
            padding0: 0,
            padding1: 0,
            padding2: 0,
            padding3: 0,
            padding4: 0,
            amm: AMM {
                oracle: *ctx.accounts.oracle.key,
                oracle_source,
                base_asset_reserve: amm_base_asset_reserve,
                quote_asset_reserve: amm_quote_asset_reserve,
                terminal_quote_asset_reserve: amm_quote_asset_reserve,
                ask_base_asset_reserve: amm_base_asset_reserve,
                ask_quote_asset_reserve: amm_quote_asset_reserve,
                bid_base_asset_reserve: amm_base_asset_reserve,
                bid_quote_asset_reserve: amm_quote_asset_reserve,
                cumulative_repeg_rebate_long: 0,
                cumulative_repeg_rebate_short: 0,
                cumulative_funding_rate_long: 0,
                cumulative_funding_rate_short: 0,
                cumulative_funding_rate_lp: 0,
                last_funding_rate: 0,
                last_funding_rate_ts: now,
                funding_period: amm_periodicity,
                last_oracle_price_twap,
                last_mark_price_twap: init_mark_price,
                last_mark_price_twap_ts: now,
                sqrt_k: amm_base_asset_reserve,
                peg_multiplier: amm_peg_multiplier,
                total_fee: 0,
                total_fee_withdrawn: 0,
                total_fee_minus_distributions: 0,
                total_mm_fee: 0,
                total_exchange_fee: 0,
                net_revenue_since_last_funding: 0,
                minimum_quote_asset_trade_size: 10000000,
                last_oracle_price_twap_ts: now,
                last_oracle_normalised_price: oracle_price,
                last_oracle_price: oracle_price,
                last_oracle_conf_pct: 0,
                last_oracle_delay: oracle_delay,
                last_oracle_mark_spread_pct: 0, // todo
                base_asset_amount_step_size: 10000000,
                max_slippage_ratio: 50,           // ~2%
                max_base_asset_amount_ratio: 100, // moves price ~2%
                base_spread: 0,
                long_spread: 0,
                short_spread: 0,
                max_spread: (margin_ratio_initial * 100),
                last_bid_price_twap: init_mark_price,
                last_ask_price_twap: init_mark_price,
                net_base_asset_amount: 0,
                quote_asset_amount_long: 0,
                quote_asset_amount_short: 0,
                mark_std: 0,
                long_intensity_count: 0,
                long_intensity_volume: 0,
                short_intensity_count: 0,
                short_intensity_volume: 0,
                curve_update_intensity: 0,
                fee_pool: PoolBalance { balance: 0 },
                market_position: MarketPosition {
                    market_index: market_index,
                    ..MarketPosition::default()
                },
                last_update_slot: clock_slot,
                padding0: 0,
                padding1: 0,
                padding2: 0,
                padding3: 0,
            },
        };

        state.number_of_markets = state
            .number_of_markets
            .checked_add(1)
            .ok_or_else(math_error!())?;

        Ok(())
    }

    pub fn deposit(
        ctx: Context<Deposit>,
        bank_index: u64,
        amount: u64,
        reduce_only: bool,
    ) -> Result<()> {
        let user_key = ctx.accounts.user.key();
        let user = &mut load_mut!(ctx.accounts.user)?;
        let clock = Clock::get()?;
        let now = clock.unix_timestamp;

        let remaining_accounts_iter = &mut ctx.remaining_accounts.iter().peekable();
        let mut oracle_map = OracleMap::load(remaining_accounts_iter, clock.slot)?;
        let bank_map = BankMap::load(&get_writable_banks(bank_index), remaining_accounts_iter)?;

        let mut market_map = MarketMap::load(
            &get_writable_markets_for_user_positions(&user.positions),
            remaining_accounts_iter,
        )?;

        if amount == 0 {
            return Err(ErrorCode::InsufficientDeposit.into());
        }

        // controller::repeg::update_amms(
        //     &mut market_map,
        //     &mut oracle_map,
        //     &ctx.accounts.state,
        //     &Clock::get()?,
        // )?;

        let bank = &mut bank_map.get_ref_mut(&bank_index)?;
        controller::bank_balance::update_bank_cumulative_interest(bank, now)?;

        let user_bank_balance = match user.get_bank_balance_mut(bank.bank_index) {
            Some(user_bank_balance) => user_bank_balance,
            None => user.add_bank_balance(bank_index, BankBalanceType::Deposit)?,
        };

        // if reduce only, have to compare ix amount to current borrow amount
        let amount = if reduce_only && user_bank_balance.balance_type == BankBalanceType::Borrow {
            let borrow_token_amount = get_token_amount(
                user_bank_balance.balance,
                bank,
                &user_bank_balance.balance_type,
            )?;
            min(borrow_token_amount as u64, amount)
        } else {
            amount
        };

        controller::bank_balance::update_bank_balances(
            amount as u128,
            &BankBalanceType::Deposit,
            bank,
            user_bank_balance,
        )?;

        controller::token::receive(
            &ctx.accounts.token_program,
            &ctx.accounts.user_token_account,
            &ctx.accounts.bank_vault,
            &ctx.accounts.authority,
            amount,
        )?;

        let oracle_price = oracle_map.get_price_data(&bank.oracle)?.price;
        let deposit_record = DepositRecord {
            ts: now,
            user_authority: user.authority,
            user: user_key,
            direction: DepositDirection::DEPOSIT,
            amount,
            oracle_price,
            bank_index,
            from: None,
            to: None,
        };
        emit!(deposit_record);

        Ok(())
    }

    #[access_control(
        exchange_not_paused(&ctx.accounts.state)
    )]
    pub fn withdraw(
        ctx: Context<Withdraw>,
        bank_index: u64,
        amount: u64,
        reduce_only: bool,
    ) -> Result<()> {
        let user_key = ctx.accounts.user.key();
        let user = &mut load_mut!(ctx.accounts.user)?;
        let clock = Clock::get()?;
        let now = clock.unix_timestamp;

        let remaining_accounts_iter = &mut ctx.remaining_accounts.iter().peekable();
        let mut oracle_map = OracleMap::load(remaining_accounts_iter, clock.slot)?;
        let bank_map = BankMap::load(&get_writable_banks(bank_index), remaining_accounts_iter)?;
        let mut market_map = MarketMap::load(&WritableMarkets::new(), remaining_accounts_iter)?;

<<<<<<< HEAD
=======
        controller::repeg::update_amms(
            &mut market_map,
            &mut oracle_map,
            &ctx.accounts.state,
            &clock,
        )?;

>>>>>>> e1eb4f16
        let amount = {
            let bank = &mut bank_map.get_ref_mut(&bank_index)?;
            controller::bank_balance::update_bank_cumulative_interest(bank, now)?;

            let user_bank_balance = match user.get_bank_balance_mut(bank.bank_index) {
                Some(user_bank_balance) => user_bank_balance,
                None => user.add_bank_balance(bank_index, BankBalanceType::Deposit)?,
            };

            // if reduce only, have to compare ix amount to current deposit amount
            let amount =
                if reduce_only && user_bank_balance.balance_type == BankBalanceType::Deposit {
                    let borrow_token_amount = get_token_amount(
                        user_bank_balance.balance,
                        bank,
                        &user_bank_balance.balance_type,
                    )?;
                    min(borrow_token_amount as u64, amount)
                } else {
                    amount
                };

            controller::bank_balance::update_bank_balances(
                amount as u128,
                &BankBalanceType::Borrow,
                bank,
                user_bank_balance,
            )?;

            amount
        };

        if !meets_initial_margin_requirement(user, &market_map, &bank_map, &mut oracle_map)? {
            return Err(ErrorCode::InsufficientCollateral.into());
        }

        let bank = bank_map.get_ref(&bank_index)?;
        controller::token::send_from_bank_vault(
            &ctx.accounts.token_program,
            &ctx.accounts.bank_vault,
            &ctx.accounts.user_token_account,
            &ctx.accounts.bank_vault_authority,
            bank_index,
            bank.vault_authority_nonce,
            amount,
        )?;

        let oracle_price = oracle_map.get_price_data(&bank.oracle)?.price;
        let deposit_record = DepositRecord {
            ts: now,
            user_authority: user.authority,
            user: user_key,
            direction: DepositDirection::WITHDRAW,
            oracle_price,
            amount,
            bank_index,
            from: None,
            to: None,
        };
        emit!(deposit_record);

        Ok(())
    }

    pub fn transfer_deposit(
        ctx: Context<TransferDeposit>,
        bank_index: u64,
        amount: u64,
    ) -> Result<()> {
        let authority_key = ctx.accounts.authority.key;
        let to_user_key = ctx.accounts.to_user.key();
        let from_user_key = ctx.accounts.from_user.key();
        let clock = Clock::get()?;

        let to_user = &mut load_mut!(ctx.accounts.to_user)?;
        let from_user = &mut load_mut!(ctx.accounts.from_user)?;

        let remaining_accounts_iter = &mut ctx.remaining_accounts.iter().peekable();
        let mut oracle_map = OracleMap::load(remaining_accounts_iter, clock.slot)?;
        let bank_map = BankMap::load(&get_writable_banks(bank_index), remaining_accounts_iter)?;
        let mut market_map = MarketMap::load(&WritableMarkets::new(), remaining_accounts_iter)?;

        // controller::repeg::update_amms(
        //     &mut market_map,
        //     &mut oracle_map,
        //     &ctx.accounts.state,
        //     &Clock::get()?,
        // )?;

        {
            let bank = &mut bank_map.get_ref_mut(&bank_index)?;
            controller::bank_balance::update_bank_cumulative_interest(bank, clock.unix_timestamp)?;
        }

        {
            let bank = &mut bank_map.get_ref_mut(&bank_index)?;
            let from_user_bank_balance = match from_user.get_bank_balance_mut(bank.bank_index) {
                Some(user_bank_balance) => user_bank_balance,
                None => from_user.add_bank_balance(bank_index, BankBalanceType::Deposit)?,
            };

            controller::bank_balance::update_bank_balances(
                amount as u128,
                &BankBalanceType::Borrow,
                bank,
                from_user_bank_balance,
            )?;
        }

        validate!(
            meets_initial_margin_requirement(from_user, &market_map, &bank_map, &mut oracle_map)?,
            ErrorCode::InsufficientCollateral,
            "From user does not meet initial margin requirement"
        )?;

        let oracle_price = {
            let bank = &bank_map.get_ref(&bank_index)?;
            oracle_map.get_price_data(&bank.oracle)?.price
        };

        let deposit_record = DepositRecord {
            ts: clock.unix_timestamp,
            user_authority: *authority_key,
            user: from_user_key,
            direction: DepositDirection::WITHDRAW,
            amount,
            oracle_price,
            bank_index,
            from: None,
            to: Some(to_user_key),
        };
        emit!(deposit_record);

        {
            let bank = &mut bank_map.get_ref_mut(&bank_index)?;
            let to_user_bank_balance = match to_user.get_bank_balance_mut(bank.bank_index) {
                Some(user_bank_balance) => user_bank_balance,
                None => to_user.add_bank_balance(bank_index, BankBalanceType::Deposit)?,
            };

            controller::bank_balance::update_bank_balances(
                amount as u128,
                &BankBalanceType::Deposit,
                bank,
                to_user_bank_balance,
            )?;
        }

        let deposit_record = DepositRecord {
            ts: clock.unix_timestamp,
            user_authority: *authority_key,
            user: to_user_key,
            direction: DepositDirection::DEPOSIT,
            amount,
            oracle_price,
            bank_index,
            from: Some(from_user_key),
            to: None,
        };
        emit!(deposit_record);

        Ok(())
    }

    pub fn update_bank_cumulative_interest(
        ctx: Context<UpdateBankCumulativeInterest>,
    ) -> Result<()> {
        let bank = &mut load_mut!(ctx.accounts.bank)?;
        let now = Clock::get()?.unix_timestamp;
        controller::bank_balance::update_bank_cumulative_interest(bank, now)?;
        Ok(())
    }

    pub fn place_order(ctx: Context<PlaceOrder>, params: OrderParams) -> Result<()> {
        let remaining_accounts_iter = &mut ctx.remaining_accounts.iter().peekable();
        let mut oracle_map = OracleMap::load(remaining_accounts_iter, Clock::get()?.slot)?;
        let bank_map = BankMap::load(&WritableBanks::new(), remaining_accounts_iter)?;
        let mut market_map = MarketMap::load(&WritableMarkets::new(), remaining_accounts_iter)?;

        if params.immediate_or_cancel {
            msg!("immediate_or_cancel order must be in place_and_make or place_and_take");
            return Err(print_error!(ErrorCode::InvalidOrder)().into());
        }

        controller::repeg::update_amms(
            &mut market_map,
            &mut oracle_map,
            params.market_index,
            &ctx.accounts.state,
            &Clock::get()?,
        )?;

        controller::orders::place_order(
            &ctx.accounts.state,
            &ctx.accounts.user,
            &market_map,
            &bank_map,
            &mut oracle_map,
            &Clock::get()?,
            params,
        )?;

        Ok(())
    }

    pub fn cancel_order(ctx: Context<CancelOrder>, order_id: Option<u64>) -> Result<()> {
        let remaining_accounts_iter = &mut ctx.remaining_accounts.iter().peekable();
        let mut oracle_map = OracleMap::load(remaining_accounts_iter, Clock::get()?.slot)?;
        let _bank_map = BankMap::load(&WritableMarkets::new(), remaining_accounts_iter)?;
        let mut market_map = MarketMap::load(&WritableMarkets::new(), remaining_accounts_iter)?;

        // controller::repeg::update_amms(
        //     &mut market_map,
        //     &mut oracle_map,
        //     &ctx.accounts.state,
        //     &Clock::get()?,
        // )?;

        let order_id = match order_id {
            Some(order_id) => order_id,
            None => {
                let user = load!(ctx.accounts.user)?;
                user.next_order_id - 1
            }
        };

        controller::orders::cancel_order_by_order_id(
            order_id,
            &ctx.accounts.user,
            &market_map,
            &mut oracle_map,
            &Clock::get()?,
        )?;

        Ok(())
    }

    pub fn cancel_order_by_user_id(ctx: Context<CancelOrder>, user_order_id: u8) -> Result<()> {
        let remaining_accounts_iter = &mut ctx.remaining_accounts.iter().peekable();
        let mut oracle_map = OracleMap::load(remaining_accounts_iter, Clock::get()?.slot)?;
        let _bank_map = BankMap::load(&WritableMarkets::new(), remaining_accounts_iter)?;
        let mut market_map = MarketMap::load(&WritableMarkets::new(), remaining_accounts_iter)?;

        // controller::repeg::update_amms(
        //     &mut market_map,
        //     &mut oracle_map,
        //     &ctx.accounts.state,
        //     &Clock::get()?,
        // )?;

        controller::orders::cancel_order_by_user_order_id(
            user_order_id,
            &ctx.accounts.user,
            &market_map,
            &mut oracle_map,
            &Clock::get()?,
        )?;

        Ok(())
    }

    #[access_control(
        exchange_not_paused(&ctx.accounts.state)
    )]
    pub fn fill_order<'info>(
        ctx: Context<FillOrder>,
        order_id: Option<u64>,
        maker_order_id: Option<u64>,
    ) -> Result<()> {
<<<<<<< HEAD
        let (order_id, market_index, writable_markets) = {
            let user = &load(&ctx.accounts.user)?;
=======
        let (order_id, writable_markets) = {
            let user = &load!(ctx.accounts.user)?;
>>>>>>> e1eb4f16
            // if there is no order id, use the users last order id
            let order_id = order_id.map_or(user.next_order_id - 1, |order_id| order_id);
            let order_index = user
                .orders
                .iter()
                .position(|order| order.order_id == order_id)
                .ok_or_else(print_error!(ErrorCode::OrderDoesNotExist))?;
            let order = &user.orders[order_index];

            (
                order_id,
                order.market_index,
                &get_writable_markets(order.market_index),
            )
        };

        let remaining_accounts_iter = &mut ctx.remaining_accounts.iter().peekable();
        let mut oracle_map = OracleMap::load(remaining_accounts_iter, Clock::get()?.slot)?;
        let bank_map = BankMap::load(
            &get_writable_banks(QUOTE_ASSET_BANK_INDEX),
            remaining_accounts_iter,
        )?;
        let mut market_map = MarketMap::load(writable_markets, remaining_accounts_iter)?;

        let maker = match maker_order_id {
            Some(_) => Some(get_maker(remaining_accounts_iter)?),
            None => None,
        };

        controller::repeg::update_amms(
            &mut market_map,
            &mut oracle_map,
            market_index,
            &ctx.accounts.state,
            &Clock::get()?,
        )?;

        let (_, updated_user_state) = controller::orders::fill_order(
            order_id,
            &ctx.accounts.state,
            &ctx.accounts.user,
            &bank_map,
            &market_map,
            &mut oracle_map,
            &ctx.accounts.filler,
            maker.as_ref(),
            maker_order_id,
            &Clock::get()?,
        )?;

        if !updated_user_state {
            return Err(print_error!(ErrorCode::FillOrderDidNotUpdateState)().into());
        }

        Ok(())
    }

    #[access_control(
        exchange_not_paused(&ctx.accounts.state)
    )]
    pub fn place_and_take<'info>(
        ctx: Context<PlaceAndTake>,
        params: OrderParams,
        maker_order_id: Option<u64>,
    ) -> Result<()> {
        let remaining_accounts_iter = &mut ctx.remaining_accounts.iter().peekable();
        let mut oracle_map = OracleMap::load(remaining_accounts_iter, Clock::get()?.slot)?;
        let bank_map = BankMap::load(
            &get_writable_banks(QUOTE_ASSET_BANK_INDEX),
            remaining_accounts_iter,
        )?;
        // let mut market_map = MarketMap::load(
        //     &get_writable_markets_for_user_positions_and_order(
        //         &load(&ctx.accounts.user)?.positions,
        //         params.market_index),
        //     remaining_accounts_iter,
        // )?;

        let mut market_map = MarketMap::load(
<<<<<<< HEAD
            &get_writable_markets(params.market_index),
=======
            &get_writable_markets_for_user_positions_and_order(
                &load!(ctx.accounts.user)?.positions,
                params.market_index,
            ),
>>>>>>> e1eb4f16
            remaining_accounts_iter,
        )?;

        if params.post_only {
            msg!("post_only cant be used in place_and_take");
            return Err(print_error!(ErrorCode::InvalidOrder)().into());
        }

        let maker = match maker_order_id {
            Some(_) => Some(get_maker(remaining_accounts_iter)?),
            None => None,
        };

        let is_immediate_or_cancel = params.immediate_or_cancel;
        let base_asset_amount_to_fill = params.base_asset_amount;

        controller::repeg::update_amms(
            &mut market_map,
            &mut oracle_map,
            params.market_index,
            &ctx.accounts.state,
            &Clock::get()?,
        )?;

        msg!("updated_amms");

        // let state =  &ctx.accounts.state;
        // let clock = Clock::get()?;
        // let now = clock.unix_timestamp;
        // let clock_slot = clock.slot;

        // let mut market = market_map.get_ref_mut(&params.market_index)?;
        // let oracle_price_data = &oracle_map.get_price_data(&market.amm.oracle)?;
        // controller::repeg::update_amm(&mut market, oracle_price_data, state, now, clock_slot)?;

        controller::orders::place_order(
            &ctx.accounts.state,
            &ctx.accounts.user,
            &market_map,
            &bank_map,
            &mut oracle_map,
            &Clock::get()?,
            params,
        )?;

        let user = &mut ctx.accounts.user;
        let order_id = {
            let user = load!(user)?;
            if user.next_order_id == 1 {
                u64::MAX
            } else {
                user.next_order_id - 1
            }
        };

        let (base_asset_amount_filled, _) = controller::orders::fill_order(
            order_id,
            &ctx.accounts.state,
            user,
            &bank_map,
            &market_map,
            &mut oracle_map,
            &user.clone(),
            maker.as_ref(),
            maker_order_id,
            &Clock::get()?,
        )?;

        if is_immediate_or_cancel && base_asset_amount_to_fill != base_asset_amount_filled {
            controller::orders::cancel_order_by_order_id(
                order_id,
                &ctx.accounts.user,
                &market_map,
                &mut oracle_map,
                &Clock::get()?,
            )?;
        }

        Ok(())
    }

    #[access_control(
        exchange_not_paused(&ctx.accounts.state)
    )]
    pub fn place_and_make<'info>(
        ctx: Context<PlaceAndMake>,
        params: OrderParams,
        taker_order_id: u64,
    ) -> Result<()> {
        let remaining_accounts_iter = &mut ctx.remaining_accounts.iter().peekable();
        let mut oracle_map = OracleMap::load(remaining_accounts_iter, Clock::get()?.slot)?;
        let bank_map = BankMap::load(
            &get_writable_banks(QUOTE_ASSET_BANK_INDEX),
            remaining_accounts_iter,
        )?;
        let mut market_map = MarketMap::load(
<<<<<<< HEAD
            &get_writable_markets(params.market_index),
=======
            &get_writable_markets_for_user_positions_and_order(
                &load!(ctx.accounts.user)?.positions,
                params.market_index,
            ),
>>>>>>> e1eb4f16
            remaining_accounts_iter,
        )?;

        if !params.immediate_or_cancel || !params.post_only || params.order_type != OrderType::Limit
        {
            msg!("place_and_make must use IOC post only limit order");
            return Err(print_error!(ErrorCode::InvalidOrder)().into());
        }

        let base_asset_amount_to_fill = params.base_asset_amount;

        controller::repeg::update_amms(
            &mut market_map,
            &mut oracle_map,
            params.market_index,
            &ctx.accounts.state,
            &Clock::get()?,
        )?;

        controller::orders::place_order(
            &ctx.accounts.state,
            &ctx.accounts.user,
            &market_map,
            &bank_map,
            &mut oracle_map,
            &Clock::get()?,
            params,
        )?;

        let user = &mut ctx.accounts.user;
        let order_id = {
            let user = load!(user)?;
            if user.next_order_id == 1 {
                u64::MAX
            } else {
                user.next_order_id - 1
            }
        };

        let (base_asset_amount_filled, _) = controller::orders::fill_order(
            taker_order_id,
            &ctx.accounts.state,
            &ctx.accounts.taker,
            &bank_map,
            &market_map,
            &mut oracle_map,
            &user.clone(),
            Some(&ctx.accounts.user),
            Some(order_id),
            &Clock::get()?,
        )?;

        if base_asset_amount_to_fill != base_asset_amount_filled {
            controller::orders::cancel_order_by_order_id(
                order_id,
                &ctx.accounts.user,
                &market_map,
                &mut oracle_map,
                &Clock::get()?,
            )?;
        }

        Ok(())
    }

    #[access_control(
        exchange_not_paused(&ctx.accounts.state)
    )]
    pub fn trigger_order<'info>(ctx: Context<TriggerOrder>, order_id: u64) -> Result<()> {
        let remaining_accounts_iter = &mut ctx.remaining_accounts.iter().peekable();
        let mut oracle_map = OracleMap::load(remaining_accounts_iter, Clock::get()?.slot)?;
        BankMap::load(&WritableBanks::new(), remaining_accounts_iter)?;
        let mut market_map = MarketMap::load(&WritableMarkets::new(), remaining_accounts_iter)?;

        // controller::repeg::update_amms(
        //     &mut market_map,
        //     &mut oracle_map,

        //     &ctx.accounts.state,
        //     &Clock::get()?,
        // )?;

        controller::orders::trigger_order(
            order_id,
            &ctx.accounts.state,
            &ctx.accounts.user,
            &market_map,
            &mut oracle_map,
            &ctx.accounts.filler,
            &Clock::get()?,
        )?;

        Ok(())
    }

    #[access_control(
        exchange_not_paused(&ctx.accounts.state)
    )]
    pub fn update_amms(ctx: Context<UpdateAMM>, market_indexes: [u64; 5]) -> Result<()> {
        // up to ~60k compute units (per amm) worst case

        let clock = Clock::get()?;

        let state = &ctx.accounts.state;

        let remaining_accounts_iter = &mut ctx.remaining_accounts.iter().peekable();
        let oracle_map = &mut OracleMap::load(remaining_accounts_iter, clock.slot)?;
        let market_map = &mut MarketMap::load(
            &get_writable_markets_list(market_indexes),
            remaining_accounts_iter,
        )?;

        controller::repeg::update_amms(market_map, oracle_map, 100, state, &clock)?; // todo

        Ok(())
    }

    #[access_control(
        exchange_not_paused(&ctx.accounts.state)
    )]
    pub fn settle_pnl(ctx: Context<SettlePNL>, market_index: u64) -> Result<()> {
        let clock = Clock::get()?;
        let remaining_accounts_iter = &mut ctx.remaining_accounts.iter().peekable();
        let mut oracle_map = OracleMap::load(remaining_accounts_iter, clock.slot)?;
        let bank_map = BankMap::load(
            &get_writable_banks(QUOTE_ASSET_BANK_INDEX),
            remaining_accounts_iter,
        )?;
        let mut market_map =
            MarketMap::load(&get_writable_markets(market_index), remaining_accounts_iter)?;

        controller::repeg::update_amms(
            &mut market_map,
            &mut oracle_map,
            market_index,
            &ctx.accounts.state,
            &clock,
        )?;

        {
            let bank = &mut bank_map.get_quote_asset_bank_mut()?;
            controller::bank_balance::update_bank_cumulative_interest(bank, clock.unix_timestamp)?;
        }

        let user = &mut load_mut!(ctx.accounts.user)?;
        let position_index = get_position_index(&user.positions, market_index)?;

        // cannot settle pnl this way on a user who is in liquidation territory
        if !(meets_partial_margin_requirement(user, &market_map, &bank_map, &mut oracle_map)?) {
            return Err(ErrorCode::InsufficientCollateralForSettlingPNL.into());
        }

        let market_position = &mut user.positions[position_index];
        let bank = &mut bank_map.get_quote_asset_bank_mut()?;
        let market = &mut market_map.get_ref_mut(&market_index)?;

        let oracle_price = oracle_map.get_price_data(&market.amm.oracle)?.price;
<<<<<<< HEAD
        // controller::position::update_cost_basis(market, market_position, oracle_price)?;
=======
        controller::position::update_cost_basis(market, market_position, oracle_price)?;
>>>>>>> e1eb4f16

        let user_unsettled_pnl = market_position.unsettled_pnl;

        let pnl_to_settle_with_user =
            controller::amm::update_pool_balances(market, bank, user_unsettled_pnl)?;

        if user_unsettled_pnl == 0 {
            msg!("User has no unsettled pnl for market {}", market_index);
            return Ok(());
        } else if pnl_to_settle_with_user == 0 {
            msg!(
                "Pnl Pool cannot currently settle with user for market {}",
                market_index
            );
            return Ok(());
        }

        validate!(
            pnl_to_settle_with_user < 0 || user.authority.eq(&ctx.accounts.authority.key()),
            ErrorCode::UserMustSettleTheirOwnPositiveUnsettledPNL,
            "User must settle their own unsettled pnl when its positive",
        )?;

        controller::bank_balance::update_bank_balances(
            pnl_to_settle_with_user.unsigned_abs(),
            if pnl_to_settle_with_user > 0 {
                &BankBalanceType::Deposit
            } else {
                &BankBalanceType::Borrow
            },
            bank,
            user.get_quote_asset_bank_balance_mut(),
        )?;

        let user_position = &mut user.positions[position_index];

        controller::position::update_unsettled_pnl(
            user_position,
            market,
            -pnl_to_settle_with_user,
        )?;

        Ok(())
    }

    #[access_control(
        exchange_not_paused(&ctx.accounts.state)
    )]
    pub fn liquidate(ctx: Context<Liquidate>) -> Result<()> {
        let state = &ctx.accounts.state;
        let user_key = ctx.accounts.user.key();
        let user = &mut load_mut!(ctx.accounts.user)?;
        let clock = Clock::get()?;
        let now = clock.unix_timestamp;

        let remaining_accounts_iter = &mut ctx.remaining_accounts.iter().peekable();
        let mut oracle_map = OracleMap::load(remaining_accounts_iter, clock.slot)?;
        let bank_map = BankMap::load(
            &get_writable_banks(QUOTE_ASSET_BANK_INDEX),
            remaining_accounts_iter,
        )?;
        let mut market_map = MarketMap::load(
            &get_writable_markets_for_user_positions(&user.positions),
            remaining_accounts_iter,
        )?;

        // controller::repeg::update_amms(
        //     &mut market_map,
        //     &mut oracle_map,
        //     &ctx.accounts.state,
        //     &clock,
        // )?;

        // Settle user's funding payments so that collateral is up to date
<<<<<<< HEAD
        controller::funding::settle_funding_payments(user, &user_key, &market_map, now)?;
=======
        // controller::funding::settle_funding_payments(user, &user_key, &market_map, now)?;
>>>>>>> e1eb4f16

        let LiquidationStatus {
            liquidation_type,
            total_collateral,
            adjusted_total_collateral,
            unrealized_pnl,
            base_asset_value,
            market_statuses,
            mut margin_requirement,
            margin_ratio,
        } = calculate_liquidation_status(
            user,
            &market_map,
            &bank_map,
            &mut oracle_map,
            &ctx.accounts.state.oracle_guard_rails,
        )?;

        // Verify that the user is in liquidation territory
        let collateral = {
            let bank = bank_map.get_quote_asset_bank()?;
            let user_bank_balance = user.get_quote_asset_bank_balance_mut();
            get_token_amount(
                user_bank_balance.balance,
                &bank,
                &user_bank_balance.balance_type,
            )?
        };

        if liquidation_type == LiquidationType::NONE {
            msg!("total_collateral {}", total_collateral);
            msg!("adjusted_total_collateral {}", adjusted_total_collateral);
            msg!("margin_requirement {}", margin_requirement);
            return Err(ErrorCode::SufficientCollateral.into());
        }

        let is_dust_position = adjusted_total_collateral <= QUOTE_PRECISION;

        // Keep track to the value of positions closed. For full liquidation this is the user's entire position,
        // for partial it is less (it's based on the clearing house state)
        let mut base_asset_value_closed: u128 = 0;
        let mut liquidation_fee = 0_u128;
        // have to fully liquidate dust positions to make it worth it for liquidators
        let is_full_liquidation = liquidation_type == LiquidationType::FULL || is_dust_position;
        if is_full_liquidation {
            let maximum_liquidation_fee = total_collateral
                .checked_mul(state.full_liquidation_penalty_percentage_numerator)
                .ok_or_else(math_error!())?
                .checked_div(state.full_liquidation_penalty_percentage_denominator)
                .ok_or_else(math_error!())?;
            for market_status in market_statuses.iter() {
                if market_status.base_asset_value == 0 {
                    continue;
                }

                let market = &mut market_map.get_ref_mut(&market_status.market_index)?;
                let mark_price_before = market_status.mark_price_before;
                let oracle_status = &market_status.oracle_status;

                // if the oracle is invalid and the mark moves too far from twap, dont liquidate
                let oracle_is_valid = oracle_status.is_valid;
                if !oracle_is_valid {
                    let mark_twap_divergence =
                        calculate_mark_twap_spread_pct(&market.amm, mark_price_before)?;
                    let mark_twap_too_divergent =
                        mark_twap_divergence.unsigned_abs() >= MAX_MARK_TWAP_DIVERGENCE;

                    if mark_twap_too_divergent {
                        let market_index = market_status.market_index;
                        msg!(
                            "mark_twap_divergence {} for market {}",
                            mark_twap_divergence,
                            market_index
                        );
                        continue;
                    }
                }

                let position_index =
                    get_position_index(&user.positions, market_status.market_index)?;
                let existing_base_asset_amount = user.positions[position_index].base_asset_amount;

                let mark_price_before_i128 = cast_to_i128(mark_price_before)?;
                let close_position_slippage = match market_status.close_position_slippage {
                    Some(close_position_slippage) => close_position_slippage,
                    None => calculate_slippage(
                        market_status.base_asset_value,
                        existing_base_asset_amount.unsigned_abs(),
                        mark_price_before_i128,
                    )?,
                };
                let close_position_slippage_pct =
                    calculate_slippage_pct(close_position_slippage, mark_price_before_i128)?;

                let close_slippage_pct_too_large = close_position_slippage_pct
                    > MAX_LIQUIDATION_SLIPPAGE
                    || close_position_slippage_pct < -MAX_LIQUIDATION_SLIPPAGE;

                let oracle_mark_divergence_after_close = if !close_slippage_pct_too_large {
                    oracle_status
                        .oracle_mark_spread_pct
                        .checked_add(close_position_slippage_pct)
                        .ok_or_else(math_error!())?
                } else if close_position_slippage_pct > 0 {
                    oracle_status
                        .oracle_mark_spread_pct
                        // approximates price impact based on slippage
                        .checked_add(MAX_LIQUIDATION_SLIPPAGE * 2)
                        .ok_or_else(math_error!())?
                } else {
                    oracle_status
                        .oracle_mark_spread_pct
                        // approximates price impact based on slippage
                        .checked_sub(MAX_LIQUIDATION_SLIPPAGE * 2)
                        .ok_or_else(math_error!())?
                };

                let oracle_mark_too_divergent_after_close = is_oracle_mark_too_divergent(
                    oracle_mark_divergence_after_close,
                    &state.oracle_guard_rails.price_divergence,
                )?;

                // if closing pushes outside the oracle mark threshold, don't liquidate
                if oracle_is_valid && oracle_mark_too_divergent_after_close {
                    // but only skip the liquidation if it makes the divergence worse
                    if oracle_status.oracle_mark_spread_pct.unsigned_abs()
                        < oracle_mark_divergence_after_close.unsigned_abs()
                    {
                        let market_index = market_status.market_index;
                        msg!(
                            "oracle_mark_divergence_after_close {} for market {}",
                            oracle_mark_divergence_after_close,
                            market_index,
                        );
                        continue;
                    }
                }

                let direction_to_close =
                    math::position::direction_to_close_position(existing_base_asset_amount);

                let (_, _, quote_asset_amount, _, pnl) =
                    controller::position::update_position_with_base_asset_amount(
                        user.positions[position_index]
                            .base_asset_amount
                            .unsigned_abs(),
                        direction_to_close,
                        market,
                        user,
                        position_index,
                        mark_price_before,
                        now,
                        None,
                    )?;

                controller::position::update_unsettled_pnl(
                    &mut user.positions[position_index],
                    market,
                    pnl,
                )?;

                base_asset_value_closed = base_asset_value_closed
                    .checked_add(quote_asset_amount)
                    .ok_or_else(math_error!())?;

                margin_requirement = margin_requirement
                    .checked_sub(
                        market_status
                            .maintenance_margin_requirement
                            .checked_mul(quote_asset_amount)
                            .ok_or_else(math_error!())?
                            .checked_div(market_status.base_asset_value)
                            .ok_or_else(math_error!())?,
                    )
                    .ok_or_else(math_error!())?;

                let market_liquidation_fee = maximum_liquidation_fee
                    .checked_mul(quote_asset_amount)
                    .ok_or_else(math_error!())?
                    .checked_div(base_asset_value)
                    .ok_or_else(math_error!())?;

                liquidation_fee = liquidation_fee
                    .checked_add(market_liquidation_fee)
                    .ok_or_else(math_error!())?;

                let adjusted_total_collateral_after_fee = adjusted_total_collateral
                    .checked_sub(liquidation_fee)
                    .ok_or_else(math_error!())?;

                if !is_dust_position && margin_requirement < adjusted_total_collateral_after_fee {
                    break;
                }
            }
        } else {
            let maximum_liquidation_fee = total_collateral
                .checked_mul(state.partial_liquidation_penalty_percentage_numerator)
                .ok_or_else(math_error!())?
                .checked_div(state.partial_liquidation_penalty_percentage_denominator)
                .ok_or_else(math_error!())?;
            let maximum_base_asset_value_closed = base_asset_value
                .checked_mul(state.partial_liquidation_close_percentage_numerator)
                .ok_or_else(math_error!())?
                .checked_div(state.partial_liquidation_close_percentage_denominator)
                .ok_or_else(math_error!())?;
            for market_status in market_statuses.iter() {
                if market_status.base_asset_value == 0 {
                    continue;
                }

                let oracle_status = &market_status.oracle_status;
                let market = &mut market_map.get_ref_mut(&market_status.market_index)?;
                let mark_price_before = market_status.mark_price_before;

                let oracle_is_valid = oracle_status.is_valid;
                if !oracle_is_valid {
                    msg!("!oracle_is_valid");
                    let mark_twap_divergence =
                        calculate_mark_twap_spread_pct(&market.amm, mark_price_before)?;
                    let mark_twap_too_divergent =
                        mark_twap_divergence.unsigned_abs() >= MAX_MARK_TWAP_DIVERGENCE;

                    if mark_twap_too_divergent {
                        let market_index = market_status.market_index;
                        msg!(
                            "mark_twap_divergence {} for market {}",
                            mark_twap_divergence,
                            market_index
                        );
                        continue;
                    }
                }

                let position_index =
                    get_position_index(&user.positions, market_status.market_index)?;
                let existing_base_asset_amount = user.positions[position_index].base_asset_amount;

                let mut quote_asset_amount = market_status
                    .base_asset_value
                    .checked_mul(state.partial_liquidation_close_percentage_numerator)
                    .ok_or_else(math_error!())?
                    .checked_div(state.partial_liquidation_close_percentage_denominator)
                    .ok_or_else(math_error!())?;

                let mark_price_before_i128 = cast_to_i128(mark_price_before)?;
                let reduce_position_slippage = match market_status.close_position_slippage {
                    Some(close_position_slippage) => close_position_slippage.div(4),
                    None => calculate_slippage(
                        market_status.base_asset_value,
                        existing_base_asset_amount.unsigned_abs(),
                        mark_price_before_i128,
                    )?
                    .div(4),
                };

                let reduce_position_slippage_pct =
                    calculate_slippage_pct(reduce_position_slippage, mark_price_before_i128)?;

                let reduce_slippage_pct_too_large = reduce_position_slippage_pct
                    > MAX_LIQUIDATION_SLIPPAGE
                    || reduce_position_slippage_pct < -MAX_LIQUIDATION_SLIPPAGE;

                if reduce_slippage_pct_too_large {
                    msg!(
                        "reduce_position_slippage_pct {}",
                        reduce_position_slippage_pct
                    );
                }

                let oracle_mark_divergence_after_reduce = if !reduce_slippage_pct_too_large {
                    oracle_status
                        .oracle_mark_spread_pct
                        .checked_add(reduce_position_slippage_pct)
                        .ok_or_else(math_error!())?
                } else if reduce_position_slippage_pct > 0 {
                    oracle_status
                        .oracle_mark_spread_pct
                        // approximates price impact based on slippage
                        .checked_add(MAX_LIQUIDATION_SLIPPAGE * 2)
                        .ok_or_else(math_error!())?
                } else {
                    oracle_status
                        .oracle_mark_spread_pct
                        // approximates price impact based on slippage
                        .checked_sub(MAX_LIQUIDATION_SLIPPAGE * 2)
                        .ok_or_else(math_error!())?
                };

                let oracle_mark_too_divergent_after_reduce = is_oracle_mark_too_divergent(
                    oracle_mark_divergence_after_reduce,
                    &state.oracle_guard_rails.price_divergence,
                )?;

                // if reducing pushes outside the oracle mark threshold, don't liquidate
                if oracle_is_valid && oracle_mark_too_divergent_after_reduce {
                    // but only skip the liquidation if it makes the divergence worse
                    if oracle_status.oracle_mark_spread_pct.unsigned_abs()
                        < oracle_mark_divergence_after_reduce.unsigned_abs()
                    {
                        msg!(
                            "oracle_mark_spread_pct_after_reduce {}",
                            oracle_mark_divergence_after_reduce
                        );
                        return Err(ErrorCode::OracleMarkSpreadLimit.into());
                    }
                }

                if reduce_slippage_pct_too_large {
                    quote_asset_amount = quote_asset_amount
                        .checked_mul(MAX_LIQUIDATION_SLIPPAGE_U128)
                        .ok_or_else(math_error!())?
                        .checked_div(reduce_position_slippage_pct.unsigned_abs())
                        .ok_or_else(math_error!())?;
                }

                base_asset_value_closed = base_asset_value_closed
                    .checked_add(quote_asset_amount)
                    .ok_or_else(math_error!())?;

                let direction_to_reduce =
                    math::position::direction_to_close_position(existing_base_asset_amount);

                let base_asset_amount = existing_base_asset_amount
                    .checked_mul(cast(state.partial_liquidation_close_percentage_numerator)?)
                    .ok_or_else(math_error!())?
                    .checked_div(cast(
                        state.partial_liquidation_close_percentage_denominator,
                    )?)
                    .ok_or_else(math_error!())?;

                let (_, _, quote_asset_amount, _, pnl) =
                    controller::position::update_position_with_base_asset_amount(
                        base_asset_amount.unsigned_abs(),
                        direction_to_reduce,
                        market,
                        user,
                        position_index,
                        mark_price_before,
                        now,
                        None,
                    )?;

                controller::position::update_unsettled_pnl(
                    &mut user.positions[position_index],
                    market,
                    pnl,
                )?;

                margin_requirement = margin_requirement
                    .checked_sub(
                        market_status
                            .partial_margin_requirement
                            .checked_mul(quote_asset_amount)
                            .ok_or_else(math_error!())?
                            .checked_div(market_status.base_asset_value)
                            .ok_or_else(math_error!())?,
                    )
                    .ok_or_else(math_error!())?;

                let market_liquidation_fee = maximum_liquidation_fee
                    .checked_mul(quote_asset_amount)
                    .ok_or_else(math_error!())?
                    .checked_div(maximum_base_asset_value_closed)
                    .ok_or_else(math_error!())?;

                liquidation_fee = liquidation_fee
                    .checked_add(market_liquidation_fee)
                    .ok_or_else(math_error!())?;

                let adjusted_total_collateral_after_fee = adjusted_total_collateral
                    .checked_sub(liquidation_fee)
                    .ok_or_else(math_error!())?;

                if margin_requirement < adjusted_total_collateral_after_fee {
                    break;
                }
            }
        }

        if base_asset_value_closed == 0 {
            return Err(print_error!(ErrorCode::NoPositionsLiquidatable)().into());
        }

        let withdrawal_amount = cast_to_u64(liquidation_fee)?;

        let fee_to_liquidator = if is_full_liquidation {
            withdrawal_amount
                .checked_div(state.full_liquidation_liquidator_share_denominator)
                .ok_or_else(math_error!())?
        } else {
            withdrawal_amount
                .checked_div(state.partial_liquidation_liquidator_share_denominator)
                .ok_or_else(math_error!())?
        };

        let fee_to_insurance_fund = withdrawal_amount
            .checked_sub(fee_to_liquidator)
            .ok_or_else(math_error!())?;

        let liquidate_key = ctx.accounts.liquidator.key();
        if fee_to_liquidator > 0 {
            let bank = &mut bank_map.get_quote_asset_bank_mut()?;
            // handle edge case where user liquidates themselves
            if liquidate_key.eq(&user_key) {
                let user_bank_balance = user.get_quote_asset_bank_balance_mut();
                controller::bank_balance::update_bank_balances(
                    fee_to_liquidator as u128,
                    &BankBalanceType::Deposit,
                    bank,
                    user_bank_balance,
                )?;
            } else {
                let liquidator = &mut load_mut!(ctx.accounts.liquidator)?;
                let user_bank_balance = liquidator.get_quote_asset_bank_balance_mut();
                controller::bank_balance::update_bank_balances(
                    fee_to_liquidator as u128,
                    &BankBalanceType::Deposit,
                    bank,
                    user_bank_balance,
                )?;
            };
        }

        {
            let bank = &mut bank_map.get_quote_asset_bank_mut()?;
            let user_bank_balance = user.get_quote_asset_bank_balance_mut();
            controller::bank_balance::update_bank_balances(
                liquidation_fee,
                &BankBalanceType::Borrow,
                bank,
                user_bank_balance,
            )?;
        }

        if fee_to_insurance_fund > 0 {
            let bank = bank_map.get_quote_asset_bank()?;
            controller::token::send_from_bank_vault(
                &ctx.accounts.token_program,
                &ctx.accounts.bank_vault,
                &ctx.accounts.insurance_vault,
                &ctx.accounts.bank_vault_authority,
                0,
                bank.vault_authority_nonce,
                fee_to_insurance_fund,
            )?
        }

        emit!(LiquidationRecord {
            ts: now,
            user: user_key,
            user_authority: user.authority,
            partial: !is_full_liquidation,
            base_asset_value,
            base_asset_value_closed,
            liquidation_fee,
            fee_to_liquidator,
            fee_to_insurance_fund,
            liquidator: ctx.accounts.liquidator.as_ref().key(),
            total_collateral,
            collateral,
            unrealized_pnl,
            margin_ratio,
        });

        Ok(())
    }

    #[allow(unused_must_use)]
    #[access_control(
        market_initialized(&ctx.accounts.market) &&
        exchange_not_paused(&ctx.accounts.state) &&
        admin_controls_prices(&ctx.accounts.state)
    )]
    pub fn move_amm_price(
        ctx: Context<MoveAMMPrice>,
        base_asset_reserve: u128,
        quote_asset_reserve: u128,
    ) -> Result<()> {
        let market = &mut load_mut!(ctx.accounts.market)?;
        controller::amm::move_price(&mut market.amm, base_asset_reserve, quote_asset_reserve)?;
        Ok(())
    }

    #[access_control(
        market_initialized(&ctx.accounts.market)
    )]
    pub fn withdraw_from_market_to_insurance_vault(
        ctx: Context<WithdrawFromMarketToInsuranceVault>,
        amount: u64,
    ) -> Result<()> {
        let market = &mut ctx.accounts.market.load_mut()?;

        // A portion of fees must always remain in protocol to be used to keep markets optimal
        let max_withdraw = market
            .amm
            .total_exchange_fee
            .checked_mul(SHARE_OF_FEES_ALLOCATED_TO_CLEARING_HOUSE_NUMERATOR)
            .ok_or_else(math_error!())?
            .checked_div(SHARE_OF_FEES_ALLOCATED_TO_CLEARING_HOUSE_DENOMINATOR)
            .ok_or_else(math_error!())?
            .checked_sub(market.amm.total_fee_withdrawn)
            .ok_or_else(math_error!())?;

        let bank = &mut ctx.accounts.bank.load_mut()?;

        let amm_fee_pool_token_amount =
            get_token_amount(market.amm.fee_pool.balance, bank, &BankBalanceType::Deposit)?;

        if cast_to_u128(amount)? > max_withdraw {
            msg!("withdraw size exceeds max_withdraw: {:?}", max_withdraw);
            return Err(ErrorCode::AdminWithdrawTooLarge.into());
        }

        if cast_to_u128(amount)? > amm_fee_pool_token_amount {
            msg!(
                "withdraw size exceeds amm_fee_pool_token_amount: {:?}",
                amm_fee_pool_token_amount
            );
            return Err(ErrorCode::AdminWithdrawTooLarge.into());
        }

        controller::token::send_from_bank_vault(
            &ctx.accounts.token_program,
            &ctx.accounts.bank_vault,
            &ctx.accounts.recipient,
            &ctx.accounts.bank_vault_authority,
            0,
            bank.vault_authority_nonce,
            amount,
        )?;

        controller::bank_balance::update_bank_balances(
            cast_to_u128(amount)?,
            &BankBalanceType::Borrow,
            bank,
            &mut market.amm.fee_pool,
        )?;

        market.amm.total_fee_withdrawn = market
            .amm
            .total_fee_withdrawn
            .checked_add(cast(amount)?)
            .ok_or_else(math_error!())?;

        Ok(())
    }

    pub fn withdraw_from_insurance_vault(
        ctx: Context<WithdrawFromInsuranceVault>,
        amount: u64,
    ) -> Result<()> {
        controller::token::send_from_insurance_vault(
            &ctx.accounts.token_program,
            &ctx.accounts.insurance_vault,
            &ctx.accounts.recipient,
            &ctx.accounts.insurance_vault_authority,
            ctx.accounts.state.insurance_vault_nonce,
            amount,
        )?;
        Ok(())
    }

    #[access_control(
        market_initialized(&ctx.accounts.market)
    )]
    pub fn withdraw_from_insurance_vault_to_market(
        ctx: Context<WithdrawFromInsuranceVaultToMarket>,
        amount: u64,
    ) -> Result<()> {
        let market = &mut load_mut!(ctx.accounts.market)?;

        // The admin can move fees from the insurance fund back to the protocol so that money in
        // the insurance fund can be used to make market more optimal
        // 100% goes to user fee pool (symmetric funding, repeg, and k adjustments)
        market.amm.total_fee_minus_distributions = market
            .amm
            .total_fee_minus_distributions
            .checked_add(cast(amount)?)
            .ok_or_else(math_error!())?;

<<<<<<< HEAD
        let bank = &mut ctx.accounts.bank.load_mut()?;
=======
        let bank = &mut load_mut!(ctx.accounts.bank)?;
>>>>>>> e1eb4f16

        controller::bank_balance::update_bank_balances(
            cast_to_u128(amount)?,
            &BankBalanceType::Deposit,
            bank,
            &mut market.amm.fee_pool,
        )?;

        controller::token::send_from_insurance_vault(
            &ctx.accounts.token_program,
            &ctx.accounts.insurance_vault,
            &ctx.accounts.bank_vault,
            &ctx.accounts.insurance_vault_authority,
            ctx.accounts.state.insurance_vault_nonce,
            amount,
        )?;
        Ok(())
    }

    #[allow(unused_must_use)]
    #[access_control(
        market_initialized(&ctx.accounts.market) &&
        exchange_not_paused(&ctx.accounts.state) &&
        valid_oracle_for_market(&ctx.accounts.oracle, &ctx.accounts.market)
    )]
    pub fn repeg_amm_curve(ctx: Context<RepegCurve>, new_peg_candidate: u128) -> Result<()> {
        let clock = Clock::get()?;
        let now = clock.unix_timestamp;
        let clock_slot = clock.slot;

        let market = &mut load_mut!(ctx.accounts.market)?;
        let price_oracle = &ctx.accounts.oracle;
        let OraclePriceData {
            price: oracle_price,
            ..
        } = market.amm.get_oracle_price(price_oracle, 0)?;

        let peg_multiplier_before = market.amm.peg_multiplier;
        let base_asset_reserve_before = market.amm.base_asset_reserve;
        let quote_asset_reserve_before = market.amm.quote_asset_reserve;
        let sqrt_k_before = market.amm.sqrt_k;

        let oracle_validity_rails = &ctx.accounts.state.oracle_guard_rails;

        let adjustment_cost = controller::repeg::repeg(
            market,
            price_oracle,
            new_peg_candidate,
            clock_slot,
            oracle_validity_rails,
        )?;

        let peg_multiplier_after = market.amm.peg_multiplier;
        let base_asset_reserve_after = market.amm.base_asset_reserve;
        let quote_asset_reserve_after = market.amm.quote_asset_reserve;
        let sqrt_k_after = market.amm.sqrt_k;

        emit!(CurveRecord {
            ts: now,
            record_id: get_then_update_id!(market, next_curve_record_id),
            market_index: market.market_index,
            peg_multiplier_before,
            base_asset_reserve_before,
            quote_asset_reserve_before,
            sqrt_k_before,
            peg_multiplier_after,
            base_asset_reserve_after,
            quote_asset_reserve_after,
            sqrt_k_after,
            base_asset_amount_long: market.base_asset_amount_long.unsigned_abs(),
            base_asset_amount_short: market.base_asset_amount_short.unsigned_abs(),
            net_base_asset_amount: market.amm.net_base_asset_amount,
            open_interest: market.open_interest,
            total_fee: market.amm.total_fee,
            total_fee_minus_distributions: market.amm.total_fee_minus_distributions,
            adjustment_cost,
            oracle_price,
            fill_record: 0,
        });

        Ok(())
    }

    #[allow(unused_must_use)]
    #[access_control(
        market_initialized(&ctx.accounts.market) &&
        valid_oracle_for_market(&ctx.accounts.oracle, &ctx.accounts.market)
    )]
    pub fn update_amm_oracle_twap(ctx: Context<RepegCurve>) -> Result<()> {
        // allow update to amm's oracle twap iff price gap is reduced and thus more tame funding
        // otherwise if oracle error or funding flip: set oracle twap to mark twap (0 gap)

        let clock = Clock::get()?;
        let now = clock.unix_timestamp;

        let market = &mut load_mut!(ctx.accounts.market)?;
        let price_oracle = &ctx.accounts.oracle;
        let oracle_twap = market.amm.get_oracle_twap(price_oracle)?;

        if let Some(oracle_twap) = oracle_twap {
            let oracle_mark_gap_before = cast_to_i128(market.amm.last_mark_price_twap)?
                .checked_sub(market.amm.last_oracle_price_twap)
                .ok_or_else(math_error!())?;

            let oracle_mark_gap_after = cast_to_i128(market.amm.last_mark_price_twap)?
                .checked_sub(oracle_twap)
                .ok_or_else(math_error!())?;

            if (oracle_mark_gap_after > 0 && oracle_mark_gap_before < 0)
                || (oracle_mark_gap_after < 0 && oracle_mark_gap_before > 0)
            {
                market.amm.last_oracle_price_twap = cast_to_i128(market.amm.last_mark_price_twap)?;
                market.amm.last_oracle_price_twap_ts = now;
            } else if oracle_mark_gap_after.unsigned_abs() <= oracle_mark_gap_before.unsigned_abs()
            {
                market.amm.last_oracle_price_twap = oracle_twap;
                market.amm.last_oracle_price_twap_ts = now;
            } else {
                return Err(ErrorCode::OracleMarkSpreadLimit.into());
            }
        } else {
            return Err(ErrorCode::InvalidOracle.into());
        }

        Ok(())
    }

    #[allow(unused_must_use)]
    #[access_control(
        market_initialized(&ctx.accounts.market) &&
        valid_oracle_for_market(&ctx.accounts.oracle, &ctx.accounts.market)
     )]
    pub fn reset_amm_oracle_twap(ctx: Context<RepegCurve>) -> Result<()> {
        // if oracle is invalid, failsafe to reset amm oracle_twap to the mark_twap

        let clock = Clock::get()?;
        let now = clock.unix_timestamp;
        let clock_slot = clock.slot;

        let market = &mut load_mut!(ctx.accounts.market)?;
        let price_oracle = &ctx.accounts.oracle;
        let oracle_price_data = &market.amm.get_oracle_price(price_oracle, clock_slot)?;

        let is_oracle_valid = amm::is_oracle_valid(
            &market.amm,
            oracle_price_data,
            &ctx.accounts.state.oracle_guard_rails.validity,
        )?;

        if !is_oracle_valid {
            market.amm.last_oracle_price_twap = cast_to_i128(market.amm.last_mark_price_twap)?;
            market.amm.last_oracle_price_twap_ts = now;
        }

        Ok(())
    }

    pub fn initialize_user(
        ctx: Context<InitializeUser>,
        user_id: u8,
        name: [u8; 32],
    ) -> Result<()> {
        let mut user = ctx
            .accounts
            .user
            .load_init()
            .or(Err(ErrorCode::UnableToLoadAccountLoader))?;
        user.authority = ctx.accounts.authority.key();
        user.user_id = user_id;
        user.name = name;
        user.next_order_id = 1;
        Ok(())
    }

    #[access_control(
        exchange_not_paused(&ctx.accounts.state)
    )]
    pub fn settle_funding_payment(ctx: Context<SettleFunding>) -> Result<()> {
        let clock = Clock::get()?;
        let now = clock.unix_timestamp;

        let user_key = ctx.accounts.user.key();
        let user = &mut load_mut!(ctx.accounts.user)?;

        let remaining_accounts_iter = &mut ctx.remaining_accounts.iter().peekable();
        let market_map = MarketMap::load(
            &get_writable_markets_for_user_positions(&user.positions),
            remaining_accounts_iter,
        )?;

<<<<<<< HEAD
        let user_key = ctx.accounts.user.key();
        let user = &mut load_mut(&ctx.accounts.user)?;
=======
>>>>>>> e1eb4f16
        controller::funding::settle_funding_payments(user, &user_key, &market_map, now)?;
        Ok(())
    }

    #[allow(unused_must_use)]
    #[access_control(
        market_initialized(&ctx.accounts.market) &&
        exchange_not_paused(&ctx.accounts.state) &&
        valid_oracle_for_market(&ctx.accounts.oracle, &ctx.accounts.market)
    )]
    pub fn update_funding_rate(ctx: Context<UpdateFundingRate>, market_index: u64) -> Result<()> {
        let market = &mut load_mut!(ctx.accounts.market)?;
        let clock = Clock::get()?;
        let now = clock.unix_timestamp;
        let clock_slot = clock.slot;
        let state = &ctx.accounts.state;
        let mut oracle_map = OracleMap::load_one(&ctx.accounts.oracle, clock_slot)?;

        let oracle_price_data = &oracle_map.get_price_data(&market.amm.oracle)?;
        controller::repeg::update_amm(market, oracle_price_data, state, now, clock_slot)?;

        validate!(
            (clock_slot == market.amm.last_update_slot || market.amm.curve_update_intensity == 0),
            ErrorCode::AMMNotUpdatedInSameSlot,
            "AMM must be updated in a prior instruction within same slot"
        )?;

        let is_updated = controller::funding::update_funding_rate(
            market_index,
            market,
            &mut oracle_map,
            now,
            &state.oracle_guard_rails,
            state.funding_paused,
            None,
        )?;

        if !is_updated {
            return Err(ErrorCode::InvalidFundingProfitability.into());
        }

        Ok(())
    }

    #[allow(unused_must_use)]
    #[access_control(
        market_initialized(&ctx.accounts.market) &&
        valid_oracle_for_market(&ctx.accounts.oracle, &ctx.accounts.market) &&
        exchange_not_paused(&ctx.accounts.state)
    )]
    pub fn update_k(ctx: Context<AdminUpdateK>, sqrt_k: u128) -> Result<()> {
        let clock = Clock::get()?;
        let now = clock.unix_timestamp;

        let market = &mut load_mut!(ctx.accounts.market)?;

        let base_asset_amount_long = market.base_asset_amount_long.unsigned_abs();
        let base_asset_amount_short = market.base_asset_amount_short.unsigned_abs();
        let net_base_asset_amount = market.amm.net_base_asset_amount;
        let open_interest = market.open_interest;

        let price_before = math::amm::calculate_price(
            market.amm.quote_asset_reserve,
            market.amm.base_asset_reserve,
            market.amm.peg_multiplier,
        )?;

        let peg_multiplier_before = market.amm.peg_multiplier;
        let base_asset_reserve_before = market.amm.base_asset_reserve;
        let quote_asset_reserve_before = market.amm.quote_asset_reserve;
        let sqrt_k_before = market.amm.sqrt_k;

        let new_sqrt_k_u192 = bn::U192::from(sqrt_k);

        let update_k_result = get_update_k_result(market, new_sqrt_k_u192)?;

        let adjustment_cost = math::amm::adjust_k_cost(market, &update_k_result)?;

        math::amm::update_k(market, &update_k_result);

        if adjustment_cost > 0 {
            let max_cost = market
                .amm
                .total_fee_minus_distributions
                .checked_sub(cast_to_i128(market.amm.total_fee_withdrawn)?)
                .ok_or_else(math_error!())?;
            if adjustment_cost > max_cost {
                return Err(ErrorCode::InvalidUpdateK.into());
            }
        }

        market.amm.total_fee_minus_distributions = market
            .amm
            .total_fee_minus_distributions
            .checked_add(adjustment_cost)
            .ok_or_else(math_error!())?;

        market.amm.net_revenue_since_last_funding = market
            .amm
            .net_revenue_since_last_funding
            .checked_add(adjustment_cost as i64)
            .ok_or_else(math_error!())?;

        let amm = &market.amm;

        let price_after = math::amm::calculate_price(
            amm.quote_asset_reserve,
            amm.base_asset_reserve,
            amm.peg_multiplier,
        )?;

        let price_change_too_large = cast_to_i128(price_before)?
            .checked_sub(cast_to_i128(price_after)?)
            .ok_or_else(math_error!())?
            .unsigned_abs()
            .gt(&UPDATE_K_ALLOWED_PRICE_CHANGE);

        if price_change_too_large {
            msg!(
                "{:?} -> {:?} (> {:?})",
                price_before,
                price_after,
                UPDATE_K_ALLOWED_PRICE_CHANGE
            );
            return Err(ErrorCode::InvalidUpdateK.into());
        }

        let k_sqrt_check = bn::U192::from(amm.base_asset_reserve)
            .checked_mul(bn::U192::from(amm.quote_asset_reserve))
            .ok_or_else(math_error!())?
            .integer_sqrt()
            .try_to_u128()?;

        let k_err = cast_to_i128(k_sqrt_check)?
            .checked_sub(cast_to_i128(amm.sqrt_k)?)
            .ok_or_else(math_error!())?;

        if k_err.unsigned_abs() > 100 {
            msg!("k_err={:?}, {:?} != {:?}", k_err, k_sqrt_check, amm.sqrt_k);
            return Err(ErrorCode::InvalidUpdateK.into());
        }

        let peg_multiplier_after = amm.peg_multiplier;
        let base_asset_reserve_after = amm.base_asset_reserve;
        let quote_asset_reserve_after = amm.quote_asset_reserve;
        let sqrt_k_after = amm.sqrt_k;

        let total_fee = amm.total_fee;
        let total_fee_minus_distributions = amm.total_fee_minus_distributions;

        let OraclePriceData {
            price: oracle_price,
            ..
        } = amm.get_oracle_price(&ctx.accounts.oracle, 0)?;

        emit!(CurveRecord {
            ts: now,
            record_id: get_then_update_id!(market, next_curve_record_id),
            market_index: market.market_index,
            peg_multiplier_before,
            base_asset_reserve_before,
            quote_asset_reserve_before,
            sqrt_k_before,
            peg_multiplier_after,
            base_asset_reserve_after,
            quote_asset_reserve_after,
            sqrt_k_after,
            base_asset_amount_long,
            base_asset_amount_short,
            net_base_asset_amount,
            open_interest,
            adjustment_cost,
            total_fee,
            total_fee_minus_distributions,
            oracle_price,
            fill_record: 0,
        });

        Ok(())
    }

    #[access_control(
        market_initialized(&ctx.accounts.market)
    )]
    pub fn update_margin_ratio(
        ctx: Context<AdminUpdateMarket>,
        margin_ratio_initial: u32,
        margin_ratio_partial: u32,
        margin_ratio_maintenance: u32,
    ) -> Result<()> {
        validate_margin(
            margin_ratio_initial,
            margin_ratio_partial,
            margin_ratio_maintenance,
        )?;

        let market = &mut load_mut!(ctx.accounts.market)?;
        market.margin_ratio_initial = margin_ratio_initial;
        market.margin_ratio_partial = margin_ratio_partial;
        market.margin_ratio_maintenance = margin_ratio_maintenance;
        Ok(())
    }

    #[access_control(
        market_initialized(&ctx.accounts.market)
    )]
    pub fn update_market_imf_factor(
        ctx: Context<AdminUpdateMarket>,
        imf_factor: u128,
    ) -> Result<()> {
        validate!(
            imf_factor <= BANK_IMF_PRECISION,
            ErrorCode::DefaultError,
<<<<<<< HEAD
            "invalid unsettled_asset_weight",
        )?;
        let market = &mut ctx.accounts.market.load_mut()?;
=======
            "invalid imf factor",
        )?;
        let market = &mut load_mut!(ctx.accounts.market)?;
>>>>>>> e1eb4f16
        market.imf_factor = imf_factor;
        Ok(())
    }

    #[access_control(
        market_initialized(&ctx.accounts.market)
    )]
    pub fn update_market_unsettled_asset_weight(
        ctx: Context<AdminUpdateMarket>,
        unsettled_initial_asset_weight: u8,
        unsettled_maintenance_asset_weight: u8,
    ) -> Result<()> {
        validate!(
            unsettled_initial_asset_weight <= 100,
            ErrorCode::DefaultError,
            "invalid unsettled_initial_asset_weight",
        )?;
        validate!(
            unsettled_maintenance_asset_weight <= 100,
            ErrorCode::DefaultError,
            "invalid unsettled_maintenance_asset_weight",
        )?;
        validate!(
            unsettled_initial_asset_weight <= unsettled_maintenance_asset_weight,
            ErrorCode::DefaultError,
            "must enforce unsettled_initial_asset_weight <= unsettled_maintenance_asset_weight",
        )?;
<<<<<<< HEAD
        let market = &mut ctx.accounts.market.load_mut()?;
=======
        let market = &mut load_mut!(ctx.accounts.market)?;
>>>>>>> e1eb4f16
        market.unsettled_initial_asset_weight = unsettled_initial_asset_weight;
        market.unsettled_maintenance_asset_weight = unsettled_maintenance_asset_weight;
        Ok(())
    }

    #[access_control(
        market_initialized(&ctx.accounts.market)
    )]
    pub fn update_curve_update_intensity(
        ctx: Context<AdminUpdateMarket>,
        curve_update_intensity: u8,
    ) -> Result<()> {
        validate!(
            curve_update_intensity <= 100,
            ErrorCode::DefaultError,
            "invalid curve_update_intensity",
        )?;
<<<<<<< HEAD
        let market = &mut ctx.accounts.market.load_mut()?;
=======
        let market = &mut load_mut!(ctx.accounts.market)?;
>>>>>>> e1eb4f16
        market.amm.curve_update_intensity = curve_update_intensity;
        Ok(())
    }

    pub fn update_partial_liquidation_close_percentage(
        ctx: Context<AdminUpdateState>,
        numerator: u128,
        denominator: u128,
    ) -> Result<()> {
        ctx.accounts
            .state
            .partial_liquidation_close_percentage_numerator = numerator;
        ctx.accounts
            .state
            .partial_liquidation_close_percentage_denominator = denominator;
        Ok(())
    }

    pub fn update_partial_liquidation_penalty_percentage(
        ctx: Context<AdminUpdateState>,
        numerator: u128,
        denominator: u128,
    ) -> Result<()> {
        ctx.accounts
            .state
            .partial_liquidation_penalty_percentage_numerator = numerator;
        ctx.accounts
            .state
            .partial_liquidation_penalty_percentage_denominator = denominator;
        Ok(())
    }

    pub fn update_full_liquidation_penalty_percentage(
        ctx: Context<AdminUpdateState>,
        numerator: u128,
        denominator: u128,
    ) -> Result<()> {
        ctx.accounts
            .state
            .full_liquidation_penalty_percentage_numerator = numerator;
        ctx.accounts
            .state
            .full_liquidation_penalty_percentage_denominator = denominator;
        Ok(())
    }

    pub fn update_partial_liquidation_liquidator_share_denominator(
        ctx: Context<AdminUpdateState>,
        denominator: u64,
    ) -> Result<()> {
        ctx.accounts
            .state
            .partial_liquidation_liquidator_share_denominator = denominator;
        Ok(())
    }

    pub fn update_full_liquidation_liquidator_share_denominator(
        ctx: Context<AdminUpdateState>,
        denominator: u64,
    ) -> Result<()> {
        ctx.accounts
            .state
            .full_liquidation_liquidator_share_denominator = denominator;
        Ok(())
    }

    pub fn update_fee(ctx: Context<AdminUpdateState>, fees: FeeStructure) -> Result<()> {
        ctx.accounts.state.fee_structure = fees;
        Ok(())
    }

    pub fn update_order_filler_reward_structure(
        ctx: Context<AdminUpdateState>,
        order_filler_reward_structure: OrderFillerRewardStructure,
    ) -> Result<()> {
        ctx.accounts.state.fee_structure.filler_reward_structure = order_filler_reward_structure;
        Ok(())
    }

    pub fn update_oracle_guard_rails(
        ctx: Context<AdminUpdateState>,
        oracle_guard_rails: OracleGuardRails,
    ) -> Result<()> {
        ctx.accounts.state.oracle_guard_rails = oracle_guard_rails;
        Ok(())
    }

    #[access_control(
        market_initialized(&ctx.accounts.market)
    )]
    pub fn update_market_oracle(
        ctx: Context<AdminUpdateMarket>,
        oracle: Pubkey,
        oracle_source: OracleSource,
    ) -> Result<()> {
        let market = &mut load_mut!(ctx.accounts.market)?;
        market.amm.oracle = oracle;
        market.amm.oracle_source = oracle_source;
        Ok(())
    }

    #[access_control(
        market_initialized(&ctx.accounts.market)
    )]
    pub fn update_market_minimum_quote_asset_trade_size(
        ctx: Context<AdminUpdateMarket>,
        minimum_trade_size: u128,
    ) -> Result<()> {
        let market = &mut load_mut!(ctx.accounts.market)?;
        market.amm.minimum_quote_asset_trade_size = minimum_trade_size;
        Ok(())
    }

    #[access_control(
        market_initialized(&ctx.accounts.market)
    )]
    pub fn update_market_base_spread(
        ctx: Context<AdminUpdateMarket>,
        base_spread: u16,
    ) -> Result<()> {
        let market = &mut load_mut!(ctx.accounts.market)?;
        market.amm.base_spread = base_spread;
        market.amm.long_spread = (base_spread / 2) as u128;
        market.amm.short_spread = (base_spread / 2) as u128;
        Ok(())
    }

    #[access_control(
        market_initialized(&ctx.accounts.market)
    )]
    pub fn update_market_max_spread(
        ctx: Context<AdminUpdateMarket>,
        max_spread: u32,
    ) -> Result<()> {
        let market = &mut load_mut!(ctx.accounts.market)?;
        validate!(
            (max_spread > market.amm.base_spread as u32)
                && (max_spread <= market.margin_ratio_initial * 100),
            ErrorCode::DefaultError,
            "invalid max_spread",
        )?;

        market.amm.max_spread = max_spread;

        Ok(())
    }

    #[access_control(
        market_initialized(&ctx.accounts.market)
    )]
    pub fn update_market_base_asset_amount_step_size(
        ctx: Context<AdminUpdateMarket>,
        minimum_trade_size: u128,
    ) -> Result<()> {
        let market = &mut load_mut!(ctx.accounts.market)?;
        market.amm.base_asset_amount_step_size = minimum_trade_size;
        Ok(())
    }

    #[access_control(
        market_initialized(&ctx.accounts.market)
    )]
    pub fn update_market_max_slippage_ratio(
        ctx: Context<AdminUpdateMarket>,
        max_slippage_ratio: u16,
    ) -> Result<()> {
        validate!(max_slippage_ratio > 0, ErrorCode::DefaultError)?;
        let market = &mut load_mut!(ctx.accounts.market)?;
        market.amm.max_slippage_ratio = max_slippage_ratio;
        Ok(())
    }

    #[access_control(
        market_initialized(&ctx.accounts.market)
    )]
    pub fn update_max_base_asset_amount_ratio(
        ctx: Context<AdminUpdateMarket>,
        max_base_asset_amount_ratio: u16,
    ) -> Result<()> {
        validate!(max_base_asset_amount_ratio > 0, ErrorCode::DefaultError)?;
        let market = &mut load_mut!(ctx.accounts.market)?;
        market.amm.max_base_asset_amount_ratio = max_base_asset_amount_ratio;
        Ok(())
    }

    pub fn update_admin(ctx: Context<AdminUpdateState>, admin: Pubkey) -> Result<()> {
        ctx.accounts.state.admin = admin;
        Ok(())
    }

    pub fn update_whitelist_mint(
        ctx: Context<AdminUpdateState>,
        whitelist_mint: Pubkey,
    ) -> Result<()> {
        ctx.accounts.state.whitelist_mint = whitelist_mint;
        Ok(())
    }

    pub fn update_discount_mint(
        ctx: Context<AdminUpdateState>,
        discount_mint: Pubkey,
    ) -> Result<()> {
        ctx.accounts.state.discount_mint = discount_mint;
        Ok(())
    }

    pub fn update_exchange_paused(
        ctx: Context<AdminUpdateState>,
        exchange_paused: bool,
    ) -> Result<()> {
        ctx.accounts.state.exchange_paused = exchange_paused;
        Ok(())
    }

    pub fn disable_admin_controls_prices(ctx: Context<AdminUpdateState>) -> Result<()> {
        ctx.accounts.state.admin_controls_prices = false;
        Ok(())
    }

    pub fn update_funding_paused(
        ctx: Context<AdminUpdateState>,
        funding_paused: bool,
    ) -> Result<()> {
        ctx.accounts.state.funding_paused = funding_paused;
        Ok(())
    }

    pub fn update_auction_duration(
        ctx: Context<AdminUpdateState>,
        min_auction_duration: u8,
        max_auction_duration: u8,
    ) -> Result<()> {
        validate!(
            min_auction_duration <= max_auction_duration,
            ErrorCode::DefaultError,
            "min auction duration must be less than or equal to max auction duration",
        )?;

        ctx.accounts.state.min_auction_duration = min_auction_duration;
        ctx.accounts.state.max_auction_duration = max_auction_duration;
        Ok(())
    }
}

fn market_initialized(market: &AccountLoader<Market>) -> Result<()> {
    if !market.load()?.initialized {
        return Err(ErrorCode::MarketIndexNotInitialized.into());
    }
    Ok(())
}

fn valid_oracle_for_market(oracle: &AccountInfo, market: &AccountLoader<Market>) -> Result<()> {
    if !market.load()?.amm.oracle.eq(oracle.key) {
        return Err(ErrorCode::InvalidOracle.into());
    }
    Ok(())
}

fn exchange_not_paused(state: &Account<State>) -> Result<()> {
    if state.exchange_paused {
        return Err(ErrorCode::ExchangePaused.into());
    }
    Ok(())
}

fn admin_controls_prices(state: &Account<State>) -> Result<()> {
    if !state.admin_controls_prices {
        return Err(ErrorCode::AdminControlsPricesDisabled.into());
    }
    Ok(())
}<|MERGE_RESOLUTION|>--- conflicted
+++ resolved
@@ -38,10 +38,6 @@
     use std::ops::Div;
     use std::option::Option::Some;
 
-<<<<<<< HEAD
-    use crate::account_loader::{load, load_mut};
-=======
->>>>>>> e1eb4f16
     use crate::controller::position::get_position_index;
     use crate::margin_validation::validate_margin;
     use crate::math;
@@ -418,7 +414,7 @@
                 curve_update_intensity: 0,
                 fee_pool: PoolBalance { balance: 0 },
                 market_position: MarketPosition {
-                    market_index: market_index,
+                    market_index,
                     ..MarketPosition::default()
                 },
                 last_update_slot: clock_slot,
@@ -452,7 +448,7 @@
         let mut oracle_map = OracleMap::load(remaining_accounts_iter, clock.slot)?;
         let bank_map = BankMap::load(&get_writable_banks(bank_index), remaining_accounts_iter)?;
 
-        let mut market_map = MarketMap::load(
+        let _market_map = MarketMap::load(
             &get_writable_markets_for_user_positions(&user.positions),
             remaining_accounts_iter,
         )?;
@@ -537,18 +533,15 @@
         let remaining_accounts_iter = &mut ctx.remaining_accounts.iter().peekable();
         let mut oracle_map = OracleMap::load(remaining_accounts_iter, clock.slot)?;
         let bank_map = BankMap::load(&get_writable_banks(bank_index), remaining_accounts_iter)?;
-        let mut market_map = MarketMap::load(&WritableMarkets::new(), remaining_accounts_iter)?;
-
-<<<<<<< HEAD
-=======
-        controller::repeg::update_amms(
-            &mut market_map,
-            &mut oracle_map,
-            &ctx.accounts.state,
-            &clock,
-        )?;
-
->>>>>>> e1eb4f16
+        let market_map = MarketMap::load(&WritableMarkets::new(), remaining_accounts_iter)?;
+
+        // controller::repeg::update_amms(
+        //     &mut market_map,
+        //     &mut oracle_map,
+        //     &ctx.accounts.state,
+        //     &clock,
+        // )?;
+
         let amount = {
             let bank = &mut bank_map.get_ref_mut(&bank_index)?;
             controller::bank_balance::update_bank_cumulative_interest(bank, now)?;
@@ -629,7 +622,7 @@
         let remaining_accounts_iter = &mut ctx.remaining_accounts.iter().peekable();
         let mut oracle_map = OracleMap::load(remaining_accounts_iter, clock.slot)?;
         let bank_map = BankMap::load(&get_writable_banks(bank_index), remaining_accounts_iter)?;
-        let mut market_map = MarketMap::load(&WritableMarkets::new(), remaining_accounts_iter)?;
+        let market_map = MarketMap::load(&WritableMarkets::new(), remaining_accounts_iter)?;
 
         // controller::repeg::update_amms(
         //     &mut market_map,
@@ -733,7 +726,7 @@
             return Err(print_error!(ErrorCode::InvalidOrder)().into());
         }
 
-        controller::repeg::update_amms(
+        controller::repeg::update_amm(
             &mut market_map,
             &mut oracle_map,
             params.market_index,
@@ -790,7 +783,7 @@
         let remaining_accounts_iter = &mut ctx.remaining_accounts.iter().peekable();
         let mut oracle_map = OracleMap::load(remaining_accounts_iter, Clock::get()?.slot)?;
         let _bank_map = BankMap::load(&WritableMarkets::new(), remaining_accounts_iter)?;
-        let mut market_map = MarketMap::load(&WritableMarkets::new(), remaining_accounts_iter)?;
+        let market_map = MarketMap::load(&WritableMarkets::new(), remaining_accounts_iter)?;
 
         // controller::repeg::update_amms(
         //     &mut market_map,
@@ -818,13 +811,8 @@
         order_id: Option<u64>,
         maker_order_id: Option<u64>,
     ) -> Result<()> {
-<<<<<<< HEAD
         let (order_id, market_index, writable_markets) = {
-            let user = &load(&ctx.accounts.user)?;
-=======
-        let (order_id, writable_markets) = {
             let user = &load!(ctx.accounts.user)?;
->>>>>>> e1eb4f16
             // if there is no order id, use the users last order id
             let order_id = order_id.map_or(user.next_order_id - 1, |order_id| order_id);
             let order_index = user
@@ -854,7 +842,7 @@
             None => None,
         };
 
-        controller::repeg::update_amms(
+        controller::repeg::update_amm(
             &mut market_map,
             &mut oracle_map,
             market_index,
@@ -904,14 +892,10 @@
         // )?;
 
         let mut market_map = MarketMap::load(
-<<<<<<< HEAD
-            &get_writable_markets(params.market_index),
-=======
             &get_writable_markets_for_user_positions_and_order(
                 &load!(ctx.accounts.user)?.positions,
                 params.market_index,
             ),
->>>>>>> e1eb4f16
             remaining_accounts_iter,
         )?;
 
@@ -928,7 +912,7 @@
         let is_immediate_or_cancel = params.immediate_or_cancel;
         let base_asset_amount_to_fill = params.base_asset_amount;
 
-        controller::repeg::update_amms(
+        controller::repeg::update_amm(
             &mut market_map,
             &mut oracle_map,
             params.market_index,
@@ -945,7 +929,6 @@
 
         // let mut market = market_map.get_ref_mut(&params.market_index)?;
         // let oracle_price_data = &oracle_map.get_price_data(&market.amm.oracle)?;
-        // controller::repeg::update_amm(&mut market, oracle_price_data, state, now, clock_slot)?;
 
         controller::orders::place_order(
             &ctx.accounts.state,
@@ -1008,14 +991,10 @@
             remaining_accounts_iter,
         )?;
         let mut market_map = MarketMap::load(
-<<<<<<< HEAD
-            &get_writable_markets(params.market_index),
-=======
             &get_writable_markets_for_user_positions_and_order(
                 &load!(ctx.accounts.user)?.positions,
                 params.market_index,
             ),
->>>>>>> e1eb4f16
             remaining_accounts_iter,
         )?;
 
@@ -1027,7 +1006,7 @@
 
         let base_asset_amount_to_fill = params.base_asset_amount;
 
-        controller::repeg::update_amms(
+        controller::repeg::update_amm(
             &mut market_map,
             &mut oracle_map,
             params.market_index,
@@ -1088,7 +1067,7 @@
         let remaining_accounts_iter = &mut ctx.remaining_accounts.iter().peekable();
         let mut oracle_map = OracleMap::load(remaining_accounts_iter, Clock::get()?.slot)?;
         BankMap::load(&WritableBanks::new(), remaining_accounts_iter)?;
-        let mut market_map = MarketMap::load(&WritableMarkets::new(), remaining_accounts_iter)?;
+        let market_map = MarketMap::load(&WritableMarkets::new(), remaining_accounts_iter)?;
 
         // controller::repeg::update_amms(
         //     &mut market_map,
@@ -1128,7 +1107,7 @@
             remaining_accounts_iter,
         )?;
 
-        controller::repeg::update_amms(market_map, oracle_map, 100, state, &clock)?; // todo
+        controller::repeg::update_amms(market_map, oracle_map, state, &clock)?; // todo
 
         Ok(())
     }
@@ -1147,7 +1126,7 @@
         let mut market_map =
             MarketMap::load(&get_writable_markets(market_index), remaining_accounts_iter)?;
 
-        controller::repeg::update_amms(
+        controller::repeg::update_amm(
             &mut market_map,
             &mut oracle_map,
             market_index,
@@ -1173,11 +1152,7 @@
         let market = &mut market_map.get_ref_mut(&market_index)?;
 
         let oracle_price = oracle_map.get_price_data(&market.amm.oracle)?.price;
-<<<<<<< HEAD
-        // controller::position::update_cost_basis(market, market_position, oracle_price)?;
-=======
         controller::position::update_cost_basis(market, market_position, oracle_price)?;
->>>>>>> e1eb4f16
 
         let user_unsettled_pnl = market_position.unsettled_pnl;
 
@@ -1239,7 +1214,7 @@
             &get_writable_banks(QUOTE_ASSET_BANK_INDEX),
             remaining_accounts_iter,
         )?;
-        let mut market_map = MarketMap::load(
+        let market_map = MarketMap::load(
             &get_writable_markets_for_user_positions(&user.positions),
             remaining_accounts_iter,
         )?;
@@ -1252,11 +1227,7 @@
         // )?;
 
         // Settle user's funding payments so that collateral is up to date
-<<<<<<< HEAD
-        controller::funding::settle_funding_payments(user, &user_key, &market_map, now)?;
-=======
         // controller::funding::settle_funding_payments(user, &user_key, &market_map, now)?;
->>>>>>> e1eb4f16
 
         let LiquidationStatus {
             liquidation_type,
@@ -1837,11 +1808,7 @@
             .checked_add(cast(amount)?)
             .ok_or_else(math_error!())?;
 
-<<<<<<< HEAD
-        let bank = &mut ctx.accounts.bank.load_mut()?;
-=======
         let bank = &mut load_mut!(ctx.accounts.bank)?;
->>>>>>> e1eb4f16
 
         controller::bank_balance::update_bank_balances(
             cast_to_u128(amount)?,
@@ -2032,11 +1999,6 @@
             remaining_accounts_iter,
         )?;
 
-<<<<<<< HEAD
-        let user_key = ctx.accounts.user.key();
-        let user = &mut load_mut(&ctx.accounts.user)?;
-=======
->>>>>>> e1eb4f16
         controller::funding::settle_funding_payments(user, &user_key, &market_map, now)?;
         Ok(())
     }
@@ -2056,7 +2018,7 @@
         let mut oracle_map = OracleMap::load_one(&ctx.accounts.oracle, clock_slot)?;
 
         let oracle_price_data = &oracle_map.get_price_data(&market.amm.oracle)?;
-        controller::repeg::update_amm(market, oracle_price_data, state, now, clock_slot)?;
+        controller::repeg::_update_amm(market, oracle_price_data, state, now, clock_slot)?;
 
         validate!(
             (clock_slot == market.amm.last_update_slot || market.amm.curve_update_intensity == 0),
@@ -2250,15 +2212,9 @@
         validate!(
             imf_factor <= BANK_IMF_PRECISION,
             ErrorCode::DefaultError,
-<<<<<<< HEAD
-            "invalid unsettled_asset_weight",
-        )?;
-        let market = &mut ctx.accounts.market.load_mut()?;
-=======
             "invalid imf factor",
         )?;
         let market = &mut load_mut!(ctx.accounts.market)?;
->>>>>>> e1eb4f16
         market.imf_factor = imf_factor;
         Ok(())
     }
@@ -2286,11 +2242,7 @@
             ErrorCode::DefaultError,
             "must enforce unsettled_initial_asset_weight <= unsettled_maintenance_asset_weight",
         )?;
-<<<<<<< HEAD
-        let market = &mut ctx.accounts.market.load_mut()?;
-=======
         let market = &mut load_mut!(ctx.accounts.market)?;
->>>>>>> e1eb4f16
         market.unsettled_initial_asset_weight = unsettled_initial_asset_weight;
         market.unsettled_maintenance_asset_weight = unsettled_maintenance_asset_weight;
         Ok(())
@@ -2308,11 +2260,7 @@
             ErrorCode::DefaultError,
             "invalid curve_update_intensity",
         )?;
-<<<<<<< HEAD
-        let market = &mut ctx.accounts.market.load_mut()?;
-=======
         let market = &mut load_mut!(ctx.accounts.market)?;
->>>>>>> e1eb4f16
         market.amm.curve_update_intensity = curve_update_intensity;
         Ok(())
     }
