--- conflicted
+++ resolved
@@ -114,7 +114,6 @@
         maintenance_liability_weight: u128,
         imf_factor: u128,
         liquidation_fee: u128,
-        perp_market_index: u64,
     ) -> Result<()> {
         let state = &mut ctx.accounts.state;
         let bank_pubkey = ctx.accounts.bank.key();
@@ -231,8 +230,8 @@
         let bank = &mut ctx.accounts.bank.load_init()?;
         **bank = Bank {
             bank_index,
-            has_market: false,
-            perp_market_index,
+            has_market: false,    //todo: need instr to set
+            perp_market_index: 0, //todo: need instr to set
             pubkey: bank_pubkey,
             mint: ctx.accounts.bank_mint.key(),
             vault: *ctx.accounts.bank_vault.to_account_info().key,
@@ -525,27 +524,10 @@
         let remaining_accounts_iter = &mut ctx.remaining_accounts.iter().peekable();
         let mut oracle_map = OracleMap::load(remaining_accounts_iter, clock.slot)?;
         let bank_map = BankMap::load(&get_writable_banks(bank_index), remaining_accounts_iter)?;
-<<<<<<< HEAD
-        let mut market_map = MarketMap::load(&WritableMarkets::new(), remaining_accounts_iter)?;
-
-        let all_amms_updated = controller::repeg::update_amms(
-            &mut market_map,
-            &mut oracle_map,
-            &ctx.accounts.state,
-            &clock,
-=======
         let market_map = MarketMap::load(
             &MarketSet::new(),
             &MarketSet::new(),
             remaining_accounts_iter,
->>>>>>> 7f6343b1
-        )?;
-
-        // prevent withdraw when oracle is invalid for user positions
-        validate!(
-            all_amms_updated,
-            ErrorCode::AMMNotUpdatedInSameSlot,
-            "All market position's AMM must be updated within same slot"
         )?;
 
         let amount = {
@@ -643,26 +625,10 @@
         let remaining_accounts_iter = &mut ctx.remaining_accounts.iter().peekable();
         let mut oracle_map = OracleMap::load(remaining_accounts_iter, clock.slot)?;
         let bank_map = BankMap::load(&get_writable_banks(bank_index), remaining_accounts_iter)?;
-<<<<<<< HEAD
-        let mut market_map = MarketMap::load(&WritableMarkets::new(), remaining_accounts_iter)?;
-
-        let all_amms_updated = controller::repeg::update_amms(
-            &mut market_map,
-            &mut oracle_map,
-            &ctx.accounts.state,
-            &Clock::get()?,
-=======
         let market_map = MarketMap::load(
             &MarketSet::new(),
             &MarketSet::new(),
             remaining_accounts_iter,
->>>>>>> 7f6343b1
-        )?;
-
-        validate!(
-            all_amms_updated,
-            ErrorCode::AMMNotUpdatedInSameSlot,
-            "All market position's AMM must be updated within same slot"
         )?;
 
         {
@@ -871,22 +837,14 @@
             None => None,
         };
 
-<<<<<<< HEAD
-        let all_amms_updated = controller::repeg::update_amms(
-            &mut market_map,
-=======
+        let clock = &Clock::get()?;
+
         controller::repeg::update_amm(
             market_index,
             &market_map,
->>>>>>> 7f6343b1
             &mut oracle_map,
             &ctx.accounts.state,
-            &Clock::get()?,
-        )?;
-        validate!(
-            all_amms_updated,
-            ErrorCode::AMMNotUpdatedInSameSlot,
-            "All market position's AMM must be updated within same slot"
+            clock,
         )?;
 
         let (_, updated_user_state) = controller::orders::fill_order(
@@ -940,22 +898,12 @@
         let is_immediate_or_cancel = params.immediate_or_cancel;
         let base_asset_amount_to_fill = params.base_asset_amount;
 
-<<<<<<< HEAD
-        let all_amms_updated = controller::repeg::update_amms(
-            &mut market_map,
-=======
         controller::repeg::update_amm(
             params.market_index,
             &market_map,
->>>>>>> 7f6343b1
             &mut oracle_map,
             &ctx.accounts.state,
             &Clock::get()?,
-        )?;
-        validate!(
-            all_amms_updated,
-            ErrorCode::AMMNotUpdatedInSameSlot,
-            "All market position's AMM must be updated within same slot"
         )?;
 
         controller::orders::place_order(
@@ -1029,23 +977,12 @@
 
         let base_asset_amount_to_fill = params.base_asset_amount;
 
-<<<<<<< HEAD
-        let all_amms_updated = controller::repeg::update_amms(
-            &mut market_map,
-=======
         controller::repeg::update_amm(
             params.market_index,
             &market_map,
->>>>>>> 7f6343b1
             &mut oracle_map,
             &ctx.accounts.state,
             &Clock::get()?,
-        )?;
-
-        validate!(
-            all_amms_updated,
-            ErrorCode::AMMNotUpdatedInSameSlot,
-            "All market position's AMM must be updated within same slot"
         )?;
 
         controller::orders::place_order(
@@ -1178,14 +1115,9 @@
             remaining_accounts_iter,
         )?;
 
-<<<<<<< HEAD
-        let _all_amms_updated = controller::repeg::update_amms(
-            &mut market_map,
-=======
         controller::repeg::update_amm(
             market_index,
             &market_map,
->>>>>>> 7f6343b1
             &mut oracle_map,
             &ctx.accounts.state,
             &Clock::get()?,
@@ -1968,6 +1900,20 @@
         Ok(())
     }
 
+    pub fn update_bank_withdraw_guard_threshold(
+        ctx: Context<AdminUpdateBank>,
+        withdraw_guard_threshold: u128,
+    ) -> Result<()> {
+        let bank = &mut load_mut!(ctx.accounts.bank)?;
+        msg!(
+            "bank.withdraw_guard_threshold: {:?} -> {:?}",
+            bank.withdraw_guard_threshold,
+            withdraw_guard_threshold
+        );
+        bank.withdraw_guard_threshold = withdraw_guard_threshold;
+        Ok(())
+    }
+
     #[access_control(
         market_initialized(&ctx.accounts.market)
     )]
