#![allow(clippy::too_many_arguments)]
#![allow(unaligned_references)]
#![allow(clippy::bool_assert_comparison)]

use std::convert::identity;

use anchor_lang::prelude::*;
use borsh::BorshSerialize;
use serum_dex::state::ToAlignedBytes;

use context::*;
use error::ErrorCode;
use math::{amm, bn, constants::*, margin::*, oracle};
use state::oracle::{get_oracle_price, HistoricalIndexData, HistoricalOracleData, OracleSource};

use crate::math::amm::get_update_k_result;
use crate::state::events::{LPAction, LPRecord};
use crate::state::market::{ContractType, MarketStatus, PerpMarket};
use crate::state::user::PerpPosition;
use crate::state::{market::AMM, state::*, user::*};

pub mod context;
pub mod controller;
pub mod error;
pub mod ids;
pub mod macros;
pub mod math;
pub mod optional_accounts;
mod signer;
pub mod state;
#[cfg(test)]
mod tests;
mod validation;

#[cfg(feature = "mainnet-beta")]
declare_id!("dammHkt7jmytvbS3nHTxQNEcP59aE57nxwV21YdqEDN");
#[cfg(not(feature = "mainnet-beta"))]
declare_id!("6MVFno8SFkVffGuCCQzg2wi8FvF8sPRFDNHa13ZPP9cK");

#[program]
pub mod clearing_house {
    use std::cmp::min;
    use std::mem::size_of;
    use std::option::Option::Some;

    use bytemuck::cast_slice;

    use crate::controller::lp::burn_lp_shares;
    use crate::controller::position::{add_new_position, get_position_index};
    use crate::controller::validate::validate_market_account;
    use crate::math;
    use crate::math::casting::{cast, cast_to_i128, cast_to_u128, cast_to_u32};
<<<<<<< HEAD
    use crate::math::oracle::OracleValidity;
=======
    use crate::math::insurance::if_shares_to_vault_amount;
>>>>>>> 94dc7288
    use crate::math::spot_balance::get_token_amount;
    use crate::optional_accounts::{
        get_maker_and_maker_stats, get_referrer_and_referrer_stats, get_serum_fulfillment_accounts,
    };
    use crate::state::events::{CurveRecord, DepositRecord};
    use crate::state::events::{DepositDirection, NewUserRecord};
    use crate::state::insurance_fund_stake::InsuranceFundStake;
    use crate::state::market::{PerpMarket, PoolBalance};
    use crate::state::oracle::{get_pyth_price, get_switchboard_price, OraclePriceData};
    use crate::state::oracle_map::OracleMap;
    use crate::state::perp_market_map::{
        get_market_set, get_market_set_for_user_positions, get_market_set_from_list, MarketSet,
        PerpMarketMap,
    };
    use crate::state::serum::{load_market_state, load_open_orders};
    use crate::state::spot_market::{
        SerumV3FulfillmentConfig, SpotBalanceType, SpotFulfillmentStatus, SpotMarket,
    };
    use crate::state::spot_market_map::{
        get_writable_spot_market_set, SpotMarketMap, SpotMarketSet,
    };
    use crate::state::state::FeeStructure;
    use crate::validation::margin::validate_margin;

    use super::*;
<<<<<<< HEAD
    use crate::math::insurance::if_shares_to_vault_amount;
    use crate::state::insurance_fund_stake::InsuranceFundStake;
    use crate::state::serum::{load_open_orders, load_serum_market};
    use crate::state::state::FeeStructure;
    use bytemuck::cast_slice;
    use std::mem::size_of;
=======
    use crate::validation::fee_structure::validate_fee_structure;
>>>>>>> 94dc7288

    pub fn initialize(ctx: Context<Initialize>, admin_controls_prices: bool) -> Result<()> {
        let (clearing_house_signer, clearing_house_signer_nonce) =
            Pubkey::find_program_address(&[b"clearing_house_signer".as_ref()], ctx.program_id);

        let insurance_vault = &ctx.accounts.insurance_vault;
        if insurance_vault.owner != clearing_house_signer {
            return Err(ErrorCode::InvalidInsuranceFundAuthority.into());
        }

        **ctx.accounts.state = State {
            admin: *ctx.accounts.admin.key,
            funding_paused: false,
            exchange_paused: false,
            admin_controls_prices,
            insurance_vault: insurance_vault.key(),
            whitelist_mint: Pubkey::default(),
            discount_mint: Pubkey::default(),
            oracle_guard_rails: OracleGuardRails::default(),
            number_of_markets: 0,
            number_of_spot_markets: 0,
            min_order_quote_asset_amount: 500_000, // 50 cents
            min_perp_auction_duration: 10,
            default_market_order_time_in_force: 60,
            default_spot_auction_duration: 10,
            liquidation_margin_buffer_ratio: MARGIN_PRECISION as u32 / 50, // 2%
            settlement_duration: 0, // extra duration after market expiry to allow settlement
            signer: clearing_house_signer,
            signer_nonce: clearing_house_signer_nonce,
            perp_fee_structure: FeeStructure::perps_default(),
            spot_fee_structure: FeeStructure::spot_default(),
        };

        Ok(())
    }

    pub fn initialize_spot_market(
        ctx: Context<InitializeSpotMarket>,
        optimal_utilization: u128,
        optimal_borrow_rate: u128,
        max_borrow_rate: u128,
        oracle_source: OracleSource,
        initial_asset_weight: u128,
        maintenance_asset_weight: u128,
        initial_liability_weight: u128,
        maintenance_liability_weight: u128,
        imf_factor: u128,
        liquidation_fee: u128,
    ) -> Result<()> {
        let state = &mut ctx.accounts.state;
        let spot_market_pubkey = ctx.accounts.spot_market.key();

        // clearing house must be authority of collateral vault
        if ctx.accounts.spot_market_vault.owner != state.signer {
            return Err(ErrorCode::InvalidSpotMarketAuthority.into());
        }

        // clearing house must be authority of collateral vault
        if ctx.accounts.insurance_fund_vault.owner != state.signer {
            return Err(ErrorCode::InvalidInsuranceFundAuthority.into());
        }

        validate!(
            optimal_utilization <= SPOT_UTILIZATION_PRECISION,
            ErrorCode::InvalidSpotMarketInitialization,
            "For spot market, optimal_utilization must be < {}",
            SPOT_UTILIZATION_PRECISION
        )?;

        let spot_market_index = get_then_update_id!(state, number_of_spot_markets);

        let oracle_price_data = get_oracle_price(
            &oracle_source,
            &ctx.accounts.oracle,
            cast(Clock::get()?.unix_timestamp)?,
        );

        let (historical_oracle_data_default, historical_index_data_default) =
            if spot_market_index == 0 {
                (
                    HistoricalOracleData::default_quote_oracle(),
                    HistoricalIndexData::default_quote_oracle(),
                )
            } else {
                (
                    HistoricalOracleData::default_with_current_oracle(oracle_price_data?),
                    HistoricalIndexData::default_with_current_oracle(oracle_price_data?),
                )
            };

        if spot_market_index == 0 {
            validate!(
                initial_asset_weight == SPOT_WEIGHT_PRECISION,
                ErrorCode::InvalidSpotMarketInitialization,
                "For quote asset spot market, initial asset weight must be {}",
                SPOT_WEIGHT_PRECISION
            )?;

            validate!(
                maintenance_asset_weight == SPOT_WEIGHT_PRECISION,
                ErrorCode::InvalidSpotMarketInitialization,
                "For quote asset spot market, maintenance asset weight must be {}",
                SPOT_WEIGHT_PRECISION
            )?;

            validate!(
                initial_liability_weight == SPOT_WEIGHT_PRECISION,
                ErrorCode::InvalidSpotMarketInitialization,
                "For quote asset spot market, initial liability weight must be {}",
                SPOT_WEIGHT_PRECISION
            )?;

            validate!(
                maintenance_liability_weight == SPOT_WEIGHT_PRECISION,
                ErrorCode::InvalidSpotMarketInitialization,
                "For quote asset spot market, maintenance liability weight must be {}",
                SPOT_WEIGHT_PRECISION
            )?;

            validate!(
                ctx.accounts.oracle.key == &Pubkey::default(),
                ErrorCode::InvalidSpotMarketInitialization,
                "For quote asset spot market, oracle must be default public key"
            )?;

            validate!(
                oracle_source == OracleSource::QuoteAsset,
                ErrorCode::InvalidSpotMarketInitialization,
                "For quote asset spot market, oracle source must be QuoteAsset"
            )?;

            validate!(
                ctx.accounts.spot_market_mint.decimals == 6,
                ErrorCode::InvalidSpotMarketInitialization,
                "For quote asset spot market, mint decimals must be 6"
            )?;
        } else {
            validate!(
                initial_asset_weight > 0 && initial_asset_weight < SPOT_WEIGHT_PRECISION,
                ErrorCode::InvalidSpotMarketInitialization,
                "Initial asset weight must be between 0 {}",
                SPOT_WEIGHT_PRECISION
            )?;

            validate!(
                maintenance_asset_weight > 0 && maintenance_asset_weight < SPOT_WEIGHT_PRECISION,
                ErrorCode::InvalidSpotMarketInitialization,
                "Maintenance asset weight must be between 0 {}",
                SPOT_WEIGHT_PRECISION
            )?;

            validate!(
                initial_liability_weight > SPOT_WEIGHT_PRECISION,
                ErrorCode::InvalidSpotMarketInitialization,
                "Initial liability weight must be greater than {}",
                SPOT_WEIGHT_PRECISION
            )?;

            validate!(
                maintenance_liability_weight > SPOT_WEIGHT_PRECISION,
                ErrorCode::InvalidSpotMarketInitialization,
                "Maintenance liability weight must be greater than {}",
                SPOT_WEIGHT_PRECISION
            )?;

            validate!(
                ctx.accounts.spot_market_mint.decimals >= 6,
                ErrorCode::InvalidSpotMarketInitialization,
                "Mint decimals must be greater than or equal to 6"
            )?;

            validate!(
                oracle_price_data.is_ok(),
                ErrorCode::InvalidSpotMarketInitialization,
                "Unable to read oracle price for {}",
                ctx.accounts.oracle.key,
            )?;
        }

        let spot_market = &mut ctx.accounts.spot_market.load_init()?;
        let clock = Clock::get()?;
        let now = cast(clock.unix_timestamp).or(Err(ErrorCode::UnableToCastUnixTime))?;

        let decimals = ctx.accounts.spot_market_mint.decimals;
        let order_step_size = 10_u128.pow(2 + (decimals - 6) as u32); // 10 for usdc/btc, 10000 for sol

        **spot_market = SpotMarket {
            market_index: spot_market_index,
            pubkey: spot_market_pubkey,
            status: MarketStatus::Initialized,
            expiry_ts: 0,
            oracle: ctx.accounts.oracle.key(),
            oracle_source,
            historical_oracle_data: historical_oracle_data_default,
            historical_index_data: historical_index_data_default,
            mint: ctx.accounts.spot_market_mint.key(),
            vault: *ctx.accounts.spot_market_vault.to_account_info().key,
            insurance_fund_vault: *ctx.accounts.insurance_fund_vault.to_account_info().key,
            revenue_pool: PoolBalance { balance: 0 },
            total_if_factor: 0,
            user_if_factor: 0,
            total_if_shares: 0,
            user_if_shares: 0,
            if_shares_base: 0,
            insurance_withdraw_escrow_period: 0,
            last_revenue_settle_ts: 0,
            revenue_settle_period: 0, // how often can be settled
            decimals: ctx.accounts.spot_market_mint.decimals,
            optimal_utilization,
            optimal_borrow_rate,
            max_borrow_rate,
            deposit_balance: 0,
            borrow_balance: 0,
            deposit_token_twap: 0,
            borrow_token_twap: 0,
            utilization_twap: 0, // todo: use for dynamic interest / additional guards
            cumulative_deposit_interest: SPOT_CUMULATIVE_INTEREST_PRECISION,
            cumulative_borrow_interest: SPOT_CUMULATIVE_INTEREST_PRECISION,
            last_interest_ts: now,
            last_twap_ts: now,
            initial_asset_weight,
            maintenance_asset_weight,
            initial_liability_weight,
            maintenance_liability_weight,
            imf_factor,
            liquidator_fee: liquidation_fee,
            if_liquidation_fee: LIQUIDATION_FEE_PRECISION / 100, // 1%
            withdraw_guard_threshold: 0,
            order_step_size,
            next_fill_record_id: 1,
            spot_fee_pool: PoolBalance::default(),
            total_spot_fee: 0,
        };

        Ok(())
    }

    pub fn initialize_serum_fulfillment_config(
        ctx: Context<InitializeSerumFulfillmentConfig>,
        market_index: u64,
    ) -> Result<()> {
        validate!(
            market_index != 0,
            ErrorCode::DefaultError,
            "Cant add serum market to quote asset"
        )?;

        let base_spot_market = load!(&ctx.accounts.base_spot_market)?;
        let quote_spot_market = load!(&ctx.accounts.quote_spot_market)?;

        let serum_program_id = crate::ids::serum_program::id();
        validate!(
            ctx.accounts.serum_program.key() == serum_program_id,
            ErrorCode::InvalidSerumProgram
        )?;

        let serum_market_key = ctx.accounts.serum_market.key();
        let market_state = load_serum_market(&ctx.accounts.serum_market, &serum_program_id)?;

        validate!(
            identity(market_state.coin_mint) == base_spot_market.mint.to_aligned_bytes(),
            ErrorCode::InvalidSerumMarket,
            "Invalid base mint"
        )?;

        validate!(
            identity(market_state.pc_mint) == quote_spot_market.mint.to_aligned_bytes(),
            ErrorCode::InvalidSerumMarket,
            "Invalid quote mint"
        )?;

        let serum_program_id = serum_program_id;
        let serum_market = serum_market_key;
        let serum_event_queue = Pubkey::new(cast_slice(&market_state.event_q));
        let serum_request_queue = Pubkey::new(cast_slice(&market_state.req_q));
        let serum_bids = Pubkey::new(cast_slice(&market_state.bids));
        let serum_asks = Pubkey::new(cast_slice(&market_state.asks));
        let serum_base_vault = Pubkey::new(cast_slice(&market_state.coin_vault));
        let serum_quote_vault = Pubkey::new(cast_slice(&market_state.pc_vault));
        let serum_signer_nonce = market_state.vault_signer_nonce;

        drop(market_state);

        let open_orders_seeds: &[&[u8]] = &[b"serum_open_orders", serum_market_key.as_ref()];
        controller::pda::seed_and_create_pda(
            ctx.program_id,
            &ctx.accounts.admin.to_account_info(),
            &Rent::get()?,
            size_of::<serum_dex::state::OpenOrders>() + 12,
            &serum_program_id,
            &ctx.accounts.system_program.to_account_info(),
            &ctx.accounts.serum_open_orders,
            open_orders_seeds,
        )?;

        let open_orders = load_open_orders(&ctx.accounts.serum_open_orders)?;
        validate!(
            open_orders.account_flags == 0,
            ErrorCode::InvalidSerumOpenOrders,
            "Serum open orders already initialized"
        )?;
        drop(open_orders);

        controller::serum::invoke_init_open_orders(
            &ctx.accounts.serum_program,
            &ctx.accounts.serum_open_orders,
            &ctx.accounts.clearing_house_signer,
            &ctx.accounts.serum_market,
            &ctx.accounts.rent,
            ctx.accounts.state.signer_nonce,
        )?;

        let serum_fulfillment_config_key = ctx.accounts.serum_fulfillment_config.key();
        let mut serum_fulfillment_config = ctx.accounts.serum_fulfillment_config.load_init()?;
        *serum_fulfillment_config = SerumV3FulfillmentConfig {
            fulfillment_type: SpotFulfillmentType::SerumV3,
            status: SpotFulfillmentStatus::Enabled,
            pubkey: serum_fulfillment_config_key,
            market_index,
            serum_program_id,
            serum_market,
            serum_request_queue,
            serum_event_queue,
            serum_bids,
            serum_asks,
            serum_base_vault,
            serum_quote_vault,
            serum_open_orders: ctx.accounts.serum_open_orders.key(),
            serum_signer_nonce,
        };

        Ok(())
    }

    pub fn initialize_market(
        ctx: Context<InitializeMarket>,
        amm_base_asset_reserve: u128,
        amm_quote_asset_reserve: u128,
        amm_periodicity: i64,
        amm_peg_multiplier: u128,
        oracle_source: OracleSource,
        margin_ratio_initial: u32,
        margin_ratio_maintenance: u32,
        liquidation_fee: u128,
    ) -> Result<()> {
        let market_pubkey = ctx.accounts.market.to_account_info().key;
        let market = &mut ctx.accounts.market.load_init()?;
        let clock = Clock::get()?;
        let now = clock.unix_timestamp;
        let clock_slot = clock.slot;

        if amm_base_asset_reserve != amm_quote_asset_reserve {
            return Err(ErrorCode::InvalidInitialPeg.into());
        }

        let init_mark_price = amm::calculate_price(
            amm_quote_asset_reserve,
            amm_base_asset_reserve,
            amm_peg_multiplier,
        )?;

        let concentration_coef = MAX_CONCENTRATION_COEFFICIENT;

        // Verify there's no overflow
        let _k = bn::U192::from(amm_base_asset_reserve)
            .checked_mul(bn::U192::from(amm_quote_asset_reserve))
            .ok_or_else(math_error!())?;

        let (min_base_asset_reserve, max_base_asset_reserve) =
            amm::calculate_bid_ask_bounds(concentration_coef, amm_base_asset_reserve)?;

        // Verify oracle is readable
        let OraclePriceData {
            price: oracle_price,
            delay: oracle_delay,
            ..
        } = match oracle_source {
            OracleSource::Pyth => get_pyth_price(&ctx.accounts.oracle, clock_slot).unwrap(),
            OracleSource::Switchboard => {
                get_switchboard_price(&ctx.accounts.oracle, clock_slot).unwrap()
            }
            OracleSource::QuoteAsset => panic!(),
        };

        let last_oracle_price_twap = match oracle_source {
            OracleSource::Pyth => market.amm.get_pyth_twap(&ctx.accounts.oracle)?,
            OracleSource::Switchboard => oracle_price,
            OracleSource::QuoteAsset => panic!(),
        };

        let max_spread = (margin_ratio_initial - margin_ratio_maintenance) * (100 - 5);

        validate_margin(
            margin_ratio_initial,
            margin_ratio_maintenance,
            liquidation_fee,
            max_spread,
        )?;

        let state = &mut ctx.accounts.state;
        let market_index = state.number_of_markets;
        **market = PerpMarket {
            contract_type: ContractType::Perpetual,
            status: MarketStatus::Initialized,
            settlement_price: 0,
            expiry_ts: 0,
            pubkey: *market_pubkey,
            market_index,
            base_asset_amount_long: 0,
            base_asset_amount_short: 0,
            // base_asset_amount: 0,
            open_interest: 0,
            margin_ratio_initial, // unit is 20% (+2 decimal places)
            margin_ratio_maintenance,
            imf_factor: 0,
            next_fill_record_id: 1,
            next_funding_rate_record_id: 1,
            next_curve_record_id: 1,
            pnl_pool: PoolBalance { balance: 0 },
            revenue_withdraw_since_last_settle: 0,
            max_revenue_withdraw_per_period: 0,
            last_revenue_withdraw_ts: now,
            unrealized_initial_asset_weight: cast(SPOT_WEIGHT_PRECISION)?, // 100%
            unrealized_maintenance_asset_weight: cast(SPOT_WEIGHT_PRECISION)?, // 100%
            unrealized_imf_factor: 0,
            unrealized_max_imbalance: 0,
            liquidator_fee: liquidation_fee,
            if_liquidation_fee: LIQUIDATION_FEE_PRECISION / 100, // 1%
            quote_max_insurance: 0,
            quote_settled_insurance: 0,
            padding0: 0,
            padding1: 0,
            padding2: 0,
            padding3: 0,
            padding4: 0,
            amm: AMM {
                oracle: *ctx.accounts.oracle.key,
                oracle_source,
                base_asset_reserve: amm_base_asset_reserve,
                quote_asset_reserve: amm_quote_asset_reserve,
                terminal_quote_asset_reserve: amm_quote_asset_reserve,
                ask_base_asset_reserve: amm_base_asset_reserve,
                ask_quote_asset_reserve: amm_quote_asset_reserve,
                bid_base_asset_reserve: amm_base_asset_reserve,
                bid_quote_asset_reserve: amm_quote_asset_reserve,
                cumulative_funding_rate_long: 0,
                cumulative_funding_rate_short: 0,
                cumulative_social_loss: 0,
                last_funding_rate: 0,
                last_funding_rate_long: 0,
                last_funding_rate_short: 0,
                last_funding_rate_ts: now,
                funding_period: amm_periodicity,
                last_mark_price_twap: init_mark_price,
                last_mark_price_twap_5min: init_mark_price,
                last_mark_price_twap_ts: now,
                sqrt_k: amm_base_asset_reserve,
                concentration_coef,
                min_base_asset_reserve,
                max_base_asset_reserve,
                peg_multiplier: amm_peg_multiplier,
                total_fee: 0,
                total_fee_withdrawn: 0,
                total_fee_minus_distributions: 0,
                total_mm_fee: 0,
                total_exchange_fee: 0,
                total_liquidation_fee: 0,
                net_revenue_since_last_funding: 0,
                minimum_quote_asset_trade_size: 10000000,
                historical_oracle_data: HistoricalOracleData {
                    last_oracle_price: oracle_price,
                    last_oracle_conf: 0,
                    last_oracle_delay: oracle_delay,
                    last_oracle_price_twap,
                    last_oracle_price_twap_5min: oracle_price,
                    ..HistoricalOracleData::default()
                },
                last_oracle_normalised_price: oracle_price,
                last_oracle_conf_pct: 0,
                last_oracle_mark_spread_pct: 0, // todo
                base_asset_amount_step_size: 10000000,
                max_slippage_ratio: 50,           // ~2%
                max_base_asset_amount_ratio: 100, // moves price ~2%
                base_spread: 0,
                long_spread: 0,
                short_spread: 0,
                max_spread,
                last_bid_price_twap: init_mark_price,
                last_ask_price_twap: init_mark_price,
                net_base_asset_amount: 0,
                quote_asset_amount_long: 0,
                quote_asset_amount_short: 0,
                quote_entry_amount_long: 0,
                quote_entry_amount_short: 0,
                mark_std: 0,
                long_intensity_count: 0,
                long_intensity_volume: 0,
                short_intensity_count: 0,
                short_intensity_volume: 0,
                curve_update_intensity: 0,
                fee_pool: PoolBalance { balance: 0 },
                market_position_per_lp: PerpPosition {
                    market_index,
                    ..PerpPosition::default()
                },
                market_position: PerpPosition {
                    market_index,
                    ..PerpPosition::default()
                },
                last_update_slot: clock_slot,

                // lp stuff
                net_unsettled_lp_base_asset_amount: 0,
                user_lp_shares: 0,
                lp_cooldown_time: 1,  // TODO: what should this be?
                amm_jit_intensity: 0, // turn it off at the start

                last_oracle_valid: false,
                padding0: 0,
                padding1: 0,
                padding2: 0,
                padding3: 0,
            },
        };

        checked_increment!(state.number_of_markets, 1);

        Ok(())
    }

    pub fn deposit(
        ctx: Context<Deposit>,
        market_index: u64,
        amount: u64,
        reduce_only: bool,
    ) -> Result<()> {
        let user_key = ctx.accounts.user.key();
        let user = &mut load_mut!(ctx.accounts.user)?;
        let user_stats = &mut load_mut!(ctx.accounts.user_stats)?;
        let clock = Clock::get()?;
        let now = clock.unix_timestamp;

        validate!(!user.bankrupt, ErrorCode::UserBankrupt)?;

        let remaining_accounts_iter = &mut ctx.remaining_accounts.iter().peekable();
        let mut oracle_map = OracleMap::load(remaining_accounts_iter, clock.slot, None)?;
        let spot_market_map = SpotMarketMap::load(
            &get_writable_spot_market_set(market_index),
            remaining_accounts_iter,
        )?;

        let _market_map = PerpMarketMap::load(&MarketSet::new(), remaining_accounts_iter)?;

        if amount == 0 {
            return Err(ErrorCode::InsufficientDeposit.into());
        }

        validate!(!user.bankrupt, ErrorCode::UserBankrupt)?;

        let spot_market = &mut spot_market_map.get_ref_mut(&market_index)?;
        let oracle_price_data = oracle_map.get_price_data(&spot_market.oracle)?;

        controller::spot_balance::update_spot_market_cumulative_interest(
            spot_market,
            Some(oracle_price_data),
            now,
        )?;

        validate!(
            spot_market.status == MarketStatus::Initialized,
            ErrorCode::DefaultError,
            "spot_market in reduce only mode",
        )?;

        let spot_position = user.force_get_spot_position_mut(spot_market.market_index)?;

        // if reduce only, have to compare ix amount to current borrow amount
        let amount = if reduce_only && spot_position.balance_type == SpotBalanceType::Borrow {
            let borrow_token_amount = get_token_amount(
                spot_position.balance,
                spot_market,
                &spot_position.balance_type,
            )?;
            min(borrow_token_amount as u64, amount)
        } else {
            amount
        };

        controller::spot_position::update_spot_position_balance(
            amount as u128,
            &SpotBalanceType::Deposit,
            spot_market,
            spot_position,
            false,
        )?;

        controller::token::receive(
            &ctx.accounts.token_program,
            &ctx.accounts.user_token_account,
            &ctx.accounts.spot_market_vault,
            &ctx.accounts.authority,
            amount,
        )?;
        let oracle_price = oracle_price_data.price;
        let deposit_record = DepositRecord {
            ts: now,
            user_authority: user.authority,
            user: user_key,
            direction: DepositDirection::DEPOSIT,
            amount,
            oracle_price,
            market_index,
            referrer: user_stats.referrer,
            from: None,
            to: None,
        };
        emit!(deposit_record);

        Ok(())
    }

    #[access_control(
        exchange_not_paused(&ctx.accounts.state)
    )]
    pub fn withdraw(
        ctx: Context<Withdraw>,
        market_index: u64,
        amount: u64,
        reduce_only: bool,
    ) -> Result<()> {
        let user_key = ctx.accounts.user.key();
        let user = &mut load_mut!(ctx.accounts.user)?;
        let user_stats = &mut load_mut!(ctx.accounts.user_stats)?;
        let clock = Clock::get()?;
        let now = clock.unix_timestamp;
        let state = &ctx.accounts.state;

        validate!(!user.bankrupt, ErrorCode::UserBankrupt)?;

        let remaining_accounts_iter = &mut ctx.remaining_accounts.iter().peekable();
        let mut oracle_map = OracleMap::load(remaining_accounts_iter, clock.slot, None)?;
        let spot_market_map = SpotMarketMap::load(
            &get_writable_spot_market_set(market_index),
            remaining_accounts_iter,
        )?;
        let market_map = PerpMarketMap::load(&MarketSet::new(), remaining_accounts_iter)?;

        let amount = {
            let spot_market = &mut spot_market_map.get_ref_mut(&market_index)?;
            let oracle_price_data = oracle_map.get_price_data(&spot_market.oracle)?;

            controller::spot_balance::update_spot_market_cumulative_interest(
                spot_market,
                Some(oracle_price_data),
                now,
            )?;

            let spot_position = user.force_get_spot_position_mut(spot_market.market_index)?;

            let force_reduce_only = spot_market.is_reduce_only()?;

            // if reduce only, have to compare ix amount to current deposit amount
            let amount = if (force_reduce_only || reduce_only)
                && spot_position.balance_type == SpotBalanceType::Deposit
            {
                let borrow_token_amount = get_token_amount(
                    spot_position.balance,
                    spot_market,
                    &spot_position.balance_type,
                )?;
                min(borrow_token_amount as u64, amount)
            } else {
                amount
            };

            // prevents withdraw when limits hit
            controller::spot_balance::update_spot_position_balance_with_limits(
                amount as u128,
                &SpotBalanceType::Borrow,
                spot_market,
                spot_position,
            )?;

            amount
        };

        meets_withdraw_margin_requirement(user, &market_map, &spot_market_map, &mut oracle_map)?;

        let spot_market = spot_market_map.get_ref(&market_index)?;
        let oracle_price_data = oracle_map.get_price_data(&spot_market.oracle)?;
        let oracle_price = oracle_price_data.price;

        user.being_liquidated = false;

        controller::token::send_from_program_vault(
            &ctx.accounts.token_program,
            &ctx.accounts.spot_market_vault,
            &ctx.accounts.user_token_account,
            &ctx.accounts.clearing_house_signer,
            state.signer_nonce,
            amount,
        )?;

        let deposit_record = DepositRecord {
            ts: now,
            user_authority: user.authority,
            user: user_key,
            direction: DepositDirection::WITHDRAW,
            oracle_price,
            amount,
            market_index,
            referrer: user_stats.referrer,
            from: None,
            to: None,
        };
        emit!(deposit_record);

        // reload the spot market vault balance so it's up-to-date
        ctx.accounts.spot_market_vault.reload()?;
        math::spot_balance::validate_spot_balances(&spot_market)?;

        Ok(())
    }

    pub fn transfer_deposit(
        ctx: Context<TransferDeposit>,
        market_index: u64,
        amount: u64,
    ) -> Result<()> {
        let authority_key = ctx.accounts.authority.key;
        let to_user_key = ctx.accounts.to_user.key();
        let from_user_key = ctx.accounts.from_user.key();
        let clock = Clock::get()?;

        let to_user = &mut load_mut!(ctx.accounts.to_user)?;
        let from_user = &mut load_mut!(ctx.accounts.from_user)?;
        let user_stats = &mut load_mut!(ctx.accounts.user_stats)?;

        validate!(
            !to_user.bankrupt,
            ErrorCode::UserBankrupt,
            "to_user bankrupt"
        )?;
        validate!(
            !from_user.bankrupt,
            ErrorCode::UserBankrupt,
            "from_user bankrupt"
        )?;

        let remaining_accounts_iter = &mut ctx.remaining_accounts.iter().peekable();
        let mut oracle_map = OracleMap::load(remaining_accounts_iter, clock.slot, None)?;
        let spot_market_map = SpotMarketMap::load(
            &get_writable_spot_market_set(market_index),
            remaining_accounts_iter,
        )?;
        let market_map = PerpMarketMap::load(&MarketSet::new(), remaining_accounts_iter)?;

        {
            let spot_market = &mut spot_market_map.get_ref_mut(&market_index)?;
            let oracle_price_data = oracle_map.get_price_data(&spot_market.oracle)?;
            controller::spot_balance::update_spot_market_cumulative_interest(
                spot_market,
                Some(oracle_price_data),
                clock.unix_timestamp,
            )?;
        }

        {
            let spot_market = &mut spot_market_map.get_ref_mut(&market_index)?;
            let from_spot_position =
                from_user.force_get_spot_position_mut(spot_market.market_index)?;

            controller::spot_position::update_spot_position_balance(
                amount as u128,
                &SpotBalanceType::Borrow,
                spot_market,
                from_spot_position,
                true,
            )?;
        }

        validate!(
            meets_withdraw_margin_requirement(
                from_user,
                &market_map,
                &spot_market_map,
                &mut oracle_map,
            )?,
            ErrorCode::InsufficientCollateral,
            "From user does not meet initial margin requirement"
        )?;

        from_user.being_liquidated = false;

        let oracle_price = {
            let spot_market = &spot_market_map.get_ref(&market_index)?;
            oracle_map.get_price_data(&spot_market.oracle)?.price
        };

        let deposit_record = DepositRecord {
            ts: clock.unix_timestamp,
            user_authority: *authority_key,
            user: from_user_key,
            direction: DepositDirection::WITHDRAW,
            amount,
            oracle_price,
            market_index,
            referrer: user_stats.referrer,
            from: None,
            to: Some(to_user_key),
        };
        emit!(deposit_record);

        {
            let spot_market = &mut spot_market_map.get_ref_mut(&market_index)?;
            let to_spot_position = to_user.force_get_spot_position_mut(spot_market.market_index)?;

            controller::spot_position::update_spot_position_balance(
                amount as u128,
                &SpotBalanceType::Deposit,
                spot_market,
                to_spot_position,
                false,
            )?;
        }

        let deposit_record = DepositRecord {
            ts: clock.unix_timestamp,
            user_authority: *authority_key,
            user: to_user_key,
            direction: DepositDirection::DEPOSIT,
            amount,
            oracle_price,
            market_index,
            referrer: user_stats.referrer,
            from: Some(from_user_key),
            to: None,
        };
        emit!(deposit_record);

        Ok(())
    }

    pub fn update_spot_market_cumulative_interest(
        ctx: Context<UpdateSpotMarketCumulativeInterest>,
    ) -> Result<()> {
        let spot_market = &mut load_mut!(ctx.accounts.spot_market)?;
        let now = Clock::get()?.unix_timestamp;
        controller::spot_balance::update_spot_market_cumulative_interest(spot_market, None, now)?;
        Ok(())
    }

    pub fn update_spot_market_expiry(
        ctx: Context<UpdateSpotMarketCumulativeInterest>,
        expiry_ts: i64,
    ) -> Result<()> {
        let spot_market = &mut load_mut!(ctx.accounts.spot_market)?;
        let now = Clock::get()?.unix_timestamp;

        validate!(
            now < expiry_ts,
            ErrorCode::DefaultError,
            "Market expiry ts must later than current clock timestamp"
        )?;

        spot_market.status = MarketStatus::ReduceOnly;
        spot_market.expiry_ts = expiry_ts;

        Ok(())
    }

    #[access_control(
        exchange_not_paused(&ctx.accounts.state)
    )]
    pub fn settle_lp<'info>(ctx: Context<SettleLP>, market_index: u64) -> Result<()> {
        let user_key = ctx.accounts.user.key();
        let user = &mut load_mut!(ctx.accounts.user)?;
        let clock = Clock::get()?;
        let now = clock.unix_timestamp;

        let remaining_accounts_iter = &mut ctx.remaining_accounts.iter().peekable();
        let _oracle_map = OracleMap::load(remaining_accounts_iter, clock.slot, None)?;
        let _spot_market_map = SpotMarketMap::load(&SpotMarketSet::new(), remaining_accounts_iter)?;
        let market_map =
            PerpMarketMap::load(&get_market_set(market_index), remaining_accounts_iter)?;

        let market = &mut market_map.get_ref_mut(&market_index)?;

        controller::funding::settle_funding_payment(user, &user_key, market, now)?;

        controller::lp::settle_lp(user, &user_key, market, now)?;

        Ok(())
    }

    #[access_control(
        exchange_not_paused(&ctx.accounts.state)
    )]
    pub fn remove_liquidity<'info>(
        ctx: Context<AddRemoveLiquidity>,
        shares_to_burn: u128,
        market_index: u64,
    ) -> Result<()> {
        let user_key = ctx.accounts.user.key();
        let user = &mut load_mut!(ctx.accounts.user)?;
        let clock = Clock::get()?;
        let now = clock.unix_timestamp;

        let remaining_accounts_iter = &mut ctx.remaining_accounts.iter().peekable();

        let mut oracle_map = OracleMap::load(remaining_accounts_iter, clock.slot, None)?;
        let _spot_market_map = SpotMarketMap::load(&SpotMarketSet::new(), remaining_accounts_iter)?;
        let market_map =
            PerpMarketMap::load(&get_market_set(market_index), remaining_accounts_iter)?;
        {
            let mut market = market_map.get_ref_mut(&market_index)?;
            controller::funding::settle_funding_payment(user, &user_key, &mut market, now)?;
        }

        // standardize n shares to burn
        let shares_to_burn = {
            let market = market_map.get_ref(&market_index)?;
            crate::math::orders::standardize_base_asset_amount(
                shares_to_burn,
                market.amm.base_asset_amount_step_size,
            )?
        };

        if shares_to_burn == 0 {
            return Ok(());
        }

        let mut market = market_map.get_ref_mut(&market_index)?;
        let position_index = get_position_index(&user.perp_positions, market_index)?;
        let position = &mut user.perp_positions[position_index];

        validate!(
            position.lp_shares >= shares_to_burn,
            ErrorCode::InsufficientLPTokens
        )?;

        let time_since_last_add_liquidity = now
            .checked_sub(position.last_lp_add_time)
            .ok_or_else(math_error!())?;

        validate!(
            time_since_last_add_liquidity >= market.amm.lp_cooldown_time,
            ErrorCode::TryingToRemoveLiquidityTooFast
        )?;

        let oracle_price = oracle_map.get_price_data(&market.amm.oracle)?.price;
        let (position_delta, pnl) =
            burn_lp_shares(position, &mut market, shares_to_burn, oracle_price)?;

        emit!(LPRecord {
            ts: now,
            action: LPAction::RemoveLiquidity,
            user: user_key,
            n_shares: shares_to_burn,
            market_index,
            delta_base_asset_amount: position_delta.base_asset_amount,
            delta_quote_asset_amount: position_delta.quote_asset_amount,
            pnl,
        });

        Ok(())
    }

    #[access_control(
        exchange_not_paused(&ctx.accounts.state)
    )]
    pub fn add_liquidity<'info>(
        ctx: Context<AddRemoveLiquidity>,
        n_shares: u128,
        market_index: u64,
    ) -> Result<()> {
        let user_key = ctx.accounts.user.key();
        let user = &mut load_mut!(ctx.accounts.user)?;
        let clock = Clock::get()?;
        let now = clock.unix_timestamp;
        let remaining_accounts_iter = &mut ctx.remaining_accounts.iter().peekable();

        let mut oracle_map = OracleMap::load(remaining_accounts_iter, clock.slot, None)?;
        let spot_market_map = SpotMarketMap::load(&SpotMarketSet::new(), remaining_accounts_iter)?;

        let market_map =
            PerpMarketMap::load(&get_market_set(market_index), remaining_accounts_iter)?;

        {
            let mut market = market_map.get_ref_mut(&market_index)?;
            controller::funding::settle_funding_payment(user, &user_key, &mut market, now)?;

            validate!(
                market.status == MarketStatus::Initialized,
                ErrorCode::DefaultError,
                "Market Status doesn't allow for new LP liquidity"
            )?;
        }

        let position_index = get_position_index(&user.perp_positions, market_index)
            .or_else(|_| add_new_position(&mut user.perp_positions, market_index))?;

        validate!(!user.bankrupt, ErrorCode::UserBankrupt)?;
        math::liquidation::validate_user_not_being_liquidated(
            user,
            &market_map,
            &spot_market_map,
            &mut oracle_map,
            ctx.accounts.state.liquidation_margin_buffer_ratio,
        )?;

        let position = &mut user.perp_positions[position_index];

        {
            let mut market = market_map.get_ref_mut(&market_index)?;

            validate!(
                n_shares >= market.amm.base_asset_amount_step_size,
                ErrorCode::DefaultError,
                "minting {} shares is less than step size {}",
                n_shares,
                market.amm.base_asset_amount_step_size,
            )?;

            // standardize n shares to mint
            let n_shares = crate::math::orders::standardize_base_asset_amount(
                n_shares,
                market.amm.base_asset_amount_step_size,
            )?;

            controller::lp::mint_lp_shares(position, &mut market, n_shares, now)?;
        }

        // check margin requirements
        validate!(
            meets_initial_margin_requirement(user, &market_map, &spot_market_map, &mut oracle_map)?,
            ErrorCode::InsufficientCollateral,
            "User does not meet initial margin requirement"
        )?;

        emit!(LPRecord {
            ts: now,
            action: LPAction::AddLiquidity,
            user: user_key,
            n_shares,
            market_index,
            ..LPRecord::default()
        });

        Ok(())
    }

    pub fn place_order(ctx: Context<PlaceOrder>, params: OrderParams) -> Result<()> {
        let remaining_accounts_iter = &mut ctx.remaining_accounts.iter().peekable();
        let mut oracle_map = OracleMap::load(remaining_accounts_iter, Clock::get()?.slot, None)?;
        let spot_market_map = SpotMarketMap::load(&SpotMarketSet::new(), remaining_accounts_iter)?;
        let market_map = PerpMarketMap::load(&MarketSet::new(), remaining_accounts_iter)?;

        if params.immediate_or_cancel {
            msg!("immediate_or_cancel order must be in place_and_make or place_and_take");
            return Err(print_error!(ErrorCode::InvalidOrder)().into());
        }

        controller::orders::place_order(
            &ctx.accounts.state,
            &ctx.accounts.user,
            &market_map,
            &spot_market_map,
            &mut oracle_map,
            &Clock::get()?,
            params,
        )?;

        Ok(())
    }

    pub fn cancel_order(ctx: Context<CancelOrder>, order_id: Option<u64>) -> Result<()> {
        let remaining_accounts_iter = &mut ctx.remaining_accounts.iter().peekable();
        let mut oracle_map = OracleMap::load(remaining_accounts_iter, Clock::get()?.slot, None)?;
        let spot_market_map = SpotMarketMap::load(&MarketSet::new(), remaining_accounts_iter)?;
        let market_map = PerpMarketMap::load(&MarketSet::new(), remaining_accounts_iter)?;

        let order_id = match order_id {
            Some(order_id) => order_id,
            None => load!(ctx.accounts.user)?.get_last_order_id(),
        };

        controller::orders::cancel_order_by_order_id(
            order_id,
            &ctx.accounts.user,
            &market_map,
            &spot_market_map,
            &mut oracle_map,
            &Clock::get()?,
        )?;

        Ok(())
    }

    pub fn cancel_order_by_user_id(ctx: Context<CancelOrder>, user_order_id: u8) -> Result<()> {
        let remaining_accounts_iter = &mut ctx.remaining_accounts.iter().peekable();
        let mut oracle_map = OracleMap::load(remaining_accounts_iter, Clock::get()?.slot, None)?;
        let spot_market_map = SpotMarketMap::load(&MarketSet::new(), remaining_accounts_iter)?;
        let market_map = PerpMarketMap::load(&MarketSet::new(), remaining_accounts_iter)?;

        controller::orders::cancel_order_by_user_order_id(
            user_order_id,
            &ctx.accounts.user,
            &market_map,
            &spot_market_map,
            &mut oracle_map,
            &Clock::get()?,
        )?;

        Ok(())
    }

    #[access_control(
        exchange_not_paused(&ctx.accounts.state)
    )]
    pub fn fill_order<'info>(
        ctx: Context<FillOrder>,
        order_id: Option<u64>,
        maker_order_id: Option<u64>,
    ) -> Result<()> {
        let (order_id, market_index) = {
            let user = &load!(ctx.accounts.user)?;
            // if there is no order id, use the users last order id
            let order_id = order_id.unwrap_or_else(|| user.get_last_order_id());
            let market_index = match user.get_order(order_id) {
                Some(order) => order.market_index,
                None => {
                    msg!("Order does not exist {}", order_id);
                    return Ok(());
                }
            };
            (order_id, market_index)
        };

        let remaining_accounts_iter = &mut ctx.remaining_accounts.iter().peekable();
        let mut oracle_map = OracleMap::load(remaining_accounts_iter, Clock::get()?.slot, None)?;
        let spot_market_map = SpotMarketMap::load(&SpotMarketSet::new(), remaining_accounts_iter)?;
        let market_map =
            PerpMarketMap::load(&get_market_set(market_index), remaining_accounts_iter)?;

        let (maker, maker_stats) = match maker_order_id {
            Some(_) => {
                let (user, user_stats) = get_maker_and_maker_stats(remaining_accounts_iter)?;
                (Some(user), Some(user_stats))
            }
            None => (None, None),
        };

        let (referrer, referrer_stats) = get_referrer_and_referrer_stats(remaining_accounts_iter)?;

        let clock = &Clock::get()?;

        controller::repeg::update_amm(
            market_index,
            &market_map,
            &mut oracle_map,
            &ctx.accounts.state,
            clock,
        )?;

        controller::orders::fill_order(
            order_id,
            &ctx.accounts.state,
            &ctx.accounts.user,
            &ctx.accounts.user_stats,
            &spot_market_map,
            &market_map,
            &mut oracle_map,
            &ctx.accounts.filler,
            &ctx.accounts.filler_stats,
            maker.as_ref(),
            maker_stats.as_ref(),
            maker_order_id,
            referrer.as_ref(),
            referrer_stats.as_ref(),
            &Clock::get()?,
        )?;

        Ok(())
    }

    #[access_control(
        exchange_not_paused(&ctx.accounts.state)
    )]
    pub fn place_and_take<'info>(
        ctx: Context<PlaceAndTake>,
        params: OrderParams,
        maker_order_id: Option<u64>,
    ) -> Result<()> {
        let clock = Clock::get()?;
        let state = &ctx.accounts.state;

        let remaining_accounts_iter = &mut ctx.remaining_accounts.iter().peekable();
        let mut oracle_map = OracleMap::load(
            remaining_accounts_iter,
            clock.slot,
            Some(state.oracle_guard_rails),
        )?;
        let spot_market_map = SpotMarketMap::load(&SpotMarketSet::new(), remaining_accounts_iter)?;

        let market_map = PerpMarketMap::load(
            &get_market_set(params.market_index),
            remaining_accounts_iter,
        )?;

        if params.post_only {
            msg!("post_only cant be used in place_and_take");
            return Err(print_error!(ErrorCode::InvalidOrder)().into());
        }

        let (maker, maker_stats) = match maker_order_id {
            Some(_) => {
                let (user, user_stats) = get_maker_and_maker_stats(remaining_accounts_iter)?;
                (Some(user), Some(user_stats))
            }
            None => (None, None),
        };

        let (referrer, referrer_stats) = get_referrer_and_referrer_stats(remaining_accounts_iter)?;

        let is_immediate_or_cancel = params.immediate_or_cancel;
        let base_asset_amount_to_fill = params.base_asset_amount;

        controller::repeg::update_amm(
            params.market_index,
            &market_map,
            &mut oracle_map,
            &ctx.accounts.state,
            &Clock::get()?,
        )?;

        controller::orders::place_order(
            &ctx.accounts.state,
            &ctx.accounts.user,
            &market_map,
            &spot_market_map,
            &mut oracle_map,
            &Clock::get()?,
            params,
        )?;

        let user = &mut ctx.accounts.user;
        let order_id = load!(user)?.get_last_order_id();

        let (base_asset_amount_filled, _) = controller::orders::fill_order(
            order_id,
            &ctx.accounts.state,
            user,
            &ctx.accounts.user_stats,
            &spot_market_map,
            &market_map,
            &mut oracle_map,
            &user.clone(),
            &ctx.accounts.user_stats.clone(),
            maker.as_ref(),
            maker_stats.as_ref(),
            maker_order_id,
            referrer.as_ref(),
            referrer_stats.as_ref(),
            &Clock::get()?,
        )?;

        if is_immediate_or_cancel && base_asset_amount_to_fill != base_asset_amount_filled {
            controller::orders::cancel_order_by_order_id(
                order_id,
                &ctx.accounts.user,
                &market_map,
                &spot_market_map,
                &mut oracle_map,
                &Clock::get()?,
            )?;
        }

        Ok(())
    }

    #[access_control(
        exchange_not_paused(&ctx.accounts.state)
    )]
    pub fn place_and_make<'info>(
        ctx: Context<PlaceAndMake>,
        params: OrderParams,
        taker_order_id: u64,
    ) -> Result<()> {
        let remaining_accounts_iter = &mut ctx.remaining_accounts.iter().peekable();
        let mut oracle_map = OracleMap::load(remaining_accounts_iter, Clock::get()?.slot, None)?;
        let spot_market_map = SpotMarketMap::load(&SpotMarketSet::new(), remaining_accounts_iter)?;
        let market_map = PerpMarketMap::load(
            &get_market_set(params.market_index),
            remaining_accounts_iter,
        )?;

        let (referrer, referrer_stats) = get_referrer_and_referrer_stats(remaining_accounts_iter)?;

        if !params.immediate_or_cancel || !params.post_only || params.order_type != OrderType::Limit
        {
            msg!("place_and_make must use IOC post only limit order");
            return Err(print_error!(ErrorCode::InvalidOrder)().into());
        }

        controller::repeg::update_amm(
            params.market_index,
            &market_map,
            &mut oracle_map,
            &ctx.accounts.state,
            &Clock::get()?,
        )?;

        controller::orders::place_order(
            &ctx.accounts.state,
            &ctx.accounts.user,
            &market_map,
            &spot_market_map,
            &mut oracle_map,
            &Clock::get()?,
            params,
        )?;

        let order_id = load!(ctx.accounts.user)?.get_last_order_id();

        controller::orders::fill_order(
            taker_order_id,
            &ctx.accounts.state,
            &ctx.accounts.taker,
            &ctx.accounts.taker_stats,
            &spot_market_map,
            &market_map,
            &mut oracle_map,
            &ctx.accounts.user.clone(),
            &ctx.accounts.user_stats.clone(),
            Some(&ctx.accounts.user),
            Some(&ctx.accounts.user_stats),
            Some(order_id),
            referrer.as_ref(),
            referrer_stats.as_ref(),
            &Clock::get()?,
        )?;

        let order_exists = load!(ctx.accounts.user)?
            .orders
            .iter()
            .any(|order| order.order_id == order_id);

        if order_exists {
            controller::orders::cancel_order_by_order_id(
                order_id,
                &ctx.accounts.user,
                &market_map,
                &spot_market_map,
                &mut oracle_map,
                &Clock::get()?,
            )?;
        }

        Ok(())
    }

    #[access_control(
        exchange_not_paused(&ctx.accounts.state)
    )]
    pub fn trigger_order<'info>(ctx: Context<TriggerOrder>, order_id: u64) -> Result<()> {
        let remaining_accounts_iter = &mut ctx.remaining_accounts.iter().peekable();
        let mut oracle_map = OracleMap::load(remaining_accounts_iter, Clock::get()?.slot, None)?;
        SpotMarketMap::load(&SpotMarketSet::new(), remaining_accounts_iter)?;
        let market_map = PerpMarketMap::load(&MarketSet::new(), remaining_accounts_iter)?;

        controller::orders::trigger_order(
            order_id,
            &ctx.accounts.state,
            &ctx.accounts.user,
            &market_map,
            &mut oracle_map,
            &ctx.accounts.filler,
            &Clock::get()?,
        )?;

        Ok(())
    }

    #[access_control(
        exchange_not_paused(&ctx.accounts.state)
    )]
    pub fn trigger_spot_order<'info>(ctx: Context<TriggerOrder>, order_id: u64) -> Result<()> {
        let remaining_accounts_iter = &mut ctx.remaining_accounts.iter().peekable();
        let mut oracle_map = OracleMap::load(remaining_accounts_iter, Clock::get()?.slot, None)?;
        let spot_market_market =
            SpotMarketMap::load(&SpotMarketSet::new(), remaining_accounts_iter)?;
        PerpMarketMap::load(&MarketSet::new(), remaining_accounts_iter)?;

        controller::orders::trigger_spot_order(
            order_id,
            &ctx.accounts.state,
            &ctx.accounts.user,
            &spot_market_market,
            &mut oracle_map,
            &ctx.accounts.filler,
            &Clock::get()?,
        )?;

        Ok(())
    }

    pub fn place_spot_order(ctx: Context<PlaceOrder>, params: OrderParams) -> Result<()> {
        let remaining_accounts_iter = &mut ctx.remaining_accounts.iter().peekable();
        let mut oracle_map = OracleMap::load(remaining_accounts_iter, Clock::get()?.slot, None)?;
        let spot_market_map = SpotMarketMap::load(&SpotMarketSet::new(), remaining_accounts_iter)?;
        let perp_market_map = PerpMarketMap::load(&MarketSet::new(), remaining_accounts_iter)?;

        if params.immediate_or_cancel {
            msg!("immediate_or_cancel order must be in place_and_make or place_and_take");
            return Err(print_error!(ErrorCode::InvalidOrder)().into());
        }

        controller::orders::place_spot_order(
            &ctx.accounts.state,
            &ctx.accounts.user,
            &perp_market_map,
            &spot_market_map,
            &mut oracle_map,
            &Clock::get()?,
            params,
        )?;

        Ok(())
    }

    #[access_control(
        exchange_not_paused(&ctx.accounts.state)
    )]
    pub fn fill_spot_order<'info>(
        ctx: Context<FillOrder>,
        order_id: Option<u64>,
        fulfillment_type: Option<SpotFulfillmentType>,
        maker_order_id: Option<u64>,
    ) -> Result<()> {
        let (order_id, market_index) = {
            let user = &load!(ctx.accounts.user)?;
            // if there is no order id, use the users last order id
            let order_id = order_id.unwrap_or_else(|| user.get_last_order_id());
            let market_index = user
                .get_order(order_id)
                .map(|order| order.market_index)
                .ok_or(ErrorCode::OrderDoesNotExist)?;

            (order_id, market_index)
        };

        let remaining_accounts_iter = &mut ctx.remaining_accounts.iter().peekable();
        let mut oracle_map = OracleMap::load(remaining_accounts_iter, Clock::get()?.slot, None)?;
        let mut writable_spot_markets = SpotMarketSet::new();
        writable_spot_markets.insert(QUOTE_SPOT_MARKET_INDEX);
        writable_spot_markets.insert(market_index);
        let spot_market_map = SpotMarketMap::load(&writable_spot_markets, remaining_accounts_iter)?;
        let market_map = PerpMarketMap::load(&MarketSet::new(), remaining_accounts_iter)?;

        let (maker, maker_stats) = match maker_order_id {
            Some(_) => {
                let (user, user_stats) = get_maker_and_maker_stats(remaining_accounts_iter)?;
                (Some(user), Some(user_stats))
            }
            None => (None, None),
        };

        let serum_fulfillment_params = match fulfillment_type {
            Some(SpotFulfillmentType::SerumV3) => {
                let base_market = spot_market_map.get_ref(&market_index)?;
                let quote_market = spot_market_map.get_quote_spot_market()?;
                get_serum_fulfillment_accounts(
                    remaining_accounts_iter,
                    &ctx.accounts.state,
                    &base_market,
                    &quote_market,
                )?
            }
            _ => None,
        };

        controller::orders::fill_spot_order(
            order_id,
            &ctx.accounts.state,
            &ctx.accounts.user,
            &ctx.accounts.user_stats,
            &spot_market_map,
            &market_map,
            &mut oracle_map,
            &ctx.accounts.filler,
            &ctx.accounts.filler_stats,
            maker.as_ref(),
            maker_stats.as_ref(),
            maker_order_id,
            &Clock::get()?,
            serum_fulfillment_params,
        )?;

        Ok(())
    }

    #[access_control(
        exchange_not_paused(&ctx.accounts.state)
    )]
    pub fn update_amms(ctx: Context<UpdateAMM>, market_indexes: [u64; 5]) -> Result<()> {
        // up to ~60k compute units (per amm) worst case

        let clock = Clock::get()?;

        let state = &ctx.accounts.state;

        let remaining_accounts_iter = &mut ctx.remaining_accounts.iter().peekable();
        let oracle_map = &mut OracleMap::load(remaining_accounts_iter, clock.slot, None)?;
        let market_map = &mut PerpMarketMap::load(
            &get_market_set_from_list(market_indexes),
            remaining_accounts_iter,
        )?;

        controller::repeg::update_amms(market_map, oracle_map, state, &clock)?;

        Ok(())
    }

    #[access_control(
        exchange_not_paused(&ctx.accounts.state)
    )]
    pub fn settle_pnl(ctx: Context<SettlePNL>, market_index: u64) -> Result<()> {
        let clock = Clock::get()?;
        let remaining_accounts_iter = &mut ctx.remaining_accounts.iter().peekable();
        let mut oracle_map = OracleMap::load(remaining_accounts_iter, clock.slot, None)?;
        let spot_market_map = SpotMarketMap::load(
            &get_writable_spot_market_set(QUOTE_SPOT_MARKET_INDEX),
            remaining_accounts_iter,
        )?;
        let market_map =
            PerpMarketMap::load(&get_market_set(market_index), remaining_accounts_iter)?;

        controller::repeg::update_amm(
            market_index,
            &market_map,
            &mut oracle_map,
            &ctx.accounts.state,
            &Clock::get()?,
        )?;

        let user_key = ctx.accounts.user.key();
        let user = &mut load_mut!(ctx.accounts.user)?;

        controller::pnl::settle_pnl(
            market_index,
            user,
            ctx.accounts.authority.key,
            &user_key,
            &market_map,
            &spot_market_map,
            &mut oracle_map,
            clock.unix_timestamp,
            &ctx.accounts.state,
        )?;

        Ok(())
    }

    #[access_control(
        exchange_not_paused(&ctx.accounts.state)
    )]
    pub fn settle_expired_market(ctx: Context<UpdateAMM>, market_index: u64) -> Result<()> {
        let clock = Clock::get()?;
        let _now = clock.unix_timestamp;

        let remaining_accounts_iter = &mut ctx.remaining_accounts.iter().peekable();
        let mut oracle_map = OracleMap::load(remaining_accounts_iter, clock.slot, None)?;
        let spot_market_map = SpotMarketMap::load(
            &get_writable_spot_market_set(QUOTE_SPOT_MARKET_INDEX),
            remaining_accounts_iter,
        )?;
        let market_map =
            PerpMarketMap::load(&get_market_set(market_index), remaining_accounts_iter)?;

        controller::repeg::update_amm(
            market_index,
            &market_map,
            &mut oracle_map,
            &ctx.accounts.state,
            &clock,
        )?;

        controller::repeg::settle_expired_market(
            market_index,
            &market_map,
            &mut oracle_map,
            &spot_market_map,
            &ctx.accounts.state,
            &clock,
        )?;

        Ok(())
    }

    #[access_control(
        exchange_not_paused(&ctx.accounts.state)
    )]
    pub fn settle_expired_position(ctx: Context<SettlePNL>, market_index: u64) -> Result<()> {
        let clock = Clock::get()?;
        let state = &ctx.accounts.state;

        let remaining_accounts_iter = &mut ctx.remaining_accounts.iter().peekable();
        let mut oracle_map = OracleMap::load(remaining_accounts_iter, clock.slot, None)?;
        let spot_market_map = SpotMarketMap::load(
            &get_writable_spot_market_set(QUOTE_SPOT_MARKET_INDEX),
            remaining_accounts_iter,
        )?;
        let market_map =
            PerpMarketMap::load(&get_market_set(market_index), remaining_accounts_iter)?;

        let user_key = ctx.accounts.user.key();
        let user = &mut load_mut!(ctx.accounts.user)?;

        math::liquidation::validate_user_not_being_liquidated(
            user,
            &market_map,
            &spot_market_map,
            &mut oracle_map,
            state.liquidation_margin_buffer_ratio,
        )?;

        validate!(!user.bankrupt, ErrorCode::UserBankrupt)?;

        // todo: cancel all user open orders in market

        controller::pnl::settle_expired_position(
            market_index,
            user,
            &user_key,
            &market_map,
            &spot_market_map,
            &mut oracle_map,
            clock.unix_timestamp,
            state,
        )?;

        Ok(())
    }

    #[access_control(
        exchange_not_paused(&ctx.accounts.state)
    )]
    pub fn liquidate_perp(
        ctx: Context<LiquidatePerp>,
        market_index: u64,
        liquidator_max_base_asset_amount: u128,
    ) -> Result<()> {
        let clock = Clock::get()?;
        let now = clock.unix_timestamp;
        let slot = clock.slot;

        let user_key = ctx.accounts.user.key();
        let liquidator_key = ctx.accounts.liquidator.key();

        validate!(
            user_key != liquidator_key,
            ErrorCode::UserCantLiquidateThemself
        )?;

        let user = &mut load_mut!(ctx.accounts.user)?;
        let user_stats = &mut load_mut!(ctx.accounts.user_stats)?;
        let liquidator = &mut load_mut!(ctx.accounts.liquidator)?;
        let liquidator_stats = &mut load_mut!(ctx.accounts.liquidator_stats)?;

        let remaining_accounts_iter = &mut ctx.remaining_accounts.iter().peekable();
        let mut oracle_map = OracleMap::load(remaining_accounts_iter, clock.slot, None)?;
        let spot_market_map = SpotMarketMap::load(&SpotMarketSet::new(), remaining_accounts_iter)?;
        let market_map =
            PerpMarketMap::load(&get_market_set(market_index), remaining_accounts_iter)?;

        controller::liquidation::liquidate_perp(
            market_index,
            liquidator_max_base_asset_amount,
            user,
            &user_key,
            user_stats,
            liquidator,
            &liquidator_key,
            liquidator_stats,
            &market_map,
            &spot_market_map,
            &mut oracle_map,
            slot,
            now,
            ctx.accounts.state.liquidation_margin_buffer_ratio,
        )?;

        Ok(())
    }

    #[access_control(
        exchange_not_paused(&ctx.accounts.state)
    )]
    pub fn liquidate_borrow(
        ctx: Context<LiquidateBorrow>,
        asset_market_index: u64,
        liability_market_index: u64,
        liquidator_max_liability_transfer: u128,
    ) -> Result<()> {
        let clock = Clock::get()?;
        let now = clock.unix_timestamp;

        let user_key = ctx.accounts.user.key();
        let liquidator_key = ctx.accounts.liquidator.key();

        validate!(
            user_key != liquidator_key,
            ErrorCode::UserCantLiquidateThemself
        )?;

        let user = &mut load_mut!(ctx.accounts.user)?;
        let liquidator = &mut load_mut!(ctx.accounts.liquidator)?;

        let remaining_accounts_iter = &mut ctx.remaining_accounts.iter().peekable();
        let mut oracle_map = OracleMap::load(remaining_accounts_iter, clock.slot, None)?;

        let mut writable_spot_markets = SpotMarketSet::new();
        writable_spot_markets.insert(asset_market_index);
        writable_spot_markets.insert(liability_market_index);
        let spot_market_map = SpotMarketMap::load(&writable_spot_markets, remaining_accounts_iter)?;
        let perp_market_map = PerpMarketMap::load(&MarketSet::new(), remaining_accounts_iter)?;

        controller::liquidation::liquidate_borrow(
            asset_market_index,
            liability_market_index,
            liquidator_max_liability_transfer,
            user,
            &user_key,
            liquidator,
            &liquidator_key,
            &perp_market_map,
            &spot_market_map,
            &mut oracle_map,
            now,
            clock.slot,
            ctx.accounts.state.liquidation_margin_buffer_ratio,
        )?;

        Ok(())
    }

    #[access_control(
        exchange_not_paused(&ctx.accounts.state)
    )]
    pub fn liquidate_borrow_for_perp_pnl(
        ctx: Context<LiquidateBorrowForPerpPnl>,
        perp_market_index: u64,
        spot_market_index: u64,
        liquidator_max_liability_transfer: u128,
    ) -> Result<()> {
        let clock = Clock::get()?;
        let now = clock.unix_timestamp;

        let user_key = ctx.accounts.user.key();
        let liquidator_key = ctx.accounts.liquidator.key();

        validate!(
            user_key != liquidator_key,
            ErrorCode::UserCantLiquidateThemself
        )?;

        let user = &mut load_mut!(ctx.accounts.user)?;
        let liquidator = &mut load_mut!(ctx.accounts.liquidator)?;

        let remaining_accounts_iter = &mut ctx.remaining_accounts.iter().peekable();
        let mut oracle_map = OracleMap::load(remaining_accounts_iter, clock.slot, None)?;

        let mut writable_spot_markets = SpotMarketSet::new();
        writable_spot_markets.insert(spot_market_index);
        let spot_market_map = SpotMarketMap::load(&writable_spot_markets, remaining_accounts_iter)?;
        let perp_market_map = PerpMarketMap::load(&MarketSet::new(), remaining_accounts_iter)?;

        controller::liquidation::liquidate_borrow_for_perp_pnl(
            perp_market_index,
            spot_market_index,
            liquidator_max_liability_transfer,
            user,
            &user_key,
            liquidator,
            &liquidator_key,
            &perp_market_map,
            &spot_market_map,
            &mut oracle_map,
            now,
            clock.slot,
            ctx.accounts.state.liquidation_margin_buffer_ratio,
        )?;

        Ok(())
    }

    #[access_control(
        exchange_not_paused(&ctx.accounts.state)
    )]
    pub fn liquidate_perp_pnl_for_deposit(
        ctx: Context<LiquidatePerpPnlForDeposit>,
        perp_market_index: u64,
        spot_market_index: u64,
        liquidator_max_pnl_transfer: u128,
    ) -> Result<()> {
        let clock = Clock::get()?;
        let now = clock.unix_timestamp;

        let user_key = ctx.accounts.user.key();
        let liquidator_key = ctx.accounts.liquidator.key();

        validate!(
            user_key != liquidator_key,
            ErrorCode::UserCantLiquidateThemself
        )?;

        let user = &mut load_mut!(ctx.accounts.user)?;
        let liquidator = &mut load_mut!(ctx.accounts.liquidator)?;

        let remaining_accounts_iter = &mut ctx.remaining_accounts.iter().peekable();
        let mut oracle_map = OracleMap::load(remaining_accounts_iter, clock.slot, None)?;

        let mut writable_spot_markets = SpotMarketSet::new();
        writable_spot_markets.insert(spot_market_index);
        let spot_market_map = SpotMarketMap::load(&writable_spot_markets, remaining_accounts_iter)?;
        let market_map = PerpMarketMap::load(&MarketSet::new(), remaining_accounts_iter)?;

        controller::liquidation::liquidate_perp_pnl_for_deposit(
            perp_market_index,
            spot_market_index,
            liquidator_max_pnl_transfer,
            user,
            &user_key,
            liquidator,
            &liquidator_key,
            &market_map,
            &spot_market_map,
            &mut oracle_map,
            now,
            clock.slot,
            ctx.accounts.state.liquidation_margin_buffer_ratio,
        )?;

        Ok(())
    }

    pub fn resolve_perp_pnl_deficit(
        ctx: Context<ResolvePerpPnlDeficit>,
        spot_market_index: u64,
        perp_market_index: u64,
    ) -> Result<()> {
        let clock = Clock::get()?;
        let now = clock.unix_timestamp;

        validate!(spot_market_index == 0, ErrorCode::InvalidSpotMarketAccount)?;
        let state = &ctx.accounts.state;

        let remaining_accounts_iter = &mut ctx.remaining_accounts.iter().peekable();
        let mut oracle_map = OracleMap::load(
            remaining_accounts_iter,
            clock.slot,
            Some(state.oracle_guard_rails),
        )?;
        let spot_market_map = SpotMarketMap::load(
            &get_writable_spot_market_set(spot_market_index),
            remaining_accounts_iter,
        )?;
        let market_map =
            PerpMarketMap::load(&get_market_set(perp_market_index), remaining_accounts_iter)?;

        controller::repeg::update_amm(
            perp_market_index,
            &market_map,
            &mut oracle_map,
            state,
            &clock,
        )?;

        let insurance_vault_amount = ctx.accounts.insurance_fund_vault.amount;
        let spot_market_vault_amount = ctx.accounts.spot_market_vault.amount;

        let pay_from_insurance = {
            let spot_market = &mut spot_market_map.get_ref_mut(&spot_market_index)?;
            let perp_market = &mut market_map.get_ref_mut(&perp_market_index)?;

            if perp_market.amm.curve_update_intensity > 0 {
                validate!(
                    perp_market.amm.last_oracle_valid,
                    ErrorCode::InvalidOracle,
                    "Oracle Price detected as invalid"
                )?;

                validate!(
                    oracle_map.slot == perp_market.amm.last_update_slot,
                    ErrorCode::AMMNotUpdatedInSameSlot,
                    "AMM must be updated in a prior instruction within same slot"
                )?;
            }

            validate!(
                perp_market.is_active(now)?,
                ErrorCode::DefaultError,
                "Market is in settlement mode",
            )?;

            controller::orders::validate_market_within_price_band(perp_market, state, true, None)?;

            controller::insurance::resolve_perp_pnl_deficit(
                spot_market_vault_amount,
                insurance_vault_amount,
                spot_market,
                perp_market,
                clock.unix_timestamp,
            )?
        };

        if pay_from_insurance > 0 {
            validate!(
                pay_from_insurance < ctx.accounts.insurance_fund_vault.amount,
                ErrorCode::InsufficientCollateral,
                "Insurance Fund balance InsufficientCollateral for payment: !{} < {}",
                pay_from_insurance,
                ctx.accounts.insurance_fund_vault.amount
            )?;

            controller::token::send_from_program_vault(
                &ctx.accounts.token_program,
                &ctx.accounts.insurance_fund_vault,
                &ctx.accounts.spot_market_vault,
                &ctx.accounts.clearing_house_signer,
                state.signer_nonce,
                pay_from_insurance,
            )?;

            validate!(
                ctx.accounts.insurance_fund_vault.amount > 0,
                ErrorCode::DefaultError,
                "insurance_fund_vault.amount must remain > 0"
            )?;
        }

        // todo: validate amounts transfered and bank before and after are zero-sum

        Ok(())
    }

    #[access_control(
        exchange_not_paused(&ctx.accounts.state)
    )]
    pub fn resolve_perp_bankruptcy(
        ctx: Context<ResolveBankruptcy>,
        quote_spot_market_index: u64,
        market_index: u64,
    ) -> Result<()> {
        let clock = Clock::get()?;
        let now = clock.unix_timestamp;

        let user_key = ctx.accounts.user.key();
        let liquidator_key = ctx.accounts.liquidator.key();

        validate!(
            user_key != liquidator_key,
            ErrorCode::UserCantLiquidateThemself
        )?;

        validate!(
            quote_spot_market_index == 0,
            ErrorCode::InvalidSpotMarketAccount
        )?;

        let user = &mut load_mut!(ctx.accounts.user)?;
        let liquidator = &mut load_mut!(ctx.accounts.liquidator)?;
        let state = &ctx.accounts.state;

        let remaining_accounts_iter = &mut ctx.remaining_accounts.iter().peekable();
        let mut oracle_map = OracleMap::load(remaining_accounts_iter, clock.slot, None)?;
        let spot_market_map = SpotMarketMap::load(
            &get_writable_spot_market_set(quote_spot_market_index),
            remaining_accounts_iter,
        )?;
        let market_map =
            PerpMarketMap::load(&get_market_set(market_index), remaining_accounts_iter)?;

        let pay_from_insurance = controller::liquidation::resolve_perp_bankruptcy(
            market_index,
            user,
            &user_key,
            liquidator,
            &liquidator_key,
            &market_map,
            &spot_market_map,
            &mut oracle_map,
            now,
            ctx.accounts.insurance_fund_vault.amount,
        )?;

        if pay_from_insurance > 0 {
            validate!(
                pay_from_insurance < ctx.accounts.insurance_fund_vault.amount,
                ErrorCode::InsufficientCollateral,
                "Insurance Fund balance InsufficientCollateral for payment: !{} < {}",
                pay_from_insurance,
                ctx.accounts.insurance_fund_vault.amount
            )?;

            controller::token::send_from_program_vault(
                &ctx.accounts.token_program,
                &ctx.accounts.insurance_fund_vault,
                &ctx.accounts.spot_market_vault,
                &ctx.accounts.clearing_house_signer,
                state.signer_nonce,
                pay_from_insurance,
            )?;

            validate!(
                ctx.accounts.insurance_fund_vault.amount > 0,
                ErrorCode::DefaultError,
                "insurance_fund_vault.amount must remain > 0"
            )?;
        }

        Ok(())
    }

    #[access_control(
        exchange_not_paused(&ctx.accounts.state)
    )]
    pub fn resolve_borrow_bankruptcy(
        ctx: Context<ResolveBankruptcy>,
        market_index: u64,
    ) -> Result<()> {
        let clock = Clock::get()?;
        let now = clock.unix_timestamp;

        let user_key = ctx.accounts.user.key();
        let liquidator_key = ctx.accounts.liquidator.key();

        validate!(
            user_key != liquidator_key,
            ErrorCode::UserCantLiquidateThemself
        )?;

        let user = &mut load_mut!(ctx.accounts.user)?;
        let liquidator = &mut load_mut!(ctx.accounts.liquidator)?;

        let remaining_accounts_iter = &mut ctx.remaining_accounts.iter().peekable();
        let mut oracle_map = OracleMap::load(remaining_accounts_iter, clock.slot, None)?;
        let spot_market_map = SpotMarketMap::load(
            &get_writable_spot_market_set(market_index),
            remaining_accounts_iter,
        )?;
        let market_map = PerpMarketMap::load(&MarketSet::new(), remaining_accounts_iter)?;

        let pay_from_insurance = controller::liquidation::resolve_borrow_bankruptcy(
            market_index,
            user,
            &user_key,
            liquidator,
            &liquidator_key,
            &market_map,
            &spot_market_map,
            &mut oracle_map,
            now,
            ctx.accounts.insurance_fund_vault.amount,
        )?;

        if pay_from_insurance > 0 {
            controller::token::send_from_program_vault(
                &ctx.accounts.token_program,
                &ctx.accounts.insurance_fund_vault,
                &ctx.accounts.spot_market_vault,
                &ctx.accounts.clearing_house_signer,
                ctx.accounts.state.signer_nonce,
                pay_from_insurance,
            )?;

            validate!(
                ctx.accounts.insurance_fund_vault.amount > 0,
                ErrorCode::DefaultError,
                "insurance_fund_vault.amount must remain > 0"
            )?;
        }

        Ok(())
    }

    #[allow(unused_must_use)]
    #[access_control(
        market_initialized(&ctx.accounts.perp_market) &&
        exchange_not_paused(&ctx.accounts.state) &&
        admin_controls_prices(&ctx.accounts.state)
    )]
    pub fn move_amm_price(
        ctx: Context<MoveAMMPrice>,
        base_asset_reserve: u128,
        quote_asset_reserve: u128,
        sqrt_k: u128,
    ) -> Result<()> {
        let market = &mut load_mut!(ctx.accounts.perp_market)?;
        controller::amm::move_price(
            &mut market.amm,
            base_asset_reserve,
            quote_asset_reserve,
            sqrt_k,
        )?;
        validate_market_account(market)?;

        Ok(())
    }

    #[access_control(
        market_initialized(&ctx.accounts.perp_market)
    )]
    pub fn update_market_expiry(ctx: Context<MoveAMMPrice>, expiry_ts: i64) -> Result<()> {
        let clock = Clock::get()?;
        let market = &mut load_mut!(ctx.accounts.perp_market)?;
        validate!(
            clock.unix_timestamp < expiry_ts,
            ErrorCode::DefaultError,
            "Market expiry ts must later than current clock timestamp"
        )?;

        // automatically enter reduce only
        market.status = MarketStatus::ReduceOnly;
        market.expiry_ts = expiry_ts;

        Ok(())
    }

    #[access_control(
        market_initialized(&ctx.accounts.perp_market)
    )]
    pub fn settle_expired_market_pools_to_revenue_pool(
        ctx: Context<WithdrawFromMarketToInsuranceVault>,
    ) -> Result<()> {
        let market = &mut load_mut!(ctx.accounts.perp_market)?;
        let spot_market = &mut load_mut!(ctx.accounts.spot_market)?;

        let clock = Clock::get()?;
        let now = clock.unix_timestamp;

        controller::spot_balance::update_spot_market_cumulative_interest(spot_market, None, now)?;

        validate!(
            spot_market.market_index == QUOTE_SPOT_MARKET_INDEX,
            ErrorCode::DefaultError,
            "spot_market must be perp market's quote asset"
        )?;

        validate!(
            market.status == MarketStatus::Settlement,
            ErrorCode::DefaultError,
            "Market must in Settlement"
        )?;

        validate!(
            market.base_asset_amount_long == 0
                && market.base_asset_amount_short == 0
                && market.open_interest == 0,
            ErrorCode::DefaultError,
            "outstanding base_asset_amounts must be balanced"
        )?;

        validate!(
            math::amm::calculate_net_user_cost_basis(&market.amm)? == 0,
            ErrorCode::DefaultError,
            "outstanding quote_asset_amounts must be balanced"
        )?;

        validate!(
            now > market.expiry_ts + TWENTY_FOUR_HOUR,
            ErrorCode::DefaultError,
            "must be TWENTY_FOUR_HOUR after market.expiry_ts"
        )?;

        let depositors_amount_before: u64 = cast(get_token_amount(
            spot_market.deposit_balance,
            spot_market,
            &SpotBalanceType::Deposit,
        )?)?;

        let borrowers_amount_before: u64 = cast(get_token_amount(
            spot_market.borrow_balance,
            spot_market,
            &SpotBalanceType::Borrow,
        )?)?;

        let fee_pool_token_amount = get_token_amount(
            market.amm.fee_pool.balance,
            spot_market,
            &SpotBalanceType::Deposit,
        )?;
        let pnl_pool_token_amount = get_token_amount(
            market.pnl_pool.balance,
            spot_market,
            &SpotBalanceType::Deposit,
        )?;

        controller::spot_balance::update_spot_balances(
            fee_pool_token_amount,
            &SpotBalanceType::Borrow,
            spot_market,
            &mut market.amm.fee_pool,
            false,
        )?;

        controller::spot_balance::update_spot_balances(
            pnl_pool_token_amount,
            &SpotBalanceType::Borrow,
            spot_market,
            &mut market.pnl_pool,
            false,
        )?;

        controller::spot_balance::update_revenue_pool_balances(
            pnl_pool_token_amount
                .checked_add(fee_pool_token_amount)
                .ok_or_else(math_error!())?,
            &SpotBalanceType::Deposit,
            spot_market,
        )?;

        let depositors_amount_after: u64 = cast(get_token_amount(
            spot_market.deposit_balance,
            spot_market,
            &SpotBalanceType::Deposit,
        )?)?;

        let borrowers_amount_after: u64 = cast(get_token_amount(
            spot_market.borrow_balance,
            spot_market,
            &SpotBalanceType::Borrow,
        )?)?;

        validate!(
            borrowers_amount_before == borrowers_amount_after
                && depositors_amount_before == depositors_amount_after,
            ErrorCode::DefaultError,
            "Bank token balances must be equal before and after"
        )?;

        ctx.accounts.spot_market_vault.reload()?;
        math::spot_balance::validate_spot_balances(spot_market)?;

        market.status = MarketStatus::Delisted;

        Ok(())
    }

    #[access_control(
        market_initialized(&ctx.accounts.perp_market)
    )]
    pub fn withdraw_from_market_to_insurance_vault(
        ctx: Context<WithdrawFromMarketToInsuranceVault>,
        amount: u64,
    ) -> Result<()> {
        let market = &mut load_mut!(ctx.accounts.perp_market)?;

        // A portion of fees must always remain in protocol to be used to keep markets optimal
        let max_withdraw = market
            .amm
            .total_exchange_fee
            .checked_mul(SHARE_OF_FEES_ALLOCATED_TO_CLEARING_HOUSE_NUMERATOR)
            .ok_or_else(math_error!())?
            .checked_div(SHARE_OF_FEES_ALLOCATED_TO_CLEARING_HOUSE_DENOMINATOR)
            .ok_or_else(math_error!())?
            .checked_sub(market.amm.total_fee_withdrawn)
            .ok_or_else(math_error!())?;

        let spot_market = &mut load_mut!(ctx.accounts.spot_market)?;

        let amm_fee_pool_token_amount = get_token_amount(
            market.amm.fee_pool.balance,
            spot_market,
            &SpotBalanceType::Deposit,
        )?;

        if cast_to_u128(amount)? > max_withdraw {
            msg!("withdraw size exceeds max_withdraw: {:?}", max_withdraw);
            return Err(ErrorCode::AdminWithdrawTooLarge.into());
        }

        if cast_to_u128(amount)? > amm_fee_pool_token_amount {
            msg!(
                "withdraw size exceeds amm_fee_pool_token_amount: {:?}",
                amm_fee_pool_token_amount
            );
            return Err(ErrorCode::AdminWithdrawTooLarge.into());
        }

        controller::token::send_from_program_vault(
            &ctx.accounts.token_program,
            &ctx.accounts.spot_market_vault,
            &ctx.accounts.recipient,
            &ctx.accounts.clearing_house_signer,
            ctx.accounts.state.signer_nonce,
            amount,
        )?;

        controller::spot_balance::update_spot_balances(
            cast_to_u128(amount)?,
            &SpotBalanceType::Borrow,
            spot_market,
            &mut market.amm.fee_pool,
            false,
        )?;

        market.amm.total_fee_withdrawn = market
            .amm
            .total_fee_withdrawn
            .checked_add(cast(amount)?)
            .ok_or_else(math_error!())?;

        Ok(())
    }

    pub fn withdraw_from_insurance_vault(
        ctx: Context<WithdrawFromInsuranceVault>,
        amount: u64,
    ) -> Result<()> {
        controller::token::send_from_program_vault(
            &ctx.accounts.token_program,
            &ctx.accounts.insurance_vault,
            &ctx.accounts.recipient,
            &ctx.accounts.clearing_house_signer,
            ctx.accounts.state.signer_nonce,
            amount,
        )?;
        Ok(())
    }

    #[access_control(
        market_initialized(&ctx.accounts.market)
    )]
    pub fn withdraw_from_insurance_vault_to_market(
        ctx: Context<WithdrawFromInsuranceVaultToMarket>,
        amount: u64,
    ) -> Result<()> {
        let market = &mut load_mut!(ctx.accounts.market)?;

        // The admin can move fees from the insurance fund back to the protocol so that money in
        // the insurance fund can be used to make market more optimal
        // 100% goes to user fee pool (symmetric funding, repeg, and k adjustments)
        market.amm.total_fee_minus_distributions = market
            .amm
            .total_fee_minus_distributions
            .checked_add(cast(amount)?)
            .ok_or_else(math_error!())?;

        let quote_spot_market = &mut load_mut!(ctx.accounts.quote_spot_market)?;

        controller::spot_balance::update_spot_balances(
            cast_to_u128(amount)?,
            &SpotBalanceType::Deposit,
            quote_spot_market,
            &mut market.amm.fee_pool,
            false,
        )?;

        controller::token::send_from_program_vault(
            &ctx.accounts.token_program,
            &ctx.accounts.insurance_vault,
            &ctx.accounts.spot_market_vault,
            &ctx.accounts.clearing_house_signer,
            ctx.accounts.state.signer_nonce,
            amount,
        )?;
        Ok(())
    }

    #[allow(unused_must_use)]
    #[access_control(
        market_initialized(&ctx.accounts.market) &&
        exchange_not_paused(&ctx.accounts.state) &&
        valid_oracle_for_market(&ctx.accounts.oracle, &ctx.accounts.market)
    )]
    pub fn repeg_amm_curve(ctx: Context<RepegCurve>, new_peg_candidate: u128) -> Result<()> {
        let clock = Clock::get()?;
        let now = clock.unix_timestamp;
        let clock_slot = clock.slot;

        let market = &mut load_mut!(ctx.accounts.market)?;
        let price_oracle = &ctx.accounts.oracle;
        let OraclePriceData {
            price: oracle_price,
            ..
        } = get_oracle_price(&market.amm.oracle_source, price_oracle, clock.slot)?;

        let peg_multiplier_before = market.amm.peg_multiplier;
        let base_asset_reserve_before = market.amm.base_asset_reserve;
        let quote_asset_reserve_before = market.amm.quote_asset_reserve;
        let sqrt_k_before = market.amm.sqrt_k;

        let oracle_validity_rails = &ctx.accounts.state.oracle_guard_rails;

        let adjustment_cost = controller::repeg::repeg(
            market,
            price_oracle,
            new_peg_candidate,
            clock_slot,
            oracle_validity_rails,
        )?;

        let peg_multiplier_after = market.amm.peg_multiplier;
        let base_asset_reserve_after = market.amm.base_asset_reserve;
        let quote_asset_reserve_after = market.amm.quote_asset_reserve;
        let sqrt_k_after = market.amm.sqrt_k;

        emit!(CurveRecord {
            ts: now,
            record_id: get_then_update_id!(market, next_curve_record_id),
            market_index: market.market_index,
            peg_multiplier_before,
            base_asset_reserve_before,
            quote_asset_reserve_before,
            sqrt_k_before,
            peg_multiplier_after,
            base_asset_reserve_after,
            quote_asset_reserve_after,
            sqrt_k_after,
            base_asset_amount_long: market.base_asset_amount_long.unsigned_abs(),
            base_asset_amount_short: market.base_asset_amount_short.unsigned_abs(),
            net_base_asset_amount: market.amm.net_base_asset_amount,
            open_interest: market.open_interest,
            total_fee: market.amm.total_fee,
            total_fee_minus_distributions: market.amm.total_fee_minus_distributions,
            adjustment_cost,
            oracle_price,
            fill_record: 0,
        });

        Ok(())
    }

    #[allow(unused_must_use)]
    #[access_control(
        market_initialized(&ctx.accounts.market) &&
        valid_oracle_for_market(&ctx.accounts.oracle, &ctx.accounts.market)
    )]
    pub fn update_amm_oracle_twap(ctx: Context<RepegCurve>) -> Result<()> {
        // allow update to amm's oracle twap iff price gap is reduced and thus more tame funding
        // otherwise if oracle error or funding flip: set oracle twap to mark twap (0 gap)

        let clock = Clock::get()?;
        let now = clock.unix_timestamp;

        let market = &mut load_mut!(ctx.accounts.market)?;
        let price_oracle = &ctx.accounts.oracle;
        let oracle_twap = market.amm.get_oracle_twap(price_oracle)?;

        if let Some(oracle_twap) = oracle_twap {
            let oracle_mark_gap_before = cast_to_i128(market.amm.last_mark_price_twap)?
                .checked_sub(market.amm.historical_oracle_data.last_oracle_price_twap)
                .ok_or_else(math_error!())?;

            let oracle_mark_gap_after = cast_to_i128(market.amm.last_mark_price_twap)?
                .checked_sub(oracle_twap)
                .ok_or_else(math_error!())?;

            if (oracle_mark_gap_after > 0 && oracle_mark_gap_before < 0)
                || (oracle_mark_gap_after < 0 && oracle_mark_gap_before > 0)
            {
                market.amm.historical_oracle_data.last_oracle_price_twap =
                    cast_to_i128(market.amm.last_mark_price_twap)?;
                market.amm.historical_oracle_data.last_oracle_price_twap_ts = now;
            } else if oracle_mark_gap_after.unsigned_abs() <= oracle_mark_gap_before.unsigned_abs()
            {
                market.amm.historical_oracle_data.last_oracle_price_twap = oracle_twap;
                market.amm.historical_oracle_data.last_oracle_price_twap_ts = now;
            } else {
                return Err(ErrorCode::PriceBandsBreached.into());
            }
        } else {
            return Err(ErrorCode::InvalidOracle.into());
        }

        Ok(())
    }

    #[allow(unused_must_use)]
    #[access_control(
        market_initialized(&ctx.accounts.market) &&
        valid_oracle_for_market(&ctx.accounts.oracle, &ctx.accounts.market)
     )]
    pub fn reset_amm_oracle_twap(ctx: Context<RepegCurve>) -> Result<()> {
        // if oracle is invalid, failsafe to reset amm oracle_twap to the mark_twap

        let clock = Clock::get()?;
        let now = clock.unix_timestamp;
        let clock_slot = clock.slot;

        let market = &mut load_mut!(ctx.accounts.market)?;
        let price_oracle = &ctx.accounts.oracle;
        let oracle_price_data =
            &get_oracle_price(&market.amm.oracle_source, price_oracle, clock_slot)?;

        let is_oracle_valid = oracle::oracle_validity(
            market.amm.historical_oracle_data.last_oracle_price_twap,
            oracle_price_data,
            &ctx.accounts.state.oracle_guard_rails.validity,
        )? == OracleValidity::Valid;

        if !is_oracle_valid {
            market.amm.historical_oracle_data.last_oracle_price_twap =
                cast_to_i128(market.amm.last_mark_price_twap)?;
            market.amm.historical_oracle_data.last_oracle_price_twap_ts = now;
        }

        Ok(())
    }

    pub fn initialize_user(
        ctx: Context<InitializeUser>,
        user_id: u8,
        name: [u8; 32],
    ) -> Result<()> {
        let user_key = ctx.accounts.user.key();
        let mut user = ctx
            .accounts
            .user
            .load_init()
            .or(Err(ErrorCode::UnableToLoadAccountLoader))?;
        *user = User {
            authority: ctx.accounts.authority.key(),
            user_id,
            name,
            next_order_id: 1,
            next_liquidation_id: 1,
            ..User::default()
        };

        let mut user_stats = load_mut!(ctx.accounts.user_stats)?;
        user_stats.number_of_users = user_stats
            .number_of_users
            .checked_add(1)
            .ok_or_else(math_error!())?;

        // Only try to add referrer if it is the first user
        if user_stats.number_of_users == 1 {
            let remaining_accounts_iter = &mut ctx.remaining_accounts.iter().peekable();
            let (referrer, referrer_stats) =
                get_referrer_and_referrer_stats(remaining_accounts_iter)?;
            let referrer =
                if let (Some(referrer), Some(referrer_stats)) = (referrer, referrer_stats) {
                    let referrer = load!(referrer)?;
                    let mut referrer_stats = load_mut!(referrer_stats)?;

                    validate!(referrer.user_id == 0, ErrorCode::InvalidReferrer)?;

                    validate!(
                        referrer.authority == referrer_stats.authority,
                        ErrorCode::ReferrerAndReferrerStatsAuthorityUnequal
                    )?;

                    referrer_stats.is_referrer = true;

                    referrer.authority
                } else {
                    Pubkey::default()
                };

            user_stats.referrer = referrer;
        }

        emit!(NewUserRecord {
            ts: Clock::get()?.unix_timestamp,
            user_authority: ctx.accounts.authority.key(),
            user: user_key,
            user_id,
            name,
            referrer: user_stats.referrer
        });

        Ok(())
    }

    pub fn initialize_user_stats(ctx: Context<InitializeUserStats>) -> Result<()> {
        let clock = Clock::get()?;

        let mut user_stats = ctx
            .accounts
            .user_stats
            .load_init()
            .or(Err(ErrorCode::UnableToLoadAccountLoader))?;

        *user_stats = UserStats {
            authority: ctx.accounts.authority.key(),
            number_of_users: 0,
            last_taker_volume_30d_ts: clock.unix_timestamp,
            last_maker_volume_30d_ts: clock.unix_timestamp,
            last_filler_volume_30d_ts: clock.unix_timestamp,
            ..UserStats::default()
        };

        Ok(())
    }

    pub fn update_user_name(ctx: Context<UpdateUser>, _user_id: u8, name: [u8; 32]) -> Result<()> {
        let mut user = load_mut!(ctx.accounts.user)?;
        user.name = name;
        Ok(())
    }

    pub fn update_user_custom_margin_ratio(
        ctx: Context<UpdateUser>,
        _user_id: u8,
        margin_ratio: u32,
    ) -> Result<()> {
        let mut user = load_mut!(ctx.accounts.user)?;
        user.custom_margin_ratio = margin_ratio;
        Ok(())
    }

    pub fn update_user_delegate(
        ctx: Context<UpdateUser>,
        _user_id: u8,
        delegate: Pubkey,
    ) -> Result<()> {
        let mut user = load_mut!(ctx.accounts.user)?;
        user.delegate = delegate;
        Ok(())
    }

    #[access_control(
        exchange_not_paused(&ctx.accounts.state)
    )]
    pub fn settle_funding_payment(ctx: Context<SettleFunding>) -> Result<()> {
        let clock = Clock::get()?;
        let now = clock.unix_timestamp;

        let user_key = ctx.accounts.user.key();
        let user = &mut load_mut!(ctx.accounts.user)?;

        let remaining_accounts_iter = &mut ctx.remaining_accounts.iter().peekable();
        let market_map = PerpMarketMap::load(
            &get_market_set_for_user_positions(&user.perp_positions),
            remaining_accounts_iter,
        )?;

        controller::funding::settle_funding_payments(user, &user_key, &market_map, now)?;
        Ok(())
    }

    #[allow(unused_must_use)]
    #[access_control(
        market_initialized(&ctx.accounts.market) &&
        exchange_not_paused(&ctx.accounts.state) &&
        valid_oracle_for_market(&ctx.accounts.oracle, &ctx.accounts.market)
    )]
    pub fn update_funding_rate(ctx: Context<UpdateFundingRate>, market_index: u64) -> Result<()> {
        let market = &mut load_mut!(ctx.accounts.market)?;
        let clock = Clock::get()?;
        let now = clock.unix_timestamp;
        let clock_slot = clock.slot;
        let state = &ctx.accounts.state;
        let mut oracle_map = OracleMap::load_one(&ctx.accounts.oracle, clock_slot, None)?;

        let oracle_price_data = &oracle_map.get_price_data(&market.amm.oracle)?;
        controller::repeg::_update_amm(market, oracle_price_data, state, now, clock_slot)?;

        validate!(
            market.status == MarketStatus::Initialized,
            ErrorCode::DefaultError,
            "Market is in reduce only / settlement mode",
        )?;

        validate!(
            ((clock_slot == market.amm.last_update_slot && market.amm.last_oracle_valid)
                || market.amm.curve_update_intensity == 0),
            ErrorCode::AMMNotUpdatedInSameSlot,
            "AMM must be updated in a prior instruction within same slot"
        )?;

        let is_updated = controller::funding::update_funding_rate(
            market_index,
            market,
            &mut oracle_map,
            now,
            &state.oracle_guard_rails,
            state.funding_paused,
            None,
        )?;

        if !is_updated {
            return Err(ErrorCode::InvalidFundingProfitability.into());
        }

        Ok(())
    }

    #[allow(unused_must_use)]
    #[access_control(
        market_initialized(&ctx.accounts.market) &&
        valid_oracle_for_market(&ctx.accounts.oracle, &ctx.accounts.market) &&
        exchange_not_paused(&ctx.accounts.state)
    )]
    pub fn update_k(ctx: Context<AdminUpdateK>, sqrt_k: u128) -> Result<()> {
        let clock = Clock::get()?;
        let now = clock.unix_timestamp;

        let market = &mut load_mut!(ctx.accounts.market)?;

        let base_asset_amount_long = market.base_asset_amount_long.unsigned_abs();
        let base_asset_amount_short = market.base_asset_amount_short.unsigned_abs();
        let net_base_asset_amount = market.amm.net_base_asset_amount;
        let open_interest = market.open_interest;

        let price_before = math::amm::calculate_price(
            market.amm.quote_asset_reserve,
            market.amm.base_asset_reserve,
            market.amm.peg_multiplier,
        )?;

        let peg_multiplier_before = market.amm.peg_multiplier;
        let base_asset_reserve_before = market.amm.base_asset_reserve;
        let quote_asset_reserve_before = market.amm.quote_asset_reserve;
        let sqrt_k_before = market.amm.sqrt_k;

        let new_sqrt_k_u192 = bn::U192::from(sqrt_k);

        let update_k_result = get_update_k_result(market, new_sqrt_k_u192, true)?;

        let adjustment_cost = math::amm::adjust_k_cost(market, &update_k_result)?;

        math::amm::update_k(market, &update_k_result);

        if adjustment_cost > 0 {
            let max_cost = market
                .amm
                .total_fee_minus_distributions
                .checked_sub(cast_to_i128(market.amm.total_fee_withdrawn)?)
                .ok_or_else(math_error!())?;
            if adjustment_cost > max_cost {
                return Err(ErrorCode::InvalidUpdateK.into());
            }
        }

        market.amm.total_fee_minus_distributions = market
            .amm
            .total_fee_minus_distributions
            .checked_add(adjustment_cost)
            .ok_or_else(math_error!())?;

        market.amm.net_revenue_since_last_funding = market
            .amm
            .net_revenue_since_last_funding
            .checked_add(adjustment_cost as i64)
            .ok_or_else(math_error!())?;

        let amm = &market.amm;

        let price_after = math::amm::calculate_price(
            amm.quote_asset_reserve,
            amm.base_asset_reserve,
            amm.peg_multiplier,
        )?;

        let price_change_too_large = cast_to_i128(price_before)?
            .checked_sub(cast_to_i128(price_after)?)
            .ok_or_else(math_error!())?
            .unsigned_abs()
            .gt(&UPDATE_K_ALLOWED_PRICE_CHANGE);

        if price_change_too_large {
            msg!(
                "{:?} -> {:?} (> {:?})",
                price_before,
                price_after,
                UPDATE_K_ALLOWED_PRICE_CHANGE
            );
            return Err(ErrorCode::InvalidUpdateK.into());
        }

        let k_sqrt_check = bn::U192::from(amm.base_asset_reserve)
            .checked_mul(bn::U192::from(amm.quote_asset_reserve))
            .ok_or_else(math_error!())?
            .integer_sqrt()
            .try_to_u128()?;

        let k_err = cast_to_i128(k_sqrt_check)?
            .checked_sub(cast_to_i128(amm.sqrt_k)?)
            .ok_or_else(math_error!())?;

        if k_err.unsigned_abs() > 100 {
            msg!("k_err={:?}, {:?} != {:?}", k_err, k_sqrt_check, amm.sqrt_k);
            return Err(ErrorCode::InvalidUpdateK.into());
        }

        let peg_multiplier_after = amm.peg_multiplier;
        let base_asset_reserve_after = amm.base_asset_reserve;
        let quote_asset_reserve_after = amm.quote_asset_reserve;
        let sqrt_k_after = amm.sqrt_k;

        let total_fee = amm.total_fee;
        let total_fee_minus_distributions = amm.total_fee_minus_distributions;

        let OraclePriceData {
            price: oracle_price,
            ..
        } = get_oracle_price(&market.amm.oracle_source, &ctx.accounts.oracle, clock.slot)?;

        emit!(CurveRecord {
            ts: now,
            record_id: get_then_update_id!(market, next_curve_record_id),
            market_index: market.market_index,
            peg_multiplier_before,
            base_asset_reserve_before,
            quote_asset_reserve_before,
            sqrt_k_before,
            peg_multiplier_after,
            base_asset_reserve_after,
            quote_asset_reserve_after,
            sqrt_k_after,
            base_asset_amount_long,
            base_asset_amount_short,
            net_base_asset_amount,
            open_interest,
            adjustment_cost,
            total_fee,
            total_fee_minus_distributions,
            oracle_price,
            fill_record: 0,
        });

        Ok(())
    }

    #[access_control(
        market_initialized(&ctx.accounts.market)
    )]
    pub fn update_margin_ratio(
        ctx: Context<AdminUpdateMarket>,
        margin_ratio_initial: u32,
        margin_ratio_maintenance: u32,
    ) -> Result<()> {
        let market = &mut load_mut!(ctx.accounts.market)?;
        validate_margin(
            margin_ratio_initial,
            margin_ratio_maintenance,
            market.liquidator_fee,
            market.amm.max_spread,
        )?;

        market.margin_ratio_initial = margin_ratio_initial;
        market.margin_ratio_maintenance = margin_ratio_maintenance;
        Ok(())
    }

    #[access_control(
        market_initialized(&ctx.accounts.market)
    )]
    pub fn update_market_max_imbalances(
        ctx: Context<AdminUpdateMarket>,
        unrealized_max_imbalance: u128,
        max_revenue_withdraw_per_period: u128,
        quote_max_insurance: u128,
    ) -> Result<()> {
        let market = &mut load_mut!(ctx.accounts.market)?;

        validate!(
            max_revenue_withdraw_per_period < 100_000 * QUOTE_PRECISION,
            ErrorCode::DefaultError,
            "max_revenue_withdraw_per_period must be less than 100k"
        )?;

        validate!(
            unrealized_max_imbalance < 100_000 * QUOTE_PRECISION,
            ErrorCode::DefaultError,
            "unrealized_max_imbalance must be less than 100k"
        )?;

        validate!(
            market.quote_settled_insurance < quote_max_insurance,
            ErrorCode::DefaultError,
            "quote_max_insurance must be above market.quote_settled_insurance={}",
            market.quote_settled_insurance
        )?;

        msg!(
            "market.max_revenue_withdraw_per_period: {:?} -> {:?}",
            market.max_revenue_withdraw_per_period,
            max_revenue_withdraw_per_period
        );

        msg!(
            "market.unrealized_max_imbalance: {:?} -> {:?}",
            market.unrealized_max_imbalance,
            unrealized_max_imbalance
        );

        msg!(
            "market.quote_max_insurance: {:?} -> {:?}",
            market.quote_max_insurance,
            quote_max_insurance
        );

        market.max_revenue_withdraw_per_period = max_revenue_withdraw_per_period;
        market.unrealized_max_imbalance = unrealized_max_imbalance;
        market.quote_max_insurance = quote_max_insurance;

        Ok(())
    }

    #[access_control(
        market_initialized(&ctx.accounts.market)
    )]
    pub fn update_perp_liquidation_fee(
        ctx: Context<AdminUpdateMarket>,
        liquidator_fee: u128,
        if_liquidation_fee: u128,
    ) -> Result<()> {
        let market = &mut load_mut!(ctx.accounts.market)?;
        validate!(
            liquidator_fee < LIQUIDATION_FEE_PRECISION,
            ErrorCode::DefaultError,
            "Liquidation fee must be less than 100%"
        )?;

        validate!(
            if_liquidation_fee < LIQUIDATION_FEE_PRECISION,
            ErrorCode::DefaultError,
            "If liquidation fee must be less than 100%"
        )?;

        validate_margin(
            market.margin_ratio_initial,
            market.margin_ratio_maintenance,
            liquidator_fee,
            market.amm.max_spread,
        )?;

        market.liquidator_fee = liquidator_fee;
        market.if_liquidation_fee = if_liquidation_fee;
        Ok(())
    }

    pub fn update_insurance_withdraw_escrow_period(
        ctx: Context<AdminUpdateSpotMarket>,
        insurance_withdraw_escrow_period: i64,
    ) -> Result<()> {
        let spot_market = &mut load_mut!(ctx.accounts.spot_market)?;
        spot_market.insurance_withdraw_escrow_period = insurance_withdraw_escrow_period;
        Ok(())
    }

    pub fn update_spot_market_liquidation_fee(
        ctx: Context<AdminUpdateSpotMarket>,
        liquidator_fee: u128,
        if_liquidation_fee: u128,
    ) -> Result<()> {
        let spot_market = &mut load_mut!(ctx.accounts.spot_market)?;
        validate!(
            liquidator_fee < LIQUIDATION_FEE_PRECISION,
            ErrorCode::DefaultError,
            "Liquidation fee must be less than 100%"
        )?;

        validate!(
            if_liquidation_fee <= LIQUIDATION_FEE_PRECISION / 20,
            ErrorCode::DefaultError,
            "if_liquidation_fee must be <= 5%"
        )?;

        spot_market.liquidator_fee = liquidator_fee;
        spot_market.if_liquidation_fee = if_liquidation_fee;
        Ok(())
    }

    pub fn update_withdraw_guard_threshold(
        ctx: Context<AdminUpdateSpotMarket>,
        withdraw_guard_threshold: u128,
    ) -> Result<()> {
        let spot_market = &mut load_mut!(ctx.accounts.spot_market)?;
        msg!(
            "spot_market.withdraw_guard_threshold: {:?} -> {:?}",
            spot_market.withdraw_guard_threshold,
            withdraw_guard_threshold
        );
        spot_market.withdraw_guard_threshold = withdraw_guard_threshold;
        Ok(())
    }

    pub fn update_spot_market_if_factor(
        ctx: Context<AdminUpdateSpotMarket>,
        spot_market_index: u64,
        user_if_factor: u32,
        total_if_factor: u32,
    ) -> Result<()> {
        let spot_market = &mut load_mut!(ctx.accounts.spot_market)?;

        validate!(
            spot_market.market_index == spot_market_index,
            ErrorCode::DefaultError,
            "spot_market_index dne spot_market.index"
        )?;

        validate!(
            user_if_factor <= total_if_factor,
            ErrorCode::DefaultError,
            "user_if_factor must be <= total_if_factor"
        )?;

        validate!(
            total_if_factor <= cast_to_u32(SPOT_INTEREST_PRECISION)?,
            ErrorCode::DefaultError,
            "total_if_factor must be <= 100%"
        )?;

        msg!(
            "spot_market.user_if_factor: {:?} -> {:?}",
            spot_market.user_if_factor,
            user_if_factor
        );
        msg!(
            "spot_market.total_if_factor: {:?} -> {:?}",
            spot_market.total_if_factor,
            total_if_factor
        );

        spot_market.user_if_factor = user_if_factor;
        spot_market.total_if_factor = total_if_factor;

        Ok(())
    }

    pub fn update_spot_market_revenue_settle_period(
        ctx: Context<AdminUpdateSpotMarket>,
        revenue_settle_period: i64,
    ) -> Result<()> {
        let spot_market = &mut load_mut!(ctx.accounts.spot_market)?;
        validate!(revenue_settle_period > 0, ErrorCode::DefaultError)?;
        msg!(
            "spot_market.revenue_settle_period: {:?} -> {:?}",
            spot_market.revenue_settle_period,
            revenue_settle_period
        );
        spot_market.revenue_settle_period = revenue_settle_period;
        Ok(())
    }

    #[access_control(
        market_initialized(&ctx.accounts.market)
    )]
    pub fn update_market_imf_factor(
        ctx: Context<AdminUpdateMarket>,
        imf_factor: u128,
    ) -> Result<()> {
        validate!(
            imf_factor <= SPOT_IMF_PRECISION,
            ErrorCode::DefaultError,
            "invalid imf factor",
        )?;
        let market = &mut load_mut!(ctx.accounts.market)?;
        market.imf_factor = imf_factor;
        Ok(())
    }

    #[access_control(
        market_initialized(&ctx.accounts.market)
    )]
    pub fn update_market_unrealized_asset_weight(
        ctx: Context<AdminUpdateMarket>,
        unrealized_initial_asset_weight: u32,
        unrealized_maintenance_asset_weight: u32,
    ) -> Result<()> {
        validate!(
            unrealized_initial_asset_weight <= cast(SPOT_WEIGHT_PRECISION)?,
            ErrorCode::DefaultError,
            "invalid unrealized_initial_asset_weight",
        )?;
        validate!(
            unrealized_maintenance_asset_weight <= cast(SPOT_WEIGHT_PRECISION)?,
            ErrorCode::DefaultError,
            "invalid unrealized_maintenance_asset_weight",
        )?;
        validate!(
            unrealized_initial_asset_weight <= unrealized_maintenance_asset_weight,
            ErrorCode::DefaultError,
            "must enforce unrealized_initial_asset_weight <= unrealized_maintenance_asset_weight",
        )?;
        let market = &mut load_mut!(ctx.accounts.market)?;
        market.unrealized_initial_asset_weight = unrealized_initial_asset_weight;
        market.unrealized_maintenance_asset_weight = unrealized_maintenance_asset_weight;
        Ok(())
    }

    #[access_control(
        market_initialized(&ctx.accounts.market)
    )]
    pub fn update_concentration_coef(
        ctx: Context<AdminUpdateMarket>,
        concentration_scale: u128,
    ) -> Result<()> {
        validate!(
            concentration_scale > 0,
            ErrorCode::DefaultError,
            "invalid concentration_scale",
        )?;

        let market = &mut load_mut!(ctx.accounts.market)?;
        let prev_concentration_coef = market.amm.concentration_coef;
        controller::amm::update_concentration_coef(&mut market.amm, concentration_scale)?;
        let new_concentration_coef = market.amm.concentration_coef;

        msg!(
            "market.amm.concentration_coef: {} -> {}",
            prev_concentration_coef,
            new_concentration_coef
        );

        validate!(
            prev_concentration_coef != new_concentration_coef,
            ErrorCode::DefaultError,
            "concentration_coef unchanged",
        )?;

        Ok(())
    }

    #[access_control(
        market_initialized(&ctx.accounts.market)
    )]
    pub fn update_curve_update_intensity(
        ctx: Context<AdminUpdateMarket>,
        curve_update_intensity: u8,
    ) -> Result<()> {
        validate!(
            curve_update_intensity <= 100,
            ErrorCode::DefaultError,
            "invalid curve_update_intensity",
        )?;
        let market = &mut load_mut!(ctx.accounts.market)?;
        market.amm.curve_update_intensity = curve_update_intensity;
        Ok(())
    }

    #[access_control(
        market_initialized(&ctx.accounts.market)
    )]
    pub fn update_lp_cooldown_time(
        ctx: Context<AdminUpdateMarket>,
        lp_cooldown_time: i64,
    ) -> Result<()> {
        let market = &mut ctx.accounts.market.load_mut()?;
        market.amm.lp_cooldown_time = lp_cooldown_time;
        Ok(())
    }

    pub fn update_perp_fee_structure(
        ctx: Context<AdminUpdateState>,
        fee_structure: FeeStructure,
    ) -> Result<()> {
        validate_fee_structure(&fee_structure)?;

        ctx.accounts.state.perp_fee_structure = fee_structure;
        Ok(())
    }

    pub fn update_spot_fee_structure(
        ctx: Context<AdminUpdateState>,
        fee_structure: FeeStructure,
    ) -> Result<()> {
        validate_fee_structure(&fee_structure)?;
        ctx.accounts.state.spot_fee_structure = fee_structure;
        Ok(())
    }

    pub fn update_oracle_guard_rails(
        ctx: Context<AdminUpdateState>,
        oracle_guard_rails: OracleGuardRails,
    ) -> Result<()> {
        ctx.accounts.state.oracle_guard_rails = oracle_guard_rails;
        Ok(())
    }

    #[access_control(
        market_initialized(&ctx.accounts.market)
    )]
    pub fn update_market_oracle(
        ctx: Context<AdminUpdateMarket>,
        oracle: Pubkey,
        oracle_source: OracleSource,
    ) -> Result<()> {
        let market = &mut load_mut!(ctx.accounts.market)?;
        market.amm.oracle = oracle;
        market.amm.oracle_source = oracle_source;
        Ok(())
    }

    #[access_control(
        market_initialized(&ctx.accounts.market)
    )]
    pub fn update_market_minimum_quote_asset_trade_size(
        ctx: Context<AdminUpdateMarket>,
        minimum_trade_size: u128,
    ) -> Result<()> {
        let market = &mut load_mut!(ctx.accounts.market)?;
        market.amm.minimum_quote_asset_trade_size = minimum_trade_size;
        Ok(())
    }

    #[access_control(
        market_initialized(&ctx.accounts.market)
    )]
    pub fn update_market_base_spread(
        ctx: Context<AdminUpdateMarket>,
        base_spread: u16,
    ) -> Result<()> {
        let market = &mut load_mut!(ctx.accounts.market)?;
        market.amm.base_spread = base_spread;
        market.amm.long_spread = (base_spread / 2) as u128;
        market.amm.short_spread = (base_spread / 2) as u128;
        Ok(())
    }

    #[access_control(
        market_initialized(&ctx.accounts.market)
    )]
    pub fn update_amm_jit_intensity(
        ctx: Context<AdminUpdateMarket>,
        amm_jit_intensity: u8,
    ) -> Result<()> {
        validate!(
            (0..=100).contains(&amm_jit_intensity),
            ErrorCode::DefaultError,
            "invalid amm_jit_intensity",
        )?;

        let market = &mut load_mut!(ctx.accounts.market)?;
        market.amm.amm_jit_intensity = amm_jit_intensity;

        Ok(())
    }

    #[access_control(
        market_initialized(&ctx.accounts.market)
    )]
    pub fn update_market_max_spread(
        ctx: Context<AdminUpdateMarket>,
        max_spread: u32,
    ) -> Result<()> {
        let market = &mut load_mut!(ctx.accounts.market)?;
        validate!(
            (max_spread >= market.amm.base_spread as u32),
            ErrorCode::DefaultError,
            "invalid max_spread < base_spread",
        )?;

        validate!(
            max_spread <= market.margin_ratio_initial * 100,
            ErrorCode::DefaultError,
            "invalid max_spread > market.margin_ratio_initial * 100",
        )?;

        market.amm.max_spread = max_spread;

        Ok(())
    }

    #[access_control(
        market_initialized(&ctx.accounts.market)
    )]
    pub fn update_market_base_asset_amount_step_size(
        ctx: Context<AdminUpdateMarket>,
        minimum_trade_size: u128,
    ) -> Result<()> {
        let market = &mut load_mut!(ctx.accounts.market)?;
        if minimum_trade_size > 0 {
            market.amm.base_asset_amount_step_size = minimum_trade_size;
        } else {
            return Err(ErrorCode::DefaultError.into());
        }
        Ok(())
    }

    #[access_control(
        market_initialized(&ctx.accounts.market)
    )]
    pub fn update_market_max_slippage_ratio(
        ctx: Context<AdminUpdateMarket>,
        max_slippage_ratio: u16,
    ) -> Result<()> {
        validate!(max_slippage_ratio > 0, ErrorCode::DefaultError)?;
        let market = &mut load_mut!(ctx.accounts.market)?;
        market.amm.max_slippage_ratio = max_slippage_ratio;
        Ok(())
    }

    #[access_control(
        market_initialized(&ctx.accounts.market)
    )]
    pub fn update_max_base_asset_amount_ratio(
        ctx: Context<AdminUpdateMarket>,
        max_base_asset_amount_ratio: u16,
    ) -> Result<()> {
        validate!(max_base_asset_amount_ratio > 0, ErrorCode::DefaultError)?;
        let market = &mut load_mut!(ctx.accounts.market)?;
        market.amm.max_base_asset_amount_ratio = max_base_asset_amount_ratio;
        Ok(())
    }

    pub fn update_admin(ctx: Context<AdminUpdateState>, admin: Pubkey) -> Result<()> {
        ctx.accounts.state.admin = admin;
        Ok(())
    }

    pub fn update_whitelist_mint(
        ctx: Context<AdminUpdateState>,
        whitelist_mint: Pubkey,
    ) -> Result<()> {
        ctx.accounts.state.whitelist_mint = whitelist_mint;
        Ok(())
    }

    pub fn update_discount_mint(
        ctx: Context<AdminUpdateState>,
        discount_mint: Pubkey,
    ) -> Result<()> {
        ctx.accounts.state.discount_mint = discount_mint;
        Ok(())
    }

    pub fn update_exchange_paused(
        ctx: Context<AdminUpdateState>,
        exchange_paused: bool,
    ) -> Result<()> {
        ctx.accounts.state.exchange_paused = exchange_paused;
        Ok(())
    }

    pub fn disable_admin_controls_prices(ctx: Context<AdminUpdateState>) -> Result<()> {
        ctx.accounts.state.admin_controls_prices = false;
        Ok(())
    }

    pub fn update_funding_paused(
        ctx: Context<AdminUpdateState>,
        funding_paused: bool,
    ) -> Result<()> {
        ctx.accounts.state.funding_paused = funding_paused;
        Ok(())
    }

    pub fn update_perp_auction_duration(
        ctx: Context<AdminUpdateState>,
        min_perp_auction_duration: u8,
    ) -> Result<()> {
        ctx.accounts.state.min_perp_auction_duration = min_perp_auction_duration;
        Ok(())
    }

    pub fn update_spot_auction_duration(
        ctx: Context<AdminUpdateState>,
        default_spot_auction_duration: u8,
    ) -> Result<()> {
        ctx.accounts.state.default_spot_auction_duration = default_spot_auction_duration;
        Ok(())
    }

    pub fn initialize_insurance_fund_stake(
        ctx: Context<InitializeInsuranceFundStake>,
        market_index: u64,
    ) -> Result<()> {
        let mut if_stake = ctx
            .accounts
            .insurance_fund_stake
            .load_init()
            .or(Err(ErrorCode::UnableToLoadAccountLoader))?;

        let clock = Clock::get()?;
        let now = clock.unix_timestamp;

        *if_stake = InsuranceFundStake::new(*ctx.accounts.authority.key, market_index, now);

        Ok(())
    }

    pub fn settle_revenue_to_insurance_fund(
        ctx: Context<SettleRevenueToInsuranceFund>,
        _market_index: u64,
    ) -> Result<()> {
        let state = &ctx.accounts.state;
        let spot_market = &mut load_mut!(ctx.accounts.spot_market)?;

        validate!(
            spot_market.revenue_settle_period > 0,
            ErrorCode::DefaultError,
            "invalid revenue_settle_period settings on spot market"
        )?;

        let spot_vault_amount = ctx.accounts.spot_market_vault.amount;
        let insurance_vault_amount = ctx.accounts.insurance_fund_vault.amount;

        let clock = Clock::get()?;
        let now = clock.unix_timestamp;

        let time_until_next_update = math::helpers::on_the_hour_update(
            now,
            spot_market.last_revenue_settle_ts,
            spot_market.revenue_settle_period,
        )?;

        validate!(
            time_until_next_update == 0,
            ErrorCode::DefaultError,
            "Must wait {} seconds until next available settlement time",
            time_until_next_update
        )?;

        // uses proportion of revenue pool allocated to insurance fund
        let token_amount = controller::insurance::settle_revenue_to_insurance_fund(
            spot_vault_amount,
            insurance_vault_amount,
            spot_market,
            now,
        )?;

        controller::token::send_from_program_vault(
            &ctx.accounts.token_program,
            &ctx.accounts.spot_market_vault,
            &ctx.accounts.insurance_fund_vault,
            &ctx.accounts.clearing_house_signer,
            state.signer_nonce,
            token_amount as u64,
        )?;

        // todo: settle remaining revenue pool to a revenue vault

        spot_market.last_revenue_settle_ts = now;

        Ok(())
    }

    pub fn add_insurance_fund_stake(
        ctx: Context<AddInsuranceFundStake>,
        market_index: u64,
        amount: u64,
    ) -> Result<()> {
        if amount == 0 {
            return Err(ErrorCode::InsufficientDeposit.into());
        }

        let clock = Clock::get()?;
        let insurance_fund_stake = &mut load_mut!(ctx.accounts.insurance_fund_stake)?;
        let user_stats = &mut load_mut!(ctx.accounts.user_stats)?;
        let spot_market = &mut load_mut!(ctx.accounts.spot_market)?;

        validate!(
            insurance_fund_stake.market_index == market_index,
            ErrorCode::DefaultError,
            "insurance_fund_stake does not match market_index"
        )?;

        validate!(
            insurance_fund_stake.last_withdraw_request_shares == 0
                && insurance_fund_stake.last_withdraw_request_value == 0,
            ErrorCode::DefaultError,
            "withdraw request in progress"
        )?;

        controller::insurance::add_insurance_fund_stake(
            amount,
            ctx.accounts.insurance_fund_vault.amount,
            insurance_fund_stake,
            user_stats,
            spot_market,
            clock.unix_timestamp,
        )?;

        controller::token::receive(
            &ctx.accounts.token_program,
            &ctx.accounts.user_token_account,
            &ctx.accounts.insurance_fund_vault,
            &ctx.accounts.authority,
            amount,
        )?;

        Ok(())
    }

    pub fn request_remove_insurance_fund_stake(
        ctx: Context<RequestRemoveInsuranceFundStake>,
        market_index: u64,
        amount: u64,
    ) -> Result<()> {
        let clock = Clock::get()?;
        let insurance_fund_stake = &mut load_mut!(ctx.accounts.insurance_fund_stake)?;
        let user_stats = &mut load_mut!(ctx.accounts.user_stats)?;
        let spot_market = &mut load_mut!(ctx.accounts.spot_market)?;

        validate!(
            insurance_fund_stake.market_index == market_index,
            ErrorCode::DefaultError,
            "insurance_fund_stake does not match market_index"
        )?;

        validate!(
            insurance_fund_stake.last_withdraw_request_shares == 0,
            ErrorCode::DefaultError,
            "Withdraw request is already in progress"
        )?;

        let n_shares = math::insurance::vault_amount_to_if_shares(
            amount,
            spot_market.total_if_shares,
            ctx.accounts.insurance_fund_vault.amount,
        )?;

        validate!(
            n_shares > 0,
            ErrorCode::DefaultError,
            "Requested lp_shares = 0"
        )?;

        let user_if_shares = insurance_fund_stake.checked_if_shares(spot_market)?;
        validate!(user_if_shares >= n_shares, ErrorCode::InsufficientLPTokens)?;

        controller::insurance::request_remove_insurance_fund_stake(
            n_shares,
            ctx.accounts.insurance_fund_vault.amount,
            insurance_fund_stake,
            user_stats,
            spot_market,
            clock.unix_timestamp,
        )?;

        Ok(())
    }

    pub fn cancel_request_remove_insurance_fund_stake(
        ctx: Context<RequestRemoveInsuranceFundStake>,
        market_index: u64,
    ) -> Result<()> {
        let clock = Clock::get()?;
        let now = clock.unix_timestamp;
        let insurance_fund_stake = &mut load_mut!(ctx.accounts.insurance_fund_stake)?;
        let user_stats = &mut load_mut!(ctx.accounts.user_stats)?;
        let spot_market = &mut load_mut!(ctx.accounts.spot_market)?;

        validate!(
            insurance_fund_stake.market_index == market_index,
            ErrorCode::DefaultError,
            "insurance_fund_stake does not match market_index"
        )?;

        validate!(
            insurance_fund_stake.last_withdraw_request_shares != 0,
            ErrorCode::DefaultError,
            "No withdraw request in progress"
        )?;

        controller::insurance::cancel_request_remove_insurance_fund_stake(
            ctx.accounts.insurance_fund_vault.amount,
            insurance_fund_stake,
            user_stats,
            spot_market,
            now,
        )?;

        Ok(())
    }

    pub fn remove_insurance_fund_stake(
        ctx: Context<RemoveInsuranceFundStake>,
        market_index: u64,
    ) -> Result<()> {
        let clock = Clock::get()?;
        let now = clock.unix_timestamp;
        let insurance_fund_stake = &mut load_mut!(ctx.accounts.insurance_fund_stake)?;
        let user_stats = &mut load_mut!(ctx.accounts.user_stats)?;
        let spot_market = &mut load_mut!(ctx.accounts.spot_market)?;
        let state = &ctx.accounts.state;

        validate!(
            insurance_fund_stake.market_index == market_index,
            ErrorCode::DefaultError,
            "insurance_fund_stake does not match market_index"
        )?;

        let amount = controller::insurance::remove_insurance_fund_stake(
            ctx.accounts.insurance_fund_vault.amount,
            insurance_fund_stake,
            user_stats,
            spot_market,
            now,
        )?;

        controller::token::send_from_program_vault(
            &ctx.accounts.token_program,
            &ctx.accounts.insurance_fund_vault,
            &ctx.accounts.user_token_account,
            &ctx.accounts.clearing_house_signer,
            state.signer_nonce,
            amount,
        )?;

        validate!(
            ctx.accounts.insurance_fund_vault.amount > 0,
            ErrorCode::DefaultError,
            "insurance_fund_vault.amount must remain > 0"
        )?;

        Ok(())
    }

    pub fn update_user_quote_asset_insurance_stake(
        ctx: Context<UpdateUserQuoteAssetInsuranceStake>,
    ) -> Result<()> {
        let insurance_fund_stake = &mut load_mut!(ctx.accounts.insurance_fund_stake)?;
        let user_stats = &mut load_mut!(ctx.accounts.user_stats)?;
        let quote_spot_market = &mut load_mut!(ctx.accounts.spot_market)?;

        validate!(
            insurance_fund_stake.market_index == 0,
            ErrorCode::DefaultError,
            "insurance_fund_stake is not for quote market"
        )?;

        user_stats.staked_quote_asset_amount = if_shares_to_vault_amount(
            insurance_fund_stake.checked_if_shares(quote_spot_market)?,
            quote_spot_market.total_if_shares,
            ctx.accounts.insurance_fund_vault.amount,
        )?;

        Ok(())
    }
}

fn market_initialized(market: &AccountLoader<PerpMarket>) -> Result<()> {
    // todo?
    if market.load()?.status != MarketStatus::Initialized {
        return Err(ErrorCode::MarketIndexNotInitialized.into());
    }
    Ok(())
}

fn valid_oracle_for_market(oracle: &AccountInfo, market: &AccountLoader<PerpMarket>) -> Result<()> {
    if !market.load()?.amm.oracle.eq(oracle.key) {
        return Err(ErrorCode::InvalidOracle.into());
    }
    Ok(())
}

fn exchange_not_paused(state: &Account<State>) -> Result<()> {
    if state.exchange_paused {
        return Err(ErrorCode::ExchangePaused.into());
    }
    Ok(())
}

fn admin_controls_prices(state: &Account<State>) -> Result<()> {
    if !state.admin_controls_prices {
        return Err(ErrorCode::AdminControlsPricesDisabled.into());
    }
    Ok(())
}<|MERGE_RESOLUTION|>--- conflicted
+++ resolved
@@ -40,28 +40,20 @@
 #[program]
 pub mod clearing_house {
     use std::cmp::min;
-    use std::mem::size_of;
     use std::option::Option::Some;
-
-    use bytemuck::cast_slice;
 
     use crate::controller::lp::burn_lp_shares;
     use crate::controller::position::{add_new_position, get_position_index};
     use crate::controller::validate::validate_market_account;
     use crate::math;
     use crate::math::casting::{cast, cast_to_i128, cast_to_u128, cast_to_u32};
-<<<<<<< HEAD
     use crate::math::oracle::OracleValidity;
-=======
-    use crate::math::insurance::if_shares_to_vault_amount;
->>>>>>> 94dc7288
     use crate::math::spot_balance::get_token_amount;
     use crate::optional_accounts::{
         get_maker_and_maker_stats, get_referrer_and_referrer_stats, get_serum_fulfillment_accounts,
     };
     use crate::state::events::{CurveRecord, DepositRecord};
     use crate::state::events::{DepositDirection, NewUserRecord};
-    use crate::state::insurance_fund_stake::InsuranceFundStake;
     use crate::state::market::{PerpMarket, PoolBalance};
     use crate::state::oracle::{get_pyth_price, get_switchboard_price, OraclePriceData};
     use crate::state::oracle_map::OracleMap;
@@ -69,27 +61,22 @@
         get_market_set, get_market_set_for_user_positions, get_market_set_from_list, MarketSet,
         PerpMarketMap,
     };
-    use crate::state::serum::{load_market_state, load_open_orders};
     use crate::state::spot_market::{
         SerumV3FulfillmentConfig, SpotBalanceType, SpotFulfillmentStatus, SpotMarket,
     };
     use crate::state::spot_market_map::{
         get_writable_spot_market_set, SpotMarketMap, SpotMarketSet,
     };
-    use crate::state::state::FeeStructure;
     use crate::validation::margin::validate_margin;
 
     use super::*;
-<<<<<<< HEAD
     use crate::math::insurance::if_shares_to_vault_amount;
     use crate::state::insurance_fund_stake::InsuranceFundStake;
     use crate::state::serum::{load_open_orders, load_serum_market};
     use crate::state::state::FeeStructure;
+    use crate::validation::fee_structure::validate_fee_structure;
     use bytemuck::cast_slice;
     use std::mem::size_of;
-=======
-    use crate::validation::fee_structure::validate_fee_structure;
->>>>>>> 94dc7288
 
     pub fn initialize(ctx: Context<Initialize>, admin_controls_prices: bool) -> Result<()> {
         let (clearing_house_signer, clearing_house_signer_nonce) =
