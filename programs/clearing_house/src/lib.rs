--- conflicted
+++ resolved
@@ -2212,11 +2212,7 @@
         quote_asset_reserve: u128,
         sqrt_k: u128,
     ) -> Result<()> {
-<<<<<<< HEAD
         let market = &mut load_mut!(ctx.accounts.perp_market)?;
-        controller::amm::move_price(&mut market.amm, base_asset_reserve, quote_asset_reserve)?;
-=======
-        let market = &mut load_mut!(ctx.accounts.market)?;
         controller::amm::move_price(
             &mut market.amm,
             base_asset_reserve,
@@ -2225,7 +2221,6 @@
         )?;
         validate_market_account(market)?;
 
->>>>>>> b06b6027
         Ok(())
     }
 
