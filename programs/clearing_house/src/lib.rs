--- conflicted
+++ resolved
@@ -455,7 +455,7 @@
             amm_peg_multiplier,
         )?;
 
-        assert_eq!(amm_peg_multiplier, init_mark_price);
+        assert_eq!(amm_peg_multiplier, init_reserve_price);
 
         let concentration_coef = MAX_CONCENTRATION_COEFFICIENT;
 
@@ -585,13 +585,8 @@
                 },
                 last_oracle_normalised_price: oracle_price,
                 last_oracle_conf_pct: 0,
-<<<<<<< HEAD
                 last_oracle_reserve_price_spread_pct: 0, // todo
-                base_asset_amount_step_size: 10000000,
-=======
-                last_oracle_mark_spread_pct: 0, // todo
                 base_asset_amount_step_size: 1000,
->>>>>>> d529ebbd
                 max_slippage_ratio: 50,           // ~2%
                 max_base_asset_amount_ratio: 100, // moves price ~2%
                 base_spread: 0,
