#![allow(clippy::too_many_arguments)]
#![allow(unaligned_references)]

use anchor_lang::prelude::*;
use borsh::BorshSerialize;

use context::*;
use error::ErrorCode;
use math::{amm, bn, constants::*, margin::*};
use state::oracle::{get_oracle_price, OracleSource};

use crate::math::amm::get_update_k_result;
use crate::state::market::Market;
use crate::state::{market::AMM, state::*, user::*};

pub mod context;
pub mod controller;
pub mod error;
pub mod ids;
pub mod macros;
mod margin_validation;
pub mod math;
pub mod optional_accounts;
pub mod order_validation;
pub mod state;
#[cfg(test)]
mod tests;

#[cfg(feature = "mainnet-beta")]
declare_id!("dammHkt7jmytvbS3nHTxQNEcP59aE57nxwV21YdqEDN");
#[cfg(not(feature = "mainnet-beta"))]
declare_id!("9jwr5nC2f9yAraXrg4UzHXmCX3vi9FQkjD6p9e8bRqNa");

#[program]
pub mod clearing_house {
    use std::cmp::min;
    use std::ops::Div;
    use std::option::Option::Some;

<<<<<<< HEAD
    use crate::account_loader::{load, load_mut};
    use crate::controller::bank_balance::update_bank_balances;
    use crate::controller::position::{
        get_position_index, update_unsettled_pnl, PositionDirection,
    };
=======
    use crate::controller::position::get_position_index;
>>>>>>> e404dd64
    use crate::margin_validation::validate_margin;
    use crate::math;
    use crate::math::amm::{
        calculate_mark_twap_spread_pct,
        is_oracle_mark_too_divergent,
        //  normalise_oracle_price,
    };
    use crate::math::bank_balance::get_token_amount;
    use crate::math::casting::{cast, cast_to_i128, cast_to_u128, cast_to_u64};
    use crate::math::slippage::{calculate_slippage, calculate_slippage_pct};
    use crate::optional_accounts::get_maker;
    use crate::state::bank::{Bank, BankBalanceType};
    use crate::state::bank_map::{get_writable_banks, BankMap, WritableBanks};
    use crate::state::events::{CurveRecord, DepositRecord, OrderActionExplanation};
    use crate::state::events::{DepositDirection, LiquidationRecord};
    use crate::state::market::{Market, PoolBalance};
    use crate::state::market_map::{
        get_writable_markets, get_writable_markets_for_user_positions,
        get_writable_markets_for_user_positions_and_order, get_writable_markets_list, MarketMap,
        WritableMarkets,
    };
    use crate::state::oracle::OraclePriceData;
    use crate::state::oracle_map::OracleMap;
    use crate::state::state::OrderFillerRewardStructure;

    use super::*;
    use crate::math::auction::{
        calculate_auction_end_price, calculate_auction_start_price_for_liquidation,
    };
    use crate::math::liquidation::{
        calculate_borrow_amount_for_deposit_amount,
        calculate_borrow_amount_to_remove_margin_shortage, calculate_deposit_amount_to_transfer,
    };
    use crate::math::orders::standardize_base_asset_amount_i128;
    use crate::math::position::direction_to_close_position;

    pub fn initialize(ctx: Context<Initialize>, admin_controls_prices: bool) -> Result<()> {
        let insurance_account_key = ctx.accounts.insurance_vault.to_account_info().key;
        let (insurance_account_authority, insurance_account_nonce) =
            Pubkey::find_program_address(&[insurance_account_key.as_ref()], ctx.program_id);

        // clearing house must be authority of insurance vault
        if ctx.accounts.insurance_vault.owner != insurance_account_authority {
            return Err(ErrorCode::InvalidInsuranceAccountAuthority.into());
        }

        **ctx.accounts.state = State {
            admin: *ctx.accounts.admin.key,
            funding_paused: false,
            exchange_paused: false,
            admin_controls_prices,
            insurance_vault: *insurance_account_key,
            insurance_vault_authority: insurance_account_authority,
            insurance_vault_nonce: insurance_account_nonce,
            margin_ratio_initial: 2000, // unit is 20% (+2 decimal places)
            margin_ratio_partial: 625,
            margin_ratio_maintenance: 500,
            partial_liquidation_close_percentage_numerator: 25,
            partial_liquidation_close_percentage_denominator: 100,
            partial_liquidation_penalty_percentage_numerator: 25,
            partial_liquidation_penalty_percentage_denominator: 1000,
            full_liquidation_penalty_percentage_numerator: 1,
            full_liquidation_penalty_percentage_denominator: 1,
            partial_liquidation_liquidator_share_denominator: 2,
            full_liquidation_liquidator_share_denominator: 20,
            fee_structure: FeeStructure::default(),
            whitelist_mint: Pubkey::default(),
            discount_mint: Pubkey::default(),
            oracle_guard_rails: OracleGuardRails::default(),
            number_of_markets: 0,
            number_of_banks: 0,
            min_order_quote_asset_amount: 500_000, // 50 cents
            min_auction_duration: 10,
            max_auction_duration: 60,
            liquidation_auction_duration: 10,
            padding0: 0,
            padding1: 0,
        };

        Ok(())
    }

    pub fn initialize_bank(
        ctx: Context<InitializeBank>,
        optimal_utilization: u128,
        optimal_borrow_rate: u128,
        max_borrow_rate: u128,
        oracle_source: OracleSource,
        initial_asset_weight: u128,
        maintenance_asset_weight: u128,
        initial_liability_weight: u128,
        maintenance_liability_weight: u128,
        imf_factor: u128,
        liquidation_fee: u128,
    ) -> Result<()> {
        let state = &mut ctx.accounts.state;
        let bank_pubkey = ctx.accounts.bank.key();

        let (vault_authority, vault_authority_nonce) = Pubkey::find_program_address(
            &[
                b"bank_vault_authority".as_ref(),
                state.number_of_banks.to_le_bytes().as_ref(),
            ],
            ctx.program_id,
        );

        // clearing house must be authority of collateral vault
        if ctx.accounts.bank_vault.owner != vault_authority {
            return Err(ErrorCode::InvalidBankAuthority.into());
        }

        let bank_index = get_then_update_id!(state, number_of_banks);
        if bank_index == 0 {
            validate!(
                initial_asset_weight == BANK_WEIGHT_PRECISION,
                ErrorCode::InvalidBankInitialization,
                "For quote asset bank, initial asset weight must be {}",
                BANK_WEIGHT_PRECISION
            )?;

            validate!(
                maintenance_asset_weight == BANK_WEIGHT_PRECISION,
                ErrorCode::InvalidBankInitialization,
                "For quote asset bank, maintenance asset weight must be {}",
                BANK_WEIGHT_PRECISION
            )?;

            validate!(
                initial_liability_weight == BANK_WEIGHT_PRECISION,
                ErrorCode::InvalidBankInitialization,
                "For quote asset bank, initial liability weight must be {}",
                BANK_WEIGHT_PRECISION
            )?;

            validate!(
                maintenance_liability_weight == BANK_WEIGHT_PRECISION,
                ErrorCode::InvalidBankInitialization,
                "For quote asset bank, maintenance liability weight must be {}",
                BANK_WEIGHT_PRECISION
            )?;

            validate!(
                ctx.accounts.oracle.key == &Pubkey::default(),
                ErrorCode::InvalidBankInitialization,
                "For quote asset bank, oracle must be default public key"
            )?;

            validate!(
                oracle_source == OracleSource::QuoteAsset,
                ErrorCode::InvalidBankInitialization,
                "For quote asset bank, oracle source must be QuoteAsset"
            )?;

            validate!(
                ctx.accounts.bank_mint.decimals == 6,
                ErrorCode::InvalidBankInitialization,
                "For quote asset bank, mint decimals must be 6"
            )?;
        } else {
            validate!(
                initial_asset_weight > 0 && initial_asset_weight < BANK_WEIGHT_PRECISION,
                ErrorCode::InvalidBankInitialization,
                "Initial asset weight must be between 0 {}",
                BANK_WEIGHT_PRECISION
            )?;

            validate!(
                maintenance_asset_weight > 0 && maintenance_asset_weight < BANK_WEIGHT_PRECISION,
                ErrorCode::InvalidBankInitialization,
                "Maintenance asset weight must be between 0 {}",
                BANK_WEIGHT_PRECISION
            )?;

            validate!(
                initial_liability_weight > BANK_WEIGHT_PRECISION,
                ErrorCode::InvalidBankInitialization,
                "Initial liability weight must be greater than {}",
                BANK_WEIGHT_PRECISION
            )?;

            validate!(
                maintenance_liability_weight > BANK_WEIGHT_PRECISION,
                ErrorCode::InvalidBankInitialization,
                "Maintenance liability weight must be greater than {}",
                BANK_WEIGHT_PRECISION
            )?;

            validate!(
                ctx.accounts.bank_mint.decimals >= 6,
                ErrorCode::InvalidBankInitialization,
                "Mint decimals must be greater than or equal to 6"
            )?;

            let oracle_price = get_oracle_price(
                &oracle_source,
                &ctx.accounts.oracle,
                cast(Clock::get()?.unix_timestamp)?,
            );

            validate!(
                oracle_price.is_ok(),
                ErrorCode::InvalidBankInitialization,
                "Unable to read oracle price for {}",
                ctx.accounts.oracle.key,
            )?;
        }

        let bank = &mut ctx.accounts.bank.load_init()?;
        **bank = Bank {
            bank_index,
            pubkey: bank_pubkey,
            mint: ctx.accounts.bank_mint.key(),
            vault: *ctx.accounts.bank_vault.to_account_info().key,
            vault_authority,
            vault_authority_nonce,
            decimals: ctx.accounts.bank_mint.decimals,
            optimal_utilization,
            optimal_borrow_rate,
            max_borrow_rate,
            deposit_balance: 0,
            borrow_balance: 0,
            cumulative_deposit_interest: BANK_CUMULATIVE_INTEREST_PRECISION,
            cumulative_borrow_interest: BANK_CUMULATIVE_INTEREST_PRECISION,
            last_updated: cast(Clock::get()?.unix_timestamp)
                .or(Err(ErrorCode::UnableToCastUnixTime))?,
            oracle_source,
            oracle: ctx.accounts.oracle.key(),
            initial_asset_weight,
            maintenance_asset_weight,
            initial_liability_weight,
            maintenance_liability_weight,
            imf_factor,
            liquidation_fee,
        };

        Ok(())
    }

    pub fn initialize_market(
        ctx: Context<InitializeMarket>,
        amm_base_asset_reserve: u128,
        amm_quote_asset_reserve: u128,
        amm_periodicity: i64,
        amm_peg_multiplier: u128,
        oracle_source: OracleSource,
        margin_ratio_initial: u32,
        margin_ratio_partial: u32,
        margin_ratio_maintenance: u32,
    ) -> Result<()> {
        let market_pubkey = ctx.accounts.market.to_account_info().key;
        let market = &mut ctx.accounts.market.load_init()?;
        let clock = Clock::get()?;
        let now = clock.unix_timestamp;
        let clock_slot = clock.slot;

        if market.initialized {
            return Err(ErrorCode::MarketIndexAlreadyInitialized.into());
        }

        if amm_base_asset_reserve != amm_quote_asset_reserve {
            return Err(ErrorCode::InvalidInitialPeg.into());
        }

        let init_mark_price = amm::calculate_price(
            amm_quote_asset_reserve,
            amm_base_asset_reserve,
            amm_peg_multiplier,
        )?;

        // Verify there's no overflow
        let _k = bn::U192::from(amm_base_asset_reserve)
            .checked_mul(bn::U192::from(amm_quote_asset_reserve))
            .ok_or_else(math_error!())?;

        // Verify oracle is readable
        let OraclePriceData {
            price: oracle_price,
            delay: oracle_delay,
            ..
        } = match oracle_source {
            OracleSource::Pyth => market
                .amm
                .get_pyth_price(&ctx.accounts.oracle, clock_slot)
                .unwrap(),
            OracleSource::Switchboard => market
                .amm
                .get_switchboard_price(&ctx.accounts.oracle, clock_slot)
                .unwrap(),
            OracleSource::QuoteAsset => panic!(),
        };

        let last_oracle_price_twap = match oracle_source {
            OracleSource::Pyth => market.amm.get_pyth_twap(&ctx.accounts.oracle)?,
            OracleSource::Switchboard => oracle_price,
            OracleSource::QuoteAsset => panic!(),
        };

        validate_margin(
            margin_ratio_initial,
            margin_ratio_partial,
            margin_ratio_maintenance,
        )?;

        let state = &mut ctx.accounts.state;
        let market_index = state.number_of_markets;
        **market = Market {
            initialized: true,
            pubkey: *market_pubkey,
            market_index,
            base_asset_amount_long: 0,
            base_asset_amount_short: 0,
            // base_asset_amount: 0,
            open_interest: 0,
            margin_ratio_initial, // unit is 20% (+2 decimal places)
            margin_ratio_partial,
            margin_ratio_maintenance,
            imf_factor: 0,
            next_fill_record_id: 1,
            next_funding_rate_record_id: 1,
            next_curve_record_id: 1,
            pnl_pool: PoolBalance { balance: 0 },
            unsettled_loss: 0,
            unsettled_profit: 0,
            unsettled_initial_asset_weight: 100,     // 100%
            unsettled_maintenance_asset_weight: 100, // 100%
            unsettled_imf_factor: 0,
            current_liquidations: 0,
            padding0: 0,
            padding1: 0,
            padding2: 0,
            padding3: 0,
            padding4: 0,
            amm: AMM {
                oracle: *ctx.accounts.oracle.key,
                oracle_source,
                base_asset_reserve: amm_base_asset_reserve,
                quote_asset_reserve: amm_quote_asset_reserve,
                terminal_quote_asset_reserve: amm_quote_asset_reserve,
                ask_base_asset_reserve: amm_base_asset_reserve,
                ask_quote_asset_reserve: amm_quote_asset_reserve,
                bid_base_asset_reserve: amm_base_asset_reserve,
                bid_quote_asset_reserve: amm_quote_asset_reserve,
                cumulative_repeg_rebate_long: 0,
                cumulative_repeg_rebate_short: 0,
                cumulative_funding_rate_long: 0,
                cumulative_funding_rate_short: 0,
                cumulative_funding_rate_lp: 0,
                last_funding_rate: 0,
                last_funding_rate_ts: now,
                funding_period: amm_periodicity,
                last_oracle_price_twap,
                last_mark_price_twap: init_mark_price,
                last_mark_price_twap_ts: now,
                sqrt_k: amm_base_asset_reserve,
                peg_multiplier: amm_peg_multiplier,
                total_fee: 0,
                total_fee_withdrawn: 0,
                total_fee_minus_distributions: 0,
                total_mm_fee: 0,
                total_exchange_fee: 0,
                net_revenue_since_last_funding: 0,
                minimum_quote_asset_trade_size: 10000000,
                last_oracle_price_twap_ts: now,
                last_oracle_normalised_price: oracle_price,
                last_oracle_price: oracle_price,
                last_oracle_conf_pct: 0,
                last_oracle_delay: oracle_delay,
                last_oracle_mark_spread_pct: 0, // todo
                base_asset_amount_step_size: 10000000,
                max_slippage_ratio: 50,           // ~2%
                max_base_asset_amount_ratio: 100, // moves price ~2%
                base_spread: 0,
                long_spread: 0,
                short_spread: 0,
                max_spread: (margin_ratio_initial * 100),
                last_bid_price_twap: init_mark_price,
                last_ask_price_twap: init_mark_price,
                net_base_asset_amount: 0,
                quote_asset_amount_long: 0,
                quote_asset_amount_short: 0,
                mark_std: 0,
                long_intensity_count: 0,
                long_intensity_volume: 0,
                short_intensity_count: 0,
                short_intensity_volume: 0,
                curve_update_intensity: 0,
                fee_pool: PoolBalance { balance: 0 },
                last_update_slot: clock_slot,
                padding0: 0,
                padding1: 0,
                padding2: 0,
                padding3: 0,
            },
        };

        state.number_of_markets = state
            .number_of_markets
            .checked_add(1)
            .ok_or_else(math_error!())?;

        Ok(())
    }

    pub fn deposit(
        ctx: Context<Deposit>,
        bank_index: u64,
        amount: u64,
        reduce_only: bool,
    ) -> Result<()> {
        let user_key = ctx.accounts.user.key();
        let user = &mut load_mut!(ctx.accounts.user)?;
        let clock = Clock::get()?;
        let now = clock.unix_timestamp;

        let remaining_accounts_iter = &mut ctx.remaining_accounts.iter().peekable();
        let mut oracle_map = OracleMap::load(remaining_accounts_iter, clock.slot)?;
        let bank_map = BankMap::load(&get_writable_banks(bank_index), remaining_accounts_iter)?;

        let mut market_map = MarketMap::load(
            &get_writable_markets_for_user_positions(&user.positions),
            remaining_accounts_iter,
        )?;

        if amount == 0 {
            return Err(ErrorCode::InsufficientDeposit.into());
        }

        controller::repeg::update_amms(
            &mut market_map,
            &mut oracle_map,
            &ctx.accounts.state,
            &Clock::get()?,
        )?;

        let bank = &mut bank_map.get_ref_mut(&bank_index)?;
        controller::bank_balance::update_bank_cumulative_interest(bank, now)?;

        let user_bank_balance = match user.get_bank_balance_mut(bank.bank_index) {
            Some(user_bank_balance) => user_bank_balance,
            None => user.add_bank_balance(bank_index, BankBalanceType::Deposit)?,
        };

        // if reduce only, have to compare ix amount to current borrow amount
        let amount = if reduce_only && user_bank_balance.balance_type == BankBalanceType::Borrow {
            let borrow_token_amount = get_token_amount(
                user_bank_balance.balance,
                bank,
                &user_bank_balance.balance_type,
            )?;
            min(borrow_token_amount as u64, amount)
        } else {
            amount
        };

        controller::bank_balance::update_bank_balances(
            amount as u128,
            &BankBalanceType::Deposit,
            bank,
            user_bank_balance,
        )?;

        controller::token::receive(
            &ctx.accounts.token_program,
            &ctx.accounts.user_token_account,
            &ctx.accounts.bank_vault,
            &ctx.accounts.authority,
            amount,
        )?;

        let oracle_price = oracle_map.get_price_data(&bank.oracle)?.price;
        let deposit_record = DepositRecord {
            ts: now,
            user_authority: user.authority,
            user: user_key,
            direction: DepositDirection::DEPOSIT,
            amount,
            oracle_price,
            bank_index,
            from: None,
            to: None,
        };
        emit!(deposit_record);

        Ok(())
    }

    #[access_control(
        exchange_not_paused(&ctx.accounts.state)
    )]
    pub fn withdraw(
        ctx: Context<Withdraw>,
        bank_index: u64,
        amount: u64,
        reduce_only: bool,
    ) -> Result<()> {
        let user_key = ctx.accounts.user.key();
        let user = &mut load_mut!(ctx.accounts.user)?;
        let clock = Clock::get()?;
        let now = clock.unix_timestamp;

        let remaining_accounts_iter = &mut ctx.remaining_accounts.iter().peekable();
        let mut oracle_map = OracleMap::load(remaining_accounts_iter, clock.slot)?;
        let bank_map = BankMap::load(&get_writable_banks(bank_index), remaining_accounts_iter)?;
        let mut market_map = MarketMap::load(&WritableMarkets::new(), remaining_accounts_iter)?;

        controller::repeg::update_amms(
            &mut market_map,
            &mut oracle_map,
            &ctx.accounts.state,
            &clock,
        )?;

        validate!(
            !user.is_being_liquidated(),
            ErrorCode::UserIsBeingLiquidated
        )?;

        let amount = {
            let bank = &mut bank_map.get_ref_mut(&bank_index)?;
            controller::bank_balance::update_bank_cumulative_interest(bank, now)?;

            let user_bank_balance = match user.get_bank_balance_mut(bank.bank_index) {
                Some(user_bank_balance) => user_bank_balance,
                None => user.add_bank_balance(bank_index, BankBalanceType::Deposit)?,
            };

            // if reduce only, have to compare ix amount to current deposit amount
            let amount =
                if reduce_only && user_bank_balance.balance_type == BankBalanceType::Deposit {
                    let borrow_token_amount = get_token_amount(
                        user_bank_balance.balance,
                        bank,
                        &user_bank_balance.balance_type,
                    )?;
                    min(borrow_token_amount as u64, amount)
                } else {
                    amount
                };

            controller::bank_balance::update_bank_balances(
                amount as u128,
                &BankBalanceType::Borrow,
                bank,
                user_bank_balance,
            )?;

            amount
        };

        if !meets_initial_margin_requirement(user, &market_map, &bank_map, &mut oracle_map)? {
            return Err(ErrorCode::InsufficientCollateral.into());
        }

        let bank = bank_map.get_ref(&bank_index)?;
        controller::token::send_from_bank_vault(
            &ctx.accounts.token_program,
            &ctx.accounts.bank_vault,
            &ctx.accounts.user_token_account,
            &ctx.accounts.bank_vault_authority,
            bank_index,
            bank.vault_authority_nonce,
            amount,
        )?;

        let oracle_price = oracle_map.get_price_data(&bank.oracle)?.price;
        let deposit_record = DepositRecord {
            ts: now,
            user_authority: user.authority,
            user: user_key,
            direction: DepositDirection::WITHDRAW,
            oracle_price,
            amount,
            bank_index,
            from: None,
            to: None,
        };
        emit!(deposit_record);

        Ok(())
    }

    pub fn transfer_deposit(
        ctx: Context<TransferDeposit>,
        bank_index: u64,
        amount: u64,
    ) -> Result<()> {
        let authority_key = ctx.accounts.authority.key;
        let to_user_key = ctx.accounts.to_user.key();
        let from_user_key = ctx.accounts.from_user.key();
        let clock = Clock::get()?;

        let to_user = &mut load_mut!(ctx.accounts.to_user)?;
        let from_user = &mut load_mut!(ctx.accounts.from_user)?;

        let remaining_accounts_iter = &mut ctx.remaining_accounts.iter().peekable();
        let mut oracle_map = OracleMap::load(remaining_accounts_iter, clock.slot)?;
        let bank_map = BankMap::load(&get_writable_banks(bank_index), remaining_accounts_iter)?;
        let mut market_map = MarketMap::load(&WritableMarkets::new(), remaining_accounts_iter)?;

        controller::repeg::update_amms(
            &mut market_map,
            &mut oracle_map,
            &ctx.accounts.state,
            &Clock::get()?,
        )?;

        {
            let bank = &mut bank_map.get_ref_mut(&bank_index)?;
            controller::bank_balance::update_bank_cumulative_interest(bank, clock.unix_timestamp)?;
        }

        {
            let bank = &mut bank_map.get_ref_mut(&bank_index)?;
            let from_user_bank_balance = match from_user.get_bank_balance_mut(bank.bank_index) {
                Some(user_bank_balance) => user_bank_balance,
                None => from_user.add_bank_balance(bank_index, BankBalanceType::Deposit)?,
            };

            controller::bank_balance::update_bank_balances(
                amount as u128,
                &BankBalanceType::Borrow,
                bank,
                from_user_bank_balance,
            )?;
        }

        validate!(
            meets_initial_margin_requirement(from_user, &market_map, &bank_map, &mut oracle_map)?,
            ErrorCode::InsufficientCollateral,
            "From user does not meet initial margin requirement"
        )?;

        let oracle_price = {
            let bank = &bank_map.get_ref(&bank_index)?;
            oracle_map.get_price_data(&bank.oracle)?.price
        };

        let deposit_record = DepositRecord {
            ts: clock.unix_timestamp,
            user_authority: *authority_key,
            user: from_user_key,
            direction: DepositDirection::WITHDRAW,
            amount,
            oracle_price,
            bank_index,
            from: None,
            to: Some(to_user_key),
        };
        emit!(deposit_record);

        {
            let bank = &mut bank_map.get_ref_mut(&bank_index)?;
            let to_user_bank_balance = match to_user.get_bank_balance_mut(bank.bank_index) {
                Some(user_bank_balance) => user_bank_balance,
                None => to_user.add_bank_balance(bank_index, BankBalanceType::Deposit)?,
            };

            controller::bank_balance::update_bank_balances(
                amount as u128,
                &BankBalanceType::Deposit,
                bank,
                to_user_bank_balance,
            )?;
        }

        let deposit_record = DepositRecord {
            ts: clock.unix_timestamp,
            user_authority: *authority_key,
            user: to_user_key,
            direction: DepositDirection::DEPOSIT,
            amount,
            oracle_price,
            bank_index,
            from: Some(from_user_key),
            to: None,
        };
        emit!(deposit_record);

        Ok(())
    }

    pub fn update_bank_cumulative_interest(
        ctx: Context<UpdateBankCumulativeInterest>,
    ) -> Result<()> {
        let bank = &mut load_mut!(ctx.accounts.bank)?;
        let now = Clock::get()?.unix_timestamp;
        controller::bank_balance::update_bank_cumulative_interest(bank, now)?;
        Ok(())
    }

    pub fn place_order(ctx: Context<PlaceOrder>, params: OrderParams) -> Result<()> {
        let remaining_accounts_iter = &mut ctx.remaining_accounts.iter().peekable();
        let mut oracle_map = OracleMap::load(remaining_accounts_iter, Clock::get()?.slot)?;
        let bank_map = BankMap::load(&WritableBanks::new(), remaining_accounts_iter)?;
        let mut market_map = MarketMap::load(&WritableMarkets::new(), remaining_accounts_iter)?;

        if params.immediate_or_cancel {
            msg!("immediate_or_cancel order must be in place and fill");
            return Err(print_error!(ErrorCode::InvalidOrder)().into());
        }

        controller::repeg::update_amms(
            &mut market_map,
            &mut oracle_map,
            &ctx.accounts.state,
            &Clock::get()?,
        )?;

        controller::orders::place_order(
            &ctx.accounts.state,
            &ctx.accounts.user,
            &market_map,
            &bank_map,
            &mut oracle_map,
            &Clock::get()?,
            params,
        )?;

        Ok(())
    }

    pub fn cancel_order(ctx: Context<CancelOrder>, order_id: Option<u64>) -> Result<()> {
        let remaining_accounts_iter = &mut ctx.remaining_accounts.iter().peekable();
        let mut oracle_map = OracleMap::load(remaining_accounts_iter, Clock::get()?.slot)?;
        let _bank_map = BankMap::load(&WritableMarkets::new(), remaining_accounts_iter)?;
        let mut market_map = MarketMap::load(&WritableMarkets::new(), remaining_accounts_iter)?;

        controller::repeg::update_amms(
            &mut market_map,
            &mut oracle_map,
            &ctx.accounts.state,
            &Clock::get()?,
        )?;

        let order_id = match order_id {
            Some(order_id) => order_id,
            None => {
                let user = load!(ctx.accounts.user)?;
                user.next_order_id - 1
            }
        };

        controller::orders::cancel_order_by_order_id(
            order_id,
            &ctx.accounts.user,
            &market_map,
            &mut oracle_map,
            &Clock::get()?,
        )?;

        Ok(())
    }

    pub fn cancel_order_by_user_id(ctx: Context<CancelOrder>, user_order_id: u8) -> Result<()> {
        let remaining_accounts_iter = &mut ctx.remaining_accounts.iter().peekable();
        let mut oracle_map = OracleMap::load(remaining_accounts_iter, Clock::get()?.slot)?;
        let _bank_map = BankMap::load(&WritableMarkets::new(), remaining_accounts_iter)?;
        let mut market_map = MarketMap::load(&WritableMarkets::new(), remaining_accounts_iter)?;

        controller::repeg::update_amms(
            &mut market_map,
            &mut oracle_map,
            &ctx.accounts.state,
            &Clock::get()?,
        )?;

        controller::orders::cancel_order_by_user_order_id(
            user_order_id,
            &ctx.accounts.user,
            &market_map,
            &mut oracle_map,
            &Clock::get()?,
        )?;

        Ok(())
    }

    #[access_control(
        exchange_not_paused(&ctx.accounts.state)
    )]
    pub fn fill_order<'info>(
        ctx: Context<FillOrder>,
        order_id: Option<u64>,
        maker_order_id: Option<u64>,
    ) -> Result<()> {
        let (order_id, writable_markets) = {
            let user = &load!(ctx.accounts.user)?;
            // if there is no order id, use the users last order id
            let order_id = order_id.map_or(user.next_order_id - 1, |order_id| order_id);
            let order_index = user
                .orders
                .iter()
                .position(|order| order.order_id == order_id)
                .ok_or_else(print_error!(ErrorCode::OrderDoesNotExist))?;
            let order = &user.orders[order_index];

            (order_id, &get_writable_markets(order.market_index))
        };

        let remaining_accounts_iter = &mut ctx.remaining_accounts.iter().peekable();
        let mut oracle_map = OracleMap::load(remaining_accounts_iter, Clock::get()?.slot)?;
        let bank_map = BankMap::load(
            &get_writable_banks(QUOTE_ASSET_BANK_INDEX),
            remaining_accounts_iter,
        )?;
        let mut market_map = MarketMap::load(writable_markets, remaining_accounts_iter)?;

        let maker = match maker_order_id {
            Some(_) => Some(get_maker(remaining_accounts_iter)?),
            None => None,
        };

        controller::repeg::update_amms(
            &mut market_map,
            &mut oracle_map,
            &ctx.accounts.state,
            &Clock::get()?,
        )?;

        let (_, updated_user_state) = controller::orders::fill_order(
            order_id,
            &ctx.accounts.state,
            &ctx.accounts.user,
            &bank_map,
            &market_map,
            &mut oracle_map,
            &ctx.accounts.filler,
            maker.as_ref(),
            maker_order_id,
            &Clock::get()?,
        )?;

        if !updated_user_state {
            return Err(print_error!(ErrorCode::FillOrderDidNotUpdateState)().into());
        }

        Ok(())
    }

    #[access_control(
        exchange_not_paused(&ctx.accounts.state)
    )]
    pub fn place_and_take<'info>(
        ctx: Context<PlaceAndTake>,
        params: OrderParams,
        maker_order_id: Option<u64>,
    ) -> Result<()> {
        let remaining_accounts_iter = &mut ctx.remaining_accounts.iter().peekable();
        let mut oracle_map = OracleMap::load(remaining_accounts_iter, Clock::get()?.slot)?;
        let bank_map = BankMap::load(
            &get_writable_banks(QUOTE_ASSET_BANK_INDEX),
            remaining_accounts_iter,
        )?;
        let mut market_map = MarketMap::load(
            &get_writable_markets_for_user_positions_and_order(
                &load!(ctx.accounts.user)?.positions,
                params.market_index,
            ),
            remaining_accounts_iter,
        )?;

        let maker = match maker_order_id {
            Some(_) => Some(get_maker(remaining_accounts_iter)?),
            None => None,
        };

        let is_immediate_or_cancel = params.immediate_or_cancel;
        let base_asset_amount_to_fill = params.base_asset_amount;

        controller::repeg::update_amms(
            &mut market_map,
            &mut oracle_map,
            &ctx.accounts.state,
            &Clock::get()?,
        )?;

        controller::orders::place_order(
            &ctx.accounts.state,
            &ctx.accounts.user,
            &market_map,
            &bank_map,
            &mut oracle_map,
            &Clock::get()?,
            params,
        )?;

        let user = &mut ctx.accounts.user;
        let order_id = {
            let user = load!(user)?;
            if user.next_order_id == 1 {
                u64::MAX
            } else {
                user.next_order_id - 1
            }
        };

        let (base_asset_amount_filled, _) = controller::orders::fill_order(
            order_id,
            &ctx.accounts.state,
            user,
            &bank_map,
            &market_map,
            &mut oracle_map,
            &user.clone(),
            maker.as_ref(),
            maker_order_id,
            &Clock::get()?,
        )?;

        if is_immediate_or_cancel && base_asset_amount_to_fill != base_asset_amount_filled {
            controller::orders::cancel_order_by_order_id(
                order_id,
                &ctx.accounts.user,
                &market_map,
                &mut oracle_map,
                &Clock::get()?,
            )?;
        }

        Ok(())
    }

    #[access_control(
        exchange_not_paused(&ctx.accounts.state)
    )]
    pub fn place_and_make<'info>(
        ctx: Context<PlaceAndMake>,
        params: OrderParams,
        taker_order_id: u64,
    ) -> Result<()> {
        let remaining_accounts_iter = &mut ctx.remaining_accounts.iter().peekable();
        let mut oracle_map = OracleMap::load(remaining_accounts_iter, Clock::get()?.slot)?;
        let bank_map = BankMap::load(
            &get_writable_banks(QUOTE_ASSET_BANK_INDEX),
            remaining_accounts_iter,
        )?;
        let mut market_map = MarketMap::load(
            &get_writable_markets_for_user_positions_and_order(
                &load!(ctx.accounts.user)?.positions,
                params.market_index,
            ),
            remaining_accounts_iter,
        )?;

        let is_immediate_or_cancel = params.immediate_or_cancel;
        let base_asset_amount_to_fill = params.base_asset_amount;

        controller::repeg::update_amms(
            &mut market_map,
            &mut oracle_map,
            &ctx.accounts.state,
            &Clock::get()?,
        )?;

        controller::orders::place_order(
            &ctx.accounts.state,
            &ctx.accounts.user,
            &market_map,
            &bank_map,
            &mut oracle_map,
            &Clock::get()?,
            params,
        )?;

        let user = &mut ctx.accounts.user;
        let order_id = {
            let user = load!(user)?;
            if user.next_order_id == 1 {
                u64::MAX
            } else {
                user.next_order_id - 1
            }
        };

        let (base_asset_amount_filled, _) = controller::orders::fill_order(
            taker_order_id,
            &ctx.accounts.state,
            &ctx.accounts.taker,
            &bank_map,
            &market_map,
            &mut oracle_map,
            &user.clone(),
            Some(&ctx.accounts.user),
            Some(order_id),
            &Clock::get()?,
        )?;

        if is_immediate_or_cancel && base_asset_amount_to_fill != base_asset_amount_filled {
            controller::orders::cancel_order_by_order_id(
                order_id,
                &ctx.accounts.user,
                &market_map,
                &mut oracle_map,
                &Clock::get()?,
            )?;
        }

        Ok(())
    }

    #[access_control(
        exchange_not_paused(&ctx.accounts.state)
    )]
    pub fn trigger_order<'info>(ctx: Context<TriggerOrder>, order_id: u64) -> Result<()> {
        let remaining_accounts_iter = &mut ctx.remaining_accounts.iter().peekable();
        let mut oracle_map = OracleMap::load(remaining_accounts_iter, Clock::get()?.slot)?;
        BankMap::load(&WritableBanks::new(), remaining_accounts_iter)?;
        let mut market_map = MarketMap::load(&WritableMarkets::new(), remaining_accounts_iter)?;

        controller::repeg::update_amms(
            &mut market_map,
            &mut oracle_map,
            &ctx.accounts.state,
            &Clock::get()?,
        )?;

        controller::orders::trigger_order(
            order_id,
            &ctx.accounts.state,
            &ctx.accounts.user,
            &market_map,
            &mut oracle_map,
            &ctx.accounts.filler,
            &Clock::get()?,
        )?;

        Ok(())
    }

    #[access_control(
        exchange_not_paused(&ctx.accounts.state)
    )]
    pub fn update_amms(ctx: Context<UpdateAMM>, market_indexes: [u64; 5]) -> Result<()> {
        // up to ~60k compute units (per amm) worst case

        let clock = Clock::get()?;

        let state = &ctx.accounts.state;

        let remaining_accounts_iter = &mut ctx.remaining_accounts.iter().peekable();
        let oracle_map = &mut OracleMap::load(remaining_accounts_iter, clock.slot)?;
        let market_map = &mut MarketMap::load(
            &get_writable_markets_list(market_indexes),
            remaining_accounts_iter,
        )?;

        controller::repeg::update_amms(market_map, oracle_map, state, &clock)?;

        Ok(())
    }

    #[access_control(
        exchange_not_paused(&ctx.accounts.state)
    )]
    pub fn settle_pnl(ctx: Context<SettlePNL>, market_index: u64) -> Result<()> {
        let clock = Clock::get()?;
        let remaining_accounts_iter = &mut ctx.remaining_accounts.iter().peekable();
        let mut oracle_map = OracleMap::load(remaining_accounts_iter, clock.slot)?;
        let bank_map = BankMap::load(
            &get_writable_banks(QUOTE_ASSET_BANK_INDEX),
            remaining_accounts_iter,
        )?;
        let mut market_map =
            MarketMap::load(&get_writable_markets(market_index), remaining_accounts_iter)?;

        controller::repeg::update_amms(
            &mut market_map,
            &mut oracle_map,
            &ctx.accounts.state,
            &clock,
        )?;

        {
            let bank = &mut bank_map.get_quote_asset_bank_mut()?;
            controller::bank_balance::update_bank_cumulative_interest(bank, clock.unix_timestamp)?;
        }

        let user = &mut load_mut!(ctx.accounts.user)?;
        let position_index = get_position_index(&user.positions, market_index)?;

        // cannot settle pnl this way on a user who is in liquidation territory
        if !(meets_partial_margin_requirement(user, &market_map, &bank_map, &mut oracle_map)?) {
            return Err(ErrorCode::InsufficientCollateralForSettlingPNL.into());
        }

        let market_position = &mut user.positions[position_index];
        let bank = &mut bank_map.get_quote_asset_bank_mut()?;
        let market = &mut market_map.get_ref_mut(&market_index)?;

        let oracle_price = oracle_map.get_price_data(&market.amm.oracle)?.price;
        controller::position::update_cost_basis(market, market_position, oracle_price)?;

        let user_unsettled_pnl = market_position.unsettled_pnl;

        let pnl_to_settle_with_user =
            controller::amm::update_pool_balances(market, bank, user_unsettled_pnl)?;

        if user_unsettled_pnl == 0 {
            msg!("User has no unsettled pnl for market {}", market_index);
            return Ok(());
        } else if pnl_to_settle_with_user == 0 {
            msg!(
                "Pnl Pool cannot currently settle with user for market {}",
                market_index
            );
            return Ok(());
        }

        validate!(
            pnl_to_settle_with_user < 0 || user.authority.eq(&ctx.accounts.authority.key()),
            ErrorCode::UserMustSettleTheirOwnPositiveUnsettledPNL,
            "User must settle their own unsettled pnl when its positive",
        )?;

        controller::bank_balance::update_bank_balances(
            pnl_to_settle_with_user.unsigned_abs(),
            if pnl_to_settle_with_user > 0 {
                &BankBalanceType::Deposit
            } else {
                &BankBalanceType::Borrow
            },
            bank,
            user.get_quote_asset_bank_balance_mut(),
        )?;

        let user_position = &mut user.positions[position_index];

        controller::position::update_unsettled_pnl(
            user_position,
            market,
            -pnl_to_settle_with_user,
        )?;

        Ok(())
    }

    #[access_control(
        exchange_not_paused(&ctx.accounts.state)
    )]
    pub fn liquidate(ctx: Context<Liquidate>) -> Result<()> {
        let state = &ctx.accounts.state;
        let user_key = ctx.accounts.user.key();
        let user = &mut load_mut!(ctx.accounts.user)?;
        let clock = Clock::get()?;
        let now = clock.unix_timestamp;

        let remaining_accounts_iter = &mut ctx.remaining_accounts.iter().peekable();
        let mut oracle_map = OracleMap::load(remaining_accounts_iter, clock.slot)?;
        let bank_map = BankMap::load(
            &get_writable_banks(QUOTE_ASSET_BANK_INDEX),
            remaining_accounts_iter,
        )?;
        let mut market_map = MarketMap::load(
            &get_writable_markets_for_user_positions(&user.positions),
            remaining_accounts_iter,
        )?;

        controller::repeg::update_amms(
            &mut market_map,
            &mut oracle_map,
            &ctx.accounts.state,
            &clock,
        )?;

        // Settle user's funding payments so that collateral is up to date
        // controller::funding::settle_funding_payments(user, &user_key, &market_map, now)?;

        let LiquidationStatus {
            liquidation_type,
            total_collateral,
            adjusted_total_collateral,
            unrealized_pnl,
            base_asset_value,
            market_statuses,
            mut margin_requirement,
            margin_ratio,
        } = calculate_liquidation_status(
            user,
            &market_map,
            &bank_map,
            &mut oracle_map,
            &ctx.accounts.state.oracle_guard_rails,
        )?;

        // Verify that the user is in liquidation territory
        let collateral = {
            let bank = bank_map.get_quote_asset_bank()?;
            let user_bank_balance = user.get_quote_asset_bank_balance_mut();
            get_token_amount(
                user_bank_balance.balance,
                &bank,
                &user_bank_balance.balance_type,
            )?
        };

        if liquidation_type == LiquidationType::NONE {
            msg!("total_collateral {}", total_collateral);
            msg!("adjusted_total_collateral {}", adjusted_total_collateral);
            msg!("margin_requirement {}", margin_requirement);
            return Err(ErrorCode::SufficientCollateral.into());
        }

        let is_dust_position = adjusted_total_collateral <= QUOTE_PRECISION;

        // Keep track to the value of positions closed. For full liquidation this is the user's entire position,
        // for partial it is less (it's based on the clearing house state)
        let mut base_asset_value_closed: u128 = 0;
        let mut liquidation_fee = 0_u128;
        // have to fully liquidate dust positions to make it worth it for liquidators
        let is_full_liquidation = liquidation_type == LiquidationType::FULL || is_dust_position;
        if is_full_liquidation {
            let maximum_liquidation_fee = total_collateral
                .checked_mul(state.full_liquidation_penalty_percentage_numerator)
                .ok_or_else(math_error!())?
                .checked_div(state.full_liquidation_penalty_percentage_denominator)
                .ok_or_else(math_error!())?;
            for market_status in market_statuses.iter() {
                if market_status.base_asset_value == 0 {
                    continue;
                }

                let market = &mut market_map.get_ref_mut(&market_status.market_index)?;
                let mark_price_before = market_status.mark_price_before;
                let oracle_status = &market_status.oracle_status;

                // if the oracle is invalid and the mark moves too far from twap, dont liquidate
                let oracle_is_valid = oracle_status.is_valid;
                if !oracle_is_valid {
                    let mark_twap_divergence =
                        calculate_mark_twap_spread_pct(&market.amm, mark_price_before)?;
                    let mark_twap_too_divergent =
                        mark_twap_divergence.unsigned_abs() >= MAX_MARK_TWAP_DIVERGENCE;

                    if mark_twap_too_divergent {
                        let market_index = market_status.market_index;
                        msg!(
                            "mark_twap_divergence {} for market {}",
                            mark_twap_divergence,
                            market_index
                        );
                        continue;
                    }
                }

                let position_index =
                    get_position_index(&user.positions, market_status.market_index)?;
                let existing_base_asset_amount = user.positions[position_index].base_asset_amount;

                let mark_price_before_i128 = cast_to_i128(mark_price_before)?;
                let close_position_slippage = match market_status.close_position_slippage {
                    Some(close_position_slippage) => close_position_slippage,
                    None => calculate_slippage(
                        market_status.base_asset_value,
                        existing_base_asset_amount.unsigned_abs(),
                        mark_price_before_i128,
                    )?,
                };
                let close_position_slippage_pct =
                    calculate_slippage_pct(close_position_slippage, mark_price_before_i128)?;

                let close_slippage_pct_too_large = close_position_slippage_pct
                    > MAX_LIQUIDATION_SLIPPAGE
                    || close_position_slippage_pct < -MAX_LIQUIDATION_SLIPPAGE;

                let oracle_mark_divergence_after_close = if !close_slippage_pct_too_large {
                    oracle_status
                        .oracle_mark_spread_pct
                        .checked_add(close_position_slippage_pct)
                        .ok_or_else(math_error!())?
                } else if close_position_slippage_pct > 0 {
                    oracle_status
                        .oracle_mark_spread_pct
                        // approximates price impact based on slippage
                        .checked_add(MAX_LIQUIDATION_SLIPPAGE * 2)
                        .ok_or_else(math_error!())?
                } else {
                    oracle_status
                        .oracle_mark_spread_pct
                        // approximates price impact based on slippage
                        .checked_sub(MAX_LIQUIDATION_SLIPPAGE * 2)
                        .ok_or_else(math_error!())?
                };

                let oracle_mark_too_divergent_after_close = is_oracle_mark_too_divergent(
                    oracle_mark_divergence_after_close,
                    &state.oracle_guard_rails.price_divergence,
                )?;

                // if closing pushes outside the oracle mark threshold, don't liquidate
                if oracle_is_valid && oracle_mark_too_divergent_after_close {
                    // but only skip the liquidation if it makes the divergence worse
                    if oracle_status.oracle_mark_spread_pct.unsigned_abs()
                        < oracle_mark_divergence_after_close.unsigned_abs()
                    {
                        let market_index = market_status.market_index;
                        msg!(
                            "oracle_mark_divergence_after_close {} for market {}",
                            oracle_mark_divergence_after_close,
                            market_index,
                        );
                        continue;
                    }
                }

                let direction_to_close =
                    math::position::direction_to_close_position(existing_base_asset_amount);

                let (_, _, quote_asset_amount, _, pnl) =
                    controller::position::update_position_with_base_asset_amount(
                        user.positions[position_index]
                            .base_asset_amount
                            .unsigned_abs(),
                        direction_to_close,
                        market,
                        user,
                        position_index,
                        mark_price_before,
                        now,
                        None,
                    )?;

                controller::position::update_unsettled_pnl(
                    &mut user.positions[position_index],
                    market,
                    pnl,
                )?;

                base_asset_value_closed = base_asset_value_closed
                    .checked_add(quote_asset_amount)
                    .ok_or_else(math_error!())?;

                margin_requirement = margin_requirement
                    .checked_sub(
                        market_status
                            .maintenance_margin_requirement
                            .checked_mul(quote_asset_amount)
                            .ok_or_else(math_error!())?
                            .checked_div(market_status.base_asset_value)
                            .ok_or_else(math_error!())?,
                    )
                    .ok_or_else(math_error!())?;

                let market_liquidation_fee = maximum_liquidation_fee
                    .checked_mul(quote_asset_amount)
                    .ok_or_else(math_error!())?
                    .checked_div(base_asset_value)
                    .ok_or_else(math_error!())?;

                liquidation_fee = liquidation_fee
                    .checked_add(market_liquidation_fee)
                    .ok_or_else(math_error!())?;

                let adjusted_total_collateral_after_fee = adjusted_total_collateral
                    .checked_sub(liquidation_fee)
                    .ok_or_else(math_error!())?;

                if !is_dust_position && margin_requirement < adjusted_total_collateral_after_fee {
                    break;
                }
            }
        } else {
            let maximum_liquidation_fee = total_collateral
                .checked_mul(state.partial_liquidation_penalty_percentage_numerator)
                .ok_or_else(math_error!())?
                .checked_div(state.partial_liquidation_penalty_percentage_denominator)
                .ok_or_else(math_error!())?;
            let maximum_base_asset_value_closed = base_asset_value
                .checked_mul(state.partial_liquidation_close_percentage_numerator)
                .ok_or_else(math_error!())?
                .checked_div(state.partial_liquidation_close_percentage_denominator)
                .ok_or_else(math_error!())?;
            for market_status in market_statuses.iter() {
                if market_status.base_asset_value == 0 {
                    continue;
                }

                let oracle_status = &market_status.oracle_status;
                let market = &mut market_map.get_ref_mut(&market_status.market_index)?;
                let mark_price_before = market_status.mark_price_before;

                let oracle_is_valid = oracle_status.is_valid;
                if !oracle_is_valid {
                    msg!("!oracle_is_valid");
                    let mark_twap_divergence =
                        calculate_mark_twap_spread_pct(&market.amm, mark_price_before)?;
                    let mark_twap_too_divergent =
                        mark_twap_divergence.unsigned_abs() >= MAX_MARK_TWAP_DIVERGENCE;

                    if mark_twap_too_divergent {
                        let market_index = market_status.market_index;
                        msg!(
                            "mark_twap_divergence {} for market {}",
                            mark_twap_divergence,
                            market_index
                        );
                        continue;
                    }
                }

                let position_index =
                    get_position_index(&user.positions, market_status.market_index)?;
                let existing_base_asset_amount = user.positions[position_index].base_asset_amount;

                let mut quote_asset_amount = market_status
                    .base_asset_value
                    .checked_mul(state.partial_liquidation_close_percentage_numerator)
                    .ok_or_else(math_error!())?
                    .checked_div(state.partial_liquidation_close_percentage_denominator)
                    .ok_or_else(math_error!())?;

                let mark_price_before_i128 = cast_to_i128(mark_price_before)?;
                let reduce_position_slippage = match market_status.close_position_slippage {
                    Some(close_position_slippage) => close_position_slippage.div(4),
                    None => calculate_slippage(
                        market_status.base_asset_value,
                        existing_base_asset_amount.unsigned_abs(),
                        mark_price_before_i128,
                    )?
                    .div(4),
                };

                let reduce_position_slippage_pct =
                    calculate_slippage_pct(reduce_position_slippage, mark_price_before_i128)?;

                let reduce_slippage_pct_too_large = reduce_position_slippage_pct
                    > MAX_LIQUIDATION_SLIPPAGE
                    || reduce_position_slippage_pct < -MAX_LIQUIDATION_SLIPPAGE;

                if reduce_slippage_pct_too_large {
                    msg!(
                        "reduce_position_slippage_pct {}",
                        reduce_position_slippage_pct
                    );
                }

                let oracle_mark_divergence_after_reduce = if !reduce_slippage_pct_too_large {
                    oracle_status
                        .oracle_mark_spread_pct
                        .checked_add(reduce_position_slippage_pct)
                        .ok_or_else(math_error!())?
                } else if reduce_position_slippage_pct > 0 {
                    oracle_status
                        .oracle_mark_spread_pct
                        // approximates price impact based on slippage
                        .checked_add(MAX_LIQUIDATION_SLIPPAGE * 2)
                        .ok_or_else(math_error!())?
                } else {
                    oracle_status
                        .oracle_mark_spread_pct
                        // approximates price impact based on slippage
                        .checked_sub(MAX_LIQUIDATION_SLIPPAGE * 2)
                        .ok_or_else(math_error!())?
                };

                let oracle_mark_too_divergent_after_reduce = is_oracle_mark_too_divergent(
                    oracle_mark_divergence_after_reduce,
                    &state.oracle_guard_rails.price_divergence,
                )?;

                // if reducing pushes outside the oracle mark threshold, don't liquidate
                if oracle_is_valid && oracle_mark_too_divergent_after_reduce {
                    // but only skip the liquidation if it makes the divergence worse
                    if oracle_status.oracle_mark_spread_pct.unsigned_abs()
                        < oracle_mark_divergence_after_reduce.unsigned_abs()
                    {
                        msg!(
                            "oracle_mark_spread_pct_after_reduce {}",
                            oracle_mark_divergence_after_reduce
                        );
                        return Err(ErrorCode::OracleMarkSpreadLimit.into());
                    }
                }

                if reduce_slippage_pct_too_large {
                    quote_asset_amount = quote_asset_amount
                        .checked_mul(MAX_LIQUIDATION_SLIPPAGE_U128)
                        .ok_or_else(math_error!())?
                        .checked_div(reduce_position_slippage_pct.unsigned_abs())
                        .ok_or_else(math_error!())?;
                }

                base_asset_value_closed = base_asset_value_closed
                    .checked_add(quote_asset_amount)
                    .ok_or_else(math_error!())?;

                let direction_to_reduce =
                    math::position::direction_to_close_position(existing_base_asset_amount);

                let base_asset_amount = existing_base_asset_amount
                    .checked_mul(cast(state.partial_liquidation_close_percentage_numerator)?)
                    .ok_or_else(math_error!())?
                    .checked_div(cast(
                        state.partial_liquidation_close_percentage_denominator,
                    )?)
                    .ok_or_else(math_error!())?;

                let (_, _, quote_asset_amount, _, pnl) =
                    controller::position::update_position_with_base_asset_amount(
                        base_asset_amount.unsigned_abs(),
                        direction_to_reduce,
                        market,
                        user,
                        position_index,
                        mark_price_before,
                        now,
                        None,
                    )?;

                controller::position::update_unsettled_pnl(
                    &mut user.positions[position_index],
                    market,
                    pnl,
                )?;

                margin_requirement = margin_requirement
                    .checked_sub(
                        market_status
                            .partial_margin_requirement
                            .checked_mul(quote_asset_amount)
                            .ok_or_else(math_error!())?
                            .checked_div(market_status.base_asset_value)
                            .ok_or_else(math_error!())?,
                    )
                    .ok_or_else(math_error!())?;

                let market_liquidation_fee = maximum_liquidation_fee
                    .checked_mul(quote_asset_amount)
                    .ok_or_else(math_error!())?
                    .checked_div(maximum_base_asset_value_closed)
                    .ok_or_else(math_error!())?;

                liquidation_fee = liquidation_fee
                    .checked_add(market_liquidation_fee)
                    .ok_or_else(math_error!())?;

                let adjusted_total_collateral_after_fee = adjusted_total_collateral
                    .checked_sub(liquidation_fee)
                    .ok_or_else(math_error!())?;

                if margin_requirement < adjusted_total_collateral_after_fee {
                    break;
                }
            }
        }

        if base_asset_value_closed == 0 {
            return Err(print_error!(ErrorCode::NoPositionsLiquidatable)().into());
        }

        let withdrawal_amount = cast_to_u64(liquidation_fee)?;

        let fee_to_liquidator = if is_full_liquidation {
            withdrawal_amount
                .checked_div(state.full_liquidation_liquidator_share_denominator)
                .ok_or_else(math_error!())?
        } else {
            withdrawal_amount
                .checked_div(state.partial_liquidation_liquidator_share_denominator)
                .ok_or_else(math_error!())?
        };

        let fee_to_insurance_fund = withdrawal_amount
            .checked_sub(fee_to_liquidator)
            .ok_or_else(math_error!())?;

        let liquidate_key = ctx.accounts.liquidator.key();
        if fee_to_liquidator > 0 {
            let bank = &mut bank_map.get_quote_asset_bank_mut()?;
            // handle edge case where user liquidates themselves
            if liquidate_key.eq(&user_key) {
                let user_bank_balance = user.get_quote_asset_bank_balance_mut();
                controller::bank_balance::update_bank_balances(
                    fee_to_liquidator as u128,
                    &BankBalanceType::Deposit,
                    bank,
                    user_bank_balance,
                )?;
            } else {
                let liquidator = &mut load_mut!(ctx.accounts.liquidator)?;
                let user_bank_balance = liquidator.get_quote_asset_bank_balance_mut();
                controller::bank_balance::update_bank_balances(
                    fee_to_liquidator as u128,
                    &BankBalanceType::Deposit,
                    bank,
                    user_bank_balance,
                )?;
            };
        }

        {
            let bank = &mut bank_map.get_quote_asset_bank_mut()?;
            let user_bank_balance = user.get_quote_asset_bank_balance_mut();
            controller::bank_balance::update_bank_balances(
                liquidation_fee,
                &BankBalanceType::Borrow,
                bank,
                user_bank_balance,
            )?;
        }

        if fee_to_insurance_fund > 0 {
            let bank = bank_map.get_quote_asset_bank()?;
            controller::token::send_from_bank_vault(
                &ctx.accounts.token_program,
                &ctx.accounts.bank_vault,
                &ctx.accounts.insurance_vault,
                &ctx.accounts.bank_vault_authority,
                0,
                bank.vault_authority_nonce,
                fee_to_insurance_fund,
            )?
        }

        emit!(LiquidationRecord {
            ts: now,
            user: user_key,
            user_authority: user.authority,
            partial: !is_full_liquidation,
            base_asset_value,
            base_asset_value_closed,
            liquidation_fee,
            fee_to_liquidator,
            fee_to_insurance_fund,
            liquidator: ctx.accounts.liquidator.as_ref().key(),
            total_collateral,
            collateral,
            unrealized_pnl,
            margin_ratio,
        });

        Ok(())
    }

    #[access_control(
        exchange_not_paused(&ctx.accounts.state)
    )]
    pub fn liquidate_new(ctx: Context<LiquidateNew>, market_index: u64) -> Result<()> {
        let state = &ctx.accounts.state;
        let user_key = ctx.accounts.user.key();
        let user = &mut load_mut(&ctx.accounts.user)?;
        let liquidator_key = ctx.accounts.liquidator.key();
        let clock = Clock::get()?;
        let now = clock.unix_timestamp;
        let slot = clock.slot;

        let remaining_accounts_iter = &mut ctx.remaining_accounts.iter().peekable();
        let mut oracle_map = OracleMap::load(remaining_accounts_iter, clock.slot)?;
        let bank_map = BankMap::load(&WritableBanks::new(), remaining_accounts_iter)?;
        let market_map =
            MarketMap::load(&get_writable_markets(market_index), remaining_accounts_iter)?;

        // Settle user's funding payments so that collateral is up to date
        // controller::funding::settle_funding_payment(user, &user_key, &market_map, now)?;

        let LiquidationStatus {
            liquidation_type,
            total_collateral,
            adjusted_total_collateral,
            mut margin_requirement,
            ..
        } = calculate_liquidation_status(
            user,
            &market_map,
            &bank_map,
            &mut oracle_map,
            &ctx.accounts.state.oracle_guard_rails,
        )?;

        if liquidation_type == LiquidationType::NONE {
            msg!("total_collateral {}", total_collateral);
            msg!("adjusted_total_collateral {}", adjusted_total_collateral);
            msg!("margin_requirement {}", margin_requirement);
            return Err(ErrorCode::SufficientCollateral.into());
        }

        let is_full_liquidation = liquidation_type == LiquidationType::FULL;

        let position_index = get_position_index(&user.positions, market_index)?;
        validate!(
            user.positions[position_index].liquidation_base_asset_amount == 0,
            ErrorCode::PositionAlreadyBeingLiquidated
        )?;

        validate!(
            user.positions[position_index].is_open_position()
                || user.positions[position_index].has_open_order(),
            ErrorCode::PositionDoesntHaveOpenPositionOrOrders
        )?;

        let worst_case_base_asset_amount_before =
            user.positions[position_index].worst_case_base_asset_amount()?;
        for order_index in 0..user.orders.len() {
            if !user.orders[order_index].is_open_order_for_market(market_index) {
                continue;
            }

            controller::orders::cancel_order(
                order_index,
                user,
                &user_key,
                &market_map,
                &mut oracle_map,
                now,
                slot,
                OrderActionExplanation::CanceledForLiquidation,
                Some(&liquidator_key),
                0,
            )?;
        }

        let worst_case_base_asset_amount_after =
            user.positions[position_index].worst_case_base_asset_amount()?;
        let worse_case_base_asset_amount_delta = worst_case_base_asset_amount_after
            .checked_sub(worst_case_base_asset_amount_before)
            .ok_or_else(math_error!())?;

        // TODO move this to isolated functions once Z's changes are moved in
        if worse_case_base_asset_amount_delta != 0 {
            let market = &mut market_map.get_ref(&market_index)?;
            let oracle_price = oracle_map.get_price_data(&market.amm.oracle)?.price;
            let base_asset_value = worse_case_base_asset_amount_delta
                .unsigned_abs()
                .checked_mul(oracle_price.unsigned_abs())
                .ok_or_else(math_error!())?
                .checked_div(AMM_RESERVE_PRECISION * PRICE_TO_QUOTE_PRECISION_RATIO)
                .ok_or_else(math_error!())?;

            let margin_requirement_delta = if is_full_liquidation {
                base_asset_value
                    .checked_mul(market.margin_ratio_maintenance as u128)
                    .ok_or_else(math_error!())?
                    .checked_div(MARGIN_PRECISION)
                    .ok_or_else(math_error!())?
            } else {
                base_asset_value
                    .checked_mul(market.margin_ratio_partial as u128)
                    .ok_or_else(math_error!())?
                    .checked_div(MARGIN_PRECISION)
                    .ok_or_else(math_error!())?
            };

            margin_requirement = margin_requirement
                .checked_sub(margin_requirement_delta)
                .ok_or_else(math_error!())?;
        }

        if adjusted_total_collateral >= margin_requirement {
            return Ok(());
        }

        let new_order_index = user
            .orders
            .iter()
            .position(|order| order.status.eq(&OrderStatus::Init));

        let new_order_index = match new_order_index {
            Some(new_order_index) => new_order_index,
            None => {
                let new_order_index = user
                    .orders
                    .iter()
                    .position(|order| !order.liquidation)
                    .ok_or(ErrorCode::AllOrdersAreAlreadyLiquidations)?;

                controller::orders::cancel_order(
                    new_order_index,
                    user,
                    &user_key,
                    &market_map,
                    &mut oracle_map,
                    now,
                    slot,
                    OrderActionExplanation::CanceledForLiquidation,
                    Some(&liquidator_key),
                    0,
                )?;

                new_order_index
            }
        };

        let base_asset_amount_to_close = if is_full_liquidation {
            user.positions[position_index].base_asset_amount
        } else {
            let base_asset_amount = user.positions[position_index]
                .base_asset_amount
                .checked_mul(cast(state.partial_liquidation_close_percentage_numerator)?)
                .ok_or_else(math_error!())?
                .checked_div(cast(
                    state.partial_liquidation_close_percentage_denominator,
                )?)
                .ok_or_else(math_error!())?;

            let market = &mut market_map.get_ref(&market_index)?;
            standardize_base_asset_amount_i128(
                base_asset_amount,
                market.amm.base_asset_amount_step_size,
            )?
        };

        let existing_position_direction = if base_asset_amount_to_close >= 0 {
            PositionDirection::Long
        } else {
            PositionDirection::Short
        };

        let direction_to_close = direction_to_close_position(base_asset_amount_to_close);

        let mut market = market_map.get_ref_mut(&market_index)?;
        let auction_start_price =
            calculate_auction_start_price_for_liquidation(&market, direction_to_close)?;

        let auction_end_price = calculate_auction_end_price(
            &market,
            direction_to_close,
            base_asset_amount_to_close.unsigned_abs(),
        )?;

        let liquidation_order = Order {
            status: OrderStatus::Open,
            order_type: OrderType::Market,
            ts: now,
            slot,
            order_id: get_then_update_id!(user, next_order_id),
            user_order_id: 0,
            market_index,
            price: 0,
            existing_position_direction,
            base_asset_amount: base_asset_amount_to_close.unsigned_abs(),
            base_asset_amount_filled: 0,
            quote_asset_amount_filled: 0,
            fee: 0,
            direction: direction_to_close,
            reduce_only: true,
            discount_tier: OrderDiscountTier::None,
            trigger_price: 0,
            trigger_condition: OrderTriggerCondition::Above,
            triggered: false,
            referrer: Pubkey::default(),
            post_only: false,
            oracle_price_offset: 0,
            immediate_or_cancel: false,
            auction_start_price,
            auction_end_price,
            auction_duration: state.liquidation_auction_duration,
            liquidation: true,
            padding: [0; 3],
        };

        user.orders[new_order_index] = liquidation_order;

        user.positions[position_index].open_orders += 1;
        controller::position::increase_open_bids_and_asks(
            &mut user.positions[position_index],
            &existing_position_direction,
            base_asset_amount_to_close.unsigned_abs(),
        )?;
        user.positions[position_index].liquidation_base_asset_amount = base_asset_amount_to_close;

        market.current_liquidations += 1;

        // TODO figure out formula for paying liquidators

        Ok(())
    }

    #[access_control(
        exchange_not_paused(&ctx.accounts.state)
    )]
    pub fn liquidate_borrow(
        ctx: Context<LiquidateBorrow>,
        deposit_bank_index: u64,
        borrow_bank_index: u64,
        liquidator_max_borrow_amount: u128,
    ) -> Result<()> {
        let clock = Clock::get()?;
        let now = clock.unix_timestamp;

        let user_key = ctx.accounts.user.key();
        let liquidator_key = ctx.accounts.liquidator.key();

        validate!(
            user_key != liquidator_key,
            ErrorCode::UserCantLiquidateThemself
        )?;

        let user = &mut load_mut(&ctx.accounts.user)?;
        let liquidator = &mut load_mut(&ctx.accounts.liquidator)?;

        // validate user and liquidator have bank balances
        {
            user.get_bank_balance(deposit_bank_index).ok_or_else(|| {
                msg!(
                    "User does not have a bank balance for deposit bank {}",
                    deposit_bank_index
                );
                ErrorCode::CouldNotFindBankBalance
            })?;

            user.get_bank_balance(borrow_bank_index).ok_or_else(|| {
                msg!(
                    "User does not have a bank balance for borrow bank {}",
                    borrow_bank_index
                );
                ErrorCode::CouldNotFindBankBalance
            })?;

            match liquidator.get_bank_balance_mut(deposit_bank_index) {
                Some(_) => {}
                None => {
                    liquidator
                        .add_bank_balance(deposit_bank_index, BankBalanceType::Deposit)
                        .map_err(|e| {
                            msg!("Liquidator has no available bank balances to take on deposit");
                            e
                        })?;
                }
            };

            match liquidator.get_bank_balance_mut(borrow_bank_index) {
                Some(_) => {}
                None => {
                    liquidator
                        .add_bank_balance(borrow_bank_index, BankBalanceType::Borrow)
                        .map_err(|e| {
                            msg!("Liquidator has no available bank balances to take on borrow");
                            e
                        })?;
                }
            };
        }

        let remaining_accounts_iter = &mut ctx.remaining_accounts.iter().peekable();
        let mut oracle_map = OracleMap::load(remaining_accounts_iter, clock.slot)?;

        let mut writable_banks = WritableBanks::new();
        writable_banks.insert(deposit_bank_index);
        writable_banks.insert(borrow_bank_index);
        let bank_map = BankMap::load(&writable_banks, remaining_accounts_iter)?;
        let market_map = MarketMap::load(&WritableMarkets::new(), remaining_accounts_iter)?;

        // Settle user's funding payments so that collateral is up to date
        // controller::funding::settle_funding_payment(user, &user_key, &market_map, now)?;

        let (
            deposit_amount,
            deposit_price,
            deposit_decimals,
            deposit_asset_weight,
            deposit_liquidation_multiplier,
        ) = {
            let mut deposit_bank = bank_map.get_ref_mut(&deposit_bank_index)?;
            controller::bank_balance::update_bank_cumulative_interest(&mut deposit_bank, now)?;

            let user_deposit_bank_balance = user.get_bank_balance(deposit_bank_index).unwrap();

            validate!(
                user_deposit_bank_balance.balance_type == BankBalanceType::Deposit,
                ErrorCode::WrongBankBalanceType,
                "User did not have a deposit for the deposit bank index"
            )?;

            let deposit_token_amount = get_token_amount(
                user_deposit_bank_balance.balance,
                &deposit_bank,
                &user_deposit_bank_balance.balance_type,
            )?;

            // TODO add oracle checks
            let deposit_token_price = oracle_map.get_price_data(&deposit_bank.oracle)?.price;

            (
                deposit_token_amount,
                deposit_token_price,
                deposit_bank.decimals,
                deposit_bank.maintenance_asset_weight,
                BANK_LIQUIDATION_MULTIPLIER_PRECISION
                    .checked_add(deposit_bank.liquidation_fee)
                    .ok_or_else(math_error!())?,
            )
        };

        let (
            borrow_amount,
            borrow_price,
            borrow_decimals,
            borrow_liability_weight,
            borrow_liquidation_multiplier,
        ) = {
            let mut borrow_bank = bank_map.get_ref_mut(&borrow_bank_index)?;
            controller::bank_balance::update_bank_cumulative_interest(&mut borrow_bank, now)?;

            let user_borrow_bank_balance = user.get_bank_balance(borrow_bank_index).unwrap();

            validate!(
                user_borrow_bank_balance.balance_type == BankBalanceType::Borrow,
                ErrorCode::WrongBankBalanceType,
                "User did not have a deposit for the borrow bank index"
            )?;

            let borrow_token_amount = get_token_amount(
                user_borrow_bank_balance.balance,
                &borrow_bank,
                &user_borrow_bank_balance.balance_type,
            )?;

            // TODO add oracle checks
            let borrow_token_price = oracle_map.get_price_data(&borrow_bank.oracle)?.price;

            (
                borrow_token_amount,
                borrow_token_price,
                borrow_bank.decimals,
                borrow_bank.maintenance_liability_weight,
                BANK_LIQUIDATION_MULTIPLIER_PRECISION
                    .checked_sub(borrow_bank.liquidation_fee)
                    .ok_or_else(math_error!())?,
            )
        };

        let LiquidationStatus {
            liquidation_type,
            total_collateral,
            adjusted_total_collateral,
            margin_requirement,
            ..
        } = calculate_liquidation_status(
            user,
            &market_map,
            &bank_map,
            &mut oracle_map,
            &ctx.accounts.state.oracle_guard_rails,
        )?;

        if liquidation_type == LiquidationType::NONE {
            msg!("total_collateral {}", total_collateral);
            msg!("adjusted_total_collateral {}", adjusted_total_collateral);
            msg!("margin_requirement {}", margin_requirement);
            return Err(ErrorCode::SufficientCollateral.into());
        }

        let margin_shortage = margin_requirement
            .checked_sub(total_collateral)
            .ok_or_else(math_error!())?;

        // Determine what amount of borrow to transfer to reduce margin shortage to 0
        let borrow_amount_to_reduce_margin_shortage =
            calculate_borrow_amount_to_remove_margin_shortage(
                margin_shortage,
                deposit_asset_weight,
                deposit_liquidation_multiplier,
                borrow_liability_weight,
                borrow_liquidation_multiplier,
                borrow_decimals as u32,
                borrow_price,
            )?;

        // Given the user's deposit amount, how much borrow can be transferred?
        let borrow_amount_for_deposit_amount = calculate_borrow_amount_for_deposit_amount(
            deposit_amount,
            deposit_liquidation_multiplier,
            deposit_decimals as u32,
            deposit_price,
            borrow_liquidation_multiplier,
            borrow_decimals as u32,
            borrow_price,
        )?;

        let borrow_amount_to_transfer = liquidator_max_borrow_amount
            .min(borrow_amount)
            .min(borrow_amount_to_reduce_margin_shortage)
            .min(borrow_amount_for_deposit_amount);

        // Given the borrow amount to transfer, determine how much deposit amount to transfer
        let deposit_amount_to_transfer = calculate_deposit_amount_to_transfer(
            deposit_liquidation_multiplier,
            deposit_decimals as u32,
            deposit_price,
            borrow_amount,
            borrow_liquidation_multiplier,
            borrow_decimals as u32,
            borrow_price,
        )?;

        {
            let mut borrow_bank = bank_map.get_ref_mut(&borrow_bank_index)?;

            update_bank_balances(
                borrow_amount_to_transfer,
                &BankBalanceType::Deposit,
                &mut borrow_bank,
                user.get_bank_balance_mut(borrow_bank_index).unwrap(),
            )?;

            update_bank_balances(
                borrow_amount_to_transfer,
                &BankBalanceType::Borrow,
                &mut borrow_bank,
                liquidator.get_bank_balance_mut(borrow_bank_index).unwrap(),
            )?;
        }

        {
            let mut deposit_bank = bank_map.get_ref_mut(&deposit_bank_index)?;

            update_bank_balances(
                deposit_amount_to_transfer,
                &BankBalanceType::Borrow,
                &mut deposit_bank,
                user.get_bank_balance_mut(deposit_bank_index).unwrap(),
            )?;

            update_bank_balances(
                deposit_amount_to_transfer,
                &BankBalanceType::Deposit,
                &mut deposit_bank,
                liquidator.get_bank_balance_mut(deposit_bank_index).unwrap(),
            )?;
        }

        let liquidator_meets_initial_margin_requirement =
            meets_initial_margin_requirement(liquidator, &market_map, &bank_map, &mut oracle_map)?;

        validate!(
            liquidator_meets_initial_margin_requirement,
            ErrorCode::InsufficientCollateral,
            "Liquidator doesnt have enough collateral to take over borrow"
        )?;

        Ok(())
    }

    #[access_control(
        exchange_not_paused(&ctx.accounts.state)
    )]
    pub fn liquidate_borrow_for_perp(
        ctx: Context<LiquidateBorrow>,
        perp_market_index: u64,
        borrow_bank_index: u64,
        liquidator_max_borrow_amount: u128,
    ) -> Result<()> {
        let clock = Clock::get()?;
        let now = clock.unix_timestamp;

        let user_key = ctx.accounts.user.key();
        let liquidator_key = ctx.accounts.liquidator.key();

        validate!(
            user_key != liquidator_key,
            ErrorCode::UserCantLiquidateThemself
        )?;

        let user = &mut load_mut(&ctx.accounts.user)?;
        let liquidator = &mut load_mut(&ctx.accounts.liquidator)?;

        // validate user and liquidator have bank balances
        {
            user.get_position(perp_market_index).map_err(|e| {
                msg!(
                    "User does not have a position for perp market {}",
                    perp_market_index
                );
                e
            })?;

            user.get_bank_balance(borrow_bank_index).ok_or_else(|| {
                msg!(
                    "User does not have a bank balance for borrow bank {}",
                    borrow_bank_index
                );
                ErrorCode::CouldNotFindBankBalance
            })?;

            liquidator
                .force_get_position_mut(perp_market_index)
                .map_err(|e| {
                    msg!("Liquidator has no available positions to take on pnl");
                    e
                })?;

            match liquidator.get_bank_balance_mut(borrow_bank_index) {
                Some(_) => {}
                None => {
                    liquidator
                        .add_bank_balance(borrow_bank_index, BankBalanceType::Borrow)
                        .map_err(|e| {
                            msg!("Liquidator has no available bank balances to take on borrow");
                            e
                        })?;
                }
            };
        }

        let remaining_accounts_iter = &mut ctx.remaining_accounts.iter().peekable();
        let mut oracle_map = OracleMap::load(remaining_accounts_iter, clock.slot)?;

        let mut writable_banks = WritableBanks::new();
        writable_banks.insert(borrow_bank_index);
        let bank_map = BankMap::load(&writable_banks, remaining_accounts_iter)?;
        let market_map = MarketMap::load(&WritableMarkets::new(), remaining_accounts_iter)?;

        // Settle user's funding payments so that collateral is up to date
        // controller::funding::settle_funding_payment(user, &user_key, &market_map, now)?;

        let (pnl, quote_price, quote_decimals, pnl_asset_weight, pnl_liquidation_multiplier) = {
            let user_position = user.get_position(perp_market_index).unwrap();

            let base_asset_amount = user_position.base_asset_amount;

            validate!(
                base_asset_amount == 0,
                ErrorCode::InvalidPerpPositionToLiquidateBorrow,
                "Cant have open perp position"
            )?;

            let unsettled_pnl = user_position.unsettled_pnl;

            validate!(
                unsettled_pnl > 0,
                ErrorCode::InvalidPerpPositionToLiquidateBorrow,
                "Perp position must have position pnl"
            )?;

            let pnl_price = oracle_map.quote_asset_price_data.price;

            (
                unsettled_pnl.unsigned_abs(),
                pnl_price,
                6_u8,
                BANK_WEIGHT_PRECISION, // TODO add market unsettled pnl weight
                BANK_LIQUIDATION_MULTIPLIER_PRECISION,
            )
        };

        let (
            borrow_amount,
            borrow_price,
            borrow_decimals,
            borrow_liability_weight,
            borrow_liquidation_multiplier,
        ) = {
            let mut borrow_bank = bank_map.get_ref_mut(&borrow_bank_index)?;
            controller::bank_balance::update_bank_cumulative_interest(&mut borrow_bank, now)?;

            let user_borrow_bank_balance = user.get_bank_balance(borrow_bank_index).unwrap();

            validate!(
                user_borrow_bank_balance.balance_type == BankBalanceType::Borrow,
                ErrorCode::WrongBankBalanceType,
                "User did not have a deposit for the borrow bank index"
            )?;

            let borrow_token_amount = get_token_amount(
                user_borrow_bank_balance.balance,
                &borrow_bank,
                &user_borrow_bank_balance.balance_type,
            )?;

            // TODO add oracle checks
            let borrow_token_price = oracle_map.get_price_data(&borrow_bank.oracle)?.price;

            (
                borrow_token_amount,
                borrow_token_price,
                borrow_bank.decimals,
                borrow_bank.maintenance_liability_weight,
                BANK_LIQUIDATION_MULTIPLIER_PRECISION
                    .checked_sub(borrow_bank.liquidation_fee)
                    .ok_or_else(math_error!())?,
            )
        };

        let LiquidationStatus {
            liquidation_type,
            total_collateral,
            adjusted_total_collateral,
            margin_requirement,
            ..
        } = calculate_liquidation_status(
            user,
            &market_map,
            &bank_map,
            &mut oracle_map,
            &ctx.accounts.state.oracle_guard_rails,
        )?;

        if liquidation_type == LiquidationType::NONE {
            msg!("total_collateral {}", total_collateral);
            msg!("adjusted_total_collateral {}", adjusted_total_collateral);
            msg!("margin_requirement {}", margin_requirement);
            return Err(ErrorCode::SufficientCollateral.into());
        }

        let margin_shortage = margin_requirement
            .checked_sub(total_collateral)
            .ok_or_else(math_error!())?;

        // Determine what amount of borrow to transfer to reduce margin shortage to 0
        let borrow_amount_to_reduce_margin_shortage =
            calculate_borrow_amount_to_remove_margin_shortage(
                margin_shortage,
                pnl_asset_weight,
                pnl_liquidation_multiplier,
                borrow_liability_weight,
                borrow_liquidation_multiplier,
                borrow_decimals as u32,
                borrow_price,
            )?;

        // Given the user's deposit amount, how much borrow can be transferred?
        let borrow_amount_for_pnl = calculate_borrow_amount_for_deposit_amount(
            pnl,
            pnl_liquidation_multiplier,
            quote_decimals as u32,
            quote_price,
            borrow_liquidation_multiplier,
            borrow_decimals as u32,
            borrow_price,
        )?;

        let borrow_amount_to_transfer = liquidator_max_borrow_amount
            .min(borrow_amount)
            .min(borrow_amount_to_reduce_margin_shortage)
            .min(borrow_amount_for_pnl);

        // Given the borrow amount to transfer, determine how much deposit amount to transfer
        let pnl_to_transfer = calculate_deposit_amount_to_transfer(
            pnl_liquidation_multiplier,
            quote_decimals as u32,
            quote_price,
            borrow_amount,
            borrow_liquidation_multiplier,
            borrow_decimals as u32,
            borrow_price,
        )?;

        {
            let mut borrow_bank = bank_map.get_ref_mut(&borrow_bank_index)?;

            update_bank_balances(
                borrow_amount_to_transfer,
                &BankBalanceType::Deposit,
                &mut borrow_bank,
                user.get_bank_balance_mut(borrow_bank_index).unwrap(),
            )?;

            update_bank_balances(
                borrow_amount_to_transfer,
                &BankBalanceType::Borrow,
                &mut borrow_bank,
                liquidator.get_bank_balance_mut(borrow_bank_index).unwrap(),
            )?;
        }

        {
            let mut market = market_map.get_ref_mut(&perp_market_index)?;

            let liquidator_position = liquidator.get_position_mut(perp_market_index)?;
            update_unsettled_pnl(
                liquidator_position,
                &mut market,
                cast_to_i128(pnl_to_transfer)?,
            )?;

            let user_position = user.get_position_mut(perp_market_index)?;
            update_unsettled_pnl(user_position, &mut market, -cast_to_i128(pnl_to_transfer)?)?;
        }

        let liquidator_meets_initial_margin_requirement =
            meets_initial_margin_requirement(liquidator, &market_map, &bank_map, &mut oracle_map)?;

        validate!(
            liquidator_meets_initial_margin_requirement,
            ErrorCode::InsufficientCollateral,
            "Liquidator doesnt have enough collateral to take over borrow"
        )?;

        Ok(())
    }

    #[allow(unused_must_use)]
    #[access_control(
        market_initialized(&ctx.accounts.market) &&
        exchange_not_paused(&ctx.accounts.state) &&
        admin_controls_prices(&ctx.accounts.state)
    )]
    pub fn move_amm_price(
        ctx: Context<MoveAMMPrice>,
        base_asset_reserve: u128,
        quote_asset_reserve: u128,
    ) -> Result<()> {
        let market = &mut load_mut!(ctx.accounts.market)?;
        controller::amm::move_price(&mut market.amm, base_asset_reserve, quote_asset_reserve)?;
        Ok(())
    }

    #[access_control(
        market_initialized(&ctx.accounts.market)
    )]
    pub fn withdraw_from_market_to_insurance_vault(
        ctx: Context<WithdrawFromMarketToInsuranceVault>,
        amount: u64,
    ) -> Result<()> {
        let market = &mut ctx.accounts.market.load_mut()?;

        // A portion of fees must always remain in protocol to be used to keep markets optimal
        let max_withdraw = market
            .amm
            .total_exchange_fee
            .checked_mul(SHARE_OF_FEES_ALLOCATED_TO_CLEARING_HOUSE_NUMERATOR)
            .ok_or_else(math_error!())?
            .checked_div(SHARE_OF_FEES_ALLOCATED_TO_CLEARING_HOUSE_DENOMINATOR)
            .ok_or_else(math_error!())?
            .checked_sub(market.amm.total_fee_withdrawn)
            .ok_or_else(math_error!())?;

        let bank = &mut ctx.accounts.bank.load_mut()?;

        let amm_fee_pool_token_amount =
            get_token_amount(market.amm.fee_pool.balance, bank, &BankBalanceType::Deposit)?;

        if cast_to_u128(amount)? > max_withdraw {
            msg!("withdraw size exceeds max_withdraw: {:?}", max_withdraw);
            return Err(ErrorCode::AdminWithdrawTooLarge.into());
        }

        if cast_to_u128(amount)? > amm_fee_pool_token_amount {
            msg!(
                "withdraw size exceeds amm_fee_pool_token_amount: {:?}",
                amm_fee_pool_token_amount
            );
            return Err(ErrorCode::AdminWithdrawTooLarge.into());
        }

        controller::token::send_from_bank_vault(
            &ctx.accounts.token_program,
            &ctx.accounts.bank_vault,
            &ctx.accounts.recipient,
            &ctx.accounts.bank_vault_authority,
            0,
            bank.vault_authority_nonce,
            amount,
        )?;

        controller::bank_balance::update_bank_balances(
            cast_to_u128(amount)?,
            &BankBalanceType::Borrow,
            bank,
            &mut market.amm.fee_pool,
        )?;

        market.amm.total_fee_withdrawn = market
            .amm
            .total_fee_withdrawn
            .checked_add(cast(amount)?)
            .ok_or_else(math_error!())?;

        Ok(())
    }

    pub fn withdraw_from_insurance_vault(
        ctx: Context<WithdrawFromInsuranceVault>,
        amount: u64,
    ) -> Result<()> {
        controller::token::send_from_insurance_vault(
            &ctx.accounts.token_program,
            &ctx.accounts.insurance_vault,
            &ctx.accounts.recipient,
            &ctx.accounts.insurance_vault_authority,
            ctx.accounts.state.insurance_vault_nonce,
            amount,
        )?;
        Ok(())
    }

    #[access_control(
        market_initialized(&ctx.accounts.market)
    )]
    pub fn withdraw_from_insurance_vault_to_market(
        ctx: Context<WithdrawFromInsuranceVaultToMarket>,
        amount: u64,
    ) -> Result<()> {
        let market = &mut load_mut!(ctx.accounts.market)?;

        // The admin can move fees from the insurance fund back to the protocol so that money in
        // the insurance fund can be used to make market more optimal
        // 100% goes to user fee pool (symmetric funding, repeg, and k adjustments)
        market.amm.total_fee_minus_distributions = market
            .amm
            .total_fee_minus_distributions
            .checked_add(cast(amount)?)
            .ok_or_else(math_error!())?;

        let bank = &mut load_mut!(ctx.accounts.bank)?;

        controller::bank_balance::update_bank_balances(
            cast_to_u128(amount)?,
            &BankBalanceType::Deposit,
            bank,
            &mut market.amm.fee_pool,
        )?;

        controller::token::send_from_insurance_vault(
            &ctx.accounts.token_program,
            &ctx.accounts.insurance_vault,
            &ctx.accounts.bank_vault,
            &ctx.accounts.insurance_vault_authority,
            ctx.accounts.state.insurance_vault_nonce,
            amount,
        )?;
        Ok(())
    }

    #[allow(unused_must_use)]
    #[access_control(
        market_initialized(&ctx.accounts.market) &&
        exchange_not_paused(&ctx.accounts.state) &&
        valid_oracle_for_market(&ctx.accounts.oracle, &ctx.accounts.market)
    )]
    pub fn repeg_amm_curve(ctx: Context<RepegCurve>, new_peg_candidate: u128) -> Result<()> {
        let clock = Clock::get()?;
        let now = clock.unix_timestamp;
        let clock_slot = clock.slot;

        let market = &mut load_mut!(ctx.accounts.market)?;
        let price_oracle = &ctx.accounts.oracle;
        let OraclePriceData {
            price: oracle_price,
            ..
        } = market.amm.get_oracle_price(price_oracle, 0)?;

        let peg_multiplier_before = market.amm.peg_multiplier;
        let base_asset_reserve_before = market.amm.base_asset_reserve;
        let quote_asset_reserve_before = market.amm.quote_asset_reserve;
        let sqrt_k_before = market.amm.sqrt_k;

        let oracle_validity_rails = &ctx.accounts.state.oracle_guard_rails;

        let adjustment_cost = controller::repeg::repeg(
            market,
            price_oracle,
            new_peg_candidate,
            clock_slot,
            oracle_validity_rails,
        )?;

        let peg_multiplier_after = market.amm.peg_multiplier;
        let base_asset_reserve_after = market.amm.base_asset_reserve;
        let quote_asset_reserve_after = market.amm.quote_asset_reserve;
        let sqrt_k_after = market.amm.sqrt_k;

        emit!(CurveRecord {
            ts: now,
            record_id: get_then_update_id!(market, next_curve_record_id),
            market_index: market.market_index,
            peg_multiplier_before,
            base_asset_reserve_before,
            quote_asset_reserve_before,
            sqrt_k_before,
            peg_multiplier_after,
            base_asset_reserve_after,
            quote_asset_reserve_after,
            sqrt_k_after,
            base_asset_amount_long: market.base_asset_amount_long.unsigned_abs(),
            base_asset_amount_short: market.base_asset_amount_short.unsigned_abs(),
            net_base_asset_amount: market.amm.net_base_asset_amount,
            open_interest: market.open_interest,
            total_fee: market.amm.total_fee,
            total_fee_minus_distributions: market.amm.total_fee_minus_distributions,
            adjustment_cost,
            oracle_price,
            fill_record: 0,
        });

        Ok(())
    }

    #[allow(unused_must_use)]
    #[access_control(
        market_initialized(&ctx.accounts.market) &&
        valid_oracle_for_market(&ctx.accounts.oracle, &ctx.accounts.market)
    )]
    pub fn update_amm_oracle_twap(ctx: Context<RepegCurve>) -> Result<()> {
        // allow update to amm's oracle twap iff price gap is reduced and thus more tame funding
        // otherwise if oracle error or funding flip: set oracle twap to mark twap (0 gap)

        let clock = Clock::get()?;
        let now = clock.unix_timestamp;

        let market = &mut load_mut!(ctx.accounts.market)?;
        let price_oracle = &ctx.accounts.oracle;
        let oracle_twap = market.amm.get_oracle_twap(price_oracle)?;

        if let Some(oracle_twap) = oracle_twap {
            let oracle_mark_gap_before = cast_to_i128(market.amm.last_mark_price_twap)?
                .checked_sub(market.amm.last_oracle_price_twap)
                .ok_or_else(math_error!())?;

            let oracle_mark_gap_after = cast_to_i128(market.amm.last_mark_price_twap)?
                .checked_sub(oracle_twap)
                .ok_or_else(math_error!())?;

            if (oracle_mark_gap_after > 0 && oracle_mark_gap_before < 0)
                || (oracle_mark_gap_after < 0 && oracle_mark_gap_before > 0)
            {
                market.amm.last_oracle_price_twap = cast_to_i128(market.amm.last_mark_price_twap)?;
                market.amm.last_oracle_price_twap_ts = now;
            } else if oracle_mark_gap_after.unsigned_abs() <= oracle_mark_gap_before.unsigned_abs()
            {
                market.amm.last_oracle_price_twap = oracle_twap;
                market.amm.last_oracle_price_twap_ts = now;
            } else {
                return Err(ErrorCode::OracleMarkSpreadLimit.into());
            }
        } else {
            return Err(ErrorCode::InvalidOracle.into());
        }

        Ok(())
    }

    #[allow(unused_must_use)]
    #[access_control(
        market_initialized(&ctx.accounts.market) &&
        valid_oracle_for_market(&ctx.accounts.oracle, &ctx.accounts.market)
     )]
    pub fn reset_amm_oracle_twap(ctx: Context<RepegCurve>) -> Result<()> {
        // if oracle is invalid, failsafe to reset amm oracle_twap to the mark_twap

        let clock = Clock::get()?;
        let now = clock.unix_timestamp;
        let clock_slot = clock.slot;

        let market = &mut load_mut!(ctx.accounts.market)?;
        let price_oracle = &ctx.accounts.oracle;
        let oracle_price_data = &market.amm.get_oracle_price(price_oracle, clock_slot)?;

        let is_oracle_valid = amm::is_oracle_valid(
            &market.amm,
            oracle_price_data,
            &ctx.accounts.state.oracle_guard_rails.validity,
        )?;

        if !is_oracle_valid {
            market.amm.last_oracle_price_twap = cast_to_i128(market.amm.last_mark_price_twap)?;
            market.amm.last_oracle_price_twap_ts = now;
        }

        Ok(())
    }

    pub fn initialize_user(
        ctx: Context<InitializeUser>,
        user_id: u8,
        name: [u8; 32],
    ) -> Result<()> {
        let mut user = ctx
            .accounts
            .user
            .load_init()
            .or(Err(ErrorCode::UnableToLoadAccountLoader))?;
        user.authority = ctx.accounts.authority.key();
        user.user_id = user_id;
        user.name = name;
        user.next_order_id = 1;
        Ok(())
    }

    #[access_control(
        exchange_not_paused(&ctx.accounts.state)
    )]
    pub fn settle_funding_payment(ctx: Context<SettleFunding>) -> Result<()> {
        let clock = Clock::get()?;
        let now = clock.unix_timestamp;

        let user_key = ctx.accounts.user.key();
        let user = &mut load_mut!(ctx.accounts.user)?;

        let remaining_accounts_iter = &mut ctx.remaining_accounts.iter().peekable();
        let market_map = MarketMap::load(
            &get_writable_markets_for_user_positions(&user.positions),
            remaining_accounts_iter,
        )?;

        controller::funding::settle_funding_payments(user, &user_key, &market_map, now)?;
        Ok(())
    }

    #[allow(unused_must_use)]
    #[access_control(
        market_initialized(&ctx.accounts.market) &&
        exchange_not_paused(&ctx.accounts.state) &&
        valid_oracle_for_market(&ctx.accounts.oracle, &ctx.accounts.market)
    )]
    pub fn update_funding_rate(ctx: Context<UpdateFundingRate>, market_index: u64) -> Result<()> {
        let market = &mut load_mut!(ctx.accounts.market)?;
        let clock = Clock::get()?;
        let now = clock.unix_timestamp;
        let clock_slot = clock.slot;
        let state = &ctx.accounts.state;
        let mut oracle_map = OracleMap::load_one(&ctx.accounts.oracle, clock_slot)?;

        let oracle_price_data = &oracle_map.get_price_data(&market.amm.oracle)?;
        controller::repeg::update_amm(market, oracle_price_data, state, now, clock_slot)?;

        validate!(
            (clock_slot == market.amm.last_update_slot || market.amm.curve_update_intensity == 0),
            ErrorCode::AMMNotUpdatedInSameSlot,
            "AMM must be updated in a prior instruction within same slot"
        )?;

        let is_updated = controller::funding::update_funding_rate(
            market_index,
            market,
            &mut oracle_map,
            now,
            &state.oracle_guard_rails,
            state.funding_paused,
            None,
        )?;

        if !is_updated {
            return Err(ErrorCode::InvalidFundingProfitability.into());
        }

        Ok(())
    }

    #[allow(unused_must_use)]
    #[access_control(
        market_initialized(&ctx.accounts.market) &&
        valid_oracle_for_market(&ctx.accounts.oracle, &ctx.accounts.market) &&
        exchange_not_paused(&ctx.accounts.state)
    )]
    pub fn update_k(ctx: Context<AdminUpdateK>, sqrt_k: u128) -> Result<()> {
        let clock = Clock::get()?;
        let now = clock.unix_timestamp;

        let market = &mut load_mut!(ctx.accounts.market)?;

        let base_asset_amount_long = market.base_asset_amount_long.unsigned_abs();
        let base_asset_amount_short = market.base_asset_amount_short.unsigned_abs();
        let net_base_asset_amount = market.amm.net_base_asset_amount;
        let open_interest = market.open_interest;

        let price_before = math::amm::calculate_price(
            market.amm.quote_asset_reserve,
            market.amm.base_asset_reserve,
            market.amm.peg_multiplier,
        )?;

        let peg_multiplier_before = market.amm.peg_multiplier;
        let base_asset_reserve_before = market.amm.base_asset_reserve;
        let quote_asset_reserve_before = market.amm.quote_asset_reserve;
        let sqrt_k_before = market.amm.sqrt_k;

        let new_sqrt_k_u192 = bn::U192::from(sqrt_k);

        let update_k_result = get_update_k_result(market, new_sqrt_k_u192)?;

        let adjustment_cost = math::amm::adjust_k_cost(market, &update_k_result)?;

        math::amm::update_k(market, &update_k_result);

        if adjustment_cost > 0 {
            let max_cost = market
                .amm
                .total_fee_minus_distributions
                .checked_sub(cast_to_i128(market.amm.total_fee_withdrawn)?)
                .ok_or_else(math_error!())?;
            if adjustment_cost > max_cost {
                return Err(ErrorCode::InvalidUpdateK.into());
            }
        }

        market.amm.total_fee_minus_distributions = market
            .amm
            .total_fee_minus_distributions
            .checked_add(adjustment_cost)
            .ok_or_else(math_error!())?;

        market.amm.net_revenue_since_last_funding = market
            .amm
            .net_revenue_since_last_funding
            .checked_add(adjustment_cost as i64)
            .ok_or_else(math_error!())?;

        let amm = &market.amm;

        let price_after = math::amm::calculate_price(
            amm.quote_asset_reserve,
            amm.base_asset_reserve,
            amm.peg_multiplier,
        )?;

        let price_change_too_large = cast_to_i128(price_before)?
            .checked_sub(cast_to_i128(price_after)?)
            .ok_or_else(math_error!())?
            .unsigned_abs()
            .gt(&UPDATE_K_ALLOWED_PRICE_CHANGE);

        if price_change_too_large {
            msg!(
                "{:?} -> {:?} (> {:?})",
                price_before,
                price_after,
                UPDATE_K_ALLOWED_PRICE_CHANGE
            );
            return Err(ErrorCode::InvalidUpdateK.into());
        }

        let k_sqrt_check = bn::U192::from(amm.base_asset_reserve)
            .checked_mul(bn::U192::from(amm.quote_asset_reserve))
            .ok_or_else(math_error!())?
            .integer_sqrt()
            .try_to_u128()?;

        let k_err = cast_to_i128(k_sqrt_check)?
            .checked_sub(cast_to_i128(amm.sqrt_k)?)
            .ok_or_else(math_error!())?;

        if k_err.unsigned_abs() > 100 {
            msg!("k_err={:?}, {:?} != {:?}", k_err, k_sqrt_check, amm.sqrt_k);
            return Err(ErrorCode::InvalidUpdateK.into());
        }

        let peg_multiplier_after = amm.peg_multiplier;
        let base_asset_reserve_after = amm.base_asset_reserve;
        let quote_asset_reserve_after = amm.quote_asset_reserve;
        let sqrt_k_after = amm.sqrt_k;

        let total_fee = amm.total_fee;
        let total_fee_minus_distributions = amm.total_fee_minus_distributions;

        let OraclePriceData {
            price: oracle_price,
            ..
        } = amm.get_oracle_price(&ctx.accounts.oracle, 0)?;

        emit!(CurveRecord {
            ts: now,
            record_id: get_then_update_id!(market, next_curve_record_id),
            market_index: market.market_index,
            peg_multiplier_before,
            base_asset_reserve_before,
            quote_asset_reserve_before,
            sqrt_k_before,
            peg_multiplier_after,
            base_asset_reserve_after,
            quote_asset_reserve_after,
            sqrt_k_after,
            base_asset_amount_long,
            base_asset_amount_short,
            net_base_asset_amount,
            open_interest,
            adjustment_cost,
            total_fee,
            total_fee_minus_distributions,
            oracle_price,
            fill_record: 0,
        });

        Ok(())
    }

    #[access_control(
        market_initialized(&ctx.accounts.market)
    )]
    pub fn update_margin_ratio(
        ctx: Context<AdminUpdateMarket>,
        margin_ratio_initial: u32,
        margin_ratio_partial: u32,
        margin_ratio_maintenance: u32,
    ) -> Result<()> {
        validate_margin(
            margin_ratio_initial,
            margin_ratio_partial,
            margin_ratio_maintenance,
        )?;

        let market = &mut load_mut!(ctx.accounts.market)?;
        market.margin_ratio_initial = margin_ratio_initial;
        market.margin_ratio_partial = margin_ratio_partial;
        market.margin_ratio_maintenance = margin_ratio_maintenance;
        Ok(())
    }

    #[access_control(
        market_initialized(&ctx.accounts.market)
    )]
    pub fn update_market_imf_factor(
        ctx: Context<AdminUpdateMarket>,
        imf_factor: u128,
    ) -> Result<()> {
        validate!(
            imf_factor <= BANK_IMF_PRECISION,
            ErrorCode::DefaultError,
            "invalid imf factor",
        )?;
        let market = &mut load_mut!(ctx.accounts.market)?;
        market.imf_factor = imf_factor;
        Ok(())
    }

    #[access_control(
        market_initialized(&ctx.accounts.market)
    )]
    pub fn update_market_unsettled_asset_weight(
        ctx: Context<AdminUpdateMarket>,
        unsettled_initial_asset_weight: u8,
        unsettled_maintenance_asset_weight: u8,
    ) -> Result<()> {
        validate!(
            unsettled_initial_asset_weight <= 100,
            ErrorCode::DefaultError,
            "invalid unsettled_initial_asset_weight",
        )?;
        validate!(
            unsettled_maintenance_asset_weight <= 100,
            ErrorCode::DefaultError,
            "invalid unsettled_maintenance_asset_weight",
        )?;
        validate!(
            unsettled_initial_asset_weight <= unsettled_maintenance_asset_weight,
            ErrorCode::DefaultError,
            "must enforce unsettled_initial_asset_weight <= unsettled_maintenance_asset_weight",
        )?;
        let market = &mut load_mut!(ctx.accounts.market)?;
        market.unsettled_initial_asset_weight = unsettled_initial_asset_weight;
        market.unsettled_maintenance_asset_weight = unsettled_maintenance_asset_weight;
        Ok(())
    }

    #[access_control(
        market_initialized(&ctx.accounts.market)
    )]
    pub fn update_curve_update_intensity(
        ctx: Context<AdminUpdateMarket>,
        curve_update_intensity: u8,
    ) -> Result<()> {
        validate!(
            curve_update_intensity <= 100,
            ErrorCode::DefaultError,
            "invalid curve_update_intensity",
        )?;
        let market = &mut load_mut!(ctx.accounts.market)?;
        market.amm.curve_update_intensity = curve_update_intensity;
        Ok(())
    }

    pub fn update_partial_liquidation_close_percentage(
        ctx: Context<AdminUpdateState>,
        numerator: u128,
        denominator: u128,
    ) -> Result<()> {
        ctx.accounts
            .state
            .partial_liquidation_close_percentage_numerator = numerator;
        ctx.accounts
            .state
            .partial_liquidation_close_percentage_denominator = denominator;
        Ok(())
    }

    pub fn update_partial_liquidation_penalty_percentage(
        ctx: Context<AdminUpdateState>,
        numerator: u128,
        denominator: u128,
    ) -> Result<()> {
        ctx.accounts
            .state
            .partial_liquidation_penalty_percentage_numerator = numerator;
        ctx.accounts
            .state
            .partial_liquidation_penalty_percentage_denominator = denominator;
        Ok(())
    }

    pub fn update_full_liquidation_penalty_percentage(
        ctx: Context<AdminUpdateState>,
        numerator: u128,
        denominator: u128,
    ) -> Result<()> {
        ctx.accounts
            .state
            .full_liquidation_penalty_percentage_numerator = numerator;
        ctx.accounts
            .state
            .full_liquidation_penalty_percentage_denominator = denominator;
        Ok(())
    }

    pub fn update_partial_liquidation_liquidator_share_denominator(
        ctx: Context<AdminUpdateState>,
        denominator: u64,
    ) -> Result<()> {
        ctx.accounts
            .state
            .partial_liquidation_liquidator_share_denominator = denominator;
        Ok(())
    }

    pub fn update_full_liquidation_liquidator_share_denominator(
        ctx: Context<AdminUpdateState>,
        denominator: u64,
    ) -> Result<()> {
        ctx.accounts
            .state
            .full_liquidation_liquidator_share_denominator = denominator;
        Ok(())
    }

    pub fn update_fee(ctx: Context<AdminUpdateState>, fees: FeeStructure) -> Result<()> {
        ctx.accounts.state.fee_structure = fees;
        Ok(())
    }

    pub fn update_order_filler_reward_structure(
        ctx: Context<AdminUpdateState>,
        order_filler_reward_structure: OrderFillerRewardStructure,
    ) -> Result<()> {
        ctx.accounts.state.fee_structure.filler_reward_structure = order_filler_reward_structure;
        Ok(())
    }

    pub fn update_oracle_guard_rails(
        ctx: Context<AdminUpdateState>,
        oracle_guard_rails: OracleGuardRails,
    ) -> Result<()> {
        ctx.accounts.state.oracle_guard_rails = oracle_guard_rails;
        Ok(())
    }

    #[access_control(
        market_initialized(&ctx.accounts.market)
    )]
    pub fn update_market_oracle(
        ctx: Context<AdminUpdateMarket>,
        oracle: Pubkey,
        oracle_source: OracleSource,
    ) -> Result<()> {
        let market = &mut load_mut!(ctx.accounts.market)?;
        market.amm.oracle = oracle;
        market.amm.oracle_source = oracle_source;
        Ok(())
    }

    #[access_control(
        market_initialized(&ctx.accounts.market)
    )]
    pub fn update_market_minimum_quote_asset_trade_size(
        ctx: Context<AdminUpdateMarket>,
        minimum_trade_size: u128,
    ) -> Result<()> {
        let market = &mut load_mut!(ctx.accounts.market)?;
        market.amm.minimum_quote_asset_trade_size = minimum_trade_size;
        Ok(())
    }

    #[access_control(
        market_initialized(&ctx.accounts.market)
    )]
    pub fn update_market_base_spread(
        ctx: Context<AdminUpdateMarket>,
        base_spread: u16,
    ) -> Result<()> {
        let market = &mut load_mut!(ctx.accounts.market)?;
        market.amm.base_spread = base_spread;
        market.amm.long_spread = (base_spread / 2) as u128;
        market.amm.short_spread = (base_spread / 2) as u128;
        Ok(())
    }

    #[access_control(
        market_initialized(&ctx.accounts.market)
    )]
    pub fn update_market_max_spread(
        ctx: Context<AdminUpdateMarket>,
        max_spread: u32,
    ) -> Result<()> {
        let market = &mut load_mut!(ctx.accounts.market)?;
        validate!(
            (max_spread > market.amm.base_spread as u32)
                && (max_spread <= market.margin_ratio_initial * 100),
            ErrorCode::DefaultError,
            "invalid max_spread",
        )?;

        market.amm.max_spread = max_spread;

        Ok(())
    }

    #[access_control(
        market_initialized(&ctx.accounts.market)
    )]
    pub fn update_market_base_asset_amount_step_size(
        ctx: Context<AdminUpdateMarket>,
        minimum_trade_size: u128,
    ) -> Result<()> {
        let market = &mut load_mut!(ctx.accounts.market)?;
        market.amm.base_asset_amount_step_size = minimum_trade_size;
        Ok(())
    }

    #[access_control(
        market_initialized(&ctx.accounts.market)
    )]
    pub fn update_market_max_slippage_ratio(
        ctx: Context<AdminUpdateMarket>,
        max_slippage_ratio: u16,
    ) -> Result<()> {
        validate!(max_slippage_ratio > 0, ErrorCode::DefaultError)?;
        let market = &mut load_mut!(ctx.accounts.market)?;
        market.amm.max_slippage_ratio = max_slippage_ratio;
        Ok(())
    }

    #[access_control(
        market_initialized(&ctx.accounts.market)
    )]
    pub fn update_max_base_asset_amount_ratio(
        ctx: Context<AdminUpdateMarket>,
        max_base_asset_amount_ratio: u16,
    ) -> Result<()> {
        validate!(max_base_asset_amount_ratio > 0, ErrorCode::DefaultError)?;
        let market = &mut load_mut!(ctx.accounts.market)?;
        market.amm.max_base_asset_amount_ratio = max_base_asset_amount_ratio;
        Ok(())
    }

    pub fn update_admin(ctx: Context<AdminUpdateState>, admin: Pubkey) -> Result<()> {
        ctx.accounts.state.admin = admin;
        Ok(())
    }

    pub fn update_whitelist_mint(
        ctx: Context<AdminUpdateState>,
        whitelist_mint: Pubkey,
    ) -> Result<()> {
        ctx.accounts.state.whitelist_mint = whitelist_mint;
        Ok(())
    }

    pub fn update_discount_mint(
        ctx: Context<AdminUpdateState>,
        discount_mint: Pubkey,
    ) -> Result<()> {
        ctx.accounts.state.discount_mint = discount_mint;
        Ok(())
    }

    pub fn update_exchange_paused(
        ctx: Context<AdminUpdateState>,
        exchange_paused: bool,
    ) -> Result<()> {
        ctx.accounts.state.exchange_paused = exchange_paused;
        Ok(())
    }

    pub fn disable_admin_controls_prices(ctx: Context<AdminUpdateState>) -> Result<()> {
        ctx.accounts.state.admin_controls_prices = false;
        Ok(())
    }

    pub fn update_funding_paused(
        ctx: Context<AdminUpdateState>,
        funding_paused: bool,
    ) -> Result<()> {
        ctx.accounts.state.funding_paused = funding_paused;
        Ok(())
    }

    pub fn update_auction_duration(
        ctx: Context<AdminUpdateState>,
        min_auction_duration: u8,
        max_auction_duration: u8,
    ) -> Result<()> {
        validate!(
            min_auction_duration <= max_auction_duration,
            ErrorCode::DefaultError,
            "min auction duration must be less than or equal to max auction duration",
        )?;

        ctx.accounts.state.min_auction_duration = min_auction_duration;
        ctx.accounts.state.max_auction_duration = max_auction_duration;
        Ok(())
    }
}

fn market_initialized(market: &AccountLoader<Market>) -> Result<()> {
    if !market.load()?.initialized {
        return Err(ErrorCode::MarketIndexNotInitialized.into());
    }
    Ok(())
}

fn valid_oracle_for_market(oracle: &AccountInfo, market: &AccountLoader<Market>) -> Result<()> {
    if !market.load()?.amm.oracle.eq(oracle.key) {
        return Err(ErrorCode::InvalidOracle.into());
    }
    Ok(())
}

fn exchange_not_paused(state: &Account<State>) -> Result<()> {
    if state.exchange_paused {
        return Err(ErrorCode::ExchangePaused.into());
    }
    Ok(())
}

fn admin_controls_prices(state: &Account<State>) -> Result<()> {
    if !state.admin_controls_prices {
        return Err(ErrorCode::AdminControlsPricesDisabled.into());
    }
    Ok(())
}<|MERGE_RESOLUTION|>--- conflicted
+++ resolved
@@ -37,15 +37,10 @@
     use std::ops::Div;
     use std::option::Option::Some;
 
-<<<<<<< HEAD
-    use crate::account_loader::{load, load_mut};
     use crate::controller::bank_balance::update_bank_balances;
     use crate::controller::position::{
         get_position_index, update_unsettled_pnl, PositionDirection,
     };
-=======
-    use crate::controller::position::get_position_index;
->>>>>>> e404dd64
     use crate::margin_validation::validate_margin;
     use crate::math;
     use crate::math::amm::{
@@ -1685,7 +1680,7 @@
     pub fn liquidate_new(ctx: Context<LiquidateNew>, market_index: u64) -> Result<()> {
         let state = &ctx.accounts.state;
         let user_key = ctx.accounts.user.key();
-        let user = &mut load_mut(&ctx.accounts.user)?;
+        let user = &mut load_mut!(ctx.accounts.user)?;
         let liquidator_key = ctx.accounts.liquidator.key();
         let clock = Clock::get()?;
         let now = clock.unix_timestamp;
@@ -1932,8 +1927,8 @@
             ErrorCode::UserCantLiquidateThemself
         )?;
 
-        let user = &mut load_mut(&ctx.accounts.user)?;
-        let liquidator = &mut load_mut(&ctx.accounts.liquidator)?;
+        let user = &mut load_mut!(ctx.accounts.user)?;
+        let liquidator = &mut load_mut!(ctx.accounts.liquidator)?;
 
         // validate user and liquidator have bank balances
         {
@@ -2198,8 +2193,8 @@
             ErrorCode::UserCantLiquidateThemself
         )?;
 
-        let user = &mut load_mut(&ctx.accounts.user)?;
-        let liquidator = &mut load_mut(&ctx.accounts.liquidator)?;
+        let user = &mut load_mut!(ctx.accounts.user)?;
+        let liquidator = &mut load_mut!(ctx.accounts.liquidator)?;
 
         // validate user and liquidator have bank balances
         {
@@ -2449,7 +2444,7 @@
         ctx: Context<WithdrawFromMarketToInsuranceVault>,
         amount: u64,
     ) -> Result<()> {
-        let market = &mut ctx.accounts.market.load_mut()?;
+        let market = &mut load_mut!(ctx.accounts.market)?;
 
         // A portion of fees must always remain in protocol to be used to keep markets optimal
         let max_withdraw = market
@@ -2462,7 +2457,7 @@
             .checked_sub(market.amm.total_fee_withdrawn)
             .ok_or_else(math_error!())?;
 
-        let bank = &mut ctx.accounts.bank.load_mut()?;
+        let bank = &mut load_mut!(ctx.accounts.bank)?;
 
         let amm_fee_pool_token_amount =
             get_token_amount(market.amm.fee_pool.balance, bank, &BankBalanceType::Deposit)?;
