#![allow(clippy::too_many_arguments)]
#![allow(unaligned_references)]

use anchor_lang::prelude::*;
use borsh::BorshSerialize;

use context::*;
use error::ErrorCode;
use math::{amm, bn, constants::*, margin::*};
use state::oracle::{get_oracle_price, OracleSource};

use crate::math::amm::get_update_k_result;
use crate::state::market::Market;
use crate::state::user::MarketPosition;
use crate::state::{market::AMM, state::*, user::*};

pub mod context;
pub mod controller;
pub mod error;
pub mod ids;
pub mod macros;
mod margin_validation;
pub mod math;
pub mod optional_accounts;
pub mod order_validation;
pub mod state;
#[cfg(test)]
mod tests;

#[cfg(feature = "mainnet-beta")]
declare_id!("dammHkt7jmytvbS3nHTxQNEcP59aE57nxwV21YdqEDN");
#[cfg(not(feature = "mainnet-beta"))]
declare_id!("HbUKwqFPjz9r7ZtT416AU8aaecDQMKKiDCTS3AdXnS6c");

#[program]
pub mod clearing_house {
    use std::cmp::min;
    use std::option::Option::Some;

    use crate::controller::lp::burn_lp_shares;
    use crate::controller::lp::settle_lp_position;
    use crate::controller::position::{add_new_position, get_position_index};
    use crate::margin_validation::validate_margin;
    use crate::math;
    use crate::math::bank_balance::get_token_amount;
    use crate::math::casting::{cast, cast_to_i128, cast_to_u128, cast_to_u32};
    use crate::optional_accounts::{get_maker_and_maker_stats, get_referrer_and_referrer_stats};
    use crate::state::bank::{Bank, BankBalanceType};
    use crate::state::bank_map::{get_writable_banks, BankMap, WritableBanks};
    use crate::state::events::{CurveRecord, DepositRecord};
    use crate::state::events::{DepositDirection, NewUserRecord};
    use crate::state::market::{Market, PoolBalance};
    use crate::state::market_map::{
        get_market_set, get_market_set_for_user_positions, get_market_set_from_list, MarketMap,
        MarketSet,
    };
    use crate::state::oracle::OraclePriceData;
    use crate::state::oracle_map::OracleMap;
    use crate::state::state::OrderFillerRewardStructure;

    use super::*;
    use crate::state::insurance_fund_stake::InsuranceFundStake;

    pub fn initialize(ctx: Context<Initialize>, admin_controls_prices: bool) -> Result<()> {
        let insurance_account_key = ctx.accounts.insurance_vault.to_account_info().key;
        let (insurance_account_authority, insurance_account_nonce) =
            Pubkey::find_program_address(&[insurance_account_key.as_ref()], ctx.program_id);

        // clearing house must be authority of insurance vault
        if ctx.accounts.insurance_vault.owner != insurance_account_authority {
            return Err(ErrorCode::InvalidInsuranceFundAuthority.into());
        }

        **ctx.accounts.state = State {
            admin: *ctx.accounts.admin.key,
            funding_paused: false,
            exchange_paused: false,
            admin_controls_prices,
            insurance_vault: *insurance_account_key,
            insurance_vault_authority: insurance_account_authority,
            insurance_vault_nonce: insurance_account_nonce,
            margin_ratio_initial: 2000, // unit is 20% (+2 decimal places)
            margin_ratio_partial: 625,
            margin_ratio_maintenance: 500,
            partial_liquidation_close_percentage_numerator: 25,
            partial_liquidation_close_percentage_denominator: 100,
            partial_liquidation_penalty_percentage_numerator: 25,
            partial_liquidation_penalty_percentage_denominator: 1000,
            full_liquidation_penalty_percentage_numerator: 1,
            full_liquidation_penalty_percentage_denominator: 1,
            partial_liquidation_liquidator_share_denominator: 2,
            full_liquidation_liquidator_share_denominator: 20,
            fee_structure: FeeStructure::default(),
            whitelist_mint: Pubkey::default(),
            discount_mint: Pubkey::default(),
            oracle_guard_rails: OracleGuardRails::default(),
            number_of_markets: 0,
            number_of_banks: 0,
            min_order_quote_asset_amount: 500_000, // 50 cents
            min_auction_duration: 10,
            max_auction_duration: 60,
            liquidation_margin_buffer_ratio: 50, // 2%
            padding0: 0,
            padding1: 0,
        };

        Ok(())
    }

    pub fn initialize_bank(
        ctx: Context<InitializeBank>,
        optimal_utilization: u128,
        optimal_borrow_rate: u128,
        max_borrow_rate: u128,
        oracle_source: OracleSource,
        initial_asset_weight: u128,
        maintenance_asset_weight: u128,
        initial_liability_weight: u128,
        maintenance_liability_weight: u128,
        imf_factor: u128,
        liquidation_fee: u128,
    ) -> Result<()> {
        let state = &mut ctx.accounts.state;
        let bank_pubkey = ctx.accounts.bank.key();

        let (vault_authority, vault_authority_nonce) = Pubkey::find_program_address(
            &[
                b"bank_vault_authority".as_ref(),
                state.number_of_banks.to_le_bytes().as_ref(),
            ],
            ctx.program_id,
        );

        // clearing house must be authority of collateral vault
        if ctx.accounts.bank_vault.owner != vault_authority {
            return Err(ErrorCode::InvalidBankAuthority.into());
        }

        let (insurance_fund_vault_authority, insurance_fund_vault_authority_nonce) =
            Pubkey::find_program_address(
                &[
                    b"insurance_fund_vault_authority".as_ref(),
                    state.number_of_banks.to_le_bytes().as_ref(),
                ],
                ctx.program_id,
            );

        // clearing house must be authority of collateral vault
        if ctx.accounts.insurance_fund_vault.owner != insurance_fund_vault_authority {
            return Err(ErrorCode::InvalidInsuranceFundAuthority.into());
        }

        validate!(
            optimal_utilization <= BANK_UTILIZATION_PRECISION,
            ErrorCode::InvalidBankInitialization,
            "For bank, optimal_utilization must be < {}",
            BANK_UTILIZATION_PRECISION
        )?;

        let bank_index = get_then_update_id!(state, number_of_banks);
        if bank_index == 0 {
            validate!(
                initial_asset_weight == BANK_WEIGHT_PRECISION,
                ErrorCode::InvalidBankInitialization,
                "For quote asset bank, initial asset weight must be {}",
                BANK_WEIGHT_PRECISION
            )?;

            validate!(
                maintenance_asset_weight == BANK_WEIGHT_PRECISION,
                ErrorCode::InvalidBankInitialization,
                "For quote asset bank, maintenance asset weight must be {}",
                BANK_WEIGHT_PRECISION
            )?;

            validate!(
                initial_liability_weight == BANK_WEIGHT_PRECISION,
                ErrorCode::InvalidBankInitialization,
                "For quote asset bank, initial liability weight must be {}",
                BANK_WEIGHT_PRECISION
            )?;

            validate!(
                maintenance_liability_weight == BANK_WEIGHT_PRECISION,
                ErrorCode::InvalidBankInitialization,
                "For quote asset bank, maintenance liability weight must be {}",
                BANK_WEIGHT_PRECISION
            )?;

            validate!(
                ctx.accounts.oracle.key == &Pubkey::default(),
                ErrorCode::InvalidBankInitialization,
                "For quote asset bank, oracle must be default public key"
            )?;

            validate!(
                oracle_source == OracleSource::QuoteAsset,
                ErrorCode::InvalidBankInitialization,
                "For quote asset bank, oracle source must be QuoteAsset"
            )?;

            validate!(
                ctx.accounts.bank_mint.decimals == 6,
                ErrorCode::InvalidBankInitialization,
                "For quote asset bank, mint decimals must be 6"
            )?;
        } else {
            validate!(
                initial_asset_weight > 0 && initial_asset_weight < BANK_WEIGHT_PRECISION,
                ErrorCode::InvalidBankInitialization,
                "Initial asset weight must be between 0 {}",
                BANK_WEIGHT_PRECISION
            )?;

            validate!(
                maintenance_asset_weight > 0 && maintenance_asset_weight < BANK_WEIGHT_PRECISION,
                ErrorCode::InvalidBankInitialization,
                "Maintenance asset weight must be between 0 {}",
                BANK_WEIGHT_PRECISION
            )?;

            validate!(
                initial_liability_weight > BANK_WEIGHT_PRECISION,
                ErrorCode::InvalidBankInitialization,
                "Initial liability weight must be greater than {}",
                BANK_WEIGHT_PRECISION
            )?;

            validate!(
                maintenance_liability_weight > BANK_WEIGHT_PRECISION,
                ErrorCode::InvalidBankInitialization,
                "Maintenance liability weight must be greater than {}",
                BANK_WEIGHT_PRECISION
            )?;

            validate!(
                ctx.accounts.bank_mint.decimals >= 6,
                ErrorCode::InvalidBankInitialization,
                "Mint decimals must be greater than or equal to 6"
            )?;

            let oracle_price = get_oracle_price(
                &oracle_source,
                &ctx.accounts.oracle,
                cast(Clock::get()?.unix_timestamp)?,
            );

            validate!(
                oracle_price.is_ok(),
                ErrorCode::InvalidBankInitialization,
                "Unable to read oracle price for {}",
                ctx.accounts.oracle.key,
            )?;
        }

        let bank = &mut ctx.accounts.bank.load_init()?;
        let now = cast(Clock::get()?.unix_timestamp).or(Err(ErrorCode::UnableToCastUnixTime))?;

        **bank = Bank {
            bank_index,
            pubkey: bank_pubkey,
            oracle: ctx.accounts.oracle.key(),
            oracle_source,
            mint: ctx.accounts.bank_mint.key(),
            vault: *ctx.accounts.bank_vault.to_account_info().key,
            vault_authority,
            vault_authority_nonce,
            insurance_fund_vault: *ctx.accounts.insurance_fund_vault.to_account_info().key,
            insurance_fund_vault_authority,
            insurance_fund_vault_authority_nonce,
            revenue_pool: PoolBalance { balance: 0 },
            total_if_factor: 0,
            user_if_factor: 0,
            total_if_shares: 0,
            user_if_shares: 0,
            if_shares_base: 0,
            insurance_withdraw_escrow_period: 0,
            last_revenue_settle_ts: 0,
            revenue_settle_period: 0, // how often can be settled
            decimals: ctx.accounts.bank_mint.decimals,
            optimal_utilization,
            optimal_borrow_rate,
            max_borrow_rate,
            deposit_balance: 0,
            borrow_balance: 0,
            deposit_token_twap: 0,
            borrow_token_twap: 0,
            utilization_twap: 0, // todo: use for dynamic interest / additional guards
            cumulative_deposit_interest: BANK_CUMULATIVE_INTEREST_PRECISION,
            cumulative_borrow_interest: BANK_CUMULATIVE_INTEREST_PRECISION,
            last_interest_ts: now,
            last_twap_ts: now,
            initial_asset_weight,
            maintenance_asset_weight,
            initial_liability_weight,
            maintenance_liability_weight,
            imf_factor,
            liquidation_fee,
            liquidation_if_factor: 0,
            withdraw_guard_threshold: 0,
        };

        Ok(())
    }

    pub fn initialize_market(
        ctx: Context<InitializeMarket>,
        amm_base_asset_reserve: u128,
        amm_quote_asset_reserve: u128,
        amm_periodicity: i64,
        amm_peg_multiplier: u128,
        oracle_source: OracleSource,
        margin_ratio_initial: u32,
        margin_ratio_maintenance: u32,
        liquidation_fee: u128,
    ) -> Result<()> {
        let market_pubkey = ctx.accounts.market.to_account_info().key;
        let market = &mut ctx.accounts.market.load_init()?;
        let clock = Clock::get()?;
        let now = clock.unix_timestamp;
        let clock_slot = clock.slot;

        if market.initialized {
            return Err(ErrorCode::MarketIndexAlreadyInitialized.into());
        }

        if amm_base_asset_reserve != amm_quote_asset_reserve {
            return Err(ErrorCode::InvalidInitialPeg.into());
        }

        let init_mark_price = amm::calculate_price(
            amm_quote_asset_reserve,
            amm_base_asset_reserve,
            amm_peg_multiplier,
        )?;

        // Verify there's no overflow
        let _k = bn::U192::from(amm_base_asset_reserve)
            .checked_mul(bn::U192::from(amm_quote_asset_reserve))
            .ok_or_else(math_error!())?;

        let (min_base_asset_reserve, max_base_asset_reserve) =
            amm::calculate_bid_ask_bounds(amm_base_asset_reserve)?;

        // Verify oracle is readable
        let OraclePriceData {
            price: oracle_price,
            delay: oracle_delay,
            ..
        } = match oracle_source {
            OracleSource::Pyth => market
                .amm
                .get_pyth_price(&ctx.accounts.oracle, clock_slot)
                .unwrap(),
            OracleSource::Switchboard => market
                .amm
                .get_switchboard_price(&ctx.accounts.oracle, clock_slot)
                .unwrap(),
            OracleSource::QuoteAsset => panic!(),
        };

        let last_oracle_price_twap = match oracle_source {
            OracleSource::Pyth => market.amm.get_pyth_twap(&ctx.accounts.oracle)?,
            OracleSource::Switchboard => oracle_price,
            OracleSource::QuoteAsset => panic!(),
        };

        validate_margin(
            margin_ratio_initial,
            margin_ratio_maintenance,
            liquidation_fee,
        )?;

        let state = &mut ctx.accounts.state;
        let market_index = state.number_of_markets;
        **market = Market {
            initialized: true,
            pubkey: *market_pubkey,
            market_index,
            base_asset_amount_long: 0,
            base_asset_amount_short: 0,
            // base_asset_amount: 0,
            open_interest: 0,
            margin_ratio_initial, // unit is 20% (+2 decimal places)
            margin_ratio_maintenance,
            imf_factor: 0,
            next_fill_record_id: 1,
            next_funding_rate_record_id: 1,
            next_curve_record_id: 1,
            pnl_pool: PoolBalance { balance: 0 },
            revenue_withdraw_since_last_settle: 0,
            max_revenue_withdraw_per_period: 0,
            last_revenue_withdraw_ts: now,
            unrealized_initial_asset_weight: 100,     // 100%
            unrealized_maintenance_asset_weight: 100, // 100%
            unrealized_imf_factor: 0,
            liquidation_fee,
            padding0: 0,
            padding1: 0,
            padding2: 0,
            padding3: 0,
            padding4: 0,
            amm: AMM {
                oracle: *ctx.accounts.oracle.key,
                oracle_source,
                base_asset_reserve: amm_base_asset_reserve,
                quote_asset_reserve: amm_quote_asset_reserve,
                terminal_quote_asset_reserve: amm_quote_asset_reserve,
                ask_base_asset_reserve: amm_base_asset_reserve,
                ask_quote_asset_reserve: amm_quote_asset_reserve,
                bid_base_asset_reserve: amm_base_asset_reserve,
                bid_quote_asset_reserve: amm_quote_asset_reserve,
                cumulative_repeg_rebate_long: 0,
                cumulative_repeg_rebate_short: 0,
                cumulative_funding_rate_long: 0,
                cumulative_funding_rate_short: 0,
                last_funding_rate: 0,
                last_funding_rate_long: 0,
                last_funding_rate_short: 0,
                last_funding_rate_ts: now,
                funding_period: amm_periodicity,
                last_oracle_price_twap,
                last_oracle_price_twap_5min: oracle_price,
                last_mark_price_twap: init_mark_price,
                last_mark_price_twap_5min: init_mark_price,
                last_mark_price_twap_ts: now,
                sqrt_k: amm_base_asset_reserve,
                min_base_asset_reserve,
                max_base_asset_reserve,
                peg_multiplier: amm_peg_multiplier,
                total_fee: 0,
                total_fee_withdrawn: 0,
                total_fee_minus_distributions: 0,
                total_mm_fee: 0,
                total_exchange_fee: 0,
                net_revenue_since_last_funding: 0,
                minimum_quote_asset_trade_size: 10000000,
                last_oracle_price_twap_ts: now,
                last_oracle_normalised_price: oracle_price,
                last_oracle_price: oracle_price,
                last_oracle_conf_pct: 0,
                last_oracle_delay: oracle_delay,
                last_oracle_mark_spread_pct: 0, // todo
                base_asset_amount_step_size: 10000000,
                max_slippage_ratio: 50,           // ~2%
                max_base_asset_amount_ratio: 100, // moves price ~2%
                base_spread: 0,
                long_spread: 0,
                short_spread: 0,
                max_spread: (margin_ratio_initial * 100),
                last_bid_price_twap: init_mark_price,
                last_ask_price_twap: init_mark_price,
                net_base_asset_amount: 0,
                quote_asset_amount_long: 0,
                quote_asset_amount_short: 0,
                quote_entry_amount_long: 0,
                quote_entry_amount_short: 0,
                mark_std: 0,
                long_intensity_count: 0,
                long_intensity_volume: 0,
                short_intensity_count: 0,
                short_intensity_volume: 0,
                curve_update_intensity: 0,
                fee_pool: PoolBalance { balance: 0 },
                market_position_per_lp: MarketPosition {
                    market_index,
                    ..MarketPosition::default()
                },
                market_position: MarketPosition {
                    market_index,
                    ..MarketPosition::default()
                },
                last_update_slot: clock_slot,

                // lp stuff
                net_unsettled_lp_base_asset_amount: 0,
                user_lp_shares: 0,
                lp_cooldown_time: 1,  // TODO: what should this be?
                amm_jit_intensity: 0, // turn it off at the start

                last_oracle_valid: false,
                padding0: 0,
                padding1: 0,
                padding2: 0,
                padding3: 0,
            },
        };

        state.number_of_markets = state
            .number_of_markets
            .checked_add(1)
            .ok_or_else(math_error!())?;

        Ok(())
    }

    pub fn deposit(
        ctx: Context<Deposit>,
        bank_index: u64,
        amount: u64,
        reduce_only: bool,
    ) -> Result<()> {
        let user_key = ctx.accounts.user.key();
        let user = &mut load_mut!(ctx.accounts.user)?;
        let user_stats = &mut load_mut!(ctx.accounts.user_stats)?;
        let clock = Clock::get()?;
        let now = clock.unix_timestamp;

        validate!(!user.bankrupt, ErrorCode::UserBankrupt)?;

        let remaining_accounts_iter = &mut ctx.remaining_accounts.iter().peekable();
        let mut oracle_map = OracleMap::load(remaining_accounts_iter, clock.slot)?;
        let bank_map = BankMap::load(&get_writable_banks(bank_index), remaining_accounts_iter)?;

        let _market_map = MarketMap::load(
            &WritableBanks::new(),
            &MarketSet::new(),
            remaining_accounts_iter,
        )?;

        if amount == 0 {
            return Err(ErrorCode::InsufficientDeposit.into());
        }

        let bank = &mut bank_map.get_ref_mut(&bank_index)?;
        controller::bank_balance::update_bank_cumulative_interest(bank, now)?;

        let user_bank_balance = match user.get_bank_balance_mut(bank.bank_index) {
            Some(user_bank_balance) => user_bank_balance,
            None => user.add_bank_balance(bank_index, BankBalanceType::Deposit)?,
        };

        // if reduce only, have to compare ix amount to current borrow amount
        let amount = if reduce_only && user_bank_balance.balance_type == BankBalanceType::Borrow {
            let borrow_token_amount = get_token_amount(
                user_bank_balance.balance,
                bank,
                &user_bank_balance.balance_type,
            )?;
            min(borrow_token_amount as u64, amount)
        } else {
            amount
        };

        controller::bank_balance::update_bank_balances(
            amount as u128,
            &BankBalanceType::Deposit,
            bank,
            user_bank_balance,
        )?;

        controller::token::receive(
            &ctx.accounts.token_program,
            &ctx.accounts.user_token_account,
            &ctx.accounts.bank_vault,
            &ctx.accounts.authority,
            amount,
        )?;

        let oracle_price = oracle_map.get_price_data(&bank.oracle)?.price;
        let deposit_record = DepositRecord {
            ts: now,
            user_authority: user.authority,
            user: user_key,
            direction: DepositDirection::DEPOSIT,
            amount,
            oracle_price,
            bank_index,
            referrer: user_stats.referrer,
            from: None,
            to: None,
        };
        emit!(deposit_record);

        Ok(())
    }

    #[access_control(
        exchange_not_paused(&ctx.accounts.state)
    )]
    pub fn withdraw(
        ctx: Context<Withdraw>,
        bank_index: u64,
        amount: u64,
        reduce_only: bool,
    ) -> Result<()> {
        let user_key = ctx.accounts.user.key();
        let user = &mut load_mut!(ctx.accounts.user)?;
        let user_stats = &mut load_mut!(ctx.accounts.user_stats)?;
        let clock = Clock::get()?;
        let now = clock.unix_timestamp;

        validate!(!user.bankrupt, ErrorCode::UserBankrupt)?;

        let remaining_accounts_iter = &mut ctx.remaining_accounts.iter().peekable();
        let mut oracle_map = OracleMap::load(remaining_accounts_iter, clock.slot)?;
        let bank_map = BankMap::load(&get_writable_banks(bank_index), remaining_accounts_iter)?;
        let market_map = MarketMap::load(
            &MarketSet::new(),
            &MarketSet::new(),
            remaining_accounts_iter,
        )?;

        let amount = {
            let bank = &mut bank_map.get_ref_mut(&bank_index)?;
            controller::bank_balance::update_bank_cumulative_interest(bank, now)?;

            let user_bank_balance = match user.get_bank_balance_mut(bank.bank_index) {
                Some(user_bank_balance) => user_bank_balance,
                None => user.add_bank_balance(bank_index, BankBalanceType::Deposit)?,
            };

            // if reduce only, have to compare ix amount to current deposit amount
            let amount =
                if reduce_only && user_bank_balance.balance_type == BankBalanceType::Deposit {
                    let borrow_token_amount = get_token_amount(
                        user_bank_balance.balance,
                        bank,
                        &user_bank_balance.balance_type,
                    )?;
                    min(borrow_token_amount as u64, amount)
                } else {
                    amount
                };

            // prevents withdraw when limits hit
            controller::bank_balance::update_bank_balances_with_limits(
                amount as u128,
                &BankBalanceType::Borrow,
                bank,
                user_bank_balance,
            )?;

            // todo: prevents borrow when bank market's oracle invalid
            amount
        };

        if !meets_initial_margin_requirement(user, &market_map, &bank_map, &mut oracle_map)? {
            return Err(ErrorCode::InsufficientCollateral.into());
        }

        user.being_liquidated = false;

        let bank = bank_map.get_ref(&bank_index)?;
        controller::token::send_from_bank_vault(
            &ctx.accounts.token_program,
            &ctx.accounts.bank_vault,
            &ctx.accounts.user_token_account,
            &ctx.accounts.bank_vault_authority,
            bank_index,
            bank.vault_authority_nonce,
            amount,
        )?;

        let oracle_price = oracle_map.get_price_data(&bank.oracle)?.price;

        let deposit_record = DepositRecord {
            ts: now,
            user_authority: user.authority,
            user: user_key,
            direction: DepositDirection::WITHDRAW,
            oracle_price,
            amount,
            bank_index,
            referrer: user_stats.referrer,
            from: None,
            to: None,
        };
        emit!(deposit_record);

        // reload the bank vault balance so it's up-to-date
        ctx.accounts.bank_vault.reload()?;
        math::bank_balance::validate_bank_balances(&bank)?;

        Ok(())
    }

    pub fn transfer_deposit(
        ctx: Context<TransferDeposit>,
        bank_index: u64,
        amount: u64,
    ) -> Result<()> {
        let authority_key = ctx.accounts.authority.key;
        let to_user_key = ctx.accounts.to_user.key();
        let from_user_key = ctx.accounts.from_user.key();
        let clock = Clock::get()?;

        let to_user = &mut load_mut!(ctx.accounts.to_user)?;
        let from_user = &mut load_mut!(ctx.accounts.from_user)?;
        let user_stats = &mut load_mut!(ctx.accounts.user_stats)?;

        validate!(
            !to_user.bankrupt,
            ErrorCode::UserBankrupt,
            "to_user bankrupt"
        )?;
        validate!(
            !from_user.bankrupt,
            ErrorCode::UserBankrupt,
            "from_user bankrupt"
        )?;

        let remaining_accounts_iter = &mut ctx.remaining_accounts.iter().peekable();
        let mut oracle_map = OracleMap::load(remaining_accounts_iter, clock.slot)?;
        let bank_map = BankMap::load(&get_writable_banks(bank_index), remaining_accounts_iter)?;
        let market_map = MarketMap::load(
            &MarketSet::new(),
            &MarketSet::new(),
            remaining_accounts_iter,
        )?;

        {
            let bank = &mut bank_map.get_ref_mut(&bank_index)?;
            controller::bank_balance::update_bank_cumulative_interest(bank, clock.unix_timestamp)?;
        }

        {
            let bank = &mut bank_map.get_ref_mut(&bank_index)?;
            let from_user_bank_balance = match from_user.get_bank_balance_mut(bank.bank_index) {
                Some(user_bank_balance) => user_bank_balance,
                None => from_user.add_bank_balance(bank_index, BankBalanceType::Deposit)?,
            };

            controller::bank_balance::update_bank_balances(
                amount as u128,
                &BankBalanceType::Borrow,
                bank,
                from_user_bank_balance,
            )?;
        }

        validate!(
            meets_initial_margin_requirement(from_user, &market_map, &bank_map, &mut oracle_map)?,
            ErrorCode::InsufficientCollateral,
            "From user does not meet initial margin requirement"
        )?;

        from_user.being_liquidated = false;

        let oracle_price = {
            let bank = &bank_map.get_ref(&bank_index)?;
            oracle_map.get_price_data(&bank.oracle)?.price
        };

        let deposit_record = DepositRecord {
            ts: clock.unix_timestamp,
            user_authority: *authority_key,
            user: from_user_key,
            direction: DepositDirection::WITHDRAW,
            amount,
            oracle_price,
            bank_index,
            referrer: user_stats.referrer,
            from: None,
            to: Some(to_user_key),
        };
        emit!(deposit_record);

        {
            let bank = &mut bank_map.get_ref_mut(&bank_index)?;
            let to_user_bank_balance = match to_user.get_bank_balance_mut(bank.bank_index) {
                Some(user_bank_balance) => user_bank_balance,
                None => to_user.add_bank_balance(bank_index, BankBalanceType::Deposit)?,
            };

            controller::bank_balance::update_bank_balances(
                amount as u128,
                &BankBalanceType::Deposit,
                bank,
                to_user_bank_balance,
            )?;
        }

        let deposit_record = DepositRecord {
            ts: clock.unix_timestamp,
            user_authority: *authority_key,
            user: to_user_key,
            direction: DepositDirection::DEPOSIT,
            amount,
            oracle_price,
            bank_index,
            referrer: user_stats.referrer,
            from: Some(from_user_key),
            to: None,
        };
        emit!(deposit_record);

        Ok(())
    }

    pub fn update_bank_cumulative_interest(
        ctx: Context<UpdateBankCumulativeInterest>,
    ) -> Result<()> {
        let bank = &mut load_mut!(ctx.accounts.bank)?;
        let now = Clock::get()?.unix_timestamp;
        controller::bank_balance::update_bank_cumulative_interest(bank, now)?;
        Ok(())
    }

    #[access_control(
        exchange_not_paused(&ctx.accounts.state)
    )]
    pub fn settle_lp<'info>(ctx: Context<SettleLP>, market_index: u64) -> Result<()> {
        let user_key = ctx.accounts.user.key();
        let user = &mut load_mut!(ctx.accounts.user)?;
        let clock = Clock::get()?;
        let now = clock.unix_timestamp;

        let remaining_accounts_iter = &mut ctx.remaining_accounts.iter().peekable();
        let market_map = MarketMap::load(
            &MarketSet::new(),
            &get_market_set(market_index),
            remaining_accounts_iter,
        )?;
        {
            let market = market_map.get_ref_mut(&market_index)?;
            controller::funding::settle_funding_payment(user, &user_key, &market, now)?;
        }

        let mut market = market_map.get_ref_mut(&market_index)?;
        let position_index = get_position_index(&user.positions, market_index)?;
        let position = &mut user.positions[position_index];

        let position_delta = settle_lp_position(position, &mut market)?;

        emit!(state::events::LPRecord {
            ts: now,
            liquidity_type: state::events::LiquidityType::SettleLiquidity,
            user: user_key,
            market_index,
            delta_base_asset_amount: position_delta.base_asset_amount,
            delta_quote_asset_amount: position_delta.quote_asset_amount,
            ..state::events::LPRecord::default()
        });

        Ok(())
    }

    #[access_control(
        exchange_not_paused(&ctx.accounts.state)
    )]
    pub fn remove_liquidity<'info>(
        ctx: Context<AddRemoveLiquidity>,
        shares_to_burn: u128,
        market_index: u64,
    ) -> Result<()> {
        let user_key = ctx.accounts.user.key();
        let user = &mut load_mut!(ctx.accounts.user)?;
        let clock = Clock::get()?;
        let now = clock.unix_timestamp;

        let remaining_accounts_iter = &mut ctx.remaining_accounts.iter().peekable();

        let mut oracle_map = OracleMap::load(remaining_accounts_iter, clock.slot)?;
        let _bank_map = BankMap::load(&WritableBanks::new(), remaining_accounts_iter)?;
        let market_map = MarketMap::load(
            &get_market_set(market_index),
            &MarketSet::new(),
            remaining_accounts_iter,
        )?;
        {
            let market = market_map.get_ref_mut(&market_index)?;
            controller::funding::settle_funding_payment(user, &user_key, &market, now)?;
        }

        if shares_to_burn == 0 {
            return Ok(());
        }

        let mut market = market_map.get_ref_mut(&market_index)?;
        let position_index = get_position_index(&user.positions, market_index)?;
        let position = &mut user.positions[position_index];

        validate!(
            position.lp_shares >= shares_to_burn,
            ErrorCode::InsufficientLPTokens
        )?;

        let time_since_last_add_liquidity = now
            .checked_sub(position.last_lp_add_time)
            .ok_or_else(math_error!())?;

        validate!(
            time_since_last_add_liquidity >= market.amm.lp_cooldown_time,
            ErrorCode::TryingToRemoveLiquidityTooFast
        )?;

        let oracle_price_data = oracle_map.get_price_data(&market.amm.oracle)?;
        let position_delta = burn_lp_shares(
            position,
            &mut market,
            shares_to_burn,
            oracle_price_data.price,
        )?;

        emit!(state::events::LPRecord {
            ts: now,
            liquidity_type: state::events::LiquidityType::RemoveLiquidity,
            user: user_key,
            n_shares: shares_to_burn,
            market_index,
            delta_base_asset_amount: position_delta.base_asset_amount,
            delta_quote_asset_amount: position_delta.quote_asset_amount,
        });

        Ok(())
    }

    #[access_control(
        exchange_not_paused(&ctx.accounts.state)
    )]
    pub fn add_liquidity<'info>(
        ctx: Context<AddRemoveLiquidity>,
        n_shares: u128,
        market_index: u64,
    ) -> Result<()> {
        let user_key = ctx.accounts.user.key();
        let user = &mut load_mut!(ctx.accounts.user)?;
        let clock = Clock::get()?;
        let now = clock.unix_timestamp;
        let remaining_accounts_iter = &mut ctx.remaining_accounts.iter().peekable();

        let mut oracle_map = OracleMap::load(remaining_accounts_iter, clock.slot)?;
        let bank_map = BankMap::load(&WritableBanks::new(), remaining_accounts_iter)?;

        let market_map = MarketMap::load(
            &get_market_set(market_index),
            &MarketSet::new(),
            remaining_accounts_iter,
        )?;

        {
            let market = market_map.get_ref_mut(&market_index)?;
            controller::funding::settle_funding_payment(user, &user_key, &market, now)?;
        }

        let position_index = get_position_index(&user.positions, market_index)
            .or_else(|_| add_new_position(&mut user.positions, market_index))?;

<<<<<<< HEAD
        validate!(!user.bankrupt, ErrorCode::UserBankrupt)?;
        math::liquidation::validate_user_not_being_liquidated(
            user,
            &market_map,
            &bank_map,
            &mut oracle_map,
            ctx.accounts.state.liquidation_margin_buffer_ratio,
        )?;

        let position = &mut user.positions[position_index];
        // update add liquidity time
        position.last_lp_add_time = now;

        let market_amm = market_map.get_ref(&market_index)?.amm;

        let (sqrt_k,) = get_struct_values!(market_amm, sqrt_k);

        let (net_base_asset_amount_per_lp, net_quote_asset_amount_per_lp) = get_struct_values!(
            market_amm.market_position_per_lp,
            base_asset_amount,
            quote_asset_amount
        );

        if position.lp_shares > 0 {
            let mut market = market_map.get_ref_mut(&market_index)?;
            settle_lp_position(position, &mut market)?;
        } else {
            // init
            position.last_net_base_asset_amount_per_lp = net_base_asset_amount_per_lp;
            position.last_net_quote_asset_amount_per_lp = net_quote_asset_amount_per_lp;
        }

        // add share balance
        position.lp_shares = position
            .lp_shares
            .checked_add(n_shares)
            .ok_or_else(math_error!())?;

        // update market state
        let new_sqrt_k = sqrt_k.checked_add(n_shares).ok_or_else(math_error!())?;
        let new_sqrt_k_u192 = bn::U192::from(new_sqrt_k);

=======
>>>>>>> add9e394
        {
            let mut market = market_map.get_ref_mut(&market_index)?;
            controller::lp::mint_lp_shares(position, &mut market, n_shares, now)?;
        }

        // check margin requirements
        validate!(
            meets_initial_margin_requirement(user, &market_map, &bank_map, &mut oracle_map)?,
            ErrorCode::InsufficientCollateral,
            "User does not meet initial margin requirement"
        )?;

        emit!(state::events::LPRecord {
            ts: now,
            liquidity_type: state::events::LiquidityType::AddLiquidity,
            user: user_key,
            n_shares,
            market_index,
            ..state::events::LPRecord::default()
        });

        Ok(())
    }

    pub fn place_order(ctx: Context<PlaceOrder>, params: OrderParams) -> Result<()> {
        let remaining_accounts_iter = &mut ctx.remaining_accounts.iter().peekable();
        let mut oracle_map = OracleMap::load(remaining_accounts_iter, Clock::get()?.slot)?;
        let bank_map = BankMap::load(&WritableBanks::new(), remaining_accounts_iter)?;
        let market_map = MarketMap::load(
            &MarketSet::new(),
            &get_market_set(params.market_index),
            remaining_accounts_iter,
        )?;

        if params.immediate_or_cancel {
            msg!("immediate_or_cancel order must be in place_and_make or place_and_take");
            return Err(print_error!(ErrorCode::InvalidOrder)().into());
        }

        controller::repeg::update_amm(
            params.market_index,
            &market_map,
            &mut oracle_map,
            &ctx.accounts.state,
            &Clock::get()?,
        )?;

        controller::orders::place_order(
            &ctx.accounts.state,
            &ctx.accounts.user,
            &market_map,
            &bank_map,
            &mut oracle_map,
            &Clock::get()?,
            params,
        )?;

        Ok(())
    }

    pub fn cancel_order(ctx: Context<CancelOrder>, order_id: Option<u64>) -> Result<()> {
        let remaining_accounts_iter = &mut ctx.remaining_accounts.iter().peekable();
        let mut oracle_map = OracleMap::load(remaining_accounts_iter, Clock::get()?.slot)?;
        let _bank_map = BankMap::load(&MarketSet::new(), remaining_accounts_iter)?;
        let market_map = MarketMap::load(
            &MarketSet::new(),
            &MarketSet::new(),
            remaining_accounts_iter,
        )?;

        let order_id = match order_id {
            Some(order_id) => order_id,
            None => load!(ctx.accounts.user)?.get_last_order_id(),
        };

        controller::orders::cancel_order_by_order_id(
            order_id,
            &ctx.accounts.user,
            &market_map,
            &mut oracle_map,
            &Clock::get()?,
        )?;

        Ok(())
    }

    pub fn cancel_order_by_user_id(ctx: Context<CancelOrder>, user_order_id: u8) -> Result<()> {
        let remaining_accounts_iter = &mut ctx.remaining_accounts.iter().peekable();
        let mut oracle_map = OracleMap::load(remaining_accounts_iter, Clock::get()?.slot)?;
        let _bank_map = BankMap::load(&MarketSet::new(), remaining_accounts_iter)?;
        let market_map = MarketMap::load(
            &MarketSet::new(),
            &MarketSet::new(),
            remaining_accounts_iter,
        )?;

        controller::orders::cancel_order_by_user_order_id(
            user_order_id,
            &ctx.accounts.user,
            &market_map,
            &mut oracle_map,
            &Clock::get()?,
        )?;

        Ok(())
    }

    #[access_control(
        exchange_not_paused(&ctx.accounts.state)
    )]
    pub fn fill_order<'info>(
        ctx: Context<FillOrder>,
        order_id: Option<u64>,
        maker_order_id: Option<u64>,
    ) -> Result<()> {
        let (order_id, market_index) = {
            let user = &load!(ctx.accounts.user)?;
            // if there is no order id, use the users last order id
            let order_id = order_id.unwrap_or_else(|| user.get_last_order_id());
            let market_index = match user.get_order(order_id) {
                Some(order) => order.market_index,
                None => {
                    msg!("Order does not exist {}", order_id);
                    return Ok(());
                }
            };
            (order_id, market_index)
        };

        let remaining_accounts_iter = &mut ctx.remaining_accounts.iter().peekable();
        let mut oracle_map = OracleMap::load(remaining_accounts_iter, Clock::get()?.slot)?;
        let bank_map = BankMap::load(&WritableBanks::new(), remaining_accounts_iter)?;
        let market_map = MarketMap::load(
            &get_market_set(market_index),
            &MarketSet::new(),
            remaining_accounts_iter,
        )?;

        let (maker, maker_stats) = match maker_order_id {
            Some(_) => {
                let (user, user_stats) = get_maker_and_maker_stats(remaining_accounts_iter)?;
                (Some(user), Some(user_stats))
            }
            None => (None, None),
        };

        let (referrer, referrer_stats) = get_referrer_and_referrer_stats(remaining_accounts_iter)?;

        let clock = &Clock::get()?;

        controller::repeg::update_amm(
            market_index,
            &market_map,
            &mut oracle_map,
            &ctx.accounts.state,
            clock,
        )?;

        controller::orders::fill_order(
            order_id,
            &ctx.accounts.state,
            &ctx.accounts.user,
            &ctx.accounts.user_stats,
            &bank_map,
            &market_map,
            &mut oracle_map,
            &ctx.accounts.filler,
            &ctx.accounts.filler_stats,
            maker.as_ref(),
            maker_stats.as_ref(),
            maker_order_id,
            referrer.as_ref(),
            referrer_stats.as_ref(),
            &Clock::get()?,
        )?;

        Ok(())
    }

    #[access_control(
        exchange_not_paused(&ctx.accounts.state)
    )]
    pub fn place_and_take<'info>(
        ctx: Context<PlaceAndTake>,
        params: OrderParams,
        maker_order_id: Option<u64>,
    ) -> Result<()> {
        let remaining_accounts_iter = &mut ctx.remaining_accounts.iter().peekable();
        let mut oracle_map = OracleMap::load(remaining_accounts_iter, Clock::get()?.slot)?;
        let bank_map = BankMap::load(&WritableBanks::new(), remaining_accounts_iter)?;

        let market_map = MarketMap::load(
            &get_market_set(params.market_index),
            &MarketSet::new(),
            remaining_accounts_iter,
        )?;

        if params.post_only {
            msg!("post_only cant be used in place_and_take");
            return Err(print_error!(ErrorCode::InvalidOrder)().into());
        }

        let (maker, maker_stats) = match maker_order_id {
            Some(_) => {
                let (user, user_stats) = get_maker_and_maker_stats(remaining_accounts_iter)?;
                (Some(user), Some(user_stats))
            }
            None => (None, None),
        };

        let (referrer, referrer_stats) = get_referrer_and_referrer_stats(remaining_accounts_iter)?;

        let is_immediate_or_cancel = params.immediate_or_cancel;
        let base_asset_amount_to_fill = params.base_asset_amount;

        controller::repeg::update_amm(
            params.market_index,
            &market_map,
            &mut oracle_map,
            &ctx.accounts.state,
            &Clock::get()?,
        )?;

        controller::orders::place_order(
            &ctx.accounts.state,
            &ctx.accounts.user,
            &market_map,
            &bank_map,
            &mut oracle_map,
            &Clock::get()?,
            params,
        )?;

        let user = &mut ctx.accounts.user;
        let order_id = load!(user)?.get_last_order_id();

        let (base_asset_amount_filled, _) = controller::orders::fill_order(
            order_id,
            &ctx.accounts.state,
            user,
            &ctx.accounts.user_stats,
            &bank_map,
            &market_map,
            &mut oracle_map,
            &user.clone(),
            &ctx.accounts.user_stats.clone(),
            maker.as_ref(),
            maker_stats.as_ref(),
            maker_order_id,
            referrer.as_ref(),
            referrer_stats.as_ref(),
            &Clock::get()?,
        )?;

        if is_immediate_or_cancel && base_asset_amount_to_fill != base_asset_amount_filled {
            controller::orders::cancel_order_by_order_id(
                order_id,
                &ctx.accounts.user,
                &market_map,
                &mut oracle_map,
                &Clock::get()?,
            )?;
        }

        Ok(())
    }

    #[access_control(
        exchange_not_paused(&ctx.accounts.state)
    )]
    pub fn place_and_make<'info>(
        ctx: Context<PlaceAndMake>,
        params: OrderParams,
        taker_order_id: u64,
    ) -> Result<()> {
        let remaining_accounts_iter = &mut ctx.remaining_accounts.iter().peekable();
        let mut oracle_map = OracleMap::load(remaining_accounts_iter, Clock::get()?.slot)?;
        let bank_map = BankMap::load(&WritableBanks::new(), remaining_accounts_iter)?;
        let market_map = MarketMap::load(
            &get_market_set(params.market_index),
            &MarketSet::new(),
            remaining_accounts_iter,
        )?;

        let (referrer, referrer_stats) = get_referrer_and_referrer_stats(remaining_accounts_iter)?;

        if !params.immediate_or_cancel || !params.post_only || params.order_type != OrderType::Limit
        {
            msg!("place_and_make must use IOC post only limit order");
            return Err(print_error!(ErrorCode::InvalidOrder)().into());
        }

        controller::repeg::update_amm(
            params.market_index,
            &market_map,
            &mut oracle_map,
            &ctx.accounts.state,
            &Clock::get()?,
        )?;

        controller::orders::place_order(
            &ctx.accounts.state,
            &ctx.accounts.user,
            &market_map,
            &bank_map,
            &mut oracle_map,
            &Clock::get()?,
            params,
        )?;

        let order_id = load!(ctx.accounts.user)?.get_last_order_id();

        controller::orders::fill_order(
            taker_order_id,
            &ctx.accounts.state,
            &ctx.accounts.taker,
            &ctx.accounts.taker_stats,
            &bank_map,
            &market_map,
            &mut oracle_map,
            &ctx.accounts.user.clone(),
            &ctx.accounts.user_stats.clone(),
            Some(&ctx.accounts.user),
            Some(&ctx.accounts.user_stats),
            Some(order_id),
            referrer.as_ref(),
            referrer_stats.as_ref(),
            &Clock::get()?,
        )?;

        let order_exists = load!(ctx.accounts.user)?
            .orders
            .iter()
            .any(|order| order.order_id == order_id);

        if order_exists {
            controller::orders::cancel_order_by_order_id(
                order_id,
                &ctx.accounts.user,
                &market_map,
                &mut oracle_map,
                &Clock::get()?,
            )?;
        }

        Ok(())
    }

    #[access_control(
        exchange_not_paused(&ctx.accounts.state)
    )]
    pub fn trigger_order<'info>(ctx: Context<TriggerOrder>, order_id: u64) -> Result<()> {
        let market_index = {
            let user = &load!(ctx.accounts.user)?;
            user.get_order(order_id)
                .map(|order| order.market_index)
                .ok_or(ErrorCode::OrderDoesNotExist)?
        };

        let remaining_accounts_iter = &mut ctx.remaining_accounts.iter().peekable();
        let mut oracle_map = OracleMap::load(remaining_accounts_iter, Clock::get()?.slot)?;
        BankMap::load(&WritableBanks::new(), remaining_accounts_iter)?;
        let market_map = MarketMap::load(
            &MarketSet::new(),
            &get_market_set(market_index),
            remaining_accounts_iter,
        )?;

        controller::repeg::update_amm(
            market_index,
            &market_map,
            &mut oracle_map,
            &ctx.accounts.state,
            &Clock::get()?,
        )?;

        controller::orders::trigger_order(
            order_id,
            &ctx.accounts.state,
            &ctx.accounts.user,
            &market_map,
            &mut oracle_map,
            &ctx.accounts.filler,
            &Clock::get()?,
        )?;

        Ok(())
    }

    #[access_control(
        exchange_not_paused(&ctx.accounts.state)
    )]
    pub fn update_amms(ctx: Context<UpdateAMM>, market_indexes: [u64; 5]) -> Result<()> {
        // up to ~60k compute units (per amm) worst case

        let clock = Clock::get()?;

        let state = &ctx.accounts.state;

        let remaining_accounts_iter = &mut ctx.remaining_accounts.iter().peekable();
        let oracle_map = &mut OracleMap::load(remaining_accounts_iter, clock.slot)?;
        let market_map = &mut MarketMap::load(
            &get_market_set_from_list(market_indexes),
            &MarketSet::new(),
            remaining_accounts_iter,
        )?;

        controller::repeg::update_amms(market_map, oracle_map, state, &clock)?;

        Ok(())
    }

    #[access_control(
        exchange_not_paused(&ctx.accounts.state)
    )]
    pub fn settle_pnl(ctx: Context<SettlePNL>, market_index: u64) -> Result<()> {
        let clock = Clock::get()?;
        let remaining_accounts_iter = &mut ctx.remaining_accounts.iter().peekable();
        let mut oracle_map = OracleMap::load(remaining_accounts_iter, clock.slot)?;
        let bank_map = BankMap::load(
            &get_writable_banks(QUOTE_ASSET_BANK_INDEX),
            remaining_accounts_iter,
        )?;
        let market_map = MarketMap::load(
            &get_market_set(market_index),
            &MarketSet::new(),
            remaining_accounts_iter,
        )?;

        controller::repeg::update_amm(
            market_index,
            &market_map,
            &mut oracle_map,
            &ctx.accounts.state,
            &Clock::get()?,
        )?;

        let user_key = ctx.accounts.user.key();
        let user = &mut load_mut!(ctx.accounts.user)?;

        controller::pnl::settle_pnl(
            market_index,
            user,
            ctx.accounts.authority.key,
            &user_key,
            &market_map,
            &bank_map,
            &mut oracle_map,
            clock.unix_timestamp,
        )?;

        Ok(())
    }

    #[access_control(
        exchange_not_paused(&ctx.accounts.state)
    )]
    pub fn liquidate_perp(
        ctx: Context<LiquidatePerp>,
        market_index: u64,
        liquidator_max_base_asset_amount: u128,
    ) -> Result<()> {
        let clock = Clock::get()?;
        let now = clock.unix_timestamp;
        let slot = clock.slot;

        let user_key = ctx.accounts.user.key();
        let liquidator_key = ctx.accounts.liquidator.key();

        validate!(
            user_key != liquidator_key,
            ErrorCode::UserCantLiquidateThemself
        )?;

        let user = &mut load_mut!(ctx.accounts.user)?;
        let user_stats = &mut load_mut!(ctx.accounts.user_stats)?;
        let liquidator = &mut load_mut!(ctx.accounts.liquidator)?;
        let liquidator_stats = &mut load_mut!(ctx.accounts.liquidator_stats)?;

        let remaining_accounts_iter = &mut ctx.remaining_accounts.iter().peekable();
        let mut oracle_map = OracleMap::load(remaining_accounts_iter, clock.slot)?;
        let bank_map = BankMap::load(&WritableBanks::new(), remaining_accounts_iter)?;
        let market_map = MarketMap::load(
            &get_market_set(market_index),
            &MarketSet::new(),
            remaining_accounts_iter,
        )?;

        controller::liquidation::liquidate_perp(
            market_index,
            liquidator_max_base_asset_amount,
            user,
            &user_key,
            user_stats,
            liquidator,
            &liquidator_key,
            liquidator_stats,
            &market_map,
            &bank_map,
            &mut oracle_map,
            slot,
            now,
            ctx.accounts.state.liquidation_margin_buffer_ratio,
            ctx.accounts.state.fee_structure.cancel_order_fee,
        )?;

        Ok(())
    }

    #[access_control(
        exchange_not_paused(&ctx.accounts.state)
    )]
    pub fn liquidate_borrow(
        ctx: Context<LiquidateBorrow>,
        asset_bank_index: u64,
        liability_bank_index: u64,
        liquidator_max_liability_transfer: u128,
    ) -> Result<()> {
        let clock = Clock::get()?;
        let now = clock.unix_timestamp;

        let user_key = ctx.accounts.user.key();
        let liquidator_key = ctx.accounts.liquidator.key();

        validate!(
            user_key != liquidator_key,
            ErrorCode::UserCantLiquidateThemself
        )?;

        let user = &mut load_mut!(ctx.accounts.user)?;
        let liquidator = &mut load_mut!(ctx.accounts.liquidator)?;

        let remaining_accounts_iter = &mut ctx.remaining_accounts.iter().peekable();
        let mut oracle_map = OracleMap::load(remaining_accounts_iter, clock.slot)?;

        let mut writable_banks = WritableBanks::new();
        writable_banks.insert(asset_bank_index);
        writable_banks.insert(liability_bank_index);
        let bank_map = BankMap::load(&writable_banks, remaining_accounts_iter)?;
        let market_map = MarketMap::load(
            &MarketSet::new(),
            &MarketSet::new(),
            remaining_accounts_iter,
        )?;

        controller::liquidation::liquidate_borrow(
            asset_bank_index,
            liability_bank_index,
            liquidator_max_liability_transfer,
            user,
            &user_key,
            liquidator,
            &liquidator_key,
            &market_map,
            &bank_map,
            &mut oracle_map,
            now,
            ctx.accounts.state.liquidation_margin_buffer_ratio,
        )?;

        Ok(())
    }

    #[access_control(
        exchange_not_paused(&ctx.accounts.state)
    )]
    pub fn liquidate_borrow_for_perp_pnl(
        ctx: Context<LiquidateBorrowForPerpPnl>,
        perp_market_index: u64,
        liability_bank_index: u64,
        liquidator_max_liability_transfer: u128,
    ) -> Result<()> {
        let clock = Clock::get()?;
        let now = clock.unix_timestamp;

        let user_key = ctx.accounts.user.key();
        let liquidator_key = ctx.accounts.liquidator.key();

        validate!(
            user_key != liquidator_key,
            ErrorCode::UserCantLiquidateThemself
        )?;

        let user = &mut load_mut!(ctx.accounts.user)?;
        let liquidator = &mut load_mut!(ctx.accounts.liquidator)?;

        let remaining_accounts_iter = &mut ctx.remaining_accounts.iter().peekable();
        let mut oracle_map = OracleMap::load(remaining_accounts_iter, clock.slot)?;

        let mut writable_banks = WritableBanks::new();
        writable_banks.insert(liability_bank_index);
        let bank_map = BankMap::load(&writable_banks, remaining_accounts_iter)?;
        let market_map = MarketMap::load(
            &MarketSet::new(),
            &MarketSet::new(),
            remaining_accounts_iter,
        )?;

        controller::liquidation::liquidate_borrow_for_perp_pnl(
            perp_market_index,
            liability_bank_index,
            liquidator_max_liability_transfer,
            user,
            &user_key,
            liquidator,
            &liquidator_key,
            &market_map,
            &bank_map,
            &mut oracle_map,
            now,
            ctx.accounts.state.liquidation_margin_buffer_ratio,
        )?;

        Ok(())
    }

    #[access_control(
        exchange_not_paused(&ctx.accounts.state)
    )]
    pub fn liquidate_perp_pnl_for_deposit(
        ctx: Context<LiquidatePerpPnlForDeposit>,
        perp_market_index: u64,
        asset_bank_index: u64,
        liquidator_max_pnl_transfer: u128,
    ) -> Result<()> {
        let clock = Clock::get()?;
        let now = clock.unix_timestamp;

        let user_key = ctx.accounts.user.key();
        let liquidator_key = ctx.accounts.liquidator.key();

        validate!(
            user_key != liquidator_key,
            ErrorCode::UserCantLiquidateThemself
        )?;

        let user = &mut load_mut!(ctx.accounts.user)?;
        let liquidator = &mut load_mut!(ctx.accounts.liquidator)?;

        let remaining_accounts_iter = &mut ctx.remaining_accounts.iter().peekable();
        let mut oracle_map = OracleMap::load(remaining_accounts_iter, clock.slot)?;

        let mut writable_banks = WritableBanks::new();
        writable_banks.insert(asset_bank_index);
        let bank_map = BankMap::load(&writable_banks, remaining_accounts_iter)?;
        let market_map = MarketMap::load(
            &MarketSet::new(),
            &MarketSet::new(),
            remaining_accounts_iter,
        )?;

        controller::liquidation::liquidate_perp_pnl_for_deposit(
            perp_market_index,
            asset_bank_index,
            liquidator_max_pnl_transfer,
            user,
            &user_key,
            liquidator,
            &liquidator_key,
            &market_map,
            &bank_map,
            &mut oracle_map,
            now,
            ctx.accounts.state.liquidation_margin_buffer_ratio,
        )?;

        Ok(())
    }

    #[access_control(
        exchange_not_paused(&ctx.accounts.state)
    )]
    pub fn resolve_perp_bankruptcy(
        ctx: Context<ResolvePerpBankruptcy>,
        bank_index: u64,
        market_index: u64,
    ) -> Result<()> {
        let clock = Clock::get()?;
        let now = clock.unix_timestamp;

        let user_key = ctx.accounts.user.key();
        let liquidator_key = ctx.accounts.liquidator.key();

        validate!(
            user_key != liquidator_key,
            ErrorCode::UserCantLiquidateThemself
        )?;

        validate!(bank_index == 0, ErrorCode::InvalidBankAccount)?;

        let user = &mut load_mut!(ctx.accounts.user)?;
        let liquidator = &mut load_mut!(ctx.accounts.liquidator)?;

        let remaining_accounts_iter = &mut ctx.remaining_accounts.iter().peekable();
        let mut oracle_map = OracleMap::load(remaining_accounts_iter, clock.slot)?;
        let bank_map = BankMap::load(&get_writable_banks(bank_index), remaining_accounts_iter)?;
        let market_map = MarketMap::load(
            &get_market_set(market_index),
            &MarketSet::new(),
            remaining_accounts_iter,
        )?;

        let pay_from_insurance = controller::liquidation::resolve_perp_bankruptcy(
            market_index,
            user,
            &user_key,
            liquidator,
            &liquidator_key,
            &market_map,
            &bank_map,
            &mut oracle_map,
            now,
            ctx.accounts.insurance_fund_vault.amount,
        )?;

        if pay_from_insurance > 0 {
            validate!(
                pay_from_insurance < ctx.accounts.insurance_fund_vault.amount,
                ErrorCode::InsufficientCollateral,
                "Insurance Fund balance InsufficientCollateral for payment: !{} < {}",
                pay_from_insurance,
                ctx.accounts.insurance_fund_vault.amount
            )?;

            let bank = bank_map.get_quote_asset_bank_mut()?;
            controller::token::send_from_staked_insurance_fund_vault(
                &ctx.accounts.token_program,
                &ctx.accounts.insurance_fund_vault,
                &ctx.accounts.bank_vault,
                &ctx.accounts.insurance_fund_vault_authority,
                bank.bank_index,
                bank.insurance_fund_vault_authority_nonce,
                pay_from_insurance,
            )?;

            validate!(
                ctx.accounts.insurance_fund_vault.amount > 0,
                ErrorCode::DefaultError,
                "insurance_fund_vault.amount must remain > 0"
            )?;
        }

        Ok(())
    }

    #[access_control(
        exchange_not_paused(&ctx.accounts.state)
    )]
    pub fn resolve_borrow_bankruptcy(
        ctx: Context<ResolvePerpBankruptcy>,
        bank_index: u64,
    ) -> Result<()> {
        let clock = Clock::get()?;
        let now = clock.unix_timestamp;

        let user_key = ctx.accounts.user.key();
        let liquidator_key = ctx.accounts.liquidator.key();

        validate!(
            user_key != liquidator_key,
            ErrorCode::UserCantLiquidateThemself
        )?;

        let user = &mut load_mut!(ctx.accounts.user)?;
        let liquidator = &mut load_mut!(ctx.accounts.liquidator)?;

        let remaining_accounts_iter = &mut ctx.remaining_accounts.iter().peekable();
        let mut oracle_map = OracleMap::load(remaining_accounts_iter, clock.slot)?;
        let bank_map = BankMap::load(&get_writable_banks(bank_index), remaining_accounts_iter)?;
        let market_map = MarketMap::load(
            &MarketSet::new(),
            &MarketSet::new(),
            remaining_accounts_iter,
        )?;

        let pay_from_insurance = controller::liquidation::resolve_bank_bankruptcy(
            bank_index,
            user,
            &user_key,
            liquidator,
            &liquidator_key,
            &market_map,
            &bank_map,
            &mut oracle_map,
            now,
            ctx.accounts.insurance_fund_vault.amount,
        )?;

        if pay_from_insurance > 0 {
            let bank = bank_map.get_quote_asset_bank_mut()?;
            controller::token::send_from_staked_insurance_fund_vault(
                &ctx.accounts.token_program,
                &ctx.accounts.insurance_fund_vault,
                &ctx.accounts.bank_vault,
                &ctx.accounts.insurance_fund_vault_authority,
                bank.bank_index,
                bank.insurance_fund_vault_authority_nonce,
                pay_from_insurance,
            )?;

            validate!(
                ctx.accounts.insurance_fund_vault.amount > 0,
                ErrorCode::DefaultError,
                "insurance_fund_vault.amount must remain > 0"
            )?;
        }

        Ok(())
    }

    #[allow(unused_must_use)]
    #[access_control(
        market_initialized(&ctx.accounts.market) &&
        exchange_not_paused(&ctx.accounts.state) &&
        admin_controls_prices(&ctx.accounts.state)
    )]
    pub fn move_amm_price(
        ctx: Context<MoveAMMPrice>,
        base_asset_reserve: u128,
        quote_asset_reserve: u128,
    ) -> Result<()> {
        let market = &mut load_mut!(ctx.accounts.market)?;
        controller::amm::move_price(&mut market.amm, base_asset_reserve, quote_asset_reserve)?;
        Ok(())
    }

    #[access_control(
        market_initialized(&ctx.accounts.market)
    )]
    pub fn withdraw_from_market_to_insurance_vault(
        ctx: Context<WithdrawFromMarketToInsuranceVault>,
        amount: u64,
    ) -> Result<()> {
        let market = &mut load_mut!(ctx.accounts.market)?;

        // A portion of fees must always remain in protocol to be used to keep markets optimal
        let max_withdraw = market
            .amm
            .total_exchange_fee
            .checked_mul(SHARE_OF_FEES_ALLOCATED_TO_CLEARING_HOUSE_NUMERATOR)
            .ok_or_else(math_error!())?
            .checked_div(SHARE_OF_FEES_ALLOCATED_TO_CLEARING_HOUSE_DENOMINATOR)
            .ok_or_else(math_error!())?
            .checked_sub(market.amm.total_fee_withdrawn)
            .ok_or_else(math_error!())?;

        let bank = &mut load_mut!(ctx.accounts.bank)?;

        let amm_fee_pool_token_amount =
            get_token_amount(market.amm.fee_pool.balance, bank, &BankBalanceType::Deposit)?;

        if cast_to_u128(amount)? > max_withdraw {
            msg!("withdraw size exceeds max_withdraw: {:?}", max_withdraw);
            return Err(ErrorCode::AdminWithdrawTooLarge.into());
        }

        if cast_to_u128(amount)? > amm_fee_pool_token_amount {
            msg!(
                "withdraw size exceeds amm_fee_pool_token_amount: {:?}",
                amm_fee_pool_token_amount
            );
            return Err(ErrorCode::AdminWithdrawTooLarge.into());
        }

        controller::token::send_from_bank_vault(
            &ctx.accounts.token_program,
            &ctx.accounts.bank_vault,
            &ctx.accounts.recipient,
            &ctx.accounts.bank_vault_authority,
            0,
            bank.vault_authority_nonce,
            amount,
        )?;

        controller::bank_balance::update_bank_balances(
            cast_to_u128(amount)?,
            &BankBalanceType::Borrow,
            bank,
            &mut market.amm.fee_pool,
        )?;

        market.amm.total_fee_withdrawn = market
            .amm
            .total_fee_withdrawn
            .checked_add(cast(amount)?)
            .ok_or_else(math_error!())?;

        Ok(())
    }

    pub fn withdraw_from_insurance_vault(
        ctx: Context<WithdrawFromInsuranceVault>,
        amount: u64,
    ) -> Result<()> {
        controller::token::send_from_insurance_vault(
            &ctx.accounts.token_program,
            &ctx.accounts.insurance_vault,
            &ctx.accounts.recipient,
            &ctx.accounts.insurance_vault_authority,
            ctx.accounts.state.insurance_vault_nonce,
            amount,
        )?;
        Ok(())
    }

    #[access_control(
        market_initialized(&ctx.accounts.market)
    )]
    pub fn withdraw_from_insurance_vault_to_market(
        ctx: Context<WithdrawFromInsuranceVaultToMarket>,
        amount: u64,
    ) -> Result<()> {
        let market = &mut load_mut!(ctx.accounts.market)?;

        // The admin can move fees from the insurance fund back to the protocol so that money in
        // the insurance fund can be used to make market more optimal
        // 100% goes to user fee pool (symmetric funding, repeg, and k adjustments)
        market.amm.total_fee_minus_distributions = market
            .amm
            .total_fee_minus_distributions
            .checked_add(cast(amount)?)
            .ok_or_else(math_error!())?;

        let bank = &mut load_mut!(ctx.accounts.bank)?;

        controller::bank_balance::update_bank_balances(
            cast_to_u128(amount)?,
            &BankBalanceType::Deposit,
            bank,
            &mut market.amm.fee_pool,
        )?;

        controller::token::send_from_insurance_vault(
            &ctx.accounts.token_program,
            &ctx.accounts.insurance_vault,
            &ctx.accounts.bank_vault,
            &ctx.accounts.insurance_vault_authority,
            ctx.accounts.state.insurance_vault_nonce,
            amount,
        )?;
        Ok(())
    }

    #[allow(unused_must_use)]
    #[access_control(
        market_initialized(&ctx.accounts.market) &&
        exchange_not_paused(&ctx.accounts.state) &&
        valid_oracle_for_market(&ctx.accounts.oracle, &ctx.accounts.market)
    )]
    pub fn repeg_amm_curve(ctx: Context<RepegCurve>, new_peg_candidate: u128) -> Result<()> {
        let clock = Clock::get()?;
        let now = clock.unix_timestamp;
        let clock_slot = clock.slot;

        let market = &mut load_mut!(ctx.accounts.market)?;
        let price_oracle = &ctx.accounts.oracle;
        let OraclePriceData {
            price: oracle_price,
            ..
        } = market.amm.get_oracle_price(price_oracle, 0)?;

        let peg_multiplier_before = market.amm.peg_multiplier;
        let base_asset_reserve_before = market.amm.base_asset_reserve;
        let quote_asset_reserve_before = market.amm.quote_asset_reserve;
        let sqrt_k_before = market.amm.sqrt_k;

        let oracle_validity_rails = &ctx.accounts.state.oracle_guard_rails;

        let adjustment_cost = controller::repeg::repeg(
            market,
            price_oracle,
            new_peg_candidate,
            clock_slot,
            oracle_validity_rails,
        )?;

        let peg_multiplier_after = market.amm.peg_multiplier;
        let base_asset_reserve_after = market.amm.base_asset_reserve;
        let quote_asset_reserve_after = market.amm.quote_asset_reserve;
        let sqrt_k_after = market.amm.sqrt_k;

        emit!(CurveRecord {
            ts: now,
            record_id: get_then_update_id!(market, next_curve_record_id),
            market_index: market.market_index,
            peg_multiplier_before,
            base_asset_reserve_before,
            quote_asset_reserve_before,
            sqrt_k_before,
            peg_multiplier_after,
            base_asset_reserve_after,
            quote_asset_reserve_after,
            sqrt_k_after,
            base_asset_amount_long: market.base_asset_amount_long.unsigned_abs(),
            base_asset_amount_short: market.base_asset_amount_short.unsigned_abs(),
            net_base_asset_amount: market.amm.net_base_asset_amount,
            open_interest: market.open_interest,
            total_fee: market.amm.total_fee,
            total_fee_minus_distributions: market.amm.total_fee_minus_distributions,
            adjustment_cost,
            oracle_price,
            fill_record: 0,
        });

        Ok(())
    }

    #[allow(unused_must_use)]
    #[access_control(
        market_initialized(&ctx.accounts.market) &&
        valid_oracle_for_market(&ctx.accounts.oracle, &ctx.accounts.market)
    )]
    pub fn update_amm_oracle_twap(ctx: Context<RepegCurve>) -> Result<()> {
        // allow update to amm's oracle twap iff price gap is reduced and thus more tame funding
        // otherwise if oracle error or funding flip: set oracle twap to mark twap (0 gap)

        let clock = Clock::get()?;
        let now = clock.unix_timestamp;

        let market = &mut load_mut!(ctx.accounts.market)?;
        let price_oracle = &ctx.accounts.oracle;
        let oracle_twap = market.amm.get_oracle_twap(price_oracle)?;

        if let Some(oracle_twap) = oracle_twap {
            let oracle_mark_gap_before = cast_to_i128(market.amm.last_mark_price_twap)?
                .checked_sub(market.amm.last_oracle_price_twap)
                .ok_or_else(math_error!())?;

            let oracle_mark_gap_after = cast_to_i128(market.amm.last_mark_price_twap)?
                .checked_sub(oracle_twap)
                .ok_or_else(math_error!())?;

            if (oracle_mark_gap_after > 0 && oracle_mark_gap_before < 0)
                || (oracle_mark_gap_after < 0 && oracle_mark_gap_before > 0)
            {
                market.amm.last_oracle_price_twap = cast_to_i128(market.amm.last_mark_price_twap)?;
                market.amm.last_oracle_price_twap_ts = now;
            } else if oracle_mark_gap_after.unsigned_abs() <= oracle_mark_gap_before.unsigned_abs()
            {
                market.amm.last_oracle_price_twap = oracle_twap;
                market.amm.last_oracle_price_twap_ts = now;
            } else {
                return Err(ErrorCode::OracleMarkSpreadLimit.into());
            }
        } else {
            return Err(ErrorCode::InvalidOracle.into());
        }

        Ok(())
    }

    #[allow(unused_must_use)]
    #[access_control(
        market_initialized(&ctx.accounts.market) &&
        valid_oracle_for_market(&ctx.accounts.oracle, &ctx.accounts.market)
     )]
    pub fn reset_amm_oracle_twap(ctx: Context<RepegCurve>) -> Result<()> {
        // if oracle is invalid, failsafe to reset amm oracle_twap to the mark_twap

        let clock = Clock::get()?;
        let now = clock.unix_timestamp;
        let clock_slot = clock.slot;

        let market = &mut load_mut!(ctx.accounts.market)?;
        let price_oracle = &ctx.accounts.oracle;
        let oracle_price_data = &market.amm.get_oracle_price(price_oracle, clock_slot)?;

        let is_oracle_valid = amm::is_oracle_valid(
            &market.amm,
            oracle_price_data,
            &ctx.accounts.state.oracle_guard_rails.validity,
        )?;

        if !is_oracle_valid {
            market.amm.last_oracle_price_twap = cast_to_i128(market.amm.last_mark_price_twap)?;
            market.amm.last_oracle_price_twap_ts = now;
        }

        Ok(())
    }

    pub fn initialize_user(
        ctx: Context<InitializeUser>,
        user_id: u8,
        name: [u8; 32],
    ) -> Result<()> {
        let user_key = ctx.accounts.user.key();
        let mut user = ctx
            .accounts
            .user
            .load_init()
            .or(Err(ErrorCode::UnableToLoadAccountLoader))?;
        *user = User {
            authority: ctx.accounts.authority.key(),
            user_id,
            name,
            next_order_id: 1,
            next_liquidation_id: 1,
            ..User::default()
        };

        let mut user_stats = load_mut!(ctx.accounts.user_stats)?;
        user_stats.number_of_users = user_stats
            .number_of_users
            .checked_add(1)
            .ok_or_else(math_error!())?;

        // Only try to add referrer if it is the first user
        if user_stats.number_of_users == 1 {
            let remaining_accounts_iter = &mut ctx.remaining_accounts.iter().peekable();
            let (referrer, referrer_stats) =
                get_referrer_and_referrer_stats(remaining_accounts_iter)?;
            let referrer =
                if let (Some(referrer), Some(referrer_stats)) = (referrer, referrer_stats) {
                    let referrer = load!(referrer)?;
                    let mut referrer_stats = load_mut!(referrer_stats)?;

                    validate!(referrer.user_id == 0, ErrorCode::InvalidReferrer)?;

                    validate!(
                        referrer.authority == referrer_stats.authority,
                        ErrorCode::ReferrerAndReferrerStatsAuthorityUnequal
                    )?;

                    referrer_stats.is_referrer = true;

                    referrer.authority
                } else {
                    Pubkey::default()
                };

            user_stats.referrer = referrer;
        }

        emit!(NewUserRecord {
            ts: Clock::get()?.unix_timestamp,
            user_authority: ctx.accounts.authority.key(),
            user: user_key,
            user_id,
            name,
            referrer: user_stats.referrer
        });

        Ok(())
    }

    pub fn initialize_user_stats(ctx: Context<InitializeUserStats>) -> Result<()> {
        let clock = Clock::get()?;

        let mut user_stats = ctx
            .accounts
            .user_stats
            .load_init()
            .or(Err(ErrorCode::UnableToLoadAccountLoader))?;

        *user_stats = UserStats {
            authority: ctx.accounts.authority.key(),
            number_of_users: 0,
            last_taker_volume_30d_ts: clock.unix_timestamp,
            last_maker_volume_30d_ts: clock.unix_timestamp,
            last_filler_volume_30d_ts: clock.unix_timestamp,
            ..UserStats::default()
        };

        Ok(())
    }

    #[access_control(
        exchange_not_paused(&ctx.accounts.state)
    )]
    pub fn settle_funding_payment(ctx: Context<SettleFunding>) -> Result<()> {
        let clock = Clock::get()?;
        let now = clock.unix_timestamp;

        let user_key = ctx.accounts.user.key();
        let user = &mut load_mut!(ctx.accounts.user)?;

        let remaining_accounts_iter = &mut ctx.remaining_accounts.iter().peekable();
        let market_map = MarketMap::load(
            &get_market_set_for_user_positions(&user.positions),
            &MarketSet::new(),
            remaining_accounts_iter,
        )?;

        controller::funding::settle_funding_payments(user, &user_key, &market_map, now)?;
        Ok(())
    }

    #[allow(unused_must_use)]
    #[access_control(
        market_initialized(&ctx.accounts.market) &&
        exchange_not_paused(&ctx.accounts.state) &&
        valid_oracle_for_market(&ctx.accounts.oracle, &ctx.accounts.market)
    )]
    pub fn update_funding_rate(ctx: Context<UpdateFundingRate>, market_index: u64) -> Result<()> {
        let market = &mut load_mut!(ctx.accounts.market)?;
        let clock = Clock::get()?;
        let now = clock.unix_timestamp;
        let clock_slot = clock.slot;
        let state = &ctx.accounts.state;
        let mut oracle_map = OracleMap::load_one(&ctx.accounts.oracle, clock_slot)?;

        let oracle_price_data = &oracle_map.get_price_data(&market.amm.oracle)?;
        controller::repeg::_update_amm(market, oracle_price_data, state, now, clock_slot)?;

        validate!(
            ((clock_slot == market.amm.last_update_slot && market.amm.last_oracle_valid)
                || market.amm.curve_update_intensity == 0),
            ErrorCode::AMMNotUpdatedInSameSlot,
            "AMM must be updated in a prior instruction within same slot"
        )?;

        let is_updated = controller::funding::update_funding_rate(
            market_index,
            market,
            &mut oracle_map,
            now,
            &state.oracle_guard_rails,
            state.funding_paused,
            None,
        )?;

        if !is_updated {
            return Err(ErrorCode::InvalidFundingProfitability.into());
        }

        Ok(())
    }

    #[allow(unused_must_use)]
    #[access_control(
        market_initialized(&ctx.accounts.market) &&
        valid_oracle_for_market(&ctx.accounts.oracle, &ctx.accounts.market) &&
        exchange_not_paused(&ctx.accounts.state)
    )]
    pub fn update_k(ctx: Context<AdminUpdateK>, sqrt_k: u128) -> Result<()> {
        let clock = Clock::get()?;
        let now = clock.unix_timestamp;

        let market = &mut load_mut!(ctx.accounts.market)?;

        let base_asset_amount_long = market.base_asset_amount_long.unsigned_abs();
        let base_asset_amount_short = market.base_asset_amount_short.unsigned_abs();
        let net_base_asset_amount = market.amm.net_base_asset_amount;
        let open_interest = market.open_interest;

        let price_before = math::amm::calculate_price(
            market.amm.quote_asset_reserve,
            market.amm.base_asset_reserve,
            market.amm.peg_multiplier,
        )?;

        let peg_multiplier_before = market.amm.peg_multiplier;
        let base_asset_reserve_before = market.amm.base_asset_reserve;
        let quote_asset_reserve_before = market.amm.quote_asset_reserve;
        let sqrt_k_before = market.amm.sqrt_k;

        let new_sqrt_k_u192 = bn::U192::from(sqrt_k);

        let update_k_result = get_update_k_result(market, new_sqrt_k_u192, true)?;

        let adjustment_cost = math::amm::adjust_k_cost(market, &update_k_result)?;

        math::amm::update_k(market, &update_k_result);

        if adjustment_cost > 0 {
            let max_cost = market
                .amm
                .total_fee_minus_distributions
                .checked_sub(cast_to_i128(market.amm.total_fee_withdrawn)?)
                .ok_or_else(math_error!())?;
            if adjustment_cost > max_cost {
                return Err(ErrorCode::InvalidUpdateK.into());
            }
        }

        market.amm.total_fee_minus_distributions = market
            .amm
            .total_fee_minus_distributions
            .checked_add(adjustment_cost)
            .ok_or_else(math_error!())?;

        market.amm.net_revenue_since_last_funding = market
            .amm
            .net_revenue_since_last_funding
            .checked_add(adjustment_cost as i64)
            .ok_or_else(math_error!())?;

        let amm = &market.amm;

        let price_after = math::amm::calculate_price(
            amm.quote_asset_reserve,
            amm.base_asset_reserve,
            amm.peg_multiplier,
        )?;

        let price_change_too_large = cast_to_i128(price_before)?
            .checked_sub(cast_to_i128(price_after)?)
            .ok_or_else(math_error!())?
            .unsigned_abs()
            .gt(&UPDATE_K_ALLOWED_PRICE_CHANGE);

        if price_change_too_large {
            msg!(
                "{:?} -> {:?} (> {:?})",
                price_before,
                price_after,
                UPDATE_K_ALLOWED_PRICE_CHANGE
            );
            return Err(ErrorCode::InvalidUpdateK.into());
        }

        let k_sqrt_check = bn::U192::from(amm.base_asset_reserve)
            .checked_mul(bn::U192::from(amm.quote_asset_reserve))
            .ok_or_else(math_error!())?
            .integer_sqrt()
            .try_to_u128()?;

        let k_err = cast_to_i128(k_sqrt_check)?
            .checked_sub(cast_to_i128(amm.sqrt_k)?)
            .ok_or_else(math_error!())?;

        if k_err.unsigned_abs() > 100 {
            msg!("k_err={:?}, {:?} != {:?}", k_err, k_sqrt_check, amm.sqrt_k);
            return Err(ErrorCode::InvalidUpdateK.into());
        }

        let peg_multiplier_after = amm.peg_multiplier;
        let base_asset_reserve_after = amm.base_asset_reserve;
        let quote_asset_reserve_after = amm.quote_asset_reserve;
        let sqrt_k_after = amm.sqrt_k;

        let total_fee = amm.total_fee;
        let total_fee_minus_distributions = amm.total_fee_minus_distributions;

        let OraclePriceData {
            price: oracle_price,
            ..
        } = amm.get_oracle_price(&ctx.accounts.oracle, 0)?;

        emit!(CurveRecord {
            ts: now,
            record_id: get_then_update_id!(market, next_curve_record_id),
            market_index: market.market_index,
            peg_multiplier_before,
            base_asset_reserve_before,
            quote_asset_reserve_before,
            sqrt_k_before,
            peg_multiplier_after,
            base_asset_reserve_after,
            quote_asset_reserve_after,
            sqrt_k_after,
            base_asset_amount_long,
            base_asset_amount_short,
            net_base_asset_amount,
            open_interest,
            adjustment_cost,
            total_fee,
            total_fee_minus_distributions,
            oracle_price,
            fill_record: 0,
        });

        Ok(())
    }

    #[access_control(
        market_initialized(&ctx.accounts.market)
    )]
    pub fn update_margin_ratio(
        ctx: Context<AdminUpdateMarket>,
        margin_ratio_initial: u32,
        margin_ratio_maintenance: u32,
    ) -> Result<()> {
        let market = &mut load_mut!(ctx.accounts.market)?;
        validate_margin(
            margin_ratio_initial,
            margin_ratio_maintenance,
            market.liquidation_fee,
        )?;

        market.margin_ratio_initial = margin_ratio_initial;
        market.margin_ratio_maintenance = margin_ratio_maintenance;
        Ok(())
    }

    #[access_control(
        market_initialized(&ctx.accounts.market)
    )]
    pub fn update_market_max_revenue_withdraw_per_period(
        ctx: Context<AdminUpdateMarket>,
        max_revenue_withdraw_per_period: u128,
    ) -> Result<()> {
        let market = &mut load_mut!(ctx.accounts.market)?;

        validate!(
            max_revenue_withdraw_per_period < 10_000 * QUOTE_PRECISION,
            ErrorCode::DefaultError,
            "max_revenue_withdraw_per_period must be less than 10k"
        )?;

        msg!(
            "market.max_revenue_withdraw_per_period: {:?} -> {:?}",
            market.max_revenue_withdraw_per_period,
            max_revenue_withdraw_per_period
        );

        market.max_revenue_withdraw_per_period = max_revenue_withdraw_per_period;
        Ok(())
    }

    #[access_control(
        market_initialized(&ctx.accounts.market)
    )]
    pub fn update_perp_liquidation_fee(
        ctx: Context<AdminUpdateMarket>,
        liquidation_fee: u128,
    ) -> Result<()> {
        let market = &mut load_mut!(ctx.accounts.market)?;
        validate!(
            liquidation_fee < LIQUIDATION_FEE_PRECISION,
            ErrorCode::DefaultError,
            "Liquidation fee must be less than 100%"
        )?;

        validate_margin(
            market.margin_ratio_initial,
            market.margin_ratio_maintenance,
            liquidation_fee,
        )?;

        market.liquidation_fee = liquidation_fee;
        Ok(())
    }

    pub fn update_bank_insurance_withdraw_escrow_period(
        ctx: Context<AdminUpdateBank>,
        insurance_withdraw_escrow_period: i64,
    ) -> Result<()> {
        let bank = &mut load_mut!(ctx.accounts.bank)?;
        bank.insurance_withdraw_escrow_period = insurance_withdraw_escrow_period;
        Ok(())
    }

    pub fn update_bank_liquidation_fee(
        ctx: Context<AdminUpdateBank>,
        liquidation_fee: u128,
    ) -> Result<()> {
        let bank = &mut load_mut!(ctx.accounts.bank)?;
        validate!(
            liquidation_fee < LIQUIDATION_FEE_PRECISION,
            ErrorCode::DefaultError,
            "Liquidation fee must be less than 100%"
        )?;

        bank.liquidation_fee = liquidation_fee;
        Ok(())
    }

    pub fn update_bank_withdraw_guard_threshold(
        ctx: Context<AdminUpdateBank>,
        withdraw_guard_threshold: u128,
    ) -> Result<()> {
        let bank = &mut load_mut!(ctx.accounts.bank)?;
        msg!(
            "bank.withdraw_guard_threshold: {:?} -> {:?}",
            bank.withdraw_guard_threshold,
            withdraw_guard_threshold
        );
        bank.withdraw_guard_threshold = withdraw_guard_threshold;
        Ok(())
    }

    pub fn update_bank_if_factor(
        ctx: Context<AdminUpdateBank>,
        bank_index: u64,
        user_if_factor: u32,
        total_if_factor: u32,
        liquidation_if_factor: u32,
    ) -> Result<()> {
        let bank = &mut load_mut!(ctx.accounts.bank)?;

        validate!(
            bank.bank_index == bank_index,
            ErrorCode::DefaultError,
            "bank_index dne bank.index"
        )?;

        validate!(
            user_if_factor <= total_if_factor,
            ErrorCode::DefaultError,
            "user_if_factor must be <= total_if_factor"
        )?;

        validate!(
            total_if_factor <= cast_to_u32(BANK_INTEREST_PRECISION)?,
            ErrorCode::DefaultError,
            "total_if_factor must be <= 100%"
        )?;

        validate!(
            liquidation_if_factor <= cast_to_u32(LIQUIDATION_FEE_PRECISION / 20)?,
            ErrorCode::DefaultError,
            "liquidation_if_factor must be <= 5%"
        )?;

        msg!(
            "bank.user_if_factor: {:?} -> {:?}",
            bank.user_if_factor,
            user_if_factor
        );
        msg!(
            "bank.total_if_factor: {:?} -> {:?}",
            bank.total_if_factor,
            total_if_factor
        );
        msg!(
            "bank.liquidation_if_factor: {:?} -> {:?}",
            bank.liquidation_if_factor,
            liquidation_if_factor
        );

        bank.user_if_factor = user_if_factor;
        bank.total_if_factor = total_if_factor;
        bank.liquidation_if_factor = liquidation_if_factor;

        Ok(())
    }

    pub fn update_bank_revenue_settle_period(
        ctx: Context<AdminUpdateBank>,
        revenue_settle_period: i64,
    ) -> Result<()> {
        let bank = &mut load_mut!(ctx.accounts.bank)?;
        validate!(revenue_settle_period > 0, ErrorCode::DefaultError)?;
        msg!(
            "bank.revenue_settle_period: {:?} -> {:?}",
            bank.revenue_settle_period,
            revenue_settle_period
        );
        bank.revenue_settle_period = revenue_settle_period;
        Ok(())
    }

    #[access_control(
        market_initialized(&ctx.accounts.market)
    )]
    pub fn update_market_imf_factor(
        ctx: Context<AdminUpdateMarket>,
        imf_factor: u128,
    ) -> Result<()> {
        validate!(
            imf_factor <= BANK_IMF_PRECISION,
            ErrorCode::DefaultError,
            "invalid imf factor",
        )?;
        let market = &mut load_mut!(ctx.accounts.market)?;
        market.imf_factor = imf_factor;
        Ok(())
    }

    #[access_control(
        market_initialized(&ctx.accounts.market)
    )]
    pub fn update_market_unrealized_asset_weight(
        ctx: Context<AdminUpdateMarket>,
        unrealized_initial_asset_weight: u8,
        unrealized_maintenance_asset_weight: u8,
    ) -> Result<()> {
        validate!(
            unrealized_initial_asset_weight <= 100,
            ErrorCode::DefaultError,
            "invalid unrealized_initial_asset_weight",
        )?;
        validate!(
            unrealized_maintenance_asset_weight <= 100,
            ErrorCode::DefaultError,
            "invalid unrealized_maintenance_asset_weight",
        )?;
        validate!(
            unrealized_initial_asset_weight <= unrealized_maintenance_asset_weight,
            ErrorCode::DefaultError,
            "must enforce unrealized_initial_asset_weight <= unrealized_maintenance_asset_weight",
        )?;
        let market = &mut load_mut!(ctx.accounts.market)?;
        market.unrealized_initial_asset_weight = unrealized_initial_asset_weight;
        market.unrealized_maintenance_asset_weight = unrealized_maintenance_asset_weight;
        Ok(())
    }

    #[access_control(
        market_initialized(&ctx.accounts.market)
    )]
    pub fn update_curve_update_intensity(
        ctx: Context<AdminUpdateMarket>,
        curve_update_intensity: u8,
    ) -> Result<()> {
        validate!(
            curve_update_intensity <= 100,
            ErrorCode::DefaultError,
            "invalid curve_update_intensity",
        )?;
        let market = &mut load_mut!(ctx.accounts.market)?;
        market.amm.curve_update_intensity = curve_update_intensity;
        Ok(())
    }

    #[access_control(
        market_initialized(&ctx.accounts.market)
    )]
    pub fn update_lp_cooldown_time(
        ctx: Context<AdminUpdateMarket>,
        lp_cooldown_time: i64,
    ) -> Result<()> {
        let market = &mut ctx.accounts.market.load_mut()?;
        market.amm.lp_cooldown_time = lp_cooldown_time;
        Ok(())
    }

    pub fn update_partial_liquidation_close_percentage(
        ctx: Context<AdminUpdateState>,
        numerator: u128,
        denominator: u128,
    ) -> Result<()> {
        ctx.accounts
            .state
            .partial_liquidation_close_percentage_numerator = numerator;
        ctx.accounts
            .state
            .partial_liquidation_close_percentage_denominator = denominator;
        Ok(())
    }

    pub fn update_partial_liquidation_penalty_percentage(
        ctx: Context<AdminUpdateState>,
        numerator: u128,
        denominator: u128,
    ) -> Result<()> {
        ctx.accounts
            .state
            .partial_liquidation_penalty_percentage_numerator = numerator;
        ctx.accounts
            .state
            .partial_liquidation_penalty_percentage_denominator = denominator;
        Ok(())
    }

    pub fn update_full_liquidation_penalty_percentage(
        ctx: Context<AdminUpdateState>,
        numerator: u128,
        denominator: u128,
    ) -> Result<()> {
        ctx.accounts
            .state
            .full_liquidation_penalty_percentage_numerator = numerator;
        ctx.accounts
            .state
            .full_liquidation_penalty_percentage_denominator = denominator;
        Ok(())
    }

    pub fn update_partial_liquidation_liquidator_share_denominator(
        ctx: Context<AdminUpdateState>,
        denominator: u64,
    ) -> Result<()> {
        ctx.accounts
            .state
            .partial_liquidation_liquidator_share_denominator = denominator;
        Ok(())
    }

    pub fn update_full_liquidation_liquidator_share_denominator(
        ctx: Context<AdminUpdateState>,
        denominator: u64,
    ) -> Result<()> {
        ctx.accounts
            .state
            .full_liquidation_liquidator_share_denominator = denominator;
        Ok(())
    }

    pub fn update_fee(ctx: Context<AdminUpdateState>, fees: FeeStructure) -> Result<()> {
        ctx.accounts.state.fee_structure = fees;
        Ok(())
    }

    pub fn update_order_filler_reward_structure(
        ctx: Context<AdminUpdateState>,
        order_filler_reward_structure: OrderFillerRewardStructure,
    ) -> Result<()> {
        ctx.accounts.state.fee_structure.filler_reward_structure = order_filler_reward_structure;
        Ok(())
    }

    pub fn update_oracle_guard_rails(
        ctx: Context<AdminUpdateState>,
        oracle_guard_rails: OracleGuardRails,
    ) -> Result<()> {
        ctx.accounts.state.oracle_guard_rails = oracle_guard_rails;
        Ok(())
    }

    #[access_control(
        market_initialized(&ctx.accounts.market)
    )]
    pub fn update_market_oracle(
        ctx: Context<AdminUpdateMarket>,
        oracle: Pubkey,
        oracle_source: OracleSource,
    ) -> Result<()> {
        let market = &mut load_mut!(ctx.accounts.market)?;
        market.amm.oracle = oracle;
        market.amm.oracle_source = oracle_source;
        Ok(())
    }

    #[access_control(
        market_initialized(&ctx.accounts.market)
    )]
    pub fn update_market_minimum_quote_asset_trade_size(
        ctx: Context<AdminUpdateMarket>,
        minimum_trade_size: u128,
    ) -> Result<()> {
        let market = &mut load_mut!(ctx.accounts.market)?;
        market.amm.minimum_quote_asset_trade_size = minimum_trade_size;
        Ok(())
    }

    #[access_control(
        market_initialized(&ctx.accounts.market)
    )]
    pub fn update_market_base_spread(
        ctx: Context<AdminUpdateMarket>,
        base_spread: u16,
    ) -> Result<()> {
        let market = &mut load_mut!(ctx.accounts.market)?;
        market.amm.base_spread = base_spread;
        market.amm.long_spread = (base_spread / 2) as u128;
        market.amm.short_spread = (base_spread / 2) as u128;
        Ok(())
    }

    #[access_control(
        market_initialized(&ctx.accounts.market)
    )]
    pub fn update_amm_jit_intensity(
        ctx: Context<AdminUpdateMarket>,
        amm_jit_intensity: u8,
    ) -> Result<()> {
        validate!(
            (0..=100).contains(&amm_jit_intensity),
            ErrorCode::DefaultError,
            "invalid amm_jit_intensity",
        )?;

        let market = &mut load_mut!(ctx.accounts.market)?;
        market.amm.amm_jit_intensity = amm_jit_intensity;

        Ok(())
    }

    #[access_control(
        market_initialized(&ctx.accounts.market)
    )]
    pub fn update_market_max_spread(
        ctx: Context<AdminUpdateMarket>,
        max_spread: u32,
    ) -> Result<()> {
        let market = &mut load_mut!(ctx.accounts.market)?;
        validate!(
            (max_spread > market.amm.base_spread as u32)
                && (max_spread <= market.margin_ratio_initial * 100),
            ErrorCode::DefaultError,
            "invalid max_spread",
        )?;

        market.amm.max_spread = max_spread;

        Ok(())
    }

    #[access_control(
        market_initialized(&ctx.accounts.market)
    )]
    pub fn update_market_base_asset_amount_step_size(
        ctx: Context<AdminUpdateMarket>,
        minimum_trade_size: u128,
    ) -> Result<()> {
        let market = &mut load_mut!(ctx.accounts.market)?;
        if minimum_trade_size > 0 {
            market.amm.base_asset_amount_step_size = minimum_trade_size;
        } else {
            return Err(ErrorCode::DefaultError.into());
        }
        Ok(())
    }

    #[access_control(
        market_initialized(&ctx.accounts.market)
    )]
    pub fn update_market_max_slippage_ratio(
        ctx: Context<AdminUpdateMarket>,
        max_slippage_ratio: u16,
    ) -> Result<()> {
        validate!(max_slippage_ratio > 0, ErrorCode::DefaultError)?;
        let market = &mut load_mut!(ctx.accounts.market)?;
        market.amm.max_slippage_ratio = max_slippage_ratio;
        Ok(())
    }

    #[access_control(
        market_initialized(&ctx.accounts.market)
    )]
    pub fn update_max_base_asset_amount_ratio(
        ctx: Context<AdminUpdateMarket>,
        max_base_asset_amount_ratio: u16,
    ) -> Result<()> {
        validate!(max_base_asset_amount_ratio > 0, ErrorCode::DefaultError)?;
        let market = &mut load_mut!(ctx.accounts.market)?;
        market.amm.max_base_asset_amount_ratio = max_base_asset_amount_ratio;
        Ok(())
    }

    pub fn update_admin(ctx: Context<AdminUpdateState>, admin: Pubkey) -> Result<()> {
        ctx.accounts.state.admin = admin;
        Ok(())
    }

    pub fn update_whitelist_mint(
        ctx: Context<AdminUpdateState>,
        whitelist_mint: Pubkey,
    ) -> Result<()> {
        ctx.accounts.state.whitelist_mint = whitelist_mint;
        Ok(())
    }

    pub fn update_discount_mint(
        ctx: Context<AdminUpdateState>,
        discount_mint: Pubkey,
    ) -> Result<()> {
        ctx.accounts.state.discount_mint = discount_mint;
        Ok(())
    }

    pub fn update_exchange_paused(
        ctx: Context<AdminUpdateState>,
        exchange_paused: bool,
    ) -> Result<()> {
        ctx.accounts.state.exchange_paused = exchange_paused;
        Ok(())
    }

    pub fn disable_admin_controls_prices(ctx: Context<AdminUpdateState>) -> Result<()> {
        ctx.accounts.state.admin_controls_prices = false;
        Ok(())
    }

    pub fn update_funding_paused(
        ctx: Context<AdminUpdateState>,
        funding_paused: bool,
    ) -> Result<()> {
        ctx.accounts.state.funding_paused = funding_paused;
        Ok(())
    }

    pub fn update_auction_duration(
        ctx: Context<AdminUpdateState>,
        min_auction_duration: u8,
        max_auction_duration: u8,
    ) -> Result<()> {
        validate!(
            min_auction_duration <= max_auction_duration,
            ErrorCode::DefaultError,
            "min auction duration must be less than or equal to max auction duration",
        )?;

        ctx.accounts.state.min_auction_duration = min_auction_duration;
        ctx.accounts.state.max_auction_duration = max_auction_duration;
        Ok(())
    }

    pub fn initialize_insurance_fund_stake(
        ctx: Context<InitializeInsuranceFundStake>,
        bank_index: u64,
    ) -> Result<()> {
        let mut if_stake = ctx
            .accounts
            .insurance_fund_stake
            .load_init()
            .or(Err(ErrorCode::UnableToLoadAccountLoader))?;

        let clock = Clock::get()?;
        let now = clock.unix_timestamp;

        *if_stake = InsuranceFundStake {
            authority: *ctx.accounts.authority.key,
            bank_index,
            if_shares: 0,
            last_withdraw_request_shares: 0,
            last_withdraw_request_value: 0,
            last_withdraw_request_ts: 0,
            cost_basis: 0,
            if_base: 0,
            last_valid_ts: now,
        };

        Ok(())
    }

    pub fn settle_revenue_to_insurance_fund(
        ctx: Context<SettleRevenueToInsuranceFund>,
        bank_index: u64,
    ) -> Result<()> {
        let bank = &mut load_mut!(ctx.accounts.bank)?;

        let bank_vault_amount = ctx.accounts.bank_vault.amount;
        let insurance_vault_amount = ctx.accounts.insurance_fund_vault.amount;

        let clock = Clock::get()?;
        let now = clock.unix_timestamp;

        let time_until_next_update = math::helpers::on_the_hour_update(
            now,
            bank.last_revenue_settle_ts,
            bank.revenue_settle_period,
        )?;
        validate!(
            time_until_next_update == 0,
            ErrorCode::DefaultError,
            "Must wait {} seconds until next available settlement time",
            time_until_next_update
        )?;

        // uses proportion of revenue pool allocated to insurance fund
        let token_amount = controller::insurance::settle_revenue_to_insurance_fund(
            bank_vault_amount,
            insurance_vault_amount,
            bank,
            now,
        )?;

        controller::token::send_from_bank_vault(
            &ctx.accounts.token_program,
            &ctx.accounts.bank_vault,
            &ctx.accounts.insurance_fund_vault,
            &ctx.accounts.bank_vault_authority,
            bank_index,
            bank.vault_authority_nonce,
            token_amount as u64,
        )?;

        // todo: settle remaining revenue pool to a revenue vault

        bank.last_revenue_settle_ts = now;

        Ok(())
    }

    pub fn add_insurance_fund_stake(
        ctx: Context<AddInsuranceFundStake>,
        bank_index: u64,
        amount: u64,
    ) -> Result<()> {
        if amount == 0 {
            return Err(ErrorCode::InsufficientDeposit.into());
        }

        let clock = Clock::get()?;
        let insurance_fund_stake = &mut load_mut!(ctx.accounts.insurance_fund_stake)?;
        let user_stats = &mut load_mut!(ctx.accounts.user_stats)?;
        let bank = &mut load_mut!(ctx.accounts.bank)?;

        validate!(
            insurance_fund_stake.bank_index == bank_index,
            ErrorCode::DefaultError,
            "insurance_fund_stake does not match bank_index"
        )?;

        validate!(
            insurance_fund_stake.last_withdraw_request_shares == 0
                && insurance_fund_stake.last_withdraw_request_value == 0,
            ErrorCode::DefaultError,
            "withdraw request in progress"
        )?;

        controller::insurance::add_insurance_fund_stake(
            amount,
            ctx.accounts.insurance_fund_vault.amount,
            insurance_fund_stake,
            user_stats,
            bank,
            clock.unix_timestamp,
        )?;

        controller::token::receive(
            &ctx.accounts.token_program,
            &ctx.accounts.user_token_account,
            &ctx.accounts.insurance_fund_vault,
            &ctx.accounts.authority,
            amount,
        )?;

        Ok(())
    }

    pub fn request_remove_insurance_fund_stake(
        ctx: Context<RequestRemoveInsuranceFundStake>,
        bank_index: u64,
        amount: u64,
    ) -> Result<()> {
        let clock = Clock::get()?;
        let insurance_fund_stake = &mut load_mut!(ctx.accounts.insurance_fund_stake)?;
        let user_stats = &mut load_mut!(ctx.accounts.user_stats)?;
        let bank = &mut load_mut!(ctx.accounts.bank)?;

        validate!(
            insurance_fund_stake.bank_index == bank_index,
            ErrorCode::DefaultError,
            "insurance_fund_stake does not match bank_index"
        )?;

        validate!(
            insurance_fund_stake.last_withdraw_request_shares == 0,
            ErrorCode::DefaultError,
            "Withdraw request is already in progress"
        )?;

        let n_shares = math::insurance::staked_amount_to_shares(
            amount,
            bank.total_if_shares,
            ctx.accounts.insurance_fund_vault.amount,
        )?;

        validate!(
            n_shares > 0,
            ErrorCode::DefaultError,
            "Requested lp_shares = 0"
        )?;

        validate!(
            insurance_fund_stake.if_shares >= n_shares,
            ErrorCode::InsufficientLPTokens
        )?;

        controller::insurance::request_remove_insurance_fund_stake(
            n_shares,
            ctx.accounts.insurance_fund_vault.amount,
            insurance_fund_stake,
            user_stats,
            bank,
            clock.unix_timestamp,
        )?;

        Ok(())
    }

    pub fn cancel_request_remove_insurance_fund_stake(
        ctx: Context<RequestRemoveInsuranceFundStake>,
        bank_index: u64,
    ) -> Result<()> {
        let clock = Clock::get()?;
        let now = clock.unix_timestamp;
        let insurance_fund_stake = &mut load_mut!(ctx.accounts.insurance_fund_stake)?;
        let user_stats = &mut load_mut!(ctx.accounts.user_stats)?;
        let bank = &mut load_mut!(ctx.accounts.bank)?;

        validate!(
            insurance_fund_stake.bank_index == bank_index,
            ErrorCode::DefaultError,
            "insurance_fund_stake does not match bank_index"
        )?;

        validate!(
            insurance_fund_stake.last_withdraw_request_shares != 0,
            ErrorCode::DefaultError,
            "No withdraw request in progress"
        )?;

        controller::insurance::cancel_request_remove_insurance_fund_stake(
            ctx.accounts.insurance_fund_vault.amount,
            insurance_fund_stake,
            user_stats,
            bank,
            now,
        )?;

        Ok(())
    }

    pub fn remove_insurance_fund_stake(
        ctx: Context<RemoveInsuranceFundStake>,
        bank_index: u64,
    ) -> Result<()> {
        let clock = Clock::get()?;
        let now = clock.unix_timestamp;
        let insurance_fund_stake = &mut load_mut!(ctx.accounts.insurance_fund_stake)?;
        let user_stats = &mut load_mut!(ctx.accounts.user_stats)?;
        let bank = &mut load_mut!(ctx.accounts.bank)?;

        validate!(
            insurance_fund_stake.bank_index == bank_index,
            ErrorCode::DefaultError,
            "insurance_fund_stake does not match bank_index"
        )?;

        let amount = controller::insurance::remove_insurance_fund_stake(
            ctx.accounts.insurance_fund_vault.amount,
            insurance_fund_stake,
            user_stats,
            bank,
            now,
        )?;

        controller::token::send_from_staked_insurance_fund_vault(
            &ctx.accounts.token_program,
            &ctx.accounts.insurance_fund_vault,
            &ctx.accounts.user_token_account,
            &ctx.accounts.insurance_fund_vault_authority,
            bank_index,
            bank.insurance_fund_vault_authority_nonce,
            amount,
        )?;

        validate!(
            ctx.accounts.insurance_fund_vault.amount > 0,
            ErrorCode::DefaultError,
            "insurance_fund_vault.amount must remain > 0"
        )?;

        Ok(())
    }
}

fn market_initialized(market: &AccountLoader<Market>) -> Result<()> {
    if !market.load()?.initialized {
        return Err(ErrorCode::MarketIndexNotInitialized.into());
    }
    Ok(())
}

fn valid_oracle_for_market(oracle: &AccountInfo, market: &AccountLoader<Market>) -> Result<()> {
    if !market.load()?.amm.oracle.eq(oracle.key) {
        return Err(ErrorCode::InvalidOracle.into());
    }
    Ok(())
}

fn exchange_not_paused(state: &Account<State>) -> Result<()> {
    if state.exchange_paused {
        return Err(ErrorCode::ExchangePaused.into());
    }
    Ok(())
}

fn admin_controls_prices(state: &Account<State>) -> Result<()> {
    if !state.admin_controls_prices {
        return Err(ErrorCode::AdminControlsPricesDisabled.into());
    }
    Ok(())
}<|MERGE_RESOLUTION|>--- conflicted
+++ resolved
@@ -937,7 +937,6 @@
         let position_index = get_position_index(&user.positions, market_index)
             .or_else(|_| add_new_position(&mut user.positions, market_index))?;
 
-<<<<<<< HEAD
         validate!(!user.bankrupt, ErrorCode::UserBankrupt)?;
         math::liquidation::validate_user_not_being_liquidated(
             user,
@@ -948,40 +947,7 @@
         )?;
 
         let position = &mut user.positions[position_index];
-        // update add liquidity time
-        position.last_lp_add_time = now;
-
-        let market_amm = market_map.get_ref(&market_index)?.amm;
-
-        let (sqrt_k,) = get_struct_values!(market_amm, sqrt_k);
-
-        let (net_base_asset_amount_per_lp, net_quote_asset_amount_per_lp) = get_struct_values!(
-            market_amm.market_position_per_lp,
-            base_asset_amount,
-            quote_asset_amount
-        );
-
-        if position.lp_shares > 0 {
-            let mut market = market_map.get_ref_mut(&market_index)?;
-            settle_lp_position(position, &mut market)?;
-        } else {
-            // init
-            position.last_net_base_asset_amount_per_lp = net_base_asset_amount_per_lp;
-            position.last_net_quote_asset_amount_per_lp = net_quote_asset_amount_per_lp;
-        }
-
-        // add share balance
-        position.lp_shares = position
-            .lp_shares
-            .checked_add(n_shares)
-            .ok_or_else(math_error!())?;
-
-        // update market state
-        let new_sqrt_k = sqrt_k.checked_add(n_shares).ok_or_else(math_error!())?;
-        let new_sqrt_k_u192 = bn::U192::from(new_sqrt_k);
-
-=======
->>>>>>> add9e394
+
         {
             let mut market = market_map.get_ref_mut(&market_index)?;
             controller::lp::mint_lp_shares(position, &mut market, n_shares, now)?;
