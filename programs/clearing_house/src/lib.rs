--- conflicted
+++ resolved
@@ -37,12 +37,9 @@
     use std::cmp::min;
     use std::option::Option::Some;
 
-<<<<<<< HEAD
     use crate::controller::lp::burn_lp_shares;
     use crate::controller::lp::settle_lp_position;
     use crate::controller::position::{add_new_position, get_position_index};
-=======
->>>>>>> ba6ee95d
     use crate::margin_validation::validate_margin;
     use crate::math;
     use crate::math::amm::{
