--- conflicted
+++ resolved
@@ -365,16 +365,10 @@
             next_funding_rate_record_id: 1,
             next_curve_record_id: 1,
             pnl_pool: PoolBalance { balance: 0 },
-<<<<<<< HEAD
-            unsettled_initial_asset_weight: 100,     // 100%
-            unsettled_maintenance_asset_weight: 100, // 100%
+            unrealized_initial_asset_weight: 100,     // 100%
+            unrealized_maintenance_asset_weight: 100, // 100%
             unsettled_imf_factor: 0,
             unsettled_max_imbalance: 0,
-=======
-            unrealized_initial_asset_weight: 100,     // 100%
-            unrealized_maintenance_asset_weight: 100, // 100%
-            unrealized_imf_factor: 0,
->>>>>>> 84e80f92
             liquidation_fee,
             quote_max_insurance: 0,
             quote_settled_insurance: 0,
@@ -1417,11 +1411,12 @@
 
         controller::repeg::settle_expired_market(
             market_index,
-            &market_map, 
+            &market_map,
             &mut oracle_map,
-            &bank_map, 
+            &bank_map,
             &ctx.accounts.state,
-            &clock)?;
+            &clock,
+        )?;
 
         Ok(())
     }
