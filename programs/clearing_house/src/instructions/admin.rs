--- conflicted
+++ resolved
@@ -1529,11 +1529,7 @@
     Ok(())
 }
 
-<<<<<<< HEAD
 pub fn handle_update_lp_cooldown_time(
-=======
-pub fn handle_update_perp_market_lp_cooldown_time(
->>>>>>> 1be666ac
     ctx: Context<AdminUpdateState>,
     lp_cooldown_time: u64,
 ) -> Result<()> {
