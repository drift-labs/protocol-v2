--- conflicted
+++ resolved
@@ -1487,423 +1487,4 @@
             31200001
         );
     }
-<<<<<<< HEAD
-=======
-
-    #[test]
-    fn calculate_k_tests_with_spread() {
-        let mut market = PerpMarket {
-            amm: AMM {
-                base_asset_reserve: 512295081967,
-                quote_asset_reserve: 488 * AMM_RESERVE_PRECISION,
-                concentration_coef: MAX_CONCENTRATION_COEFFICIENT,
-                sqrt_k: 500 * AMM_RESERVE_PRECISION,
-                peg_multiplier: 50000000,
-                net_base_asset_amount: -12295081967,
-                ..AMM::default()
-            },
-            ..PerpMarket::default()
-        };
-        market.amm.max_base_asset_reserve = u128::MAX;
-        market.amm.min_base_asset_reserve = 0;
-        market.amm.base_spread = 10;
-        market.amm.long_spread = 5;
-        market.amm.short_spread = 5;
-
-        let (new_ask_base_asset_reserve, new_ask_quote_asset_reserve) =
-            crate::amm::calculate_spread_reserves(&market.amm, PositionDirection::Long).unwrap();
-        let (new_bid_base_asset_reserve, new_bid_quote_asset_reserve) =
-            crate::amm::calculate_spread_reserves(&market.amm, PositionDirection::Short).unwrap();
-
-        market.amm.ask_base_asset_reserve = new_ask_base_asset_reserve;
-        market.amm.bid_base_asset_reserve = new_bid_base_asset_reserve;
-        market.amm.ask_quote_asset_reserve = new_ask_quote_asset_reserve;
-        market.amm.bid_quote_asset_reserve = new_bid_quote_asset_reserve;
-
-        validate!(
-            market.amm.bid_base_asset_reserve >= market.amm.base_asset_reserve
-                && market.amm.bid_quote_asset_reserve <= market.amm.quote_asset_reserve,
-            ErrorCode::DefaultError,
-            "bid reserves out of wack: {} -> {}, quote: {} -> {}",
-            market.amm.bid_base_asset_reserve,
-            market.amm.base_asset_reserve,
-            market.amm.bid_quote_asset_reserve,
-            market.amm.quote_asset_reserve
-        )
-        .unwrap();
-
-        // increase k by .25%
-        let update_k_result =
-            get_update_k_result(&market, bn::U192::from(501 * AMM_RESERVE_PRECISION), true)
-                .unwrap();
-        update_k(&mut market, &update_k_result).unwrap();
-
-        validate!(
-            market.amm.bid_base_asset_reserve >= market.amm.base_asset_reserve
-                && market.amm.bid_quote_asset_reserve <= market.amm.quote_asset_reserve,
-            ErrorCode::DefaultError,
-            "bid reserves out of wack: {} -> {}, quote: {} -> {}",
-            market.amm.bid_base_asset_reserve,
-            market.amm.base_asset_reserve,
-            market.amm.bid_quote_asset_reserve,
-            market.amm.quote_asset_reserve
-        )
-        .unwrap();
-    }
-
-    #[test]
-    fn calculate_k_with_rounding() {
-        let base_asset_reserve: u128 = 9942017440883516352;
-        let quote_asset_reserve: u128 = 10058320717561858267;
-        let budget: i128 = 32195176;
-        let peg_multiplier: u128 = 1103;
-        let net_base_asset_amount: i128 = 57982559000000000;
-        let k_pct_upper_bound = 100000000;
-        let k_pct_lower_bound = 1000000;
-
-        let mut market = PerpMarket {
-            amm: AMM {
-                base_asset_reserve,
-                quote_asset_reserve,
-                concentration_coef: MAX_CONCENTRATION_COEFFICIENT,
-                sqrt_k: 10000000000000000000,
-                peg_multiplier,
-                net_base_asset_amount,
-                ..AMM::default()
-            },
-            ..PerpMarket::default()
-        };
-
-        let (numerator, denominator) = _calculate_budgeted_k_scale(
-            base_asset_reserve,
-            quote_asset_reserve,
-            budget,
-            peg_multiplier,
-            net_base_asset_amount,
-            k_pct_upper_bound,
-            k_pct_lower_bound,
-        )
-        .unwrap();
-        assert_eq!(numerator, 1094419);
-        assert_eq!(denominator, 1000000);
-
-        assert_eq!(100000000 * numerator / denominator, 109441900);
-
-        let k_scale_numerator: u128 = 373175;
-        let k_scale_denominator: u128 = 340980;
-
-        let new_sqrt_k = bn::U192::from(market.amm.sqrt_k)
-            .checked_mul(bn::U192::from(k_scale_numerator))
-            .ok_or_else(math_error!())
-            .unwrap()
-            .checked_div(bn::U192::from(k_scale_denominator))
-            .ok_or_else(math_error!())
-            .unwrap();
-
-        let update_k_result = get_update_k_result(&market, new_sqrt_k, true).unwrap();
-
-        let adjustment_cost = adjust_k_cost(&mut market, &update_k_result).unwrap();
-        assert!(adjustment_cost <= budget);
-        assert_eq!(adjustment_cost, 32195097);
-    }
-
-    #[test]
-    fn calculate_k_tests() {
-        let mut market = PerpMarket {
-            amm: AMM {
-                base_asset_reserve: 512295081967,
-                quote_asset_reserve: 488 * AMM_RESERVE_PRECISION,
-                concentration_coef: MAX_CONCENTRATION_COEFFICIENT,
-                sqrt_k: 500 * AMM_RESERVE_PRECISION,
-                peg_multiplier: 50000000,
-                net_base_asset_amount: -12295081967,
-                ..AMM::default()
-            },
-            ..PerpMarket::default()
-        };
-        // increase k by .25%
-        let update_k_up =
-            get_update_k_result(&market, bn::U192::from(501 * AMM_RESERVE_PRECISION), true)
-                .unwrap();
-        let (t_price, t_qar, t_bar) = calculate_terminal_price_and_reserves(&market.amm).unwrap();
-
-        // new terminal reserves are balanced, terminal price = peg)
-        assert_eq!(t_qar, 500 * AMM_RESERVE_PRECISION);
-        assert_eq!(t_bar, 500 * AMM_RESERVE_PRECISION);
-        assert_eq!(t_price, market.amm.peg_multiplier);
-
-        assert_eq!(update_k_up.sqrt_k, 501 * AMM_RESERVE_PRECISION);
-        assert_eq!(update_k_up.base_asset_reserve, 513319672130);
-        assert_eq!(update_k_up.quote_asset_reserve, 488976000001);
-
-        // cost to increase k is always positive when imbalanced
-        let cost = adjust_k_cost_and_update(&mut market, &update_k_up).unwrap();
-        assert_eq!(market.amm.terminal_quote_asset_reserve, 500975411043);
-        assert!(cost > 0);
-        assert_eq!(cost, 29448);
-
-        let (t_price2, t_qar2, t_bar2) =
-            calculate_terminal_price_and_reserves(&market.amm).unwrap();
-        // since users are net short, new terminal price lower after increasing k
-        assert!(t_price2 < t_price);
-        // new terminal reserves are unbalanced with quote below base (lower terminal price)
-        assert_eq!(t_bar2, 501024590163);
-        assert_eq!(t_qar2, 500975411043);
-
-        let curve_update_intensity = 100;
-        let k_pct_upper_bound =
-            K_BPS_UPDATE_SCALE + (MAX_K_BPS_INCREASE) * curve_update_intensity / 100;
-        let k_pct_lower_bound =
-            K_BPS_UPDATE_SCALE - (MAX_K_BPS_DECREASE) * curve_update_intensity / 100;
-
-        // with positive budget, how much can k be increased?
-        let (numer1, denom1) = _calculate_budgeted_k_scale(
-            AMM_RESERVE_PRECISION * 55414,
-            AMM_RESERVE_PRECISION * 55530,
-            (QUOTE_PRECISION / 500) as i128, // positive budget
-            36365000,
-            (AMM_RESERVE_PRECISION * 66) as i128,
-            k_pct_upper_bound,
-            k_pct_lower_bound,
-        )
-        .unwrap();
-
-        assert!(numer1 > denom1);
-        assert_eq!(numer1, 1000700);
-        assert_eq!(denom1, 1000000);
-
-        let mut pct_change_in_k = (numer1 * 10000) / denom1;
-        assert_eq!(pct_change_in_k, 10007); // k was increased .07%
-
-        // with negative budget, how much should k be lowered?
-        let (numer1, denom1) = _calculate_budgeted_k_scale(
-            AMM_RESERVE_PRECISION * 55414,
-            AMM_RESERVE_PRECISION * 55530,
-            -((QUOTE_PRECISION / 50) as i128),
-            36365000,
-            (AMM_RESERVE_PRECISION * 66) as i128,
-            k_pct_upper_bound,
-            k_pct_lower_bound,
-        )
-        .unwrap();
-        assert!(numer1 < denom1);
-        pct_change_in_k = (numer1 * 1000000) / denom1;
-        assert_eq!(pct_change_in_k, 993050); // k was decreased 0.695%
-
-        // show non-linearity with budget
-        let (numer1, denom1) = _calculate_budgeted_k_scale(
-            AMM_RESERVE_PRECISION * 55414,
-            AMM_RESERVE_PRECISION * 55530,
-            -((QUOTE_PRECISION / 25) as i128),
-            36365000,
-            (AMM_RESERVE_PRECISION * 66) as i128,
-            k_pct_upper_bound,
-            k_pct_lower_bound,
-        )
-        .unwrap();
-        assert!(numer1 < denom1);
-        pct_change_in_k = (numer1 * 1000000) / denom1;
-        assert_eq!(pct_change_in_k, 986196); // k was decreased 1.3804%
-
-        // todo:
-        let (numer1, denom1) = _calculate_budgeted_k_scale(
-            500000000049750000004950,
-            499999999950250000000000,
-            114638,
-            40000000,
-            49750000004950,
-            k_pct_upper_bound,
-            k_pct_lower_bound,
-        )
-        .unwrap();
-
-        assert!(numer1 > denom1);
-        assert_eq!(numer1, 1001000);
-        assert_eq!(denom1, 1000000);
-
-        // todo:
-        let (numer1, denom1) = _calculate_budgeted_k_scale(
-            500000000049750000004950,
-            499999999950250000000000,
-            -114638,
-            40000000,
-            49750000004950,
-            k_pct_upper_bound,
-            k_pct_lower_bound,
-        )
-        .unwrap();
-
-        assert!(numer1 < denom1);
-        assert_eq!(numer1, 978000); // 2.2% decrease
-        assert_eq!(denom1, 1000000);
-    }
-
-    #[test]
-    fn calculate_k_tests_wrapper_fcn() {
-        let mut market = PerpMarket {
-            amm: AMM {
-                base_asset_reserve: AMM_RESERVE_PRECISION * 55414,
-                quote_asset_reserve: AMM_RESERVE_PRECISION * 55530,
-                sqrt_k: 500 * AMM_RESERVE_PRECISION,
-                peg_multiplier: 36365000,
-                net_base_asset_amount: (AMM_RESERVE_PRECISION * 66) as i128,
-                ..AMM::default()
-            },
-            ..PerpMarket::default()
-        };
-
-        let (numer1, denom1) = calculate_budgeted_k_scale(
-            &mut market,
-            (QUOTE_PRECISION / 500) as i128, // positive budget
-            1100000,
-        )
-        .unwrap();
-
-        assert_eq!(numer1, 1000700);
-        assert_eq!(denom1, 1000000);
-        assert!(numer1 > denom1);
-
-        let pct_change_in_k = (numer1 * 10000) / denom1;
-        assert_eq!(pct_change_in_k, 10007); // k was increased .07%
-    }
-
-    #[test]
-    fn calculate_k_with_lps_tests() {
-        let mut market = PerpMarket {
-            amm: AMM {
-                base_asset_reserve: 100 * AMM_RESERVE_PRECISION,
-                quote_asset_reserve: 100 * AMM_RESERVE_PRECISION,
-                terminal_quote_asset_reserve: 999900009999000 * AMM_RESERVE_PRECISION,
-                sqrt_k: 100 * AMM_RESERVE_PRECISION,
-                peg_multiplier: 50_000_000_000,
-                net_base_asset_amount: (AMM_RESERVE_PRECISION / 10) as i128,
-                order_step_size: 3,
-                max_spread: 1000,
-                ..AMM::default_test()
-            },
-            margin_ratio_initial: 1000,
-            base_asset_amount_long: (AMM_RESERVE_PRECISION / 10) as i128,
-            ..PerpMarket::default()
-        };
-        // let (t_price, _t_qar, _t_bar) = calculate_terminal_price_and_reserves(&market.amm).unwrap();
-        // market.amm.terminal_quote_asset_reserve = _t_qar;
-
-        let mut position = PerpPosition {
-            ..PerpPosition::default()
-        };
-
-        mint_lp_shares(&mut position, &mut market, BASE_PRECISION_U64).unwrap();
-
-        market.amm.market_position_per_lp = PerpPosition {
-            base_asset_amount: 1,
-            quote_asset_amount: -QUOTE_PRECISION_I64,
-            ..PerpPosition::default()
-        };
-
-        let reserve_price = market.amm.reserve_price().unwrap();
-        update_spreads(&mut market.amm, reserve_price).unwrap();
-
-        settle_lp_position(&mut position, &mut market).unwrap();
-
-        assert_eq!(position.base_asset_amount, 0);
-        assert_eq!(position.quote_asset_amount, -QUOTE_PRECISION_I64);
-        assert_eq!(position.last_net_base_asset_amount_per_lp, 1);
-        assert_eq!(
-            position.last_net_quote_asset_amount_per_lp,
-            -QUOTE_PRECISION_I64
-        );
-
-        // increase k by 1%
-        let update_k_up =
-            get_update_k_result(&market, bn::U192::from(102 * AMM_RESERVE_PRECISION), false)
-                .unwrap();
-        let (t_price, _t_qar, _t_bar) = calculate_terminal_price_and_reserves(&market.amm).unwrap();
-
-        // new terminal reserves are balanced, terminal price = peg)
-        // assert_eq!(t_qar, 999900009999000);
-        // assert_eq!(t_bar, 1000100000000000);
-        assert_eq!(t_price, 49901136949); //
-                                          // assert_eq!(update_k_up.sqrt_k, 101 * AMM_RESERVE_PRECISION);
-
-        let cost = adjust_k_cost(&mut market, &update_k_up).unwrap();
-        assert_eq!(
-            market.amm.net_base_asset_amount,
-            (AMM_RESERVE_PRECISION / 10) as i128
-        );
-        assert_eq!(cost, 49400); //0.05
-
-        // lp whale adds
-        let lp_whale_amount = 1000 * BASE_PRECISION_U64;
-        mint_lp_shares(&mut position, &mut market, lp_whale_amount).unwrap();
-
-        // ensure same cost
-        let update_k_up =
-            get_update_k_result(&market, bn::U192::from(1102 * AMM_RESERVE_PRECISION), false)
-                .unwrap();
-        let cost = adjust_k_cost(&mut market, &update_k_up).unwrap();
-        assert_eq!(
-            market.amm.net_base_asset_amount,
-            (AMM_RESERVE_PRECISION / 10) as i128
-        );
-        assert_eq!(cost, 49450); //0.05
-
-        let update_k_down =
-            get_update_k_result(&market, bn::U192::from(1001 * AMM_RESERVE_PRECISION), false)
-                .unwrap();
-        let cost = adjust_k_cost(&mut market, &update_k_down).unwrap();
-        assert_eq!(cost, -4995004950); //amm rug
-
-        // lp whale removes
-        burn_lp_shares(&mut position, &mut market, lp_whale_amount, 0).unwrap();
-
-        // ensure same cost
-        let update_k_up =
-            get_update_k_result(&market, bn::U192::from(102 * AMM_RESERVE_PRECISION), false)
-                .unwrap();
-        let cost = adjust_k_cost(&mut market, &update_k_up).unwrap();
-        assert_eq!(
-            market.amm.net_base_asset_amount,
-            (AMM_RESERVE_PRECISION / 10) as i128 - 1
-        );
-        assert_eq!(cost, 49450); //0.05
-
-        let update_k_down =
-            get_update_k_result(&market, bn::U192::from(79 * AMM_RESERVE_PRECISION), false)
-                .unwrap();
-        let cost = adjust_k_cost(&mut market, &update_k_down).unwrap();
-        assert_eq!(cost, -1407000); //0.05
-
-        // lp owns 50% of vAMM, same k
-        position.lp_shares = 50 * BASE_PRECISION_U64;
-        market.amm.user_lp_shares = 50 * AMM_RESERVE_PRECISION;
-        // cost to increase k is always positive when imbalanced
-        let cost = adjust_k_cost(&mut market, &update_k_up).unwrap();
-        assert_eq!(
-            market.amm.net_base_asset_amount,
-            (AMM_RESERVE_PRECISION / 10) as i128 - 1
-        );
-        assert_eq!(cost, 187800); //0.19
-
-        // lp owns 99% of vAMM, same k
-        position.lp_shares = 99 * BASE_PRECISION_U64;
-        market.amm.user_lp_shares = 99 * AMM_RESERVE_PRECISION;
-        let cost2 = adjust_k_cost(&mut market, &update_k_up).unwrap();
-        assert!(cost2 > cost);
-        assert_eq!(cost2, 76804900); //216.45
-
-        // lp owns 100% of vAMM, same k
-        position.lp_shares = 100 * BASE_PRECISION_U64;
-        market.amm.user_lp_shares = 100 * AMM_RESERVE_PRECISION;
-        let cost3 = adjust_k_cost(&mut market, &update_k_up).unwrap();
-        assert!(cost3 > cost);
-        assert!(cost3 > cost2);
-        assert_eq!(cost3, 216450200);
-
-        // //  todo: support this
-        // market.amm.net_base_asset_amount = -(AMM_RESERVE_PRECISION as i128);
-        // let cost2 = adjust_k_cost(&mut market, &update_k_up).unwrap();
-        // assert!(cost2 > cost);
-        // assert_eq!(cost2, 249999999999850000000001);
-    }
->>>>>>> b63adf83
 }