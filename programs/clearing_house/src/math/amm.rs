use crate::controller::amm::SwapDirection;
use crate::controller::position::PositionDirection;
use crate::error::{ClearingHouseResult, ErrorCode};
use crate::math::bn;
use crate::math::bn::U192;
use crate::math::casting::{cast_to_i128, cast_to_u128, cast_to_u64};
use crate::math::constants::{
    AMM_RESERVE_PRECISION, AMM_RESERVE_PRECISION_I128, AMM_TIMES_PEG_TO_QUOTE_PRECISION_RATIO_I128,
    AMM_TO_QUOTE_PRECISION_RATIO_I128, BID_ASK_SPREAD_PRECISION, BID_ASK_SPREAD_PRECISION_I128,
    CONCENTRATION_PRECISION, K_BPS_DECREASE_MAX, K_BPS_UPDATE_SCALE,
    MAX_BID_ASK_INVENTORY_SKEW_FACTOR, ONE_HOUR_I128, PEG_PRECISION, PRICE_PRECISION,
    PRICE_PRECISION_I128, PRICE_TO_PEG_PRECISION_RATIO, PRICE_TO_QUOTE_PRECISION_RATIO,
    QUOTE_PRECISION,
};
use crate::math::orders::standardize_base_asset_amount;
use crate::math::position::{_calculate_base_asset_value_and_pnl, calculate_base_asset_value};
use crate::math::quote_asset::reserve_to_asset_amount;
use crate::math::stats::{calculate_new_twap, calculate_weighted_average};
use crate::math_error;
use crate::state::market::{PerpMarket, AMM};
use crate::state::oracle::OraclePriceData;
use crate::state::state::PriceDivergenceGuardRails;
use crate::validate;
use solana_program::msg;
use std::cmp::{max, min};

use super::helpers::get_proportion_u128;

pub fn calculate_price(
    quote_asset_reserve: u128,
    base_asset_reserve: u128,
    peg_multiplier: u128,
) -> ClearingHouseResult<u128> {
    let peg_quote_asset_amount = quote_asset_reserve
        .checked_mul(peg_multiplier)
        .ok_or_else(math_error!())?;

    U192::from(peg_quote_asset_amount)
        .checked_mul(U192::from(PRICE_TO_PEG_PRECISION_RATIO))
        .ok_or_else(math_error!())?
        .checked_div(U192::from(base_asset_reserve))
        .ok_or_else(math_error!())?
        .try_to_u128()
}

pub fn calculate_bid_ask_bounds(
    concentration_coef: u128,
    sqrt_k: u128,
) -> ClearingHouseResult<(u128, u128)> {
    // worse case if all asks are filled (max reserve)
    let ask_bounded_base =
        get_proportion_u128(sqrt_k, concentration_coef, CONCENTRATION_PRECISION)?;

    // worse case if all bids are filled (min reserve)
    let bid_bounded_base =
        get_proportion_u128(sqrt_k, CONCENTRATION_PRECISION, concentration_coef)?;

    Ok((bid_bounded_base, ask_bounded_base))
}

pub fn calculate_terminal_price(amm: &mut AMM) -> ClearingHouseResult<u128> {
    let swap_direction = if amm.net_base_asset_amount > 0 {
        SwapDirection::Add
    } else {
        SwapDirection::Remove
    };
    let (new_quote_asset_amount, new_base_asset_amount) = calculate_swap_output(
        amm.net_base_asset_amount.unsigned_abs(),
        amm.base_asset_reserve,
        swap_direction,
        amm.sqrt_k,
    )?;

    let terminal_price = calculate_price(
        new_quote_asset_amount,
        new_base_asset_amount,
        amm.peg_multiplier,
    )?;

    Ok(terminal_price)
}

pub fn calculate_market_open_bids_asks(amm: &AMM) -> ClearingHouseResult<(i128, i128)> {
    let base_asset_reserve = amm.base_asset_reserve;
    let min_base_asset_reserve = amm.min_base_asset_reserve;
    let max_base_asset_reserve = amm.max_base_asset_reserve;

    let (max_bids, max_asks) = _calculate_market_open_bids_asks(
        base_asset_reserve,
        min_base_asset_reserve,
        max_base_asset_reserve,
    )?;

    Ok((max_bids, max_asks))
}

pub fn _calculate_market_open_bids_asks(
    base_asset_reserve: u128,
    min_base_asset_reserve: u128,
    max_base_asset_reserve: u128,
) -> ClearingHouseResult<(i128, i128)> {
    // worse case if all asks are filled
    let max_asks = if base_asset_reserve < max_base_asset_reserve {
        -cast_to_i128(
            max_base_asset_reserve
                .checked_sub(base_asset_reserve)
                .ok_or_else(math_error!())?,
        )?
    } else {
        0
    };

    // worst case if all bids are filled
    let max_bids = if base_asset_reserve > min_base_asset_reserve {
        cast_to_i128(
            base_asset_reserve
                .checked_sub(min_base_asset_reserve)
                .ok_or_else(math_error!())?,
        )?
    } else {
        0
    };

    Ok((max_bids, max_asks))
}

pub fn cap_to_max_spread(
    mut long_spread: u128,
    mut short_spread: u128,
    max_spread: u128,
) -> ClearingHouseResult<(u128, u128)> {
    let total_spread = long_spread
        .checked_add(short_spread)
        .ok_or_else(math_error!())?;

    if total_spread > max_spread {
        if long_spread > short_spread {
            long_spread = min(max_spread, long_spread);
            short_spread = max_spread
                .checked_sub(long_spread)
                .ok_or_else(math_error!())?;
        } else {
            short_spread = min(max_spread, short_spread);
            long_spread = max_spread
                .checked_sub(short_spread)
                .ok_or_else(math_error!())?;
        }
    }

    let new_total_spread = long_spread
        .checked_add(short_spread)
        .ok_or_else(math_error!())?;

    validate!(
        new_total_spread <= max_spread,
        ErrorCode::DefaultError,
        "new_total_spread({}) > max_spread({})",
        new_total_spread,
        max_spread
    )?;

    Ok((long_spread, short_spread))
}

#[allow(clippy::comparison_chain)]
pub fn calculate_spread(
    base_spread: u16,
    last_oracle_reserve_price_spread_pct: i128,
    last_oracle_conf_pct: u64,
    max_spread: u32,
    quote_asset_reserve: u128,
    terminal_quote_asset_reserve: u128,
    peg_multiplier: u128,
    net_base_asset_amount: i128,
    reserve_price: u128,
    total_fee_minus_distributions: i128,
    base_asset_reserve: u128,
    min_base_asset_reserve: u128,
    max_base_asset_reserve: u128,
) -> ClearingHouseResult<(u128, u128)> {
    let mut long_spread = (base_spread / 2) as u128;
    let mut short_spread = (base_spread / 2) as u128;

    // oracle retreat
    // if mark - oracle < 0 (mark below oracle) and user going long then increase spread
    if last_oracle_reserve_price_spread_pct < 0 {
        long_spread = max(
            long_spread,
            last_oracle_reserve_price_spread_pct
                .unsigned_abs()
                .checked_add(cast_to_u128(last_oracle_conf_pct)?)
                .ok_or_else(math_error!())?,
        );
    } else {
        short_spread = max(
            short_spread,
            last_oracle_reserve_price_spread_pct
                .unsigned_abs()
                .checked_add(cast_to_u128(last_oracle_conf_pct)?)
                .ok_or_else(math_error!())?,
        );
    }

    // inventory scale
    let (max_bids, max_asks) = _calculate_market_open_bids_asks(
        base_asset_reserve,
        min_base_asset_reserve,
        max_base_asset_reserve,
    )?;

    let min_side_liquidity = max_bids.min(max_asks.abs());

    // inventory scale
    let inventory_scale = net_base_asset_amount
        .checked_mul(BID_ASK_SPREAD_PRECISION_I128 * 10)
        .ok_or_else(math_error!())?
        .checked_div(min_side_liquidity.max(1))
        .ok_or_else(math_error!())?
        .unsigned_abs();

    let inventory_scale_capped = min(
        MAX_BID_ASK_INVENTORY_SKEW_FACTOR,
        BID_ASK_SPREAD_PRECISION
            .checked_add(inventory_scale)
            .ok_or_else(math_error!())?,
    );

    if net_base_asset_amount > 0 {
        long_spread = long_spread
            .checked_mul(inventory_scale_capped)
            .ok_or_else(math_error!())?
            .checked_div(BID_ASK_SPREAD_PRECISION)
            .ok_or_else(math_error!())?;
    } else if net_base_asset_amount < 0 {
        short_spread = short_spread
            .checked_mul(inventory_scale_capped)
            .ok_or_else(math_error!())?
            .checked_div(BID_ASK_SPREAD_PRECISION)
            .ok_or_else(math_error!())?;
    }

    // effective leverage scale
    let net_base_asset_value = cast_to_i128(quote_asset_reserve)?
        .checked_sub(cast_to_i128(terminal_quote_asset_reserve)?)
        .ok_or_else(math_error!())?
        .checked_mul(cast_to_i128(peg_multiplier)?)
        .ok_or_else(math_error!())?
        .checked_div(AMM_TIMES_PEG_TO_QUOTE_PRECISION_RATIO_I128)
        .ok_or_else(math_error!())?;

    let local_base_asset_value = net_base_asset_amount
        .checked_mul(cast_to_i128(reserve_price)?)
        .ok_or_else(math_error!())?
        .checked_div(AMM_TO_QUOTE_PRECISION_RATIO_I128 * PRICE_PRECISION_I128)
        .ok_or_else(math_error!())?;

    let effective_leverage = max(
        0,
        local_base_asset_value
            .checked_sub(net_base_asset_value)
            .ok_or_else(math_error!())?,
    )
    .checked_mul(BID_ASK_SPREAD_PRECISION_I128)
    .ok_or_else(math_error!())?
    .checked_div(max(0, total_fee_minus_distributions) + 1)
    .ok_or_else(math_error!())?;

    let effective_leverage_capped = min(
        MAX_BID_ASK_INVENTORY_SKEW_FACTOR,
        BID_ASK_SPREAD_PRECISION
            .checked_add(cast_to_u128(max(0, effective_leverage))? + 1)
            .ok_or_else(math_error!())?,
    );

    if total_fee_minus_distributions <= 0 {
        long_spread = long_spread
            .checked_mul(MAX_BID_ASK_INVENTORY_SKEW_FACTOR)
            .ok_or_else(math_error!())?
            .checked_div(BID_ASK_SPREAD_PRECISION)
            .ok_or_else(math_error!())?;
        short_spread = short_spread
            .checked_mul(MAX_BID_ASK_INVENTORY_SKEW_FACTOR)
            .ok_or_else(math_error!())?
            .checked_div(BID_ASK_SPREAD_PRECISION)
            .ok_or_else(math_error!())?;
    } else if net_base_asset_amount > 0 {
        long_spread = long_spread
            .checked_mul(effective_leverage_capped)
            .ok_or_else(math_error!())?
            .checked_div(BID_ASK_SPREAD_PRECISION)
            .ok_or_else(math_error!())?;
    } else {
        short_spread = short_spread
            .checked_mul(effective_leverage_capped)
            .ok_or_else(math_error!())?
            .checked_div(BID_ASK_SPREAD_PRECISION)
            .ok_or_else(math_error!())?;
    }
    let (long_spread, short_spread) = cap_to_max_spread(
        long_spread,
        short_spread,
        cast_to_u128(max_spread)?.max(last_oracle_reserve_price_spread_pct.unsigned_abs()),
    )?;

    Ok((long_spread, short_spread))
}

pub fn update_mark_twap(
    amm: &mut AMM,
    now: i64,
    precomputed_trade_price: Option<u128>,
    direction: Option<PositionDirection>,
) -> ClearingHouseResult<u128> {
    let base_spread_u128 = cast_to_u128(amm.base_spread)?;
    let last_oracle_price_u128 = cast_to_u128(amm.historical_oracle_data.last_oracle_price)?;

    let trade_price: u128 = match precomputed_trade_price {
        Some(trade_price) => trade_price,
        None => last_oracle_price_u128,
    };

    validate!(
        amm.historical_oracle_data.last_oracle_price > 0,
        ErrorCode::InvalidOracle,
        "amm.historical_oracle_data.last_oracle_price <= 0"
    )?;

    // estimation of bid/ask by looking at execution premium

    // trade is a long
    let best_bid_estimate = if trade_price > last_oracle_price_u128 {
        let discount = min(base_spread_u128, amm.short_spread / 2);
        last_oracle_price_u128
            .checked_sub(discount)
            .ok_or_else(math_error!())?
    } else {
        trade_price
    };

    // trade is a short
    let best_ask_estimate = if trade_price < last_oracle_price_u128 {
        let premium = min(base_spread_u128, amm.long_spread / 2);
        last_oracle_price_u128
            .checked_add(premium)
            .ok_or_else(math_error!())?
    } else {
        trade_price
    };

    let (bid_price, ask_price) = match direction {
        Some(direction) => match direction {
            PositionDirection::Long => (best_bid_estimate, trade_price),
            PositionDirection::Short => (trade_price, best_ask_estimate),
        },
        None => (trade_price, trade_price),
    };

    let (bid_price_capped_update, ask_price_capped_update) = (
        cast_to_u128(sanitize_new_price(
            cast_to_i128(bid_price)?,
            cast_to_i128(amm.last_bid_price_twap)?,
        )?)?,
        cast_to_u128(sanitize_new_price(
            cast_to_i128(ask_price)?,
            cast_to_i128(amm.last_ask_price_twap)?,
        )?)?,
    );

    // update bid and ask twaps
    let bid_twap = calculate_new_twap(
        bid_price_capped_update,
        now,
        amm.last_bid_price_twap,
        amm.last_mark_price_twap_ts,
        amm.funding_period,
    )?;
    amm.last_bid_price_twap = bid_twap;

    let ask_twap = calculate_new_twap(
        ask_price_capped_update,
        now,
        amm.last_ask_price_twap,
        amm.last_mark_price_twap_ts,
        amm.funding_period,
    )?;

    amm.last_ask_price_twap = ask_twap;

    let mid_twap = bid_twap.checked_add(ask_twap).ok_or_else(math_error!())? / 2;

    // update std stat
    update_amm_mark_std(amm, now, trade_price, amm.last_mark_price_twap)?;

    amm.last_mark_price_twap = mid_twap;
    amm.last_mark_price_twap_5min = calculate_new_twap(
        bid_price_capped_update
            .checked_add(ask_price_capped_update)
            .ok_or_else(math_error!())?
            / 2,
        now,
        amm.last_mark_price_twap_5min,
        amm.last_mark_price_twap_ts,
        60 * 5,
    )?;

    amm.last_mark_price_twap_ts = now;

    Ok(mid_twap)
}

pub fn sanitize_new_price(new_price: i128, last_price_twap: i128) -> ClearingHouseResult<i128> {
    // when/if twap is 0, dont try to normalize new_price
    if last_price_twap == 0 {
        return Ok(new_price);
    }

    let new_price_spread = new_price
        .checked_sub(last_price_twap)
        .ok_or_else(math_error!())?;

    // cap new oracle update to 33% delta from twap
    let price_twap_33pct = last_price_twap.checked_div(3).ok_or_else(math_error!())?;

    let capped_update_price = if new_price_spread.unsigned_abs() > price_twap_33pct.unsigned_abs() {
        if new_price > last_price_twap {
            last_price_twap
                .checked_add(price_twap_33pct)
                .ok_or_else(math_error!())?
        } else {
            last_price_twap
                .checked_sub(price_twap_33pct)
                .ok_or_else(math_error!())?
        }
    } else {
        new_price
    };

    Ok(capped_update_price)
}

pub fn update_oracle_price_twap(
    amm: &mut AMM,
    now: i64,
    oracle_price_data: &OraclePriceData,
    precomputed_reserve_price: Option<u128>,
) -> ClearingHouseResult<i128> {
    let reserve_price = match precomputed_reserve_price {
        Some(reserve_price) => reserve_price,
        None => amm.reserve_price()?,
    };

    let oracle_price = normalise_oracle_price(amm, oracle_price_data, Some(reserve_price))?;

    let capped_oracle_update_price = sanitize_new_price(
        oracle_price,
        amm.historical_oracle_data.last_oracle_price_twap,
    )?;

    // sanity check
    let oracle_price_twap: i128;
    if capped_oracle_update_price > 0 && oracle_price > 0 {
        oracle_price_twap = calculate_new_oracle_price_twap(
            amm,
            now,
            capped_oracle_update_price,
            TwapPeriod::FundingPeriod,
        )?;

        let oracle_price_twap_5min = calculate_new_oracle_price_twap(
            amm,
            now,
            capped_oracle_update_price,
            TwapPeriod::FiveMin,
        )?;

        amm.last_oracle_normalised_price = capped_oracle_update_price;
        amm.historical_oracle_data.last_oracle_price = oracle_price_data.price;
        amm.last_oracle_conf_pct = oracle_price_data
            .confidence
            .checked_mul(BID_ASK_SPREAD_PRECISION)
            .ok_or_else(math_error!())?
            .checked_div(reserve_price)
            .ok_or_else(math_error!())? as u64;
        amm.historical_oracle_data.last_oracle_delay = oracle_price_data.delay;
        amm.last_oracle_reserve_price_spread_pct =
            calculate_oracle_reserve_price_spread_pct(amm, oracle_price_data, Some(reserve_price))?;

        amm.historical_oracle_data.last_oracle_price_twap_5min = oracle_price_twap_5min;
        amm.historical_oracle_data.last_oracle_price_twap = oracle_price_twap;
        amm.historical_oracle_data.last_oracle_price_twap_ts = now;
    } else {
        oracle_price_twap = amm.historical_oracle_data.last_oracle_price_twap
    }

    Ok(oracle_price_twap)
}

pub enum TwapPeriod {
    FundingPeriod,
    FiveMin,
}

pub fn calculate_new_oracle_price_twap(
    amm: &AMM,
    now: i64,
    oracle_price: i128,
    twap_period: TwapPeriod,
) -> ClearingHouseResult<i128> {
    let (last_mark_twap, last_oracle_twap) = match twap_period {
        TwapPeriod::FundingPeriod => (
            amm.last_mark_price_twap,
            amm.historical_oracle_data.last_oracle_price_twap,
        ),
        TwapPeriod::FiveMin => (
            amm.last_mark_price_twap_5min,
            amm.historical_oracle_data.last_oracle_price_twap_5min,
        ),
    };

    let period: i64 = match twap_period {
        TwapPeriod::FundingPeriod => amm.funding_period,
        TwapPeriod::FiveMin => 60 * 5,
    };

    let since_last = cast_to_i128(max(
        1,
        now.checked_sub(amm.historical_oracle_data.last_oracle_price_twap_ts)
            .ok_or_else(math_error!())?,
    ))?;
    let from_start = max(
        0,
        cast_to_i128(period)?
            .checked_sub(since_last)
            .ok_or_else(math_error!())?,
    );

    // if an oracle delay impacted last oracle_twap, shrink toward mark_twap
    let interpolated_oracle_price =
        if amm.last_mark_price_twap_ts > amm.historical_oracle_data.last_oracle_price_twap_ts {
            let since_last_valid = cast_to_i128(
                amm.last_mark_price_twap_ts
                    .checked_sub(amm.historical_oracle_data.last_oracle_price_twap_ts)
                    .ok_or_else(math_error!())?,
            )?;
            msg!(
                "correcting oracle twap update (oracle previously invalid for {:?} seconds)",
                since_last_valid
            );

            let from_start_valid = max(
                1,
                cast_to_i128(period)?
                    .checked_sub(since_last_valid)
                    .ok_or_else(math_error!())?,
            );
            calculate_weighted_average(
                cast_to_i128(last_mark_twap)?,
                oracle_price,
                since_last_valid,
                from_start_valid,
            )?
        } else {
            oracle_price
        };

    let new_twap = calculate_weighted_average(
        interpolated_oracle_price,
        last_oracle_twap,
        since_last,
        from_start,
    )?;

    Ok(new_twap)
}

pub fn update_amm_mark_std(
    amm: &mut AMM,
    now: i64,
    price: u128,
    ewma: u128,
) -> ClearingHouseResult<bool> {
    let since_last = cast_to_i128(max(
        1,
        now.checked_sub(amm.last_mark_price_twap_ts)
            .ok_or_else(math_error!())?,
    ))?;

    let price_change = cast_to_i128(price)?
        .checked_sub(cast_to_i128(ewma)?)
        .ok_or_else(math_error!())?;

    amm.mark_std = calculate_rolling_sum(
        amm.mark_std,
        cast_to_u64(price_change.unsigned_abs())?,
        max(ONE_HOUR_I128, since_last),
        ONE_HOUR_I128,
    )?;

    Ok(true)
}

pub fn update_amm_long_short_intensity(
    amm: &mut AMM,
    now: i64,
    quote_asset_amount: u128,
    direction: PositionDirection,
) -> ClearingHouseResult<bool> {
    let since_last = cast_to_i128(max(
        1,
        now.checked_sub(amm.last_mark_price_twap_ts)
            .ok_or_else(math_error!())?,
    ))?;

    let (long_quote_amount, short_quote_amount) = if direction == PositionDirection::Long {
        (cast_to_u64(quote_asset_amount)?, 0_u64)
    } else {
        (0_u64, cast_to_u64(quote_asset_amount)?)
    };

    amm.long_intensity_count = (calculate_rolling_sum(
        cast_to_u64(amm.long_intensity_count)?,
        cast_to_u64(long_quote_amount != 0)?,
        since_last,
        ONE_HOUR_I128,
    )?) as u16;
    amm.long_intensity_volume = calculate_rolling_sum(
        amm.long_intensity_volume,
        long_quote_amount,
        since_last,
        ONE_HOUR_I128,
    )?;

    amm.short_intensity_count = (calculate_rolling_sum(
        cast_to_u64(amm.short_intensity_count)?,
        cast_to_u64(short_quote_amount != 0)?,
        since_last,
        ONE_HOUR_I128,
    )?) as u16;
    amm.short_intensity_volume = calculate_rolling_sum(
        amm.short_intensity_volume,
        short_quote_amount,
        since_last,
        ONE_HOUR_I128,
    )?;

    Ok(true)
}

pub fn calculate_rolling_sum(
    data1: u64,
    data2: u64,
    weight1_numer: i128,
    weight1_denom: i128,
) -> ClearingHouseResult<u64> {
    // assumes that missing times are zeros (e.g. handle NaN as 0)
    let prev_twap_99 = cast_to_u128(data1)?
        .checked_mul(cast_to_u128(max(
            0,
            weight1_denom
                .checked_sub(weight1_numer)
                .ok_or_else(math_error!())?,
        ))?)
        .ok_or_else(math_error!())?
        .checked_div(cast_to_u128(weight1_denom)?)
        .ok_or_else(math_error!())?;

    cast_to_u64(prev_twap_99)?
        .checked_add(data2)
        .ok_or_else(math_error!())
}

pub fn calculate_swap_output(
    swap_amount: u128,
    input_asset_reserve: u128,
    direction: SwapDirection,
    invariant_sqrt: u128,
) -> ClearingHouseResult<(u128, u128)> {
    let invariant_sqrt_u192 = U192::from(invariant_sqrt);
    let invariant = invariant_sqrt_u192
        .checked_mul(invariant_sqrt_u192)
        .ok_or_else(math_error!())?;

    if direction == SwapDirection::Remove && swap_amount > input_asset_reserve {
        msg!("{:?} > {:?}", swap_amount, input_asset_reserve);
        return Err(ErrorCode::TradeSizeTooLarge);
    }

    let new_input_asset_reserve = if let SwapDirection::Add = direction {
        input_asset_reserve
            .checked_add(swap_amount)
            .ok_or_else(math_error!())?
    } else {
        input_asset_reserve
            .checked_sub(swap_amount)
            .ok_or_else(math_error!())?
    };

    let new_input_amount_u192 = U192::from(new_input_asset_reserve);
    let new_output_asset_reserve = invariant
        .checked_div(new_input_amount_u192)
        .ok_or_else(math_error!())?
        .try_to_u128()?;

    Ok((new_output_asset_reserve, new_input_asset_reserve))
}

pub fn calculate_quote_asset_amount_swapped(
    quote_asset_reserve_before: u128,
    quote_asset_reserve_after: u128,
    swap_direction: SwapDirection,
    peg_multiplier: u128,
) -> ClearingHouseResult<u128> {
    let quote_asset_reserve_change = match swap_direction {
        SwapDirection::Add => quote_asset_reserve_before
            .checked_sub(quote_asset_reserve_after)
            .ok_or_else(math_error!())?,

        SwapDirection::Remove => quote_asset_reserve_after
            .checked_sub(quote_asset_reserve_before)
            .ok_or_else(math_error!())?,
    };

    let mut quote_asset_amount =
        reserve_to_asset_amount(quote_asset_reserve_change, peg_multiplier)?;

    // when a user goes long base asset, make the base asset slightly more expensive
    // by adding one unit of quote asset
    if swap_direction == SwapDirection::Remove {
        quote_asset_amount = quote_asset_amount
            .checked_add(1)
            .ok_or_else(math_error!())?;
    }

    Ok(quote_asset_amount)
}

pub fn calculate_terminal_reserves(amm: &AMM) -> ClearingHouseResult<(u128, u128)> {
    let swap_direction = if amm.net_base_asset_amount > 0 {
        SwapDirection::Add
    } else {
        SwapDirection::Remove
    };
    let (new_quote_asset_amount, new_base_asset_amount) = calculate_swap_output(
        amm.net_base_asset_amount.unsigned_abs(),
        amm.base_asset_reserve,
        swap_direction,
        amm.sqrt_k,
    )?;

    Ok((new_quote_asset_amount, new_base_asset_amount))
}

pub fn calculate_terminal_price_and_reserves(amm: &AMM) -> ClearingHouseResult<(u128, u128, u128)> {
    let (new_quote_asset_amount, new_base_asset_amount) = calculate_terminal_reserves(amm)?;

    let terminal_price = calculate_price(
        new_quote_asset_amount,
        new_base_asset_amount,
        amm.peg_multiplier,
    )?;

    Ok((
        terminal_price,
        new_quote_asset_amount,
        new_base_asset_amount,
    ))
}

pub fn get_spread_reserves(
    amm: &AMM,
    direction: PositionDirection,
) -> ClearingHouseResult<(u128, u128)> {
    let (base_asset_reserve, quote_asset_reserve) = match direction {
        PositionDirection::Long => (amm.ask_base_asset_reserve, amm.ask_quote_asset_reserve),
        PositionDirection::Short => (amm.bid_base_asset_reserve, amm.bid_quote_asset_reserve),
    };

    Ok((base_asset_reserve, quote_asset_reserve))
}

pub fn calculate_spread_reserves(
    amm: &AMM,
    direction: PositionDirection,
) -> ClearingHouseResult<(u128, u128)> {
    let spread = match direction {
        PositionDirection::Long => amm.long_spread,
        PositionDirection::Short => amm.short_spread,
    };

    let quote_asset_reserve_delta = if spread > 0 {
        amm.quote_asset_reserve
            .checked_div(BID_ASK_SPREAD_PRECISION / (spread / 2))
            .ok_or_else(math_error!())?
    } else {
        0
    };

    let quote_asset_reserve = match direction {
        PositionDirection::Long => amm
            .quote_asset_reserve
            .checked_add(quote_asset_reserve_delta)
            .ok_or_else(math_error!())?,
        PositionDirection::Short => amm
            .quote_asset_reserve
            .checked_sub(quote_asset_reserve_delta)
            .ok_or_else(math_error!())?,
    };

    let invariant_sqrt_u192 = U192::from(amm.sqrt_k);
    let invariant = invariant_sqrt_u192
        .checked_mul(invariant_sqrt_u192)
        .ok_or_else(math_error!())?;

    let base_asset_reserve = invariant
        .checked_div(U192::from(quote_asset_reserve))
        .ok_or_else(math_error!())?
        .try_to_u128()?;

    Ok((base_asset_reserve, quote_asset_reserve))
}

pub fn calculate_oracle_reserve_price_spread(
    amm: &AMM,
    oracle_price_data: &OraclePriceData,
    precomputed_reserve_price: Option<u128>,
) -> ClearingHouseResult<(i128, i128)> {
    let reserve_price = match precomputed_reserve_price {
        Some(reserve_price) => cast_to_i128(reserve_price)?,
        None => cast_to_i128(amm.reserve_price()?)?,
    };

    let oracle_price = oracle_price_data.price;

    let price_spread = reserve_price
        .checked_sub(oracle_price)
        .ok_or_else(math_error!())?;

    Ok((oracle_price, price_spread))
}

pub fn normalise_oracle_price(
    amm: &AMM,
    oracle_price: &OraclePriceData,
    precomputed_reserve_price: Option<u128>,
) -> ClearingHouseResult<i128> {
    let OraclePriceData {
        price: oracle_price,
        confidence: oracle_conf,
        ..
    } = *oracle_price;

    let reserve_price = match precomputed_reserve_price {
        Some(reserve_price) => cast_to_i128(reserve_price)?,
        None => cast_to_i128(amm.reserve_price()?)?,
    };

    // 2.5 bps of the mark price
    let reserve_price_2p5_bps = reserve_price.checked_div(4000).ok_or_else(math_error!())?;
    let conf_int = cast_to_i128(oracle_conf)?;

    //  normalises oracle toward mark price based on the oracle’s confidence interval
    //  if mark above oracle: use oracle+conf unless it exceeds .99975 * mark price
    //  if mark below oracle: use oracle-conf unless it less than 1.00025 * mark price
    //  (this guarantees more reasonable funding rates in volatile periods)
    let normalised_price = if reserve_price > oracle_price {
        min(
            max(
                reserve_price
                    .checked_sub(reserve_price_2p5_bps)
                    .ok_or_else(math_error!())?,
                oracle_price,
            ),
            oracle_price
                .checked_add(conf_int)
                .ok_or_else(math_error!())?,
        )
    } else {
        max(
            min(
                reserve_price
                    .checked_add(reserve_price_2p5_bps)
                    .ok_or_else(math_error!())?,
                oracle_price,
            ),
            oracle_price
                .checked_sub(conf_int)
                .ok_or_else(math_error!())?,
        )
    };

    Ok(normalised_price)
}

pub fn calculate_oracle_reserve_price_spread_pct(
    amm: &AMM,
    oracle_price_data: &OraclePriceData,
    precomputed_reserve_price: Option<u128>,
) -> ClearingHouseResult<i128> {
    let reserve_price = match precomputed_reserve_price {
        Some(reserve_price) => reserve_price,
        None => amm.reserve_price()?,
    };
    let (_oracle_price, price_spread) =
        calculate_oracle_reserve_price_spread(amm, oracle_price_data, Some(reserve_price))?;

    price_spread
        .checked_mul(BID_ASK_SPREAD_PRECISION_I128)
        .ok_or_else(math_error!())?
        .checked_div(cast_to_i128(reserve_price)?) // todo? better for spread logic
        .ok_or_else(math_error!())
}

pub fn calculate_oracle_twap_5min_mark_spread_pct(
    amm: &AMM,
    precomputed_reserve_price: Option<u128>,
) -> ClearingHouseResult<i128> {
    let reserve_price = match precomputed_reserve_price {
        Some(reserve_price) => reserve_price,
        None => amm.reserve_price()?,
    };
    let price_spread = cast_to_i128(reserve_price)?
        .checked_sub(amm.historical_oracle_data.last_oracle_price_twap_5min)
        .ok_or_else(math_error!())?;

    // price_spread_pct
    price_spread
        .checked_mul(BID_ASK_SPREAD_PRECISION_I128)
        .ok_or_else(math_error!())?
        .checked_div(cast_to_i128(reserve_price)?) // todo? better for spread logic
        .ok_or_else(math_error!())
}

pub fn is_oracle_mark_too_divergent(
    price_spread_pct: i128,
    oracle_guard_rails: &PriceDivergenceGuardRails,
) -> ClearingHouseResult<bool> {
    let max_divergence = oracle_guard_rails
        .mark_oracle_divergence_numerator
        .checked_mul(BID_ASK_SPREAD_PRECISION)
        .ok_or_else(math_error!())?
        .checked_div(oracle_guard_rails.mark_oracle_divergence_denominator)
        .ok_or_else(math_error!())?;

    Ok(price_spread_pct.unsigned_abs() > max_divergence)
}

pub fn calculate_mark_twap_spread_pct(amm: &AMM, reserve_price: u128) -> ClearingHouseResult<i128> {
    let reserve_price = cast_to_i128(reserve_price)?;
    let mark_twap = cast_to_i128(amm.last_mark_price_twap)?;

    let price_spread = reserve_price
        .checked_sub(mark_twap)
        .ok_or_else(math_error!())?;

    price_spread
        .checked_mul(BID_ASK_SPREAD_PRECISION_I128)
        .ok_or_else(math_error!())?
        .checked_div(mark_twap)
        .ok_or_else(math_error!())
}

pub fn use_oracle_price_for_margin_calculation(
    price_spread_pct: i128,
    oracle_guard_rails: &PriceDivergenceGuardRails,
) -> ClearingHouseResult<bool> {
    let max_divergence = oracle_guard_rails
        .mark_oracle_divergence_numerator
        .checked_mul(BID_ASK_SPREAD_PRECISION)
        .ok_or_else(math_error!())?
        .checked_div(oracle_guard_rails.mark_oracle_divergence_denominator)
        .ok_or_else(math_error!())?
        .checked_div(3)
        .ok_or_else(math_error!())?;

    Ok(price_spread_pct.unsigned_abs() > max_divergence)
}

pub fn calculate_budgeted_k_scale(
    market: &mut PerpMarket,
    budget: i128,
    increase_max: i128,
) -> ClearingHouseResult<(u128, u128)> {
    let curve_update_intensity = market.amm.curve_update_intensity as i128;
    let k_pct_upper_bound = increase_max;

    validate!(
        increase_max >= K_BPS_UPDATE_SCALE,
        ErrorCode::DefaultError,
        "invalid increase_max={} < {}",
        increase_max,
        K_BPS_UPDATE_SCALE
    )?;

    let k_pct_lower_bound =
        K_BPS_UPDATE_SCALE - (K_BPS_DECREASE_MAX) * curve_update_intensity / 100;

    let (numerator, denominator) = _calculate_budgeted_k_scale(
        market.amm.base_asset_reserve,
        market.amm.quote_asset_reserve,
        budget,
        market.amm.peg_multiplier,
        market.amm.net_base_asset_amount,
        k_pct_upper_bound,
        k_pct_lower_bound,
    )?;

    Ok((numerator, denominator))
}

pub fn _calculate_budgeted_k_scale(
    x: u128,
    y: u128,
    budget: i128,
    q: u128,
    d: i128,
    k_pct_upper_bound: i128,
    k_pct_lower_bound: i128,
) -> ClearingHouseResult<(u128, u128)> {
    // let curve_update_intensity = curve_update_intensity as i128;
    let c = -budget;
    let q = cast_to_i128(q)?;

    let c_sign: i128 = if c > 0 { 1 } else { -1 };
    let d_sign: i128 = if d > 0 { 1 } else { -1 };

    let x_d = cast_to_i128(x)?.checked_add(d).ok_or_else(math_error!())?;

    let amm_reserve_precision_u192 = U192::from(AMM_RESERVE_PRECISION);
    let x_times_x_d_u192 = U192::from(x)
        .checked_mul(U192::from(x_d))
        .ok_or_else(math_error!())?
        .checked_div(amm_reserve_precision_u192)
        .ok_or_else(math_error!())?;

    let quote_precision_u192 = U192::from(QUOTE_PRECISION);
    let x_times_x_d_c = x_times_x_d_u192
        .checked_mul(U192::from(c.unsigned_abs()))
        .ok_or_else(math_error!())?
        .checked_div(quote_precision_u192)
        .ok_or_else(math_error!())?
        .try_to_u128()?;

    let c_times_x_d_d = U192::from(c.unsigned_abs())
        .checked_mul(U192::from(x_d.unsigned_abs()))
        .ok_or_else(math_error!())?
        .checked_div(quote_precision_u192)
        .ok_or_else(math_error!())?
        .checked_mul(U192::from(d.unsigned_abs()))
        .ok_or_else(math_error!())?
        .checked_div(amm_reserve_precision_u192)
        .ok_or_else(math_error!())?
        .try_to_u128()?;

    let pegged_quote_times_dd = cast_to_i128(
        U192::from(y)
            .checked_mul(U192::from(d.unsigned_abs()))
            .ok_or_else(math_error!())?
            .checked_div(amm_reserve_precision_u192)
            .ok_or_else(math_error!())?
            .checked_mul(U192::from(d.unsigned_abs()))
            .ok_or_else(math_error!())?
            .checked_div(amm_reserve_precision_u192)
            .ok_or_else(math_error!())?
            .checked_mul(U192::from(q))
            .ok_or_else(math_error!())?
            .checked_div(U192::from(PEG_PRECISION))
            .ok_or_else(math_error!())?
            .try_to_u128()?,
    )?;

    let numer1 = pegged_quote_times_dd;

    let numer2 = cast_to_i128(c_times_x_d_d)?
        .checked_mul(c_sign.checked_mul(d_sign).ok_or_else(math_error!())?)
        .ok_or_else(math_error!())?;

    let denom1 = cast_to_i128(x_times_x_d_c)?
        .checked_mul(c_sign)
        .ok_or_else(math_error!())?;

    let denom2 = pegged_quote_times_dd;

    // protocol is spending to increase k
    if c_sign < 0 {
        // thus denom1 is negative and solution is unstable
        if x_times_x_d_c > pegged_quote_times_dd.unsigned_abs() {
            msg!("cost exceeds possible amount to spend");
            msg!("k * {:?}/{:?}", k_pct_upper_bound, K_BPS_UPDATE_SCALE);
            return Ok((
                cast_to_u128(k_pct_upper_bound)?,
                cast_to_u128(K_BPS_UPDATE_SCALE)?,
            ));
        }
    }

    let mut numerator = (numer1.checked_sub(numer2).ok_or_else(math_error!())?)
        .checked_div(AMM_TO_QUOTE_PRECISION_RATIO_I128)
        .ok_or_else(math_error!())?;
    let mut denominator = denom1
        .checked_add(denom2)
        .ok_or_else(math_error!())?
        .checked_div(AMM_TO_QUOTE_PRECISION_RATIO_I128)
        .ok_or_else(math_error!())?;

    if numerator < 0 && denominator < 0 {
        numerator = numerator.abs();
        denominator = denominator.abs();
    }
    assert!((numerator > 0 && denominator > 0));

    let (numerator, denominator) = if numerator > denominator {
        let current_pct_change = numerator
            .checked_mul(10000)
            .ok_or_else(math_error!())?
            .checked_div(denominator)
            .ok_or_else(math_error!())?;

        let maximum_pct_change = k_pct_upper_bound
            .checked_mul(10000)
            .ok_or_else(math_error!())?
            .checked_div(K_BPS_UPDATE_SCALE)
            .ok_or_else(math_error!())?;

        if current_pct_change > maximum_pct_change {
            (k_pct_upper_bound, K_BPS_UPDATE_SCALE)
        } else {
            (numerator, denominator)
        }
    } else {
        let current_pct_change = numerator
            .checked_mul(10000)
            .ok_or_else(math_error!())?
            .checked_div(denominator)
            .ok_or_else(math_error!())?;

        let maximum_pct_change = k_pct_lower_bound
            .checked_mul(10000)
            .ok_or_else(math_error!())?
            .checked_div(K_BPS_UPDATE_SCALE)
            .ok_or_else(math_error!())?;

        if current_pct_change < maximum_pct_change {
            (k_pct_lower_bound, K_BPS_UPDATE_SCALE)
        } else {
            (numerator, denominator)
        }
    };

    Ok((cast_to_u128(numerator)?, cast_to_u128(denominator)?))
}

/// To find the cost of adjusting k, compare the the net market value before and after adjusting k
/// Increasing k costs the protocol money because it reduces slippage and improves the exit price for net market position
/// Decreasing k costs the protocol money because it increases slippage and hurts the exit price for net market position
pub fn adjust_k_cost(
    market: &mut PerpMarket,
    update_k_result: &UpdateKResult,
) -> ClearingHouseResult<i128> {
    let mut market_clone = *market;

    // Find the net market value before adjusting k
    let (current_net_market_value, _) = _calculate_base_asset_value_and_pnl(
        market_clone.amm.net_base_asset_amount,
        0,
        &market_clone.amm,
        false,
    )?;

    update_k(&mut market_clone, update_k_result)?;

    let (_new_net_market_value, cost) = _calculate_base_asset_value_and_pnl(
        market_clone.amm.net_base_asset_amount,
        current_net_market_value,
        &market_clone.amm,
        false,
    )?;

    Ok(cost)
}

/// To find the cost of adjusting k, compare the the net market value before and after adjusting k
/// Increasing k costs the protocol money because it reduces slippage and improves the exit price for net market position
/// Decreasing k costs the protocol money because it increases slippage and hurts the exit price for net market position
pub fn adjust_k_cost_and_update(
    market: &mut PerpMarket,
    update_k_result: &UpdateKResult,
) -> ClearingHouseResult<i128> {
    // Find the net market value before adjusting k
    let current_net_market_value =
        calculate_base_asset_value(market.amm.net_base_asset_amount, &market.amm, false)?;

    update_k(market, update_k_result)?;

    let (_new_net_market_value, cost) = _calculate_base_asset_value_and_pnl(
        market.amm.net_base_asset_amount,
        current_net_market_value,
        &market.amm,
        false,
    )?;

    Ok(cost)
}

pub struct UpdateKResult {
    pub sqrt_k: u128,
    pub base_asset_reserve: u128,
    pub quote_asset_reserve: u128,
}

pub fn get_update_k_result(
    market: &PerpMarket,
    new_sqrt_k: bn::U192,
    bound_update: bool,
) -> ClearingHouseResult<UpdateKResult> {
    let sqrt_k_ratio_precision = bn::U192::from(AMM_RESERVE_PRECISION);

    let old_sqrt_k = bn::U192::from(market.amm.sqrt_k);
    let mut sqrt_k_ratio = new_sqrt_k
        .checked_mul(sqrt_k_ratio_precision)
        .ok_or_else(math_error!())?
        .checked_div(old_sqrt_k)
        .ok_or_else(math_error!())?;

    // if decreasing k, max decrease ratio for single transaction is 2.5%
    if bound_update && sqrt_k_ratio < U192::from(975_000_000_u128) {
        return Err(ErrorCode::InvalidUpdateK);
    }

    if sqrt_k_ratio < sqrt_k_ratio_precision {
        sqrt_k_ratio = sqrt_k_ratio + 1;
    }

    let sqrt_k = new_sqrt_k.try_to_u128().unwrap();

    if bound_update
        && new_sqrt_k < old_sqrt_k
        && market.amm.net_base_asset_amount.unsigned_abs()
            > sqrt_k.checked_div(3).ok_or_else(math_error!())?
    {
        // todo, check less lp_tokens as well
        msg!("new_sqrt_k too small relative to market imbalance");
        return Err(ErrorCode::InvalidUpdateK);
    }

    if market.amm.net_base_asset_amount.unsigned_abs() > sqrt_k {
        msg!("new_sqrt_k too small relative to market imbalance");
        return Err(ErrorCode::InvalidUpdateK);
    }

    let base_asset_reserve = bn::U192::from(market.amm.base_asset_reserve)
        .checked_mul(sqrt_k_ratio)
        .ok_or_else(math_error!())?
        .checked_div(sqrt_k_ratio_precision)
        .ok_or_else(math_error!())?
        .try_to_u128()?;

    let invariant_sqrt_u192 = U192::from(sqrt_k);
    let invariant = invariant_sqrt_u192
        .checked_mul(invariant_sqrt_u192)
        .ok_or_else(math_error!())?;

    let quote_asset_reserve = invariant
        .checked_div(U192::from(base_asset_reserve))
        .ok_or_else(math_error!())?
        .try_to_u128()?;

    Ok(UpdateKResult {
        sqrt_k,
        base_asset_reserve,
        quote_asset_reserve,
    })
}

pub fn update_k(market: &mut PerpMarket, update_k_result: &UpdateKResult) -> ClearingHouseResult {
    market.amm.base_asset_reserve = update_k_result.base_asset_reserve;
    market.amm.quote_asset_reserve = update_k_result.quote_asset_reserve;
    market.amm.sqrt_k = update_k_result.sqrt_k;

    let (new_terminal_quote_reserve, new_terminal_base_reserve) =
        calculate_terminal_reserves(&market.amm)?;
    market.amm.terminal_quote_asset_reserve = new_terminal_quote_reserve;

    let (min_base_asset_reserve, max_base_asset_reserve) =
        calculate_bid_ask_bounds(market.amm.concentration_coef, new_terminal_base_reserve)?;
    market.amm.min_base_asset_reserve = min_base_asset_reserve;
    market.amm.max_base_asset_reserve = max_base_asset_reserve;

    let reserve_price_after = market.amm.reserve_price()?;
    crate::controller::amm::update_spreads(&mut market.amm, reserve_price_after)?;

    Ok(())
}

pub fn calculate_base_asset_amount_to_trade_to_price(
    amm: &AMM,
    limit_price: u128,
    direction: PositionDirection,
) -> ClearingHouseResult<(u128, PositionDirection)> {
    let invariant_sqrt_u192 = U192::from(amm.sqrt_k);
    let invariant = invariant_sqrt_u192
        .checked_mul(invariant_sqrt_u192)
        .ok_or_else(math_error!())?;

    validate!(limit_price > 0, ErrorCode::DefaultError, "limit_price <= 0")?;

    let new_base_asset_reserve_squared = invariant
        .checked_mul(U192::from(PRICE_PRECISION))
        .ok_or_else(math_error!())?
        .checked_div(U192::from(limit_price))
        .ok_or_else(math_error!())?
        .checked_mul(U192::from(amm.peg_multiplier))
        .ok_or_else(math_error!())?
        .checked_div(U192::from(PEG_PRECISION))
        .ok_or_else(math_error!())?;

    let new_base_asset_reserve = new_base_asset_reserve_squared
        .integer_sqrt()
        .try_to_u128()?;

    let base_asset_reserve_before = if amm.base_spread > 0 {
        let (spread_base_asset_reserve, _) = get_spread_reserves(amm, direction)?;
        spread_base_asset_reserve
    } else {
        amm.base_asset_reserve
    };

    if new_base_asset_reserve > base_asset_reserve_before {
        let max_trade_amount = new_base_asset_reserve
            .checked_sub(base_asset_reserve_before)
            .ok_or_else(math_error!())?;
        Ok((max_trade_amount, PositionDirection::Short))
    } else {
        let max_trade_amount = base_asset_reserve_before
            .checked_sub(new_base_asset_reserve)
            .ok_or_else(math_error!())?;
        Ok((max_trade_amount, PositionDirection::Long))
    }
}

pub fn calculate_max_base_asset_amount_fillable(
    amm: &AMM,
    order_direction: &PositionDirection,
) -> ClearingHouseResult<u128> {
    let max_fill_size = amm.base_asset_reserve / amm.max_base_asset_amount_ratio as u128;

    // one fill can only take up to half of side's liquidity
    let max_base_asset_amount_on_side = match order_direction {
        PositionDirection::Long => {
            amm.base_asset_reserve
                .saturating_sub(amm.min_base_asset_reserve)
                / 2
        }
        PositionDirection::Short => {
            amm.max_base_asset_reserve
                .saturating_sub(amm.base_asset_reserve)
                / 2
        }
    };

    standardize_base_asset_amount(
        max_fill_size.min(max_base_asset_amount_on_side),
        amm.base_asset_amount_step_size,
    )
}

pub fn calculate_net_user_cost_basis(amm: &AMM) -> ClearingHouseResult<i128> {
    amm.quote_asset_amount_long
        .checked_add(amm.quote_asset_amount_short)
        .ok_or_else(math_error!())?
        .checked_sub(amm.cumulative_social_loss)
        .ok_or_else(math_error!())
}

pub fn calculate_net_user_pnl(amm: &AMM, oracle_price: i128) -> ClearingHouseResult<i128> {
    validate!(
        oracle_price > 0,
        ErrorCode::DefaultError,
        "oracle_price <= 0",
    )?;

    let net_user_base_asset_value = amm
        .net_base_asset_amount
        .checked_mul(oracle_price)
        .ok_or_else(math_error!())?
        .checked_div(AMM_RESERVE_PRECISION_I128 * cast_to_i128(PRICE_TO_QUOTE_PRECISION_RATIO)?)
        .ok_or_else(math_error!())?;

    net_user_base_asset_value
        .checked_add(calculate_net_user_cost_basis(amm)?)
        .ok_or_else(math_error!())
}

pub fn calculate_settlement_price(
    amm: &AMM,
    target_price: i128,
    pnl_pool_amount: u128,
) -> ClearingHouseResult<i128> {
    if amm.net_base_asset_amount == 0 {
        return Ok(target_price);
    }

    // net_baa * price + net_quote <= 0
    // net_quote/net_baa <= -price

    // net_user_unrealized_pnl negative = surplus in market
    // net_user_unrealized_pnl positive = settlement price needs to differ from oracle
    let best_settlement_price = -(amm
        .quote_asset_amount_long
        .checked_add(amm.quote_asset_amount_short)
        .ok_or_else(math_error!())?
        .checked_sub(cast_to_i128(pnl_pool_amount)?)
        .ok_or_else(math_error!())?
        .checked_mul(AMM_RESERVE_PRECISION_I128 * cast_to_i128(PRICE_TO_QUOTE_PRECISION_RATIO)?)
        .ok_or_else(math_error!())?
        .checked_div(amm.net_base_asset_amount)
        .ok_or_else(math_error!())?);

    let settlement_price = if amm.net_base_asset_amount > 0 {
        // net longs only get as high as oracle_price
        best_settlement_price
            .min(target_price)
            .checked_sub(1)
            .ok_or_else(math_error!())?
    } else {
        // net shorts only get as low as oracle price
        best_settlement_price
            .max(target_price)
            .checked_add(1)
            .ok_or_else(math_error!())?
    };

    Ok(settlement_price)
}

#[cfg(test)]
mod test {
    use super::*;
    use crate::controller::amm::update_spreads;
    use crate::controller::lp::burn_lp_shares;
    use crate::controller::lp::mint_lp_shares;
    use crate::controller::lp::settle_lp_position;
    use crate::math::constants::{
        K_BPS_INCREASE_MAX, MAX_CONCENTRATION_COEFFICIENT, PRICE_PRECISION, QUOTE_PRECISION_I128,
    };
    use crate::state::oracle::HistoricalOracleData;
    use crate::state::user::PerpPosition;

    #[test]
    fn calculate_net_user_pnl_test() {
        let prev = 1656682258;
        let _now = prev + 3600;

        let px = 32 * PRICE_PRECISION;

        let mut amm = AMM {
            base_asset_reserve: 2 * AMM_RESERVE_PRECISION,
            quote_asset_reserve: 2 * AMM_RESERVE_PRECISION,
            peg_multiplier: PEG_PRECISION,
            historical_oracle_data: HistoricalOracleData {
                last_oracle_price_twap: px as i128,
                last_oracle_price_twap_ts: prev,

                ..HistoricalOracleData::default()
            },
            mark_std: PRICE_PRECISION as u64,
            last_mark_price_twap_ts: prev,
            funding_period: 3600_i64,
            ..AMM::default_test()
        };

        let oracle_price_data = OraclePriceData {
            price: (34 * PRICE_PRECISION) as i128,
            confidence: PRICE_PRECISION / 100,
            delay: 1,
            has_sufficient_number_of_data_points: true,
        };

        let net_user_pnl = calculate_net_user_pnl(&amm, oracle_price_data.price).unwrap();
        assert_eq!(net_user_pnl, 0);

        amm.cumulative_social_loss = -QUOTE_PRECISION_I128;
        let net_user_pnl = calculate_net_user_pnl(&amm, oracle_price_data.price).unwrap();
        assert_eq!(net_user_pnl, QUOTE_PRECISION_I128);

        let market = PerpMarket::default_btc_test();
        let net_user_pnl = calculate_net_user_pnl(
            &market.amm,
            market.amm.historical_oracle_data.last_oracle_price,
        )
        .unwrap();
        assert_eq!(net_user_pnl, -400000000); // down $400

        let net_user_pnl =
            calculate_net_user_pnl(&market.amm, 17501 * PRICE_PRECISION_I128).unwrap();
        assert_eq!(net_user_pnl, 1499000000); // up $1499
    }

    #[test]
    fn calculate_settlement_price_long_imbalance_with_loss_test() {
        let prev = 1656682258;
        let _now = prev + 3600;

        // imbalanced short, no longs
        // btc
        let oracle_price_data = OraclePriceData {
            price: (22050 * PRICE_PRECISION) as i128,
            confidence: 0,
            delay: 2,
            has_sufficient_number_of_data_points: true,
        };

        let market_position = PerpPosition {
            market_index: 0,
            base_asset_amount: (12295081967 / 2_i128),
            quote_asset_amount: -193688524588, // $31506 entry price
            ..PerpPosition::default()
        };

        let market = PerpMarket {
            market_index: 0,
            amm: AMM {
                base_asset_reserve: 512295081967,
                quote_asset_reserve: 488 * AMM_RESERVE_PRECISION,
                sqrt_k: 500 * AMM_RESERVE_PRECISION,
                peg_multiplier: 22_100_000_000,
                net_base_asset_amount: (12295081967_i128),
                max_spread: 1000,
                quote_asset_amount_long: market_position.quote_asset_amount * 2,
                // assume someone else has other half same entry,
                ..AMM::default()
            },
            margin_ratio_initial: 1000,
            margin_ratio_maintenance: 500,
            imf_factor: 1000, // 1_000/1_000_000 = .001
            unrealized_initial_asset_weight: 100,
            unrealized_maintenance_asset_weight: 100,
            ..PerpMarket::default()
        };

        let mut settlement_price =
            calculate_settlement_price(&market.amm, oracle_price_data.price, 0).unwrap();

        let reserve_price = market.amm.reserve_price().unwrap();
        let (terminal_price, _, _) = calculate_terminal_price_and_reserves(&market.amm).unwrap();
        let oracle_price = oracle_price_data.price;

        assert_eq!(settlement_price, 22049999999);
        assert_eq!(terminal_price, 20076684570);
        assert_eq!(oracle_price, 22050000000);
        assert_eq!(reserve_price, 21051929600);

        settlement_price = calculate_settlement_price(
            &market.amm,
            oracle_price_data.price,
            111_111_110, // $111
        )
        .unwrap();

        assert_eq!(settlement_price, 22049999999); // same price

        settlement_price = calculate_settlement_price(
            &market.amm,
            oracle_price_data.price,
            1_111_111_110, // $1,111
        )
        .unwrap();

        assert_eq!(settlement_price, 22049999999); // same price again

        settlement_price = calculate_settlement_price(
            &market.amm,
            oracle_price_data.price,
            111_111_110 * QUOTE_PRECISION,
        )
        .unwrap();

        assert_eq!(settlement_price, 22049999999);
        assert_eq!(settlement_price, oracle_price - 1); // more longs than shorts, bias = -1
    }

    #[test]
    fn calculate_settlement_price_long_imbalance_test() {
        let prev = 1656682258;
        let _now = prev + 3600;

        // imbalanced short, no longs
        // btc
        let oracle_price_data = OraclePriceData {
            price: (22050 * PRICE_PRECISION) as i128,
            confidence: 0,
            delay: 2,
            has_sufficient_number_of_data_points: true,
        };

        let market_position = PerpPosition {
            market_index: 0,
            base_asset_amount: (12295081967 / 2_i128),
            quote_asset_amount: -103688524588, // $16,866.66 entry price
            ..PerpPosition::default()
        };

        let market = PerpMarket {
            market_index: 0,
            amm: AMM {
                base_asset_reserve: 512295081967,
                quote_asset_reserve: 488 * AMM_RESERVE_PRECISION,
                sqrt_k: 500 * AMM_RESERVE_PRECISION,
                peg_multiplier: 22_100_000_000,
                net_base_asset_amount: (12295081967_i128),
                max_spread: 1000,
                quote_asset_amount_long: market_position.quote_asset_amount * 2,
                // assume someone else has other half same entry,
                ..AMM::default()
            },
            margin_ratio_initial: 1000,
            margin_ratio_maintenance: 500,
            imf_factor: 1000, // 1_000/1_000_000 = .001
            unrealized_initial_asset_weight: 100,
            unrealized_maintenance_asset_weight: 100,
            ..PerpMarket::default()
        };

        let mut settlement_price =
            calculate_settlement_price(&market.amm, oracle_price_data.price, 0).unwrap();

        let reserve_price = market.amm.reserve_price().unwrap();
        let (terminal_price, _, _) = calculate_terminal_price_and_reserves(&market.amm).unwrap();
        let oracle_price = oracle_price_data.price;

        assert_eq!(settlement_price, 16866666665);
        assert_eq!(terminal_price, 20076684570);
        assert_eq!(oracle_price, 22050000000);
        assert_eq!(reserve_price, 21051929600);

        settlement_price = calculate_settlement_price(
            &market.amm,
            oracle_price_data.price,
            111_111_110, // $111
        )
        .unwrap();

        assert_eq!(settlement_price, 16875703702); // better price

        settlement_price = calculate_settlement_price(
            &market.amm,
            oracle_price_data.price,
            1_111_111_110, // $1,111
        )
        .unwrap();

        assert_eq!(settlement_price, 16957037035); // even better price

        settlement_price = calculate_settlement_price(
            &market.amm,
            oracle_price_data.price,
            111_111_110 * QUOTE_PRECISION,
        )
        .unwrap();

        assert_eq!(settlement_price, 22049999999);
        assert_eq!(settlement_price, oracle_price - 1); // more longs than shorts, bias = -1
    }

    #[test]
    fn calculate_settlement_price_test() {
        let prev = 1656682258;
        let _now = prev + 3600;

        let px = 32 * PRICE_PRECISION;

        let amm = AMM {
            base_asset_reserve: 2 * AMM_RESERVE_PRECISION,
            quote_asset_reserve: 2 * AMM_RESERVE_PRECISION,
            peg_multiplier: PEG_PRECISION,
            historical_oracle_data: HistoricalOracleData {
                last_oracle_price_twap: px as i128,
                last_oracle_price_twap_ts: prev,

                ..HistoricalOracleData::default()
            },
            mark_std: PRICE_PRECISION as u64,
            last_mark_price_twap_ts: prev,
            funding_period: 3600_i64,
            ..AMM::default_test()
        };

        let oracle_price_data = OraclePriceData {
            price: (34 * PRICE_PRECISION) as i128,
            confidence: PRICE_PRECISION / 100,
            delay: 1,
            has_sufficient_number_of_data_points: true,
        };

        let mut settlement_price =
            calculate_settlement_price(&amm, oracle_price_data.price, 0).unwrap();

        assert_eq!(settlement_price, oracle_price_data.price);

        settlement_price =
            calculate_settlement_price(&amm, oracle_price_data.price, 111111110).unwrap();

        assert_eq!(settlement_price, oracle_price_data.price);

        // imbalanced short, no longs
        // btc
        let oracle_price_data = OraclePriceData {
            price: (22050 * PRICE_PRECISION) as i128,
            confidence: 0,
            delay: 2,
            has_sufficient_number_of_data_points: true,
        };

        let market_position = PerpPosition {
            market_index: 0,
            base_asset_amount: -(122950819670000 / 2_i128),
            quote_asset_amount: 153688524588, // $25,000 entry price
            ..PerpPosition::default()
        };

        let market = PerpMarket {
            market_index: 0,
            amm: AMM {
                base_asset_reserve: 512295081967,
                quote_asset_reserve: 488 * AMM_RESERVE_PRECISION,
                sqrt_k: 500 * AMM_RESERVE_PRECISION,
                peg_multiplier: 22_100_000_000,
                net_base_asset_amount: -(12295081967_i128),
                max_spread: 1000,
                quote_asset_amount_short: market_position.quote_asset_amount * 2,
                // assume someone else has other half same entry,
                ..AMM::default()
            },
            margin_ratio_initial: 1000,
            margin_ratio_maintenance: 500,
            imf_factor: 1000, // 1_000/1_000_000 = .001
            unrealized_initial_asset_weight: 100,
            unrealized_maintenance_asset_weight: 100,
            ..PerpMarket::default()
        };

        let mut settlement_price =
            calculate_settlement_price(&market.amm, oracle_price_data.price, 0).unwrap();

        let reserve_price = market.amm.reserve_price().unwrap();
        let (terminal_price, _, _) = calculate_terminal_price_and_reserves(&market.amm).unwrap();
        let oracle_price = oracle_price_data.price;

        assert_eq!(settlement_price, 25000000001);
        assert_eq!(terminal_price, 22100000000);
        assert_eq!(oracle_price, 22050000000);
        assert_eq!(reserve_price, 21051929600);

        settlement_price = calculate_settlement_price(
            &market.amm,
            oracle_price_data.price,
            111_111_110, // $111
        )
        .unwrap();

        // 250000000000814 - 249909629631346 = 90370369468 (~$9 improved)
        assert_eq!(settlement_price, 24990962964); // better price

        settlement_price = calculate_settlement_price(
            &market.amm,
            oracle_price_data.price,
            1_111_111_110, // $1,111
        )
        .unwrap();

        // 250000000000814 - 249096296297998 = 903703702816 (~$90 improved)
        assert_eq!(settlement_price, 24909629630); // even better price

        settlement_price = calculate_settlement_price(
            &market.amm,
            oracle_price_data.price,
            111111110 * QUOTE_PRECISION,
        )
        .unwrap();

        assert_eq!(settlement_price, 22050000001);
        assert_eq!(settlement_price, oracle_price + 1); // more shorts than longs, bias = +1
    }

    #[test]
    fn max_spread_tests() {
        let (l, s) = cap_to_max_spread(3905832905, 3582930, 1000).unwrap();
        assert_eq!(l, 1000);
        assert_eq!(s, 0);

        let (l, s) = cap_to_max_spread(9999, 1, 1000).unwrap();
        assert_eq!(l, 1000);
        assert_eq!(s, 0);

        let (l, s) = cap_to_max_spread(999, 1, 1000).unwrap();
        assert_eq!(l, 999);
        assert_eq!(s, 1);

        let (l, s) = cap_to_max_spread(444, 222, 1000).unwrap();
        assert_eq!(l, 444);
        assert_eq!(s, 222);

        let (l, s) = cap_to_max_spread(150, 2221, 1000).unwrap();
        assert_eq!(l, 0);
        assert_eq!(s, 1000);

        let (l, s) = cap_to_max_spread(2500 - 10, 11, 2500).unwrap();
        assert_eq!(l, 2490);
        assert_eq!(s, 10);

        let (l, s) = cap_to_max_spread(2510, 110, 2500).unwrap();
        assert_eq!(l, 2500);
        assert_eq!(s, 0);
    }

    #[test]
    fn calculate_spread_tests() {
        let base_spread = 1000; // .1%
        let mut last_oracle_reserve_price_spread_pct = 0;
        let mut last_oracle_conf_pct = 0;
        let quote_asset_reserve = AMM_RESERVE_PRECISION * 10;
        let mut terminal_quote_asset_reserve = AMM_RESERVE_PRECISION * 10;
        let peg_multiplier = 34000000;
        let mut net_base_asset_amount = 0;
        let reserve_price = 34562304;
        let mut total_fee_minus_distributions = 0;

        let base_asset_reserve = AMM_RESERVE_PRECISION * 10;
        let min_base_asset_reserve = 0_u128;
        let max_base_asset_reserve = AMM_RESERVE_PRECISION * 100000;

        let margin_ratio_initial = 2000; // 5x max leverage
        let max_spread = margin_ratio_initial * 100;
        // at 0 fee be max spread
        let (long_spread1, short_spread1) = calculate_spread(
            base_spread,
            last_oracle_reserve_price_spread_pct,
            last_oracle_conf_pct,
            max_spread,
            quote_asset_reserve,
            terminal_quote_asset_reserve,
            peg_multiplier,
            net_base_asset_amount,
            reserve_price,
            total_fee_minus_distributions,
            base_asset_reserve,
            min_base_asset_reserve,
            max_base_asset_reserve,
        )
        .unwrap();
        assert_eq!(long_spread1, (base_spread * 10 / 2) as u128);
        assert_eq!(short_spread1, (base_spread * 10 / 2) as u128);

        // even at imbalance with 0 fee, be max spread
        terminal_quote_asset_reserve -= AMM_RESERVE_PRECISION;
        net_base_asset_amount += AMM_RESERVE_PRECISION as i128;

        let (long_spread2, short_spread2) = calculate_spread(
            base_spread,
            last_oracle_reserve_price_spread_pct,
            last_oracle_conf_pct,
            max_spread,
            quote_asset_reserve,
            terminal_quote_asset_reserve,
            peg_multiplier,
            net_base_asset_amount,
            reserve_price,
            total_fee_minus_distributions,
            base_asset_reserve,
            min_base_asset_reserve,
            max_base_asset_reserve,
        )
        .unwrap();
        assert_eq!(long_spread2, (base_spread * 10) as u128);
        assert_eq!(short_spread2, (base_spread * 10/2) as u128);

        // oracle retreat * skew that increases long spread
        last_oracle_reserve_price_spread_pct = BID_ASK_SPREAD_PRECISION_I128 / 20; //5%
        last_oracle_conf_pct = (BID_ASK_SPREAD_PRECISION / 100) as u64; //1%
        total_fee_minus_distributions = QUOTE_PRECISION as i128;
        let (long_spread3, short_spread3) = calculate_spread(
            base_spread,
            last_oracle_reserve_price_spread_pct,
            last_oracle_conf_pct,
            max_spread,
            quote_asset_reserve,
            terminal_quote_asset_reserve,
            peg_multiplier,
            net_base_asset_amount,
            reserve_price,
            total_fee_minus_distributions,
            base_asset_reserve,
            min_base_asset_reserve,
            max_base_asset_reserve,
        )
        .unwrap();
        assert!(short_spread3 > long_spread3);

        // 1000/2 * (1+(34562000-34000000)/QUOTE_PRECISION) -> 781
        assert_eq!(long_spread3, 1562);

        // last_oracle_reserve_price_spread_pct + conf retreat
        // assert_eq!(short_spread3, 1010000);
        assert_eq!(short_spread3, 60000); // hitting max spread

        last_oracle_reserve_price_spread_pct = -BID_ASK_SPREAD_PRECISION_I128 / 777;
        last_oracle_conf_pct = 1;
        let (long_spread4, short_spread4) = calculate_spread(
            base_spread,
            last_oracle_reserve_price_spread_pct,
            last_oracle_conf_pct,
            max_spread,
            quote_asset_reserve,
            terminal_quote_asset_reserve,
            peg_multiplier,
            net_base_asset_amount,
            reserve_price,
            total_fee_minus_distributions,
            base_asset_reserve,
            min_base_asset_reserve,
            max_base_asset_reserve,
        )
        .unwrap();
        assert!(short_spread4 < long_spread4);
        // (1000000/777 + 1 )* 1.562 * 2 -> 2012 * 2
        assert_eq!(long_spread4, 2012 * 2);
        // base_spread
        assert_eq!(short_spread4, 500);

        // increases to fee pool will decrease long spread (all else equal)
        let (long_spread5, short_spread5) = calculate_spread(
            base_spread,
            last_oracle_reserve_price_spread_pct,
            last_oracle_conf_pct,
            max_spread,
            quote_asset_reserve,
            terminal_quote_asset_reserve,
            peg_multiplier,
            net_base_asset_amount,
            reserve_price,
            total_fee_minus_distributions * 2,
            base_asset_reserve,
            min_base_asset_reserve,
            max_base_asset_reserve,
        )
        .unwrap();

        assert!(long_spread5 < long_spread4);
        assert_eq!(short_spread5, short_spread4);

        let amm = AMM {
            base_asset_reserve: 2 * AMM_RESERVE_PRECISION,
            quote_asset_reserve: 2 * AMM_RESERVE_PRECISION,
            sqrt_k: 2 * AMM_RESERVE_PRECISION,
            peg_multiplier: PEG_PRECISION,
            long_spread: long_spread5,
            short_spread: short_spread5,
            ..AMM::default()
        };

        let (bar_l, qar_l) = calculate_spread_reserves(&amm, PositionDirection::Long).unwrap();
        let (bar_s, qar_s) = calculate_spread_reserves(&amm, PositionDirection::Short).unwrap();

        assert!(qar_l > amm.quote_asset_reserve);
        assert!(bar_l < amm.base_asset_reserve);
        assert!(qar_s < amm.quote_asset_reserve);
        assert!(bar_s > amm.base_asset_reserve);
<<<<<<< HEAD
        assert_eq!(bar_s, 20005001250312);
        assert_eq!(bar_l, 19967051070840);
        assert_eq!(qar_l, 20033003300330);
        assert_eq!(qar_s, 19995000000000);
=======
        assert_eq!(bar_s, 2000500125);
        assert_eq!(bar_l, 1998351195);
        assert_eq!(qar_l, 2001650165);
        assert_eq!(qar_s, 1999500000);
>>>>>>> c1fcfe1e

        let (long_spread_btc, short_spread_btc) = calculate_spread(
            500,
            62099,
            411,
            margin_ratio_initial * 100,
            94280030695,
            94472846843,
            21966868000,
            -193160000,
            21927763871,
            50457675,
            base_asset_reserve,
            min_base_asset_reserve,
            max_base_asset_reserve,
        )
        .unwrap();

        assert_eq!(long_spread_btc, 500 / 2);
        assert_eq!(short_spread_btc, 74584);

        let (long_spread_btc1, short_spread_btc1) = calculate_spread(
            500,
            70719,
            0,
            margin_ratio_initial * 100,
            92113762421,
            92306488219,
            21754071000,
            -193060000,
            21671071573,
            4876326,
            base_asset_reserve,
            min_base_asset_reserve,
            max_base_asset_reserve,
        )
        .unwrap();

        assert_eq!(long_spread_btc1, 500 / 2);
        // assert_eq!(short_spread_btc1, 197670);
        assert_eq!(short_spread_btc1, 197668); // max spread
    }

    #[test]
    fn calculate_spread_inventory_tests() {
        let base_spread = 1000; // .1%
        let last_oracle_reserve_price_spread_pct = 0;
        let last_oracle_conf_pct = 0;
        let quote_asset_reserve = AMM_RESERVE_PRECISION * 9;
        let mut terminal_quote_asset_reserve = AMM_RESERVE_PRECISION * 10;
        let peg_multiplier = 34000000;
        let mut net_base_asset_amount = -(AMM_RESERVE_PRECISION as i128);
        let reserve_price = 34562304;
        let mut total_fee_minus_distributions = 10000 * QUOTE_PRECISION_I128;

        let base_asset_reserve = AMM_RESERVE_PRECISION * 11;
        let min_base_asset_reserve = AMM_RESERVE_PRECISION * 7;
        let max_base_asset_reserve = AMM_RESERVE_PRECISION * 14;

        let margin_ratio_initial = 2000; // 5x max leverage
        let max_spread = margin_ratio_initial * 100;

        let (long_spread1, short_spread1) = calculate_spread(
            base_spread,
            last_oracle_reserve_price_spread_pct,
            last_oracle_conf_pct,
            max_spread,
            quote_asset_reserve,
            terminal_quote_asset_reserve,
            peg_multiplier,
            net_base_asset_amount,
            reserve_price,
            total_fee_minus_distributions,
            base_asset_reserve,
            min_base_asset_reserve,
            max_base_asset_reserve,
        )
        .unwrap();

        // inventory scale
        let (max_bids, max_asks) = _calculate_market_open_bids_asks(
            base_asset_reserve,
            min_base_asset_reserve,
            max_base_asset_reserve,
        )
        .unwrap();
        assert_eq!(max_bids, 4000000000);
        assert_eq!(max_asks, -3000000000);

        let total_liquidity = max_bids
            .checked_add(max_asks.abs())
            .ok_or_else(math_error!())
            .unwrap();
        assert_eq!(total_liquidity, 7000000000);
        // inventory scale
        let inventory_scale = net_base_asset_amount
            .checked_mul(BID_ASK_SPREAD_PRECISION_I128 * 5)
            .unwrap()
            .checked_div(total_liquidity)
            .unwrap()
            .unsigned_abs();
        assert_eq!(inventory_scale, 714285);

        assert_eq!(long_spread1, 500);
        assert_eq!(short_spread1, 2166);

        net_base_asset_amount *= 2;
        let (long_spread1, short_spread1) = calculate_spread(
            base_spread,
            last_oracle_reserve_price_spread_pct,
            last_oracle_conf_pct,
            max_spread,
            quote_asset_reserve,
            terminal_quote_asset_reserve,
            peg_multiplier,
            net_base_asset_amount,
            reserve_price,
            total_fee_minus_distributions,
            base_asset_reserve,
            min_base_asset_reserve,
            max_base_asset_reserve,
        )
        .unwrap();
        assert_eq!(long_spread1, 500);
        assert_eq!(short_spread1, 3833);

        terminal_quote_asset_reserve = AMM_RESERVE_PRECISION * 11;
        total_fee_minus_distributions = QUOTE_PRECISION_I128 * 5;
        let (long_spread1, short_spread1) = calculate_spread(
            base_spread,
            last_oracle_reserve_price_spread_pct,
            last_oracle_conf_pct,
            max_spread,
            quote_asset_reserve,
            terminal_quote_asset_reserve,
            peg_multiplier,
            net_base_asset_amount,
            reserve_price * 9 / 10,
            total_fee_minus_distributions,
            base_asset_reserve,
            min_base_asset_reserve,
            max_base_asset_reserve,
        )
        .unwrap();
        assert_eq!(long_spread1, 500);
        assert_eq!(short_spread1, 8269);

        total_fee_minus_distributions = QUOTE_PRECISION_I128;
        let (long_spread1, short_spread1) = calculate_spread(
            base_spread,
            last_oracle_reserve_price_spread_pct,
            last_oracle_conf_pct,
            max_spread,
            quote_asset_reserve,
            terminal_quote_asset_reserve,
            peg_multiplier,
            net_base_asset_amount,
            reserve_price * 9 / 10,
            total_fee_minus_distributions,
            base_asset_reserve,
            min_base_asset_reserve,
            max_base_asset_reserve,
        )
        .unwrap();
        assert_eq!(long_spread1, 500);
        assert_eq!(short_spread1, 26017); // 1214 * 5

        // flip sign
        let (long_spread1, short_spread1) = calculate_spread(
            base_spread,
            last_oracle_reserve_price_spread_pct,
            last_oracle_conf_pct,
            max_spread,
            quote_asset_reserve,
            terminal_quote_asset_reserve,
            peg_multiplier,
            -net_base_asset_amount,
            reserve_price * 9 / 10,
            total_fee_minus_distributions,
            base_asset_reserve,
            min_base_asset_reserve,
            max_base_asset_reserve,
        )
        .unwrap();
        assert_eq!(long_spread1, 38330);
        assert_eq!(short_spread1, 500);

        let (long_spread1, short_spread1) = calculate_spread(
            base_spread,
            last_oracle_reserve_price_spread_pct,
            last_oracle_conf_pct,
            max_spread,
            quote_asset_reserve,
            terminal_quote_asset_reserve,
            peg_multiplier,
            -net_base_asset_amount * 5,
            reserve_price * 9 / 10,
            total_fee_minus_distributions,
            base_asset_reserve,
            min_base_asset_reserve,
            max_base_asset_reserve,
        )
        .unwrap();
        assert_eq!(long_spread1, 50000);
        assert_eq!(short_spread1, 500);

        let (long_spread1, short_spread1) = calculate_spread(
            base_spread,
            last_oracle_reserve_price_spread_pct,
            last_oracle_conf_pct,
            max_spread,
            quote_asset_reserve,
            terminal_quote_asset_reserve,
            peg_multiplier,
            -net_base_asset_amount,
            reserve_price * 9 / 10,
            total_fee_minus_distributions,
            base_asset_reserve,
            min_base_asset_reserve / 2,
            max_base_asset_reserve * 2,
        )
        .unwrap();
        assert_eq!(long_spread1, 18330);
        assert_eq!(short_spread1, 500);
    }

    #[test]
    fn k_update_results_bound_flag() {
        let init_reserves = 100 * AMM_RESERVE_PRECISION;
        let amm = AMM {
            sqrt_k: init_reserves,
            base_asset_reserve: init_reserves,
            quote_asset_reserve: init_reserves,
            ..AMM::default()
        };
        let market = PerpMarket {
            amm,
            ..PerpMarket::default()
        };

        let new_sqrt_k = U192::from(AMM_RESERVE_PRECISION);
        let is_error = get_update_k_result(&market, new_sqrt_k, true).is_err();
        assert!(is_error);

        let is_ok = get_update_k_result(&market, new_sqrt_k, false).is_ok();
        assert!(is_ok)
    }

    #[test]
    fn calc_mark_std_tests() {
        let prev = 1656682258;
        let mut now = prev + 60;
        let mut amm = AMM {
            // base_asset_reserve: 2 * AMM_RESERVE_PRECISION,
            mark_std: PRICE_PRECISION as u64,
            historical_oracle_data: HistoricalOracleData {
                last_oracle_price: PRICE_PRECISION as i128,
                ..HistoricalOracleData::default()
            },
            last_mark_price_twap_ts: prev,
            ..AMM::default()
        };
        update_amm_mark_std(&mut amm, now, PRICE_PRECISION * 23, 0).unwrap();
        assert_eq!(amm.mark_std, 23000000);

        amm.mark_std = PRICE_PRECISION as u64;
        amm.last_mark_price_twap_ts = now - 60;
        update_amm_mark_std(&mut amm, now, PRICE_PRECISION * 2, 0).unwrap();
        assert_eq!(amm.mark_std, 2000000);

        let mut px = PRICE_PRECISION;
        let stop_time = now + 3600 * 2;
        while now <= stop_time {
            now += 1;
            if now % 15 == 0 {
                px = px * 1012 / 1000;
                amm.historical_oracle_data.last_oracle_price =
                    amm.historical_oracle_data.last_oracle_price * 10119 / 10000;
            } else {
                px = px * 100000 / 100133;
                amm.historical_oracle_data.last_oracle_price =
                    amm.historical_oracle_data.last_oracle_price * 100001 / 100133;
            }
            let trade_direction = PositionDirection::Long;
            update_mark_twap(&mut amm, now, Some(px), Some(trade_direction)).unwrap();
        }
        assert_eq!(now, 1656689519);
        assert_eq!(px, 39397);
        assert_eq!(amm.mark_std, 105);

        // sol price looking thinkg
        let mut px: u128 = 31_936_658;
        let stop_time = now + 3600 * 2;
        while now <= stop_time {
            now += 1;
            if now % 15 == 0 {
                px = 31_986_658; //31.98
                amm.historical_oracle_data.last_oracle_price = (px - 1000000) as i128;
                let trade_direction = PositionDirection::Long;
                update_mark_twap(&mut amm, now, Some(px), Some(trade_direction)).unwrap();
            }
            if now % 189 == 0 {
                px = 31_883_651; //31.88
                amm.historical_oracle_data.last_oracle_price = (px + 1000000) as i128;
                let trade_direction = PositionDirection::Short;
                update_mark_twap(&mut amm, now, Some(px), Some(trade_direction)).unwrap();
            }
        }
        assert_eq!(now, 1656696720);
        assert_eq!(px, 31986658);
        assert_eq!(amm.mark_std, 384673);

        // sol price looking thinkg
        let mut px: u128 = 31_936_658;
        let stop_time = now + 3600 * 2;
        while now <= stop_time {
            now += 1;
            if now % 2 == 1 {
                px = 31_986_658; //31.98
                amm.historical_oracle_data.last_oracle_price = (px - 1000000) as i128;
                let trade_direction = PositionDirection::Long;
                update_mark_twap(&mut amm, now, Some(px), Some(trade_direction)).unwrap();
            }
            if now % 2 == 0 {
                px = 31_883_651; //31.88
                amm.historical_oracle_data.last_oracle_price = (px + 1000000) as i128;
                let trade_direction = PositionDirection::Short;
                update_mark_twap(&mut amm, now, Some(px), Some(trade_direction)).unwrap();
            }
        }
        assert_eq!(now, 1656703921);
        assert_eq!(px, 31986658);
        assert_eq!(amm.mark_std, 97995); //.068
    }

    #[test]
    fn update_mark_twap_tests() {
        let prev = 0;

        let mut now = 1;

        let mut oracle_price_data = OraclePriceData {
            price: 40_021_280 * PRICE_PRECISION_I128 / 1_000_000,
            confidence: PRICE_PRECISION / 100,
            delay: 1,
            has_sufficient_number_of_data_points: true,
        };

        // $40 everything init
        let mut amm = AMM {
            quote_asset_reserve: 2 * AMM_RESERVE_PRECISION,
            base_asset_reserve: 2 * AMM_RESERVE_PRECISION,
            peg_multiplier: 40 * PEG_PRECISION,

            last_mark_price_twap: (40 * PRICE_PRECISION),
            last_bid_price_twap: (40 * PRICE_PRECISION),
            last_ask_price_twap: (40 * PRICE_PRECISION),
            last_mark_price_twap_ts: prev,
            funding_period: 3600,
            historical_oracle_data: HistoricalOracleData {
                last_oracle_price: (40 * PRICE_PRECISION) as i128,
                last_oracle_price_twap: (40 * PRICE_PRECISION) as i128,
                last_oracle_price_twap_ts: prev,
                ..HistoricalOracleData::default()
            },
            ..AMM::default()
        };

        update_oracle_price_twap(&mut amm, now, &oracle_price_data, None).unwrap();
        assert_eq!(
            amm.historical_oracle_data.last_oracle_price,
            oracle_price_data.price
        );
        assert_eq!(
            amm.historical_oracle_data.last_oracle_price,
            40_021_280 * PRICE_PRECISION_I128 / 1_000_000
        );

        let trade_price = 40_051_280 * PRICE_PRECISION / 1_000_000;
        let trade_direction = PositionDirection::Long;

        let old_mark_twap = amm.last_mark_price_twap;
        let new_mark_twap =
            update_mark_twap(&mut amm, now, Some(trade_price), Some(trade_direction)).unwrap();
        let new_bid_twap = amm.last_bid_price_twap;
        let new_ask_twap = amm.last_ask_price_twap;

        assert!(new_mark_twap > old_mark_twap);
        assert!(new_bid_twap < new_ask_twap);
        assert_eq!(new_bid_twap, 40000006);
        assert_eq!(new_mark_twap, 40000010);
        assert_eq!(new_ask_twap, 40000015);

        while now < 3600 {
            now += 1;
            update_oracle_price_twap(&mut amm, now, &oracle_price_data, None).unwrap();
            update_mark_twap(&mut amm, now, Some(trade_price), Some(trade_direction)).unwrap();
        }

        let new_oracle_twap = amm.historical_oracle_data.last_oracle_price_twap;
        let new_mark_twap = amm.last_mark_price_twap;
        let new_bid_twap = amm.last_bid_price_twap;
        let new_ask_twap = amm.last_ask_price_twap;

        assert!(new_bid_twap < new_ask_twap);
        assert_eq!((new_bid_twap + new_ask_twap) / 2, new_mark_twap);
        assert!((new_oracle_twap as u128) < new_mark_twap); // funding in favor of maker?
        assert_eq!(new_oracle_twap, 40008161);
        assert_eq!(new_bid_twap, 40014548);
        assert_eq!(new_mark_twap, 40024054); // < 2 cents above oracle twap
        assert_eq!(new_ask_twap, 40033561);

        let trade_price_2 = 39_971_280 * PRICE_PRECISION / 1_000_000;
        let trade_direction_2 = PositionDirection::Short;
        oracle_price_data = OraclePriceData {
            price: 39_991_280 * PRICE_PRECISION_I128 / 1_000_000,
            confidence: PRICE_PRECISION / 80,
            delay: 14,
            has_sufficient_number_of_data_points: true,
        };

        while now <= 3600 * 2 {
            now += 1;
            update_oracle_price_twap(&mut amm, now, &oracle_price_data, None).unwrap();
            if now % 200 == 0 {
                update_mark_twap(&mut amm, now, Some(trade_price_2), Some(trade_direction_2))
                    .unwrap(); // ~2 cents below oracle
            }
        }

        let new_oracle_twap = amm.historical_oracle_data.last_oracle_price_twap;
        let new_mark_twap = amm.last_mark_price_twap;
        let new_bid_twap = amm.last_bid_price_twap;
        let new_ask_twap = amm.last_ask_price_twap;

        assert_eq!(new_bid_twap, 39_986_750);
        assert_eq!(new_ask_twap, 40_006_398);
        assert!(new_bid_twap < new_ask_twap);
        assert_eq!((new_bid_twap + new_ask_twap) / 2, new_mark_twap);
        // TODO fails here
        assert_eq!(new_oracle_twap, 39_998_518);
        assert_eq!(new_mark_twap, 39_996_574);
        assert_eq!(new_bid_twap, 39_986_750); // ema from prev twap
        assert_eq!(new_ask_twap, 40_006_398); // ema from prev twap

        assert!((new_oracle_twap as u128) >= new_mark_twap); // funding in favor of maker
    }

    #[test]
    fn calc_oracle_twap_tests() {
        let prev = 1656682258;
        let now = prev + 3600;

        let px = 32 * PRICE_PRECISION;

        let mut amm = AMM {
            base_asset_reserve: 2 * AMM_RESERVE_PRECISION,
            quote_asset_reserve: 2 * AMM_RESERVE_PRECISION,
            peg_multiplier: PEG_PRECISION,
            historical_oracle_data: HistoricalOracleData {
                last_oracle_price_twap: px as i128,
                last_oracle_price_twap_ts: prev,
                ..HistoricalOracleData::default()
            },
            mark_std: PRICE_PRECISION as u64,
            last_mark_price_twap_ts: prev,
            funding_period: 3600_i64,
            ..AMM::default()
        };
        let mut oracle_price_data = OraclePriceData {
            price: (34 * PRICE_PRECISION) as i128,
            confidence: PRICE_PRECISION / 100,
            delay: 1,
            has_sufficient_number_of_data_points: true,
        };

        let _new_oracle_twap =
            update_oracle_price_twap(&mut amm, now, &oracle_price_data, None).unwrap();
        assert_eq!(
            amm.historical_oracle_data.last_oracle_price_twap,
            (34 * PRICE_PRECISION - PRICE_PRECISION / 100) as i128
        );

        // let after_ts = amm.historical_oracle_data.last_oracle_price_twap_ts;
        amm.last_mark_price_twap_ts = now - 60;
        amm.historical_oracle_data.last_oracle_price_twap_ts = now - 60;
        // let after_ts_2 = amm.historical_oracle_data.last_oracle_price_twap_ts;
        oracle_price_data = OraclePriceData {
            price: (31 * PRICE_PRECISION) as i128,
            confidence: 0,
            delay: 2,
            has_sufficient_number_of_data_points: true,
        };
        // let old_oracle_twap_2 = amm.historical_oracle_data.last_oracle_price_twap;
        let _new_oracle_twap_2 =
            update_oracle_price_twap(&mut amm, now, &oracle_price_data, None).unwrap();
        assert_eq!(amm.historical_oracle_data.last_oracle_price_twap, 33940167);
        assert_eq!(
            amm.historical_oracle_data.last_oracle_price_twap_5min,
            33392001
        );

        let _new_oracle_twap_2 =
            update_oracle_price_twap(&mut amm, now + 60 * 5, &oracle_price_data, None).unwrap();

        assert_eq!(amm.historical_oracle_data.last_oracle_price_twap, 33695154);
        assert_eq!(
            amm.historical_oracle_data.last_oracle_price_twap_5min,
            31 * PRICE_PRECISION_I128
        );

        oracle_price_data = OraclePriceData {
            price: (32 * PRICE_PRECISION) as i128,
            confidence: 0,
            delay: 2,
            has_sufficient_number_of_data_points: true,
        };

        let _new_oracle_twap_2 =
            update_oracle_price_twap(&mut amm, now + 60 * 5 + 60, &oracle_price_data, None)
                .unwrap();
        assert_eq!(
            amm.historical_oracle_data.last_oracle_price_twap_5min,
            31200001
        );
    }

    #[test]
    fn calculate_k_tests_with_spread() {
        let mut market = PerpMarket {
            amm: AMM {
                base_asset_reserve: 512295081967,
                quote_asset_reserve: 488 * AMM_RESERVE_PRECISION,
                concentration_coef: MAX_CONCENTRATION_COEFFICIENT,
                sqrt_k: 500 * AMM_RESERVE_PRECISION,
                peg_multiplier: 50000000,
                net_base_asset_amount: -12295081967,
                ..AMM::default()
            },
            ..PerpMarket::default()
        };
        market.amm.max_base_asset_reserve = u128::MAX;
        market.amm.min_base_asset_reserve = 0;
        market.amm.base_spread = 10;
        market.amm.long_spread = 5;
        market.amm.short_spread = 5;

        let (new_ask_base_asset_reserve, new_ask_quote_asset_reserve) =
            crate::amm::calculate_spread_reserves(&market.amm, PositionDirection::Long).unwrap();
        let (new_bid_base_asset_reserve, new_bid_quote_asset_reserve) =
            crate::amm::calculate_spread_reserves(&market.amm, PositionDirection::Short).unwrap();

        market.amm.ask_base_asset_reserve = new_ask_base_asset_reserve;
        market.amm.bid_base_asset_reserve = new_bid_base_asset_reserve;
        market.amm.ask_quote_asset_reserve = new_ask_quote_asset_reserve;
        market.amm.bid_quote_asset_reserve = new_bid_quote_asset_reserve;

        validate!(
            market.amm.bid_base_asset_reserve >= market.amm.base_asset_reserve
                && market.amm.bid_quote_asset_reserve <= market.amm.quote_asset_reserve,
            ErrorCode::DefaultError,
            "bid reserves out of wack: {} -> {}, quote: {} -> {}",
            market.amm.bid_base_asset_reserve,
            market.amm.base_asset_reserve,
            market.amm.bid_quote_asset_reserve,
            market.amm.quote_asset_reserve
        )
        .unwrap();

        // increase k by .25%
        let update_k_result =
            get_update_k_result(&market, bn::U192::from(501 * AMM_RESERVE_PRECISION), true)
                .unwrap();
        update_k(&mut market, &update_k_result).unwrap();

        validate!(
            market.amm.bid_base_asset_reserve >= market.amm.base_asset_reserve
                && market.amm.bid_quote_asset_reserve <= market.amm.quote_asset_reserve,
            ErrorCode::DefaultError,
            "bid reserves out of wack: {} -> {}, quote: {} -> {}",
            market.amm.bid_base_asset_reserve,
            market.amm.base_asset_reserve,
            market.amm.bid_quote_asset_reserve,
            market.amm.quote_asset_reserve
        )
        .unwrap();
    }

    #[test]
    fn calculate_k_tests() {
        let mut market = PerpMarket {
            amm: AMM {
                base_asset_reserve: 512295081967,
                quote_asset_reserve: 488 * AMM_RESERVE_PRECISION,
                concentration_coef: MAX_CONCENTRATION_COEFFICIENT,
                sqrt_k: 500 * AMM_RESERVE_PRECISION,
                peg_multiplier: 50000000,
                net_base_asset_amount: -12295081967,
                ..AMM::default()
            },
            ..PerpMarket::default()
        };
        // increase k by .25%
        let update_k_up =
            get_update_k_result(&market, bn::U192::from(501 * AMM_RESERVE_PRECISION), true)
                .unwrap();
        let (t_price, t_qar, t_bar) = calculate_terminal_price_and_reserves(&market.amm).unwrap();

        // new terminal reserves are balanced, terminal price = peg)
        assert_eq!(t_qar, 500 * AMM_RESERVE_PRECISION);
        assert_eq!(t_bar, 500 * AMM_RESERVE_PRECISION);
        assert_eq!(t_price, market.amm.peg_multiplier);

        assert_eq!(update_k_up.sqrt_k, 501 * AMM_RESERVE_PRECISION);
        assert_eq!(update_k_up.base_asset_reserve, 513319672130);
        assert_eq!(update_k_up.quote_asset_reserve, 488976000001);

        // cost to increase k is always positive when imbalanced
        let cost = adjust_k_cost_and_update(&mut market, &update_k_up).unwrap();
        assert_eq!(market.amm.terminal_quote_asset_reserve, 500975411043);
        assert!(cost > 0);
        assert_eq!(cost, 29448);

        let (t_price2, t_qar2, t_bar2) =
            calculate_terminal_price_and_reserves(&market.amm).unwrap();
        // since users are net short, new terminal price lower after increasing k
        assert!(t_price2 < t_price);
        // new terminal reserves are unbalanced with quote below base (lower terminal price)
        assert_eq!(t_bar2, 501024590163);
        assert_eq!(t_qar2, 500975411043);

        let curve_update_intensity = 100;
        let k_pct_upper_bound =
            K_BPS_UPDATE_SCALE + (K_BPS_INCREASE_MAX) * curve_update_intensity / 100;
        let k_pct_lower_bound =
            K_BPS_UPDATE_SCALE - (K_BPS_DECREASE_MAX) * curve_update_intensity / 100;

        // with positive budget, how much can k be increased?
        let (numer1, denom1) = _calculate_budgeted_k_scale(
            AMM_RESERVE_PRECISION * 55414,
            AMM_RESERVE_PRECISION * 55530,
            (QUOTE_PRECISION / 500) as i128, // positive budget
            36365000,
            (AMM_RESERVE_PRECISION * 66) as i128,
            k_pct_upper_bound,
            k_pct_lower_bound,
        )
        .unwrap();

        assert!(numer1 > denom1);
        assert_eq!(numer1, 8796289171560000);
        assert_eq!(denom1, 8790133110760000);

        let mut pct_change_in_k = (numer1 * 10000) / denom1;
        assert_eq!(pct_change_in_k, 10007); // k was increased .07%

        // with negative budget, how much should k be lowered?
        let (numer1, denom1) = _calculate_budgeted_k_scale(
            AMM_RESERVE_PRECISION * 55414,
            AMM_RESERVE_PRECISION * 55530,
            -((QUOTE_PRECISION / 50) as i128),
            36365000,
            (AMM_RESERVE_PRECISION * 66) as i128,
            k_pct_upper_bound,
            k_pct_lower_bound,
        )
        .unwrap();
        assert!(numer1 < denom1);
        pct_change_in_k = (numer1 * 1000000) / denom1;
        assert_eq!(pct_change_in_k, 993050); // k was decreased 0.695%

        // show non-linearity with budget
        let (numer1, denom1) = _calculate_budgeted_k_scale(
            AMM_RESERVE_PRECISION * 55414,
            AMM_RESERVE_PRECISION * 55530,
            -((QUOTE_PRECISION / 25) as i128),
            36365000,
            (AMM_RESERVE_PRECISION * 66) as i128,
            k_pct_upper_bound,
            k_pct_lower_bound,
        )
        .unwrap();
        assert!(numer1 < denom1);
        pct_change_in_k = (numer1 * 1000000) / denom1;
        assert_eq!(pct_change_in_k, 986196); // k was decreased 1.3804%

        // todo:
        let (numer1, denom1) = _calculate_budgeted_k_scale(
            500000000049750000004950,
            499999999950250000000000,
            114638,
            40000000,
            49750000004950,
            k_pct_upper_bound,
            k_pct_lower_bound,
        )
        .unwrap();

        assert!(numer1 > denom1);
        assert_eq!(numer1, 1001000);
        assert_eq!(denom1, 1000000);

        // todo:
        let (numer1, denom1) = _calculate_budgeted_k_scale(
            500000000049750000004950,
            499999999950250000000000,
            -114638,
            40000000,
            49750000004950,
            k_pct_upper_bound,
            k_pct_lower_bound,
        )
        .unwrap();

        assert!(numer1 < denom1);
        assert_eq!(numer1, 978000); // 2.2% decrease
        assert_eq!(denom1, 1000000);
    }

    #[test]
    fn calculate_k_tests_wrapper_fcn() {
        let mut market = PerpMarket {
            amm: AMM {
                base_asset_reserve: AMM_RESERVE_PRECISION * 55414,
                quote_asset_reserve: AMM_RESERVE_PRECISION * 55530,
                sqrt_k: 500 * AMM_RESERVE_PRECISION,
                peg_multiplier: 36365000,
                net_base_asset_amount: (AMM_RESERVE_PRECISION * 66) as i128,
                ..AMM::default()
            },
            ..PerpMarket::default()
        };

        let (numer1, denom1) = calculate_budgeted_k_scale(
            &mut market,
            (QUOTE_PRECISION / 500) as i128, // positive budget
            1100000,
        )
        .unwrap();

        assert_eq!(numer1, 8796289171560000);
        assert_eq!(denom1, 8790133110760000);
        assert!(numer1 > denom1);

        let pct_change_in_k = (numer1 * 10000) / denom1;
        assert_eq!(pct_change_in_k, 10007); // k was increased .07%
    }

    #[test]
    fn calculate_k_with_lps_tests() {
        let mut market = PerpMarket {
            amm: AMM {
                base_asset_reserve: 100 * AMM_RESERVE_PRECISION,
                quote_asset_reserve: 100 * AMM_RESERVE_PRECISION,
                terminal_quote_asset_reserve: 999900009999000 * AMM_RESERVE_PRECISION,
                sqrt_k: 100 * AMM_RESERVE_PRECISION,
                peg_multiplier: 50_000_000_000,
                net_base_asset_amount: (AMM_RESERVE_PRECISION / 10) as i128,
                base_asset_amount_step_size: 3,
                max_spread: 1000,
                ..AMM::default_test()
            },
            margin_ratio_initial: 1000,
            base_asset_amount_long: (AMM_RESERVE_PRECISION / 10) as i128,
            ..PerpMarket::default()
        };
        // let (t_price, _t_qar, _t_bar) = calculate_terminal_price_and_reserves(&market.amm).unwrap();
        // market.amm.terminal_quote_asset_reserve = _t_qar;

        let mut position = PerpPosition {
            ..PerpPosition::default()
        };

        mint_lp_shares(&mut position, &mut market, AMM_RESERVE_PRECISION, 0).unwrap();

        market.amm.market_position_per_lp = PerpPosition {
            base_asset_amount: 1,
            quote_asset_amount: -QUOTE_PRECISION_I128,
            ..PerpPosition::default()
        };

        let reserve_price = market.amm.reserve_price().unwrap();
        update_spreads(&mut market.amm, reserve_price).unwrap();

        settle_lp_position(&mut position, &mut market).unwrap();

        assert_eq!(position.base_asset_amount, 0);
        assert_eq!(position.quote_asset_amount, -QUOTE_PRECISION_I128);
        assert_eq!(position.last_net_base_asset_amount_per_lp, 1);
        assert_eq!(
            position.last_net_quote_asset_amount_per_lp,
            -QUOTE_PRECISION_I128
        );

        // increase k by 1%
        let update_k_up =
            get_update_k_result(&market, bn::U192::from(102 * AMM_RESERVE_PRECISION), false)
                .unwrap();
        let (t_price, _t_qar, _t_bar) = calculate_terminal_price_and_reserves(&market.amm).unwrap();

        // new terminal reserves are balanced, terminal price = peg)
        // assert_eq!(t_qar, 999900009999000);
        // assert_eq!(t_bar, 1000100000000000);
        assert_eq!(t_price, 49901136949); //
                                          // assert_eq!(update_k_up.sqrt_k, 101 * AMM_RESERVE_PRECISION);

        let cost = adjust_k_cost(&mut market, &update_k_up).unwrap();
        assert_eq!(
            market.amm.net_base_asset_amount,
            (AMM_RESERVE_PRECISION / 10) as i128
        );
        assert_eq!(cost, 49400); //0.05

        // lp whale adds
        let lp_whale_amount = 1000 * AMM_RESERVE_PRECISION;
        mint_lp_shares(&mut position, &mut market, lp_whale_amount, 0).unwrap();

        // ensure same cost
        let update_k_up =
            get_update_k_result(&market, bn::U192::from(1102 * AMM_RESERVE_PRECISION), false)
                .unwrap();
        let cost = adjust_k_cost(&mut market, &update_k_up).unwrap();
        assert_eq!(
            market.amm.net_base_asset_amount,
            (AMM_RESERVE_PRECISION / 10) as i128
        );
        assert_eq!(cost, 49450); //0.05

        let update_k_down =
            get_update_k_result(&market, bn::U192::from(1001 * AMM_RESERVE_PRECISION), false)
                .unwrap();
        let cost = adjust_k_cost(&mut market, &update_k_down).unwrap();
        assert_eq!(cost, -4995004950); //amm rug

        // lp whale removes
        burn_lp_shares(&mut position, &mut market, lp_whale_amount, 0).unwrap();

        // ensure same cost
        let update_k_up =
            get_update_k_result(&market, bn::U192::from(102 * AMM_RESERVE_PRECISION), false)
                .unwrap();
        let cost = adjust_k_cost(&mut market, &update_k_up).unwrap();
        assert_eq!(
            market.amm.net_base_asset_amount,
            (AMM_RESERVE_PRECISION / 10) as i128 - 1
        );
        assert_eq!(cost, 49450); //0.05

        let update_k_down =
            get_update_k_result(&market, bn::U192::from(79 * AMM_RESERVE_PRECISION), false)
                .unwrap();
        let cost = adjust_k_cost(&mut market, &update_k_down).unwrap();
        assert_eq!(cost, -1407000); //0.05

        // lp owns 50% of vAMM, same k
        position.lp_shares = 50 * AMM_RESERVE_PRECISION;
        market.amm.user_lp_shares = 50 * AMM_RESERVE_PRECISION;
        // cost to increase k is always positive when imbalanced
        let cost = adjust_k_cost(&mut market, &update_k_up).unwrap();
        assert_eq!(
            market.amm.net_base_asset_amount,
            (AMM_RESERVE_PRECISION / 10) as i128 - 1
        );
        assert_eq!(cost, 187800); //0.19

        // lp owns 99% of vAMM, same k
        position.lp_shares = 99 * AMM_RESERVE_PRECISION;
        market.amm.user_lp_shares = 99 * AMM_RESERVE_PRECISION;
        let cost2 = adjust_k_cost(&mut market, &update_k_up).unwrap();
        assert!(cost2 > cost);
        assert_eq!(cost2, 76804900); //216.45

        // lp owns 100% of vAMM, same k
        position.lp_shares = 100 * AMM_RESERVE_PRECISION;
        market.amm.user_lp_shares = 100 * AMM_RESERVE_PRECISION;
        let cost3 = adjust_k_cost(&mut market, &update_k_up).unwrap();
        assert!(cost3 > cost);
        assert!(cost3 > cost2);
        assert_eq!(cost3, 216450200);

        // //  todo: support this
        // market.amm.net_base_asset_amount = -(AMM_RESERVE_PRECISION as i128);
        // let cost2 = adjust_k_cost(&mut market, &update_k_up).unwrap();
        // assert!(cost2 > cost);
        // assert_eq!(cost2, 249999999999850000000001);
    }
}<|MERGE_RESOLUTION|>--- conflicted
+++ resolved
@@ -1871,7 +1871,7 @@
         )
         .unwrap();
         assert_eq!(long_spread2, (base_spread * 10) as u128);
-        assert_eq!(short_spread2, (base_spread * 10/2) as u128);
+        assert_eq!(short_spread2, (base_spread * 10 / 2) as u128);
 
         // oracle retreat * skew that increases long spread
         last_oracle_reserve_price_spread_pct = BID_ASK_SPREAD_PRECISION_I128 / 20; //5%
@@ -1964,17 +1964,10 @@
         assert!(bar_l < amm.base_asset_reserve);
         assert!(qar_s < amm.quote_asset_reserve);
         assert!(bar_s > amm.base_asset_reserve);
-<<<<<<< HEAD
-        assert_eq!(bar_s, 20005001250312);
-        assert_eq!(bar_l, 19967051070840);
-        assert_eq!(qar_l, 20033003300330);
-        assert_eq!(qar_s, 19995000000000);
-=======
         assert_eq!(bar_s, 2000500125);
-        assert_eq!(bar_l, 1998351195);
-        assert_eq!(qar_l, 2001650165);
+        assert_eq!(bar_l, 1996705107);
+        assert_eq!(qar_l, 2003300330);
         assert_eq!(qar_s, 1999500000);
->>>>>>> c1fcfe1e
 
         let (long_spread_btc, short_spread_btc) = calculate_spread(
             500,
@@ -2013,9 +2006,8 @@
         )
         .unwrap();
 
-        assert_eq!(long_spread_btc1, 500 / 2);
-        // assert_eq!(short_spread_btc1, 197670);
-        assert_eq!(short_spread_btc1, 197668); // max spread
+        assert_eq!(long_spread_btc1, 0);
+        assert_eq!(short_spread_btc1, 200000); // max spread
     }
 
     #[test]
