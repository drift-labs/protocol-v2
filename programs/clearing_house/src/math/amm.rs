use std::cmp::{max, min};

use crate::controller::amm::SwapDirection;
use crate::controller::position::PositionDirection;
use crate::error::{ClearingHouseResult, ErrorCode};
use crate::math::bn;
use crate::math::bn::U192;
use crate::math::casting::{cast, cast_to_i128, cast_to_u128, cast_to_u64};
use crate::math::constants::{
    AMM_RESERVE_PRECISION, AMM_RESERVE_PRECISION_I128, AMM_TO_QUOTE_PRECISION_RATIO_I128,
    BID_ASK_SPREAD_PRECISION, BID_ASK_SPREAD_PRECISION_I128, K_BPS_DECREASE_MAX,
    K_BPS_INCREASE_MAX, K_BPS_UPDATE_SCALE, MARK_PRICE_PRECISION, ONE_HOUR_I128, PEG_PRECISION,
    PRICE_TO_PEG_PRECISION_RATIO, QUOTE_PRECISION,
};
use crate::math::position::{_calculate_base_asset_value, _calculate_base_asset_value_and_pnl};
use crate::math::quote_asset::{asset_to_reserve_amount, reserve_to_asset_amount};
use crate::math_error;
use crate::state::market::{Market, AMM};
use crate::state::oracle::OraclePriceData;
use crate::state::state::{PriceDivergenceGuardRails, ValidityGuardRails};
use solana_program::msg;

pub fn calculate_price(
    quote_asset_reserve: u128,
    base_asset_reserve: u128,
    peg_multiplier: u128,
) -> ClearingHouseResult<u128> {
    let peg_quote_asset_amount = quote_asset_reserve
        .checked_mul(peg_multiplier)
        .ok_or_else(math_error!())?;

    U192::from(peg_quote_asset_amount)
        .checked_mul(U192::from(PRICE_TO_PEG_PRECISION_RATIO))
        .ok_or_else(math_error!())?
        .checked_div(U192::from(base_asset_reserve))
        .ok_or_else(math_error!())?
        .try_to_u128()
}

pub fn calculate_terminal_price(market: &mut Market) -> ClearingHouseResult<u128> {
    let swap_direction = if market.amm.net_base_asset_amount > 0 {
        SwapDirection::Add
    } else {
        SwapDirection::Remove
    };
    let (new_quote_asset_amount, new_base_asset_amount) = calculate_swap_output(
        market.amm.net_base_asset_amount.unsigned_abs(),
        market.amm.base_asset_reserve,
        swap_direction,
        market.amm.sqrt_k,
    )?;

    let terminal_price = calculate_price(
        new_quote_asset_amount,
        new_base_asset_amount,
        market.amm.peg_multiplier,
    )?;

    Ok(terminal_price)
}

pub fn update_mark_twap(
    amm: &mut AMM,
    now: i64,
    precomputed_mark_price: Option<u128>,
) -> ClearingHouseResult<u128> {
    let mark_price = match precomputed_mark_price {
        Some(mark_price) => mark_price,
        None => amm.mark_price()?,
    };
    let (bid_price, ask_price) = amm.bid_ask_price(mark_price)?;

    let mark_twap = calculate_new_twap(amm, now, mark_price, amm.last_mark_price_twap)?;
    amm.last_mark_price_twap = mark_twap;

    // todo calculate the mark +/- spread
    let bid_twap = calculate_new_twap(amm, now, bid_price, amm.last_bid_price_twap)?;
    amm.last_bid_price_twap = bid_twap;

    let ask_twap = calculate_new_twap(amm, now, ask_price, amm.last_ask_price_twap)?;
    amm.last_ask_price_twap = ask_twap;

    amm.last_mark_price_twap_ts = now;

    let mid_twap = bid_twap.checked_add(ask_twap).ok_or_else(math_error!())? / 2;

    Ok(mid_twap)
}

pub fn calculate_new_twap(
    amm: &AMM,
    now: i64,
    current_price: u128,
    last_twap: u128,
) -> ClearingHouseResult<u128> {
    let since_last = cast_to_i128(max(
        1,
        now.checked_sub(amm.last_mark_price_twap_ts)
            .ok_or_else(math_error!())?,
    ))?;
    let from_start = max(
        1,
        cast_to_i128(amm.funding_period)?
            .checked_sub(since_last)
            .ok_or_else(math_error!())?,
    );

    let new_twap: u128 = cast(calculate_weighted_average(
        cast(current_price)?,
        cast(last_twap)?,
        since_last,
        from_start,
    )?)?;

    Ok(new_twap)
}

pub fn update_oracle_price_twap(
    amm: &mut AMM,
    now: i64,
    oracle_price_data: &OraclePriceData,
    precomputed_mark_price: Option<u128>,
) -> ClearingHouseResult<i128> {
    let mark_price = match precomputed_mark_price {
        Some(mark_price) => mark_price,
        None => amm.mark_price()?,
    };

    let oracle_price = normalise_oracle_price(amm, oracle_price_data, Some(mark_price))?;

    let new_oracle_price_spread = oracle_price
        .checked_sub(amm.last_oracle_price_twap)
        .ok_or_else(math_error!())?;

    // cap new oracle update to 33% delta from twap
    let oracle_price_33pct = oracle_price.checked_div(3).ok_or_else(math_error!())?;

    let capped_oracle_update_price =
        if new_oracle_price_spread.unsigned_abs() > oracle_price_33pct.unsigned_abs() {
            if oracle_price > amm.last_oracle_price_twap {
                amm.last_oracle_price_twap
                    .checked_add(oracle_price_33pct)
                    .ok_or_else(math_error!())?
            } else {
                amm.last_oracle_price_twap
                    .checked_sub(oracle_price_33pct)
                    .ok_or_else(math_error!())?
            }
        } else {
            oracle_price
        };

    // sanity check
    let oracle_price_twap: i128;
    if capped_oracle_update_price > 0 && oracle_price > 0 {
        oracle_price_twap = calculate_new_oracle_price_twap(amm, now, capped_oracle_update_price)?;

        //amm.last_oracle_mark_spread = precomputed_mark_price
        amm.last_oracle_normalised_price = capped_oracle_update_price;
        amm.last_oracle_price = oracle_price_data.price;
        amm.last_oracle_conf_pct = oracle_price_data
            .confidence
            .checked_mul(BID_ASK_SPREAD_PRECISION)
            .ok_or_else(math_error!())?
            .checked_div(mark_price)
            .ok_or_else(math_error!())? as u64;
        amm.last_oracle_delay = oracle_price_data.delay;
        amm.last_oracle_mark_spread_pct =
            calculate_oracle_mark_spread_pct(amm, oracle_price_data, Some(mark_price))?;

        amm.last_oracle_price_twap = oracle_price_twap;
        amm.last_oracle_price_twap_ts = now;
    } else {
        oracle_price_twap = amm.last_oracle_price_twap
    }

    Ok(oracle_price_twap)
}

pub fn calculate_new_oracle_price_twap(
    amm: &AMM,
    now: i64,
    oracle_price: i128,
) -> ClearingHouseResult<i128> {
    let since_last = cast_to_i128(max(
        1,
        now.checked_sub(amm.last_oracle_price_twap_ts)
            .ok_or_else(math_error!())?,
    ))?;
    let from_start = max(
        0,
        cast_to_i128(amm.funding_period)?
            .checked_sub(since_last)
            .ok_or_else(math_error!())?,
    );

    // if an oracle delay impacted last oracle_twap, shrink toward mark_twap
    let interpolated_oracle_price = if amm.last_mark_price_twap_ts > amm.last_oracle_price_twap_ts {
        let since_last_valid = cast_to_i128(
            amm.last_mark_price_twap_ts
                .checked_sub(amm.last_oracle_price_twap_ts)
                .ok_or_else(math_error!())?,
        )?;
        msg!(
            "correcting oracle twap update (oracle previously invalid for {:?} seconds)",
            since_last_valid
        );

        let from_start_valid = max(
            1,
            cast_to_i128(amm.funding_period)?
                .checked_sub(since_last_valid)
                .ok_or_else(math_error!())?,
        );
        calculate_weighted_average(
            cast_to_i128(amm.last_mark_price_twap)?,
            oracle_price,
            since_last_valid,
            from_start_valid,
        )?
    } else {
        oracle_price
    };

    let new_twap = calculate_weighted_average(
        interpolated_oracle_price,
        amm.last_oracle_price_twap,
        since_last,
        from_start,
    )?;

    Ok(new_twap)
}

pub fn calculate_weighted_average(
    data1: i128,
    data2: i128,
    weight1: i128,
    weight2: i128,
) -> ClearingHouseResult<i128> {
    let denominator = weight1.checked_add(weight2).ok_or_else(math_error!())?;
    let prev_twap_99 = data1.checked_mul(weight1).ok_or_else(math_error!())?;
    let latest_price_01 = data2.checked_mul(weight2).ok_or_else(math_error!())?;

    prev_twap_99
        .checked_add(latest_price_01)
        .ok_or_else(math_error!())?
        .checked_div(denominator)
        .ok_or_else(math_error!())
}

pub fn update_amm_mark_std(
    amm: &mut AMM,
    now: i64,
    price_change: u128,
) -> ClearingHouseResult<bool> {
    let since_last = cast_to_i128(max(
        1,
        now.checked_sub(amm.last_mark_price_twap_ts)
            .ok_or_else(math_error!())?,
    ))?;

    amm.mark_std = calculate_rolling_sum(
        amm.mark_std,
        cast_to_u64(price_change)?,
        since_last,
        ONE_HOUR_I128,
    )?;

    Ok(true)
}

pub fn update_amm_long_short_intensity(
    amm: &mut AMM,
    now: i64,
    quote_asset_amount: u128,
    direction: PositionDirection,
) -> ClearingHouseResult<bool> {
    let since_last = cast_to_i128(max(
        1,
        now.checked_sub(amm.last_mark_price_twap_ts)
            .ok_or_else(math_error!())?,
    ))?;

    let (long_quote_amount, short_quote_amount) = if direction == PositionDirection::Long {
        (cast_to_u64(quote_asset_amount)?, 0_u64)
    } else {
        (0_u64, cast_to_u64(quote_asset_amount)?)
    };

    amm.long_intensity_count = (calculate_rolling_sum(
        cast_to_u64(amm.long_intensity_count)?,
        cast_to_u64(long_quote_amount != 0)?,
        since_last,
        ONE_HOUR_I128,
    )?) as u16;
    amm.long_intensity_volume = calculate_rolling_sum(
        amm.long_intensity_volume,
        long_quote_amount,
        since_last,
        ONE_HOUR_I128,
    )?;

    amm.short_intensity_count = (calculate_rolling_sum(
        cast_to_u64(amm.short_intensity_count)?,
        cast_to_u64(short_quote_amount != 0)?,
        since_last,
        ONE_HOUR_I128,
    )?) as u16;
    amm.short_intensity_volume = calculate_rolling_sum(
        amm.short_intensity_volume,
        short_quote_amount,
        since_last,
        ONE_HOUR_I128,
    )?;

    Ok(true)
}

pub fn calculate_rolling_sum(
    data1: u64,
    data2: u64,
    weight1_numer: i128,
    weight1_denom: i128,
) -> ClearingHouseResult<u64> {
    // assumes that missing times are zeros (e.g. handle NaN as 0)

    let prev_twap_99 = data1
        .checked_mul(cast_to_u64(max(
            0,
            weight1_denom
                .checked_sub(weight1_numer)
                .ok_or_else(math_error!())?,
        ))?)
        .ok_or_else(math_error!())?
        .checked_div(cast_to_u64(weight1_denom)?)
        .ok_or_else(math_error!())?;

    prev_twap_99.checked_add(data2).ok_or_else(math_error!())
}

pub fn calculate_swap_output(
    swap_amount: u128,
    input_asset_amount: u128,
    direction: SwapDirection,
    invariant_sqrt: u128,
) -> ClearingHouseResult<(u128, u128)> {
    let invariant_sqrt_u192 = U192::from(invariant_sqrt);
    let invariant = invariant_sqrt_u192
        .checked_mul(invariant_sqrt_u192)
        .ok_or_else(math_error!())?;

    if direction == SwapDirection::Remove && swap_amount > input_asset_amount {
        return Err(ErrorCode::TradeSizeTooLarge);
    }

    let new_input_amount = if let SwapDirection::Add = direction {
        input_asset_amount
            .checked_add(swap_amount)
            .ok_or_else(math_error!())?
    } else {
        input_asset_amount
            .checked_sub(swap_amount)
            .ok_or_else(math_error!())?
    };

    let new_input_amount_u192 = U192::from(new_input_amount);
    let new_output_amount = invariant
        .checked_div(new_input_amount_u192)
        .ok_or_else(math_error!())?
        .try_to_u128()?;

    Ok((new_output_amount, new_input_amount))
}

pub fn calculate_quote_asset_amount_swapped(
    quote_asset_reserve_before: u128,
    quote_asset_reserve_after: u128,
    swap_direction: SwapDirection,
    peg_multiplier: u128,
) -> ClearingHouseResult<u128> {
    let quote_asset_reserve_change = match swap_direction {
        SwapDirection::Add => quote_asset_reserve_before
            .checked_sub(quote_asset_reserve_after)
            .ok_or_else(math_error!())?,

        SwapDirection::Remove => quote_asset_reserve_after
            .checked_sub(quote_asset_reserve_before)
            .ok_or_else(math_error!())?,
    };

    let mut quote_asset_amount =
        reserve_to_asset_amount(quote_asset_reserve_change, peg_multiplier)?;

    // when a user goes long base asset, make the base asset slightly more expensive
    // by adding one unit of quote asset
    if swap_direction == SwapDirection::Remove {
        quote_asset_amount = quote_asset_amount
            .checked_add(1)
            .ok_or_else(math_error!())?;
    }

    Ok(quote_asset_amount)
}

pub fn calculate_terminal_price_and_reserves(
    market: &Market,
) -> ClearingHouseResult<(u128, u128, u128)> {
    let swap_direction = if market.amm.net_base_asset_amount > 0 {
        SwapDirection::Add
    } else {
        SwapDirection::Remove
    };
    let (new_quote_asset_amount, new_base_asset_amount) = calculate_swap_output(
        market.amm.net_base_asset_amount.unsigned_abs(),
        market.amm.base_asset_reserve,
        swap_direction,
        market.amm.sqrt_k,
    )?;

    let terminal_price = calculate_price(
        new_quote_asset_amount,
        new_base_asset_amount,
        market.amm.peg_multiplier,
    )?;

    Ok((
        terminal_price,
        new_quote_asset_amount,
        new_base_asset_amount,
    ))
}

pub fn get_spread_reserves(
    amm: &AMM,
    direction: PositionDirection,
) -> ClearingHouseResult<(u128, u128)> {
    let (base_asset_reserve, quote_asset_reserve) = match direction {
        PositionDirection::Long => (amm.ask_base_asset_reserve, amm.ask_quote_asset_reserve),
        PositionDirection::Short => (amm.bid_base_asset_reserve, amm.bid_quote_asset_reserve),
    };

    Ok((base_asset_reserve, quote_asset_reserve))
}

pub fn calculate_spread_reserves(
    amm: &AMM,
    direction: PositionDirection,
) -> ClearingHouseResult<(u128, u128)> {
    let spread = match direction {
        PositionDirection::Long => amm.long_spread,
        PositionDirection::Short => amm.short_spread,
    };

    let quote_asset_reserve_delta = if spread > 0 {
        amm.quote_asset_reserve
            .checked_div(BID_ASK_SPREAD_PRECISION / (spread / 2))
            .ok_or_else(math_error!())?
    } else {
        0
    };

    let quote_asset_reserve = match direction {
        PositionDirection::Long => amm
            .quote_asset_reserve
            .checked_add(quote_asset_reserve_delta)
            .ok_or_else(math_error!())?,
        PositionDirection::Short => amm
            .quote_asset_reserve
            .checked_sub(quote_asset_reserve_delta)
            .ok_or_else(math_error!())?,
    };

    let invariant_sqrt_u192 = U192::from(amm.sqrt_k);
    let invariant = invariant_sqrt_u192
        .checked_mul(invariant_sqrt_u192)
        .ok_or_else(math_error!())?;

    let base_asset_reserve = invariant
        .checked_div(U192::from(quote_asset_reserve))
        .ok_or_else(math_error!())?
        .try_to_u128()?;

    Ok((base_asset_reserve, quote_asset_reserve))
}

pub fn calculate_oracle_mark_spread(
    amm: &AMM,
    oracle_price_data: &OraclePriceData,
    precomputed_mark_price: Option<u128>,
) -> ClearingHouseResult<(i128, i128)> {
    let mark_price = match precomputed_mark_price {
        Some(mark_price) => cast_to_i128(mark_price)?,
        None => cast_to_i128(amm.mark_price()?)?,
    };

    let oracle_price = oracle_price_data.price;

    let price_spread = mark_price
        .checked_sub(oracle_price)
        .ok_or_else(math_error!())?;

    Ok((oracle_price, price_spread))
}

pub fn normalise_oracle_price(
    amm: &AMM,
    oracle_price: &OraclePriceData,
    precomputed_mark_price: Option<u128>,
) -> ClearingHouseResult<i128> {
    let OraclePriceData {
        price: oracle_price,
        confidence: oracle_conf,
        ..
    } = *oracle_price;

    let mark_price = match precomputed_mark_price {
        Some(mark_price) => cast_to_i128(mark_price)?,
        None => cast_to_i128(amm.mark_price()?)?,
    };

    // 2.5 bps of the mark price
    let mark_price_2p5_bps = mark_price.checked_div(4000).ok_or_else(math_error!())?;
    let conf_int = cast_to_i128(oracle_conf)?;

    //  normalises oracle toward mark price based on the oracle’s confidence interval
    //  if mark above oracle: use oracle+conf unless it exceeds .99975 * mark price
    //  if mark below oracle: use oracle-conf unless it less than 1.00025 * mark price
    //  (this guarantees more reasonable funding rates in volatile periods)
    let normalised_price = if mark_price > oracle_price {
        min(
            max(
                mark_price
                    .checked_sub(mark_price_2p5_bps)
                    .ok_or_else(math_error!())?,
                oracle_price,
            ),
            oracle_price
                .checked_add(conf_int)
                .ok_or_else(math_error!())?,
        )
    } else {
        max(
            min(
                mark_price
                    .checked_add(mark_price_2p5_bps)
                    .ok_or_else(math_error!())?,
                oracle_price,
            ),
            oracle_price
                .checked_sub(conf_int)
                .ok_or_else(math_error!())?,
        )
    };

    Ok(normalised_price)
}

pub fn calculate_oracle_mark_spread_pct(
    amm: &AMM,
    oracle_price_data: &OraclePriceData,
    precomputed_mark_price: Option<u128>,
) -> ClearingHouseResult<i128> {
    let mark_price = match precomputed_mark_price {
        Some(mark_price) => (mark_price),
        None => (amm.mark_price()?),
    };
    let (_oracle_price, price_spread) =
        calculate_oracle_mark_spread(amm, oracle_price_data, Some(mark_price))?;

    price_spread
        .checked_mul(BID_ASK_SPREAD_PRECISION_I128)
        .ok_or_else(math_error!())?
        .checked_div(cast_to_i128(mark_price)?) // todo? better for spread logic
        .ok_or_else(math_error!())
}

pub fn is_oracle_mark_too_divergent(
    price_spread_pct: i128,
    oracle_guard_rails: &PriceDivergenceGuardRails,
) -> ClearingHouseResult<bool> {
    let max_divergence = oracle_guard_rails
        .mark_oracle_divergence_numerator
        .checked_mul(BID_ASK_SPREAD_PRECISION)
        .ok_or_else(math_error!())?
        .checked_div(oracle_guard_rails.mark_oracle_divergence_denominator)
        .ok_or_else(math_error!())?;

    Ok(price_spread_pct.unsigned_abs() > max_divergence)
}

pub fn calculate_mark_twap_spread_pct(amm: &AMM, mark_price: u128) -> ClearingHouseResult<i128> {
    let mark_price = cast_to_i128(mark_price)?;
    let mark_twap = cast_to_i128(amm.last_mark_price_twap)?;

    let price_spread = mark_price
        .checked_sub(mark_twap)
        .ok_or_else(math_error!())?;

    price_spread
        .checked_mul(BID_ASK_SPREAD_PRECISION_I128)
        .ok_or_else(math_error!())?
        .checked_div(mark_twap)
        .ok_or_else(math_error!())
}

pub fn use_oracle_price_for_margin_calculation(
    price_spread_pct: i128,
    oracle_guard_rails: &PriceDivergenceGuardRails,
) -> ClearingHouseResult<bool> {
    let max_divergence = oracle_guard_rails
        .mark_oracle_divergence_numerator
        .checked_mul(BID_ASK_SPREAD_PRECISION)
        .ok_or_else(math_error!())?
        .checked_div(oracle_guard_rails.mark_oracle_divergence_denominator)
        .ok_or_else(math_error!())?
        .checked_div(3)
        .ok_or_else(math_error!())?;

    Ok(price_spread_pct.unsigned_abs() > max_divergence)
}

pub fn is_oracle_valid(
    amm: &AMM,
    oracle_price_data: &OraclePriceData,
    valid_oracle_guard_rails: &ValidityGuardRails,
) -> ClearingHouseResult<bool> {
    let OraclePriceData {
        price: oracle_price,
        confidence: oracle_conf,
        delay: oracle_delay,
        has_sufficient_number_of_data_points,
        ..
    } = *oracle_price_data;

    let is_oracle_price_nonpositive = oracle_price <= 0;

    let is_oracle_price_too_volatile = ((oracle_price
        .checked_div(max(1, amm.last_oracle_price_twap))
        .ok_or_else(math_error!())?)
    .gt(&valid_oracle_guard_rails.too_volatile_ratio))
        || ((amm
            .last_oracle_price_twap
            .checked_div(max(1, oracle_price))
            .ok_or_else(math_error!())?)
        .gt(&valid_oracle_guard_rails.too_volatile_ratio));

    let conf_denom_of_price = cast_to_u128(oracle_price)?
        .checked_div(max(1, oracle_conf))
        .ok_or_else(math_error!())?;
    let is_conf_too_large =
        conf_denom_of_price.lt(&valid_oracle_guard_rails.confidence_interval_max_size);

    let is_stale = oracle_delay.gt(&valid_oracle_guard_rails.slots_before_stale);

    Ok(!(is_stale
        || !has_sufficient_number_of_data_points
        || is_oracle_price_nonpositive
        || is_oracle_price_too_volatile
        || is_conf_too_large))
}

pub fn calculate_budgeted_k_scale(
    market: &mut Market,
    budget: i128,
    _mark_price: u128, // todo
) -> ClearingHouseResult<(u128, u128)> {
    let (numerator, denominator) = _calculate_budgeted_k_scale(
        market.amm.base_asset_reserve,
        market.amm.quote_asset_reserve,
        budget,
        market.amm.peg_multiplier,
        market.amm.net_base_asset_amount,
    )?;

    Ok((numerator, denominator))
}

pub fn _calculate_budgeted_k_scale(
    x: u128,
    y: u128,
    budget: i128,
    q: u128,
    d: i128,
) -> ClearingHouseResult<(u128, u128)> {
    let c = -budget;
    let q = cast_to_i128(q)?;

    let x_d = cast_to_i128(x)?.checked_add(d).ok_or_else(math_error!())?;

    let x_times_x_d = U192::from(x)
        .checked_mul(U192::from(x_d))
        .ok_or_else(math_error!())?
        .checked_div(U192::from(AMM_RESERVE_PRECISION))
        .ok_or_else(math_error!())?
        .try_to_u128()?;

    let pegged_quote_times_dd = cast_to_i128(y)?
        .checked_mul(d)
        .ok_or_else(math_error!())?
        .checked_div(AMM_RESERVE_PRECISION_I128)
        .ok_or_else(math_error!())?
        .checked_mul(d)
        .ok_or_else(math_error!())?
        .checked_div(AMM_RESERVE_PRECISION_I128)
        .ok_or_else(math_error!())?
        .checked_mul(q)
        .ok_or_else(math_error!())?
        .checked_div(cast_to_i128(PEG_PRECISION)?)
        .ok_or_else(math_error!())?;

    let numer1 = pegged_quote_times_dd;

    let numer2 = c
        .checked_mul(x_d)
        .ok_or_else(math_error!())?
        .checked_div(cast_to_i128(QUOTE_PRECISION)?)
        .ok_or_else(math_error!())?
        .checked_mul(d)
        .ok_or_else(math_error!())?
        .checked_div(AMM_RESERVE_PRECISION_I128)
        .ok_or_else(math_error!())?;

<<<<<<< HEAD
    let mut numerator = mark_div_budget
        .checked_sub(one_div_net_position)
        .ok_or_else(math_error!())?
        .checked_sub(
            MARK_PRICE_TIMES_AMM_TO_QUOTE_PRECISION_RATIO_I128
                .checked_div(base_asset_reserve)
                .ok_or_else(math_error!())?,
        )
        .ok_or_else(math_error!())?;

    let mut denominator = mark_div_budget
        .checked_add(one_div_net_position)
        .ok_or_else(math_error!())?
        .checked_add(
            base_asset_reserve
                .checked_mul(one_div_net_position)
                .ok_or_else(math_error!())?
                .checked_div(net_position)
                .ok_or_else(math_error!())?,
        )
=======
    let denom1 = c
        .checked_mul(cast_to_i128(x_times_x_d)?)
        .ok_or_else(math_error!())?
        .checked_div(cast_to_i128(QUOTE_PRECISION)?)
        .ok_or_else(math_error!())?;

    let denom2 = pegged_quote_times_dd;

    let mut numerator = (numer1.checked_sub(numer2).ok_or_else(math_error!())?)
        .checked_div(AMM_TO_QUOTE_PRECISION_RATIO_I128)
        .ok_or_else(math_error!())?;
    let mut denominator = denom1
        .checked_add(denom2)
        .ok_or_else(math_error!())?
        .checked_div(AMM_TO_QUOTE_PRECISION_RATIO_I128)
>>>>>>> 9c6489e3
        .ok_or_else(math_error!())?;

    if numerator < 0 && denominator < 0 {
        numerator = numerator.abs();
        denominator = denominator.abs();
    }

    assert!((numerator > 0 && denominator > 0));
    let curve_update_intensity = 100;

    let (numerator, denominator) = if numerator > denominator {
        let k_pct_upper_bound =
            K_BPS_UPDATE_SCALE + (K_BPS_INCREASE_MAX) * curve_update_intensity / 100;

        let current_pct_change = numerator
            .checked_mul(10000)
            .ok_or_else(math_error!())?
            .checked_div(denominator)
            .ok_or_else(math_error!())?;

        let maximum_pct_change = k_pct_upper_bound
            .checked_mul(10000)
            .ok_or_else(math_error!())?
            .checked_div(K_BPS_UPDATE_SCALE)
            .ok_or_else(math_error!())?;

        if current_pct_change > maximum_pct_change {
            (k_pct_upper_bound, K_BPS_UPDATE_SCALE)
        } else {
            (numerator, denominator)
        }
    } else {
        let k_pct_lower_bound =
            K_BPS_UPDATE_SCALE - (K_BPS_DECREASE_MAX) * curve_update_intensity / 100;

        let current_pct_change = numerator
            .checked_mul(10000)
            .ok_or_else(math_error!())?
            .checked_div(denominator)
            .ok_or_else(math_error!())?;

        let maximum_pct_change = k_pct_lower_bound
            .checked_mul(10000)
            .ok_or_else(math_error!())?
            .checked_div(K_BPS_UPDATE_SCALE)
            .ok_or_else(math_error!())?;

        if current_pct_change < maximum_pct_change {
            (k_pct_lower_bound, K_BPS_UPDATE_SCALE)
        } else {
            (numerator, denominator)
        }
    };

    Ok((cast_to_u128(numerator)?, cast_to_u128(denominator)?))
}

/// To find the cost of adjusting k, compare the the net market value before and after adjusting k
/// Increasing k costs the protocol money because it reduces slippage and improves the exit price for net market position
/// Decreasing k costs the protocol money because it increases slippage and hurts the exit price for net market position
pub fn adjust_k_cost(
    market: &mut Market,
    update_k_result: &UpdateKResult,
) -> ClearingHouseResult<i128> {
    let mut market_clone = *market;

    // Find the net market value before adjusting k
    let (current_net_market_value, _) = _calculate_base_asset_value_and_pnl(
        market_clone.amm.net_base_asset_amount,
        0,
        &market_clone.amm,
        false,
    )?;

    update_k(&mut market_clone, update_k_result)?;

    let (_new_net_market_value, cost) = _calculate_base_asset_value_and_pnl(
        market_clone.amm.net_base_asset_amount,
        current_net_market_value,
        &market_clone.amm,
        false,
    )?;
    Ok(cost)
}

/// To find the cost of adjusting k, compare the the net market value before and after adjusting k
/// Increasing k costs the protocol money because it reduces slippage and improves the exit price for net market position
/// Decreasing k costs the protocol money because it increases slippage and hurts the exit price for net market position
pub fn adjust_k_cost_and_update(
    market: &mut Market,
    update_k_result: &UpdateKResult,
) -> ClearingHouseResult<i128> {
    // Find the net market value before adjusting k
    let current_net_market_value =
        _calculate_base_asset_value(market.amm.net_base_asset_amount, &market.amm, false)?;

    update_k(market, update_k_result)?;

    let (_new_net_market_value, cost) = _calculate_base_asset_value_and_pnl(
        market.amm.net_base_asset_amount,
        current_net_market_value,
        &market.amm,
        false,
    )?;
    Ok(cost)
}

pub struct UpdateKResult {
    pub sqrt_k: u128,
    pub base_asset_reserve: u128,
    pub quote_asset_reserve: u128,
}

pub fn get_update_k_result(
    market: &Market,
    new_sqrt_k: bn::U192,
) -> ClearingHouseResult<UpdateKResult> {
    let sqrt_k_ratio_precision = bn::U192::from(100_000_000);

    let old_sqrt_k = bn::U192::from(market.amm.sqrt_k);
    let sqrt_k_ratio = new_sqrt_k
        .checked_mul(sqrt_k_ratio_precision)
        .ok_or_else(math_error!())?
        .checked_div(old_sqrt_k)
        .ok_or_else(math_error!())?;

    // if decreasing k, max decrease ratio for single transaction is 2.5%
    if sqrt_k_ratio < U192::from(97_500_000) {
        return Err(ErrorCode::InvalidUpdateK);
    }

    let sqrt_k = new_sqrt_k.try_to_u128().unwrap();

    if new_sqrt_k < old_sqrt_k
        && market.amm.net_base_asset_amount.unsigned_abs()
            > sqrt_k.checked_div(3).ok_or_else(math_error!())?
    {
        // todo, check less lp_tokens as well
        msg!("new_sqrt_k too small relative to market imbalance");
        return Err(ErrorCode::InvalidUpdateK);
    }

    let base_asset_reserve = bn::U192::from(market.amm.base_asset_reserve)
        .checked_mul(sqrt_k_ratio)
        .ok_or_else(math_error!())?
        .checked_div(sqrt_k_ratio_precision)
        .ok_or_else(math_error!())?
        .try_to_u128()?;

    let invariant_sqrt_u192 = U192::from(sqrt_k);
    let invariant = invariant_sqrt_u192
        .checked_mul(invariant_sqrt_u192)
        .ok_or_else(math_error!())?;

    let quote_asset_reserve = invariant
        .checked_div(U192::from(base_asset_reserve))
        .ok_or_else(math_error!())?
        .try_to_u128()?;

    Ok(UpdateKResult {
        sqrt_k,
        base_asset_reserve,
        quote_asset_reserve,
    })
}

pub fn update_k(market: &mut Market, update_k_result: &UpdateKResult) -> ClearingHouseResult {
    market.amm.sqrt_k = update_k_result.sqrt_k;
    market.amm.base_asset_reserve = update_k_result.base_asset_reserve;
    market.amm.quote_asset_reserve = update_k_result.quote_asset_reserve;

    let swap_direction = if market.amm.net_base_asset_amount > 0 {
        SwapDirection::Add
    } else {
        SwapDirection::Remove
    };
    let (new_terminal_quote_reserve, _new_terminal_base_reserve) = calculate_swap_output(
        market.amm.net_base_asset_amount.unsigned_abs(),
        market.amm.base_asset_reserve,
        swap_direction,
        market.amm.sqrt_k,
    )?;

    market.amm.terminal_quote_asset_reserve = new_terminal_quote_reserve;

    Ok(())
}

pub fn calculate_max_base_asset_amount_to_trade(
    amm: &AMM,
    limit_price: u128,
    direction: PositionDirection,
    use_spread: bool,
) -> ClearingHouseResult<(u128, PositionDirection)> {
    let invariant_sqrt_u192 = U192::from(amm.sqrt_k);
    let invariant = invariant_sqrt_u192
        .checked_mul(invariant_sqrt_u192)
        .ok_or_else(math_error!())?;

    let new_base_asset_reserve_squared = invariant
        .checked_mul(U192::from(MARK_PRICE_PRECISION))
        .ok_or_else(math_error!())?
        .checked_div(U192::from(limit_price))
        .ok_or_else(math_error!())?
        .checked_mul(U192::from(amm.peg_multiplier))
        .ok_or_else(math_error!())?
        .checked_div(U192::from(PEG_PRECISION))
        .ok_or_else(math_error!())?;

    let new_base_asset_reserve = new_base_asset_reserve_squared
        .integer_sqrt()
        .try_to_u128()?;

    let base_asset_reserve_before = if use_spread && amm.base_spread > 0 {
        let (spread_base_asset_reserve, _) = get_spread_reserves(amm, direction)?;
        spread_base_asset_reserve
    } else {
        amm.base_asset_reserve
    };

    if new_base_asset_reserve > base_asset_reserve_before {
        let max_trade_amount = new_base_asset_reserve
            .checked_sub(base_asset_reserve_before)
            .ok_or_else(math_error!())?;
        Ok((max_trade_amount, PositionDirection::Short))
    } else {
        let max_trade_amount = base_asset_reserve_before
            .checked_sub(new_base_asset_reserve)
            .ok_or_else(math_error!())?;
        Ok((max_trade_amount, PositionDirection::Long))
    }
}

pub fn should_round_trade(
    amm: &AMM,
    quote_asset_amount: u128,
    base_asset_value: u128,
) -> ClearingHouseResult<bool> {
    let difference = if quote_asset_amount > base_asset_value {
        quote_asset_amount
            .checked_sub(base_asset_value)
            .ok_or_else(math_error!())?
    } else {
        base_asset_value
            .checked_sub(quote_asset_amount)
            .ok_or_else(math_error!())?
    };

    let quote_asset_reserve_amount = asset_to_reserve_amount(difference, amm.peg_multiplier)?;

    Ok(quote_asset_reserve_amount < amm.minimum_quote_asset_trade_size)
}

#[cfg(test)]
mod test {
    use super::*;
    use crate::math::constants::{AMM_RESERVE_PRECISION, MARK_PRICE_PRECISION, QUOTE_PRECISION};

    #[test]
    fn calc_mark_std_tests() {
        let prev = 1656682258;
        let now = prev + 3600;
        let mut amm = AMM {
            // base_asset_reserve: 2 * AMM_RESERVE_PRECISION,
            mark_std: MARK_PRICE_PRECISION as u64,
            last_mark_price_twap_ts: prev,
            ..AMM::default()
        };
        let old_mark_std = amm.mark_std;
        update_amm_mark_std(&mut amm, now, MARK_PRICE_PRECISION * 23);
        assert_eq!(amm.mark_std, (MARK_PRICE_PRECISION * 23) as u64);

        amm.mark_std = MARK_PRICE_PRECISION as u64;
        amm.last_mark_price_twap_ts = now - 60;
        update_amm_mark_std(&mut amm, now, MARK_PRICE_PRECISION * 2);

        //     let expected_out = (MARK_PRICE_PRECISION*2/3600 + (MARK_PRICE_PRECISION - MARK_PRICE_PRECISION/3600)
        // ) as u64;
        //     assert_eq!(amm.mark_std, expected_out);
    }

    #[test]
    fn calc_oracle_twap_tests() {
        let prev = 1656682258;
        let now = prev + 3600;

        let px = 32 * MARK_PRICE_PRECISION;

        let mut amm = AMM {
            base_asset_reserve: 2 * AMM_RESERVE_PRECISION,
            quote_asset_reserve: 2 * AMM_RESERVE_PRECISION,
            peg_multiplier: PEG_PRECISION,
            last_oracle_price_twap: px as i128,
            last_oracle_price_twap_ts: prev,
            mark_std: MARK_PRICE_PRECISION as u64,
            last_mark_price_twap_ts: prev,
            funding_period: 3600_i64,
            ..AMM::default()
        };
        let mut oracle_price_data = OraclePriceData {
            price: (34 * MARK_PRICE_PRECISION) as i128,
            confidence: MARK_PRICE_PRECISION / 100,
            delay: 1,
            has_sufficient_number_of_data_points: true,
        };

        let _new_oracle_twap =
            update_oracle_price_twap(&mut amm, now, &oracle_price_data, None).unwrap();
        assert_eq!(
            amm.last_oracle_price_twap,
            (34 * MARK_PRICE_PRECISION - MARK_PRICE_PRECISION / 100) as i128
        );

        // let after_ts = amm.last_oracle_price_twap_ts;
        amm.last_mark_price_twap_ts = now - 60;
        amm.last_oracle_price_twap_ts = now - 60;
        // let after_ts_2 = amm.last_oracle_price_twap_ts;
        oracle_price_data = OraclePriceData {
            price: (31 * MARK_PRICE_PRECISION) as i128,
            confidence: 0,
            delay: 2,
            has_sufficient_number_of_data_points: true,
        };
        // let old_oracle_twap_2 = amm.last_oracle_price_twap;
        let _new_oracle_twap_2 =
            update_oracle_price_twap(&mut amm, now, &oracle_price_data, None).unwrap();
        assert_eq!(amm.last_oracle_price_twap, 339401666666);
    }

    #[test]
    fn calculate_budgeted_k_scale_tests() {
        let (mut numer1, mut denom1) = _calculate_budgeted_k_scale(
            AMM_RESERVE_PRECISION * 55414,
            AMM_RESERVE_PRECISION * 55530,
            ((QUOTE_PRECISION / 500) as i128),
            36365,
            ((AMM_RESERVE_PRECISION * 66) as i128),
        )
        .unwrap();

        assert_eq!(numer1 > denom1, true);
        assert_eq!(numer1, 8796289171560000);
        assert_eq!(denom1, 8790133110760000);

        let mut pct_change_in_k = (numer1 * 10000) / denom1;
        assert_eq!(pct_change_in_k, 10007);

        (numer1, denom1) = _calculate_budgeted_k_scale(
            AMM_RESERVE_PRECISION * 55414,
            AMM_RESERVE_PRECISION * 55530,
            -((QUOTE_PRECISION / 50) as i128),
            36365,
            ((AMM_RESERVE_PRECISION * 66) as i128),
            // (AMM_RESERVE_PRECISION) as i128,
            // AMM_RESERVE_PRECISION * 1001,
            // -((QUOTE_PRECISION * 12) as i128),
            // MARK_PRICE_PRECISION * 1000,
            // 100_u8,
        )
        .unwrap();
        assert_eq!(numer1 < denom1, true);
        pct_change_in_k = (numer1 * 10000) / denom1;
        assert_eq!(pct_change_in_k, 9930);
    }
}<|MERGE_RESOLUTION|>--- conflicted
+++ resolved
@@ -721,28 +721,6 @@
         .checked_div(AMM_RESERVE_PRECISION_I128)
         .ok_or_else(math_error!())?;
 
-<<<<<<< HEAD
-    let mut numerator = mark_div_budget
-        .checked_sub(one_div_net_position)
-        .ok_or_else(math_error!())?
-        .checked_sub(
-            MARK_PRICE_TIMES_AMM_TO_QUOTE_PRECISION_RATIO_I128
-                .checked_div(base_asset_reserve)
-                .ok_or_else(math_error!())?,
-        )
-        .ok_or_else(math_error!())?;
-
-    let mut denominator = mark_div_budget
-        .checked_add(one_div_net_position)
-        .ok_or_else(math_error!())?
-        .checked_add(
-            base_asset_reserve
-                .checked_mul(one_div_net_position)
-                .ok_or_else(math_error!())?
-                .checked_div(net_position)
-                .ok_or_else(math_error!())?,
-        )
-=======
     let denom1 = c
         .checked_mul(cast_to_i128(x_times_x_d)?)
         .ok_or_else(math_error!())?
@@ -758,7 +736,6 @@
         .checked_add(denom2)
         .ok_or_else(math_error!())?
         .checked_div(AMM_TO_QUOTE_PRECISION_RATIO_I128)
->>>>>>> 9c6489e3
         .ok_or_else(math_error!())?;
 
     if numerator < 0 && denominator < 0 {
@@ -1095,7 +1072,7 @@
             AMM_RESERVE_PRECISION * 55530,
             ((QUOTE_PRECISION / 500) as i128),
             36365,
-            ((AMM_RESERVE_PRECISION * 66) as i128),
+            (AMM_RESERVE_PRECISION * 66) as i128,
         )
         .unwrap();
 
@@ -1111,12 +1088,7 @@
             AMM_RESERVE_PRECISION * 55530,
             -((QUOTE_PRECISION / 50) as i128),
             36365,
-            ((AMM_RESERVE_PRECISION * 66) as i128),
-            // (AMM_RESERVE_PRECISION) as i128,
-            // AMM_RESERVE_PRECISION * 1001,
-            // -((QUOTE_PRECISION * 12) as i128),
-            // MARK_PRICE_PRECISION * 1000,
-            // 100_u8,
+            (AMM_RESERVE_PRECISION * 66) as i128,
         )
         .unwrap();
         assert_eq!(numer1 < denom1, true);
