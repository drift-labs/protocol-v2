--- conflicted
+++ resolved
@@ -1537,7 +1537,6 @@
     use crate::state::user::MarketPosition;
 
     #[test]
-<<<<<<< HEAD
     fn calculate_settlement_price_test() {
         let prev = 1656682258;
         let _now = prev + 3600;
@@ -1651,7 +1650,9 @@
 
         assert_eq!(settlement_price, 220500000000001);
         assert_eq!(settlement_price, oracle_price + 1); // more shorts than longs, bias = +1
-=======
+    }
+
+    #[test]
     fn max_spread_tests() {
         let (l, s) = cap_to_max_spread(3905832905, 3582930, 1000).unwrap();
         assert_eq!(l, 1000);
@@ -1680,7 +1681,6 @@
         let (l, s) = cap_to_max_spread(2510, 110, 2500).unwrap();
         assert_eq!(l, 2500);
         assert_eq!(s, 0);
->>>>>>> 326da7a7
     }
 
     #[test]
