--- conflicted
+++ resolved
@@ -7,15 +7,9 @@
 use crate::math::constants::{
     AMM_RESERVE_PRECISION, AMM_RESERVE_PRECISION_I128, AMM_TIMES_PEG_TO_QUOTE_PRECISION_RATIO_I128,
     AMM_TO_QUOTE_PRECISION_RATIO_I128, BID_ASK_SPREAD_PRECISION, BID_ASK_SPREAD_PRECISION_I128,
-<<<<<<< HEAD
-    CONCENTRATION_PRECISION, K_BPS_DECREASE_MAX, K_BPS_INCREASE_MAX, K_BPS_UPDATE_SCALE,
-    MARK_PRICE_PRECISION, MARK_PRICE_PRECISION_I128, MAX_BID_ASK_INVENTORY_SKEW_FACTOR,
-    ONE_HOUR_I128, PEG_PRECISION, PRICE_TO_PEG_PRECISION_RATIO, QUOTE_PRECISION,
-=======
-    K_BPS_DECREASE_MAX, K_BPS_UPDATE_SCALE, MARK_PRICE_PRECISION, MARK_PRICE_PRECISION_I128,
-    MAX_BID_ASK_INVENTORY_SKEW_FACTOR, ONE_HOUR_I128, PEG_PRECISION, PRICE_TO_PEG_PRECISION_RATIO,
-    PRICE_TO_QUOTE_PRECISION_RATIO, QUOTE_PRECISION,
->>>>>>> 80cb3d34
+    CONCENTRATION_PRECISION, K_BPS_DECREASE_MAX, K_BPS_UPDATE_SCALE, MARK_PRICE_PRECISION,
+    MARK_PRICE_PRECISION_I128, MAX_BID_ASK_INVENTORY_SKEW_FACTOR, ONE_HOUR_I128, PEG_PRECISION,
+    PRICE_TO_PEG_PRECISION_RATIO, PRICE_TO_QUOTE_PRECISION_RATIO, QUOTE_PRECISION,
 };
 use crate::math::orders::standardize_base_asset_amount;
 use crate::math::position::{_calculate_base_asset_value_and_pnl, calculate_base_asset_value};
@@ -1552,13 +1546,10 @@
     use crate::controller::lp::burn_lp_shares;
     use crate::controller::lp::mint_lp_shares;
     use crate::controller::lp::settle_lp_position;
-<<<<<<< HEAD
     use crate::math::constants::{
-        MARK_PRICE_PRECISION, MAX_CONCENTRATION_COEFFICIENT, QUOTE_PRECISION_I128,
-    };
-=======
-    use crate::math::constants::{K_BPS_INCREASE_MAX, MARK_PRICE_PRECISION, QUOTE_PRECISION_I128};
->>>>>>> 80cb3d34
+        K_BPS_INCREASE_MAX, MARK_PRICE_PRECISION, MAX_CONCENTRATION_COEFFICIENT,
+        QUOTE_PRECISION_I128,
+    };
     use crate::state::user::PerpPosition;
 
     #[test]
