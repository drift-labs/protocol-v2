--- conflicted
+++ resolved
@@ -14,17 +14,10 @@
 use crate::math::casting::cast_to_i128;
 use crate::math::funding::calculate_funding_payment;
 use crate::math::lp::{calculate_lp_open_bids_asks, calculate_settle_lp_metrics};
-<<<<<<< HEAD
-use crate::state::bank::{Bank, BankBalanceType};
-use crate::state::bank_map::BankMap;
-use crate::state::market::{Market, MarketStatus};
-use crate::state::market_map::MarketMap;
-=======
 use crate::math::spot_balance::{
     get_balance_value_and_token_amount, get_token_amount, get_token_value,
 };
-use crate::state::market::PerpMarket;
->>>>>>> b399638f
+use crate::state::market::{MarketStatus, PerpMarket};
 use crate::state::oracle::OraclePriceData;
 use crate::state::oracle_map::OracleMap;
 use crate::state::perp_market_map::PerpMarketMap;
@@ -519,536 +512,533 @@
     total_collateral
         .checked_sub(cast_to_i128(margin_requirement)?)
         .ok_or_else(math_error!())
-<<<<<<< HEAD
 }
 
-#[cfg(test)]
-mod test {
-    use super::*;
-    use crate::amm::calculate_swap_output;
-    use crate::controller::amm::SwapDirection;
-    use crate::math::collateral::calculate_updated_collateral;
-    use crate::math::constants::{
-        AMM_RESERVE_PRECISION, BANK_CUMULATIVE_INTEREST_PRECISION, BANK_IMF_PRECISION,
-        MARK_PRICE_PRECISION, QUOTE_PRECISION,
-    };
-    use crate::math::position::calculate_position_pnl;
-    use crate::state::bank::Bank;
-    use crate::state::market::{Market, AMM};
-
-    #[test]
-    fn bank_asset_weight() {
-        let mut bank = Bank {
-            initial_asset_weight: 90,
-            initial_liability_weight: 110,
-            decimals: 6,
-            imf_factor: 0,
-            ..Bank::default()
-        };
-
-        let size = 1000 * QUOTE_PRECISION;
-        let asset_weight = bank
-            .get_asset_weight(size, &MarginRequirementType::Initial)
-            .unwrap();
-        assert_eq!(asset_weight, 90);
-
-        let lib_weight = bank
-            .get_liability_weight(size, &MarginRequirementType::Initial)
-            .unwrap();
-        assert_eq!(lib_weight, 110);
-
-        bank.imf_factor = 10;
-        let asset_weight = bank
-            .get_asset_weight(size, &MarginRequirementType::Initial)
-            .unwrap();
-        assert_eq!(asset_weight, 90);
-
-        let lib_weight = bank
-            .get_liability_weight(size, &MarginRequirementType::Initial)
-            .unwrap();
-        assert_eq!(lib_weight, 110);
-
-        let same_asset_weight_diff_imf_factor = 83;
-        let asset_weight = bank
-            .get_asset_weight(size * 1_000_000, &MarginRequirementType::Initial)
-            .unwrap();
-        assert_eq!(asset_weight, same_asset_weight_diff_imf_factor);
-
-        bank.imf_factor = 10000;
-        let asset_weight = bank
-            .get_asset_weight(size, &MarginRequirementType::Initial)
-            .unwrap();
-        assert_eq!(asset_weight, same_asset_weight_diff_imf_factor);
-
-        let lib_weight = bank
-            .get_liability_weight(size, &MarginRequirementType::Initial)
-            .unwrap();
-        assert_eq!(lib_weight, 140);
-
-        bank.imf_factor = BANK_IMF_PRECISION / 10;
-        let asset_weight = bank
-            .get_asset_weight(size, &MarginRequirementType::Initial)
-            .unwrap();
-        assert_eq!(asset_weight, 26);
-
-        let lib_weight = bank
-            .get_liability_weight(size, &MarginRequirementType::Initial)
-            .unwrap();
-        assert_eq!(lib_weight, 415);
-    }
-
-    #[test]
-    fn negative_margin_user_test() {
-        let bank = Bank {
-            cumulative_deposit_interest: BANK_CUMULATIVE_INTEREST_PRECISION,
-            cumulative_borrow_interest: BANK_CUMULATIVE_INTEREST_PRECISION,
-            decimals: 6,
-            ..Bank::default()
-        };
-
-        let user_bank_balance = UserBankBalance {
-            balance_type: BankBalanceType::Deposit,
-            balance: MARK_PRICE_PRECISION,
-            ..UserBankBalance::default()
-        };
-
-        let mut user = User { ..User::default() };
-
-        let market_position = MarketPosition {
-            market_index: 0,
-            quote_asset_amount: -(2 * QUOTE_PRECISION as i128),
-            ..MarketPosition::default()
-        };
-
-        user.bank_balances[0] = user_bank_balance;
-        user.positions[0] = market_position;
-
-        let market = Market {
-            market_index: 0,
-            amm: AMM {
-                base_asset_reserve: 5122950819670000,
-                quote_asset_reserve: 488 * AMM_RESERVE_PRECISION,
-                sqrt_k: 500 * AMM_RESERVE_PRECISION,
-                peg_multiplier: 22_100_000,
-                net_base_asset_amount: -(122950819670000_i128),
-                ..AMM::default()
-            },
-            margin_ratio_initial: 1000,
-            margin_ratio_maintenance: 500,
-            imf_factor: 1000, // 1_000/1_000_000 = .001
-            unrealized_initial_asset_weight: 100,
-            unrealized_maintenance_asset_weight: 100,
-            ..Market::default()
-        };
-
-        // btc
-        let oracle_price_data = OraclePriceData {
-            price: (22050 * MARK_PRICE_PRECISION) as i128,
-            confidence: 0,
-            delay: 2,
-            has_sufficient_number_of_data_points: true,
-        };
-
-        let (_, unrealized_pnl) = calculate_perp_position_value_and_pnl(
-            &market_position,
-            &market,
-            &oracle_price_data,
-            MarginRequirementType::Initial,
-        )
-        .unwrap();
-
-        let quote_asset_oracle_price_data = OraclePriceData {
-            price: MARK_PRICE_PRECISION as i128,
-            confidence: 1,
-            delay: 0,
-            has_sufficient_number_of_data_points: true,
-        };
-
-        let total_collateral = calculate_bank_balance_value(
-            &user_bank_balance,
-            &bank,
-            &quote_asset_oracle_price_data,
-            MarginRequirementType::Initial,
-        )
-        .unwrap();
-
-        let total_collateral_updated =
-            calculate_updated_collateral(total_collateral, unrealized_pnl).unwrap();
-
-        assert_eq!(total_collateral_updated, 0);
-
-        let total_collateral_i128 = (total_collateral as i128)
-            .checked_add(unrealized_pnl)
-            .ok_or_else(math_error!())
-            .unwrap();
-
-        assert_eq!(total_collateral_i128, -(2 * QUOTE_PRECISION as i128));
-    }
-
-    #[test]
-    fn calculate_user_equity_value_tests() {
-        let _user = User { ..User::default() };
-
-        let user_bank_balance = UserBankBalance {
-            balance_type: BankBalanceType::Deposit,
-            balance: MARK_PRICE_PRECISION,
-            ..UserBankBalance::default()
-        };
-
-        let bank = Bank {
-            cumulative_deposit_interest: BANK_CUMULATIVE_INTEREST_PRECISION,
-            cumulative_borrow_interest: BANK_CUMULATIVE_INTEREST_PRECISION,
-            decimals: 6,
-            ..Bank::default()
-        };
-
-        // btc
-        let mut oracle_price_data = OraclePriceData {
-            price: (22050 * MARK_PRICE_PRECISION) as i128,
-            confidence: 0,
-            delay: 2,
-            has_sufficient_number_of_data_points: true,
-        };
-
-        let market_position = MarketPosition {
-            market_index: 0,
-            base_asset_amount: -(122950819670000 / 2_i128),
-            quote_asset_amount: 153688524588, // $25,000 entry price
-            ..MarketPosition::default()
-        };
-
-        let mut market = Market {
-            market_index: 0,
-            amm: AMM {
-                base_asset_reserve: 5122950819670000,
-                quote_asset_reserve: 488 * AMM_RESERVE_PRECISION,
-                sqrt_k: 500 * AMM_RESERVE_PRECISION,
-                peg_multiplier: 22_100_000,
-                net_base_asset_amount: -(122950819670000_i128),
-                max_spread: 1000,
-                quote_asset_amount_short: market_position.quote_asset_amount * 2,
-                // assume someone else has other half same entry,
-                ..AMM::default()
-            },
-            margin_ratio_initial: 1000,
-            margin_ratio_maintenance: 500,
-            imf_factor: 1000, // 1_000/1_000_000 = .001
-            unrealized_initial_asset_weight: 100,
-            unrealized_maintenance_asset_weight: 100,
-            ..Market::default()
-        };
-
-        let current_price = market.amm.mark_price().unwrap();
-        assert_eq!(current_price, 210519296000087);
-
-        market.imf_factor = 1000; // 1_000/1_000_000 = .001
-
-        let margin_requirement_type = MarginRequirementType::Initial;
-        let quote_asset_oracle_price_data = OraclePriceData {
-            price: MARK_PRICE_PRECISION as i128,
-            confidence: 1,
-            delay: 0,
-            has_sufficient_number_of_data_points: true,
-        };
-        let _bqv = calculate_bank_balance_value(
-            &user_bank_balance,
-            &bank,
-            &quote_asset_oracle_price_data,
-            margin_requirement_type,
-        )
-        .unwrap();
-
-        let position_unrealized_pnl =
-            calculate_position_pnl(&market_position, &market.amm, false).unwrap();
-
-        assert_eq!(position_unrealized_pnl, 22699050901);
-
-        // sqrt of oracle price = 149
-        market.unrealized_imf_factor = market.imf_factor;
-
-        let uaw = market
-            .get_unrealized_asset_weight(position_unrealized_pnl, MarginRequirementType::Initial)
-            .unwrap();
-        assert_eq!(uaw, 95);
-
-        let (pmr, upnl) = calculate_perp_position_value_and_pnl(
-            &market_position,
-            &market,
-            &oracle_price_data,
-            MarginRequirementType::Initial,
-        )
-        .unwrap();
-
-        // assert_eq!(upnl, 17409836065);
-        // assert!(upnl < position_unrealized_pnl); // margin system discounts
-
-        assert!(pmr > 0);
-        assert_eq!(pmr, 13867100409);
-
-        oracle_price_data.price = (21050 * MARK_PRICE_PRECISION) as i128; // lower by $1000 (in favor of user)
-        oracle_price_data.confidence = MARK_PRICE_PRECISION;
-
-        let (_, position_unrealized_pnl) = calculate_base_asset_value_and_pnl_with_oracle_price(
-            &market_position,
-            oracle_price_data.price,
-        )
-        .unwrap();
-
-        assert_eq!(position_unrealized_pnl, 24282786886); // $24.276k
-
-        assert_eq!(
-            market
-                .get_unrealized_asset_weight(position_unrealized_pnl, margin_requirement_type)
-                .unwrap(),
-            95
-        );
-        assert_eq!(
-            market
-                .get_unrealized_asset_weight(position_unrealized_pnl * 10, margin_requirement_type)
-                .unwrap(),
-            73
-        );
-        assert_eq!(
-            market
-                .get_unrealized_asset_weight(position_unrealized_pnl * 100, margin_requirement_type)
-                .unwrap(),
-            42
-        );
-        assert_eq!(
-            market
-                .get_unrealized_asset_weight(
-                    position_unrealized_pnl * 1000,
-                    margin_requirement_type
-                )
-                .unwrap(),
-            18
-        );
-        assert_eq!(
-            market
-                .get_unrealized_asset_weight(
-                    position_unrealized_pnl * 10000,
-                    margin_requirement_type
-                )
-                .unwrap(),
-            6
-        );
-        //nice that 18000 < 60000
-
-        assert_eq!(
-            market
-                .get_unrealized_asset_weight(
-                    position_unrealized_pnl * 800000,
-                    margin_requirement_type
-                )
-                .unwrap(),
-            0 // todo want to reduce to zero once sufficiently sized?
-        );
-        assert_eq!(position_unrealized_pnl * 800000, 19426229508800000); // 1.9 billion
-
-        let (pmr_2, upnl_2) = calculate_perp_position_value_and_pnl(
-            &market_position,
-            &market,
-            &oracle_price_data,
-            MarginRequirementType::Initial,
-        )
-        .unwrap();
-
-        let uaw_2 = market
-            .get_unrealized_asset_weight(upnl_2, MarginRequirementType::Initial)
-            .unwrap();
-        assert_eq!(uaw_2, 95);
-
-        assert_eq!(upnl_2, 23068647541);
-        assert!(upnl_2 > upnl);
-        assert!(pmr_2 > 0);
-        assert_eq!(pmr_2, 13238206966); //$13251.147540
-        assert!(pmr > pmr_2);
-        assert_eq!(pmr - pmr_2, 628893443);
-        //-6.1475409835 * 1000 / 10 = 614.75
-
-        market.amm.last_oracle_price = oracle_price_data.price; // in profit
-
-        market.unrealized_max_imbalance = (upnl_2 * 100) as u128;
-        let uaw_2 = market
-            .get_unrealized_asset_weight(upnl_2, MarginRequirementType::Initial)
-            .unwrap();
-        assert_eq!(uaw_2, 95);
-
-        // calculate_oracle_price_for_perp_margin less attractive than last_oracle_price
-        market.unrealized_max_imbalance = (upnl_2 * 2) as u128;
-        let uaw_2 = market
-            .get_unrealized_asset_weight(upnl_2, MarginRequirementType::Initial)
-            .unwrap();
-        assert_eq!(uaw_2, 94);
-
-        market.unrealized_max_imbalance = upnl_2 as u128; // only allow upnl_2 of net pnl
-        let uaw_2 = market
-            .get_unrealized_asset_weight(upnl_2, MarginRequirementType::Initial)
-            .unwrap();
-        assert_eq!(uaw_2, 95 / 2);
-
-        market.unrealized_max_imbalance = (upnl_2 / 10) as u128; // only allow upnl_2/10 of net pnl
-        let uaw_2 = market
-            .get_unrealized_asset_weight(upnl_2, MarginRequirementType::Initial)
-            .unwrap();
-        assert_eq!(uaw_2, 95 / 2 / 10);
-
-        market.unrealized_max_imbalance = QUOTE_PRECISION; // only allow $1 of net pnl
-        assert_eq!(market.amm.net_base_asset_amount, -122950819670000);
-        // assert_eq!(market.amm.last_oracle_price, 0);
-        let uaw_2 = market
-            .get_unrealized_asset_weight(upnl_2, MarginRequirementType::Initial)
-            .unwrap();
-        assert_eq!(uaw_2, 0);
-    }
-
-    #[test]
-    fn test_nroot() {
-        let ans = (0).nth_root(2);
-        assert_eq!(ans, 0);
-    }
-
-    #[test]
-    fn test_lp_user_short() {
-        let mut market = Market {
-            market_index: 0,
-            amm: AMM {
-                base_asset_reserve: 110 * AMM_RESERVE_PRECISION,
-                quote_asset_reserve: 110 * AMM_RESERVE_PRECISION,
-                sqrt_k: 110 * AMM_RESERVE_PRECISION,
-                user_lp_shares: 5 * AMM_RESERVE_PRECISION,
-                ..AMM::default_test()
-            },
-            margin_ratio_initial: 1000,
-            margin_ratio_maintenance: 500,
-            imf_factor: 1000, // 1_000/1_000_000 = .001
-            unrealized_initial_asset_weight: 100,
-            unrealized_maintenance_asset_weight: 100,
-            ..Market::default()
-        };
-        // balanced max/min
-        market.amm.max_base_asset_reserve = 20 * AMM_RESERVE_PRECISION;
-        market.amm.min_base_asset_reserve = 0;
-
-        let position = MarketPosition {
-            lp_shares: market.amm.user_lp_shares,
-            ..MarketPosition::default()
-        };
-
-        let oracle_price_data = OraclePriceData {
-            price: (2 * MARK_PRICE_PRECISION) as i128,
-            confidence: 0,
-            delay: 2,
-            has_sufficient_number_of_data_points: true,
-        };
-
-        // pmr = position margin requirement
-        let (pmr, _) = calculate_perp_position_value_and_pnl(
-            &position,
-            &market,
-            &oracle_price_data,
-            MarginRequirementType::Initial,
-        )
-        .unwrap();
-
-        // make the market unbalanced
-
-        let trade_size = 3 * AMM_RESERVE_PRECISION;
-        let (new_qar, new_bar) = calculate_swap_output(
-            trade_size,
-            market.amm.base_asset_reserve,
-            SwapDirection::Add, // user shorts
-            market.amm.sqrt_k,
-        )
-        .unwrap();
-        market.amm.quote_asset_reserve = new_qar;
-        market.amm.base_asset_reserve = new_bar;
-
-        let (pmr2, _) = calculate_perp_position_value_and_pnl(
-            &position,
-            &market,
-            &oracle_price_data,
-            MarginRequirementType::Initial,
-        )
-        .unwrap();
-
-        println!("{} > {} ?", pmr2, pmr);
-
-        // larger margin req in more unbalanced market
-        // assert_eq!(pmr, 2062000);
-        // assert_eq!(pmr2, 2481600);
-        assert!(pmr2 > pmr)
-    }
-
-    #[test]
-    fn test_lp_user_long() {
-        let mut market = Market {
-            market_index: 0,
-            amm: AMM {
-                base_asset_reserve: 110 * AMM_RESERVE_PRECISION,
-                quote_asset_reserve: 110 * AMM_RESERVE_PRECISION,
-                sqrt_k: 110 * AMM_RESERVE_PRECISION,
-                user_lp_shares: 5 * AMM_RESERVE_PRECISION,
-                ..AMM::default_test()
-            },
-            margin_ratio_initial: 1000,
-            margin_ratio_maintenance: 500,
-            imf_factor: 1000, // 1_000/1_000_000 = .001
-            unrealized_initial_asset_weight: 100,
-            unrealized_maintenance_asset_weight: 100,
-            ..Market::default()
-        };
-        // balanced max/min
-        market.amm.max_base_asset_reserve = 20 * AMM_RESERVE_PRECISION;
-        market.amm.min_base_asset_reserve = 0;
-
-        let position = MarketPosition {
-            lp_shares: market.amm.user_lp_shares,
-            ..MarketPosition::default()
-        };
-
-        let oracle_price_data = OraclePriceData {
-            price: (2 * MARK_PRICE_PRECISION) as i128,
-            confidence: 0,
-            delay: 2,
-            has_sufficient_number_of_data_points: true,
-        };
-
-        let (pmr, _) = calculate_perp_position_value_and_pnl(
-            &position,
-            &market,
-            &oracle_price_data,
-            MarginRequirementType::Initial,
-        )
-        .unwrap();
-
-        // make the market unbalanced
-        println!("---");
-        let trade_size = 3 * AMM_RESERVE_PRECISION;
-        let (new_qar, new_bar) = calculate_swap_output(
-            trade_size,
-            market.amm.base_asset_reserve,
-            SwapDirection::Remove, // user longs
-            market.amm.sqrt_k,
-        )
-        .unwrap();
-        market.amm.quote_asset_reserve = new_qar;
-        market.amm.base_asset_reserve = new_bar;
-
-        let (pmr2, _) = calculate_perp_position_value_and_pnl(
-            &position,
-            &market,
-            &oracle_price_data,
-            MarginRequirementType::Initial,
-        )
-        .unwrap();
-
-        println!("{} > {} ?", pmr2, pmr);
-
-        // larger margin req in more unbalanced market
-
-        // assert!(pmr2 > pmr); //todo
-    }
-=======
->>>>>>> b399638f
-}+// #[cfg(test)]
+// mod test {
+//     use super::*;
+//     use crate::amm::calculate_swap_output;
+//     use crate::controller::amm::SwapDirection;
+//     use crate::math::collateral::calculate_updated_collateral;
+//     use crate::math::constants::{
+//         AMM_RESERVE_PRECISION, SPOT_CUMULATIVE_INTEREST_PRECISION, BANK_IMF_PRECISION,
+//         MARK_PRICE_PRECISION, QUOTE_PRECISION,
+//     };
+//     use crate::math::position::calculate_position_pnl;
+//     use crate::state::bank::Bank;
+//     use crate::state::market::{Market, AMM};
+
+//     #[test]
+//     fn bank_asset_weight() {
+//         let mut spot_market = SpotMarket {
+//             initial_asset_weight: 90,
+//             initial_liability_weight: 110,
+//             decimals: 6,
+//             imf_factor: 0,
+//             ..SpotMarket::default()
+//         };
+
+//         let size = 1000 * QUOTE_PRECISION;
+//         let asset_weight = bank
+//             .get_asset_weight(size, &MarginRequirementType::Initial)
+//             .unwrap();
+//         assert_eq!(asset_weight, 90);
+
+//         let lib_weight = bank
+//             .get_liability_weight(size, &MarginRequirementType::Initial)
+//             .unwrap();
+//         assert_eq!(lib_weight, 110);
+
+//         bank.imf_factor = 10;
+//         let asset_weight = bank
+//             .get_asset_weight(size, &MarginRequirementType::Initial)
+//             .unwrap();
+//         assert_eq!(asset_weight, 90);
+
+//         let lib_weight = bank
+//             .get_liability_weight(size, &MarginRequirementType::Initial)
+//             .unwrap();
+//         assert_eq!(lib_weight, 110);
+
+//         let same_asset_weight_diff_imf_factor = 83;
+//         let asset_weight = bank
+//             .get_asset_weight(size * 1_000_000, &MarginRequirementType::Initial)
+//             .unwrap();
+//         assert_eq!(asset_weight, same_asset_weight_diff_imf_factor);
+
+//         bank.imf_factor = 10000;
+//         let asset_weight = bank
+//             .get_asset_weight(size, &MarginRequirementType::Initial)
+//             .unwrap();
+//         assert_eq!(asset_weight, same_asset_weight_diff_imf_factor);
+
+//         let lib_weight = bank
+//             .get_liability_weight(size, &MarginRequirementType::Initial)
+//             .unwrap();
+//         assert_eq!(lib_weight, 140);
+
+//         bank.imf_factor = BANK_IMF_PRECISION / 10;
+//         let asset_weight = bank
+//             .get_asset_weight(size, &MarginRequirementType::Initial)
+//             .unwrap();
+//         assert_eq!(asset_weight, 26);
+
+//         let lib_weight = bank
+//             .get_liability_weight(size, &MarginRequirementType::Initial)
+//             .unwrap();
+//         assert_eq!(lib_weight, 415);
+//     }
+
+//     #[test]
+//     fn negative_margin_user_test() {
+//         let bank = Bank {
+//             cumulative_deposit_interest: SPOT_CUMULATIVE_INTEREST_PRECISION,
+//             cumulative_borrow_interest: SPOT_CUMULATIVE_INTEREST_PRECISION,
+//             decimals: 6,
+//             ..SpotMarket::default()
+//         };
+
+//         let user_bank_balance = UserBankBalance {
+//             balance_type: SpotBalanceType::Deposit,
+//             balance: MARK_PRICE_PRECISION,
+//             ..UserBankBalance::default()
+//         };
+
+//         let mut user = User { ..User::default() };
+
+//         let market_position = PerpPosition {
+//             market_index: 0,
+//             quote_asset_amount: -(2 * QUOTE_PRECISION as i128),
+//             ..PerpPosition::default()
+//         };
+
+//         user.spot_positions[0] = user_bank_balance;
+//         user.perp_positions[0] = market_position;
+
+//         let market = PerpMarket {
+//             market_index: 0,
+//             amm: AMM {
+//                 base_asset_reserve: 5122950819670000,
+//                 quote_asset_reserve: 488 * AMM_RESERVE_PRECISION,
+//                 sqrt_k: 500 * AMM_RESERVE_PRECISION,
+//                 peg_multiplier: 22_100_000,
+//                 net_base_asset_amount: -(122950819670000_i128),
+//                 ..AMM::default()
+//             },
+//             margin_ratio_initial: 1000,
+//             margin_ratio_maintenance: 500,
+//             imf_factor: 1000, // 1_000/1_000_000 = .001
+//             unrealized_initial_asset_weight: 100,
+//             unrealized_maintenance_asset_weight: 100,
+//             ..Market::default()
+//         };
+
+//         // btc
+//         let oracle_price_data = OraclePriceData {
+//             price: (22050 * MARK_PRICE_PRECISION) as i128,
+//             confidence: 0,
+//             delay: 2,
+//             has_sufficient_number_of_data_points: true,
+//         };
+
+//         let (_, unrealized_pnl) = calculate_perp_position_value_and_pnl(
+//             &market_position,
+//             &market,
+//             &oracle_price_data,
+//             MarginRequirementType::Initial,
+//         )
+//         .unwrap();
+
+//         let quote_asset_oracle_price_data = OraclePriceData {
+//             price: MARK_PRICE_PRECISION as i128,
+//             confidence: 1,
+//             delay: 0,
+//             has_sufficient_number_of_data_points: true,
+//         };
+
+//         let total_collateral = calculate_bank_balance_value(
+//             &user_bank_balance,
+//             &bank,
+//             &quote_asset_oracle_price_data,
+//             MarginRequirementType::Initial,
+//         )
+//         .unwrap();
+
+//         let total_collateral_updated =
+//             calculate_updated_collateral(total_collateral, unrealized_pnl).unwrap();
+
+//         assert_eq!(total_collateral_updated, 0);
+
+//         let total_collateral_i128 = (total_collateral as i128)
+//             .checked_add(unrealized_pnl)
+//             .ok_or_else(math_error!())
+//             .unwrap();
+
+//         assert_eq!(total_collateral_i128, -(2 * QUOTE_PRECISION as i128));
+//     }
+
+//     #[test]
+//     fn calculate_user_equity_value_tests() {
+//         let _user = User { ..User::default() };
+
+//         let user_bank_balance = UserBankBalance {
+//             balance_type: SpotBalanceType::Deposit,
+//             balance: MARK_PRICE_PRECISION,
+//             ..UserBankBalance::default()
+//         };
+
+//         let bank = Bank {
+//             cumulative_deposit_interest: SPOT_CUMULATIVE_INTEREST_PRECISION,
+//             cumulative_borrow_interest: SPOT_CUMULATIVE_INTEREST_PRECISION,
+//             decimals: 6,
+//             ..SpotMarket::default()
+//         };
+
+//         // btc
+//         let mut oracle_price_data = OraclePriceData {
+//             price: (22050 * MARK_PRICE_PRECISION) as i128,
+//             confidence: 0,
+//             delay: 2,
+//             has_sufficient_number_of_data_points: true,
+//         };
+
+//         let market_position = PerpPosition {
+//             market_index: 0,
+//             base_asset_amount: -(122950819670000 / 2_i128),
+//             quote_asset_amount: 153688524588, // $25,000 entry price
+//             ..PerpPosition::default()
+//         };
+
+//        let mut market = PerpMarket {
+//             market_index: 0,
+//             amm: AMM {
+//                 base_asset_reserve: 5122950819670000,
+//                 quote_asset_reserve: 488 * AMM_RESERVE_PRECISION,
+//                 sqrt_k: 500 * AMM_RESERVE_PRECISION,
+//                 peg_multiplier: 22_100_000,
+//                 net_base_asset_amount: -(122950819670000_i128),
+//                 max_spread: 1000,
+//                 quote_asset_amount_short: market_position.quote_asset_amount * 2,
+//                 // assume someone else has other half same entry,
+//                 ..AMM::default()
+//             },
+//             margin_ratio_initial: 1000,
+//             margin_ratio_maintenance: 500,
+//             imf_factor: 1000, // 1_000/1_000_000 = .001
+//             unrealized_initial_asset_weight: 100,
+//             unrealized_maintenance_asset_weight: 100,
+//             ..Market::default()
+//         };
+
+//         let current_price = market.amm.mark_price().unwrap();
+//         assert_eq!(current_price, 210519296000087);
+
+//         market.imf_factor = 1000; // 1_000/1_000_000 = .001
+
+//         let margin_requirement_type = MarginRequirementType::Initial;
+//         let quote_asset_oracle_price_data = OraclePriceData {
+//             price: MARK_PRICE_PRECISION as i128,
+//             confidence: 1,
+//             delay: 0,
+//             has_sufficient_number_of_data_points: true,
+//         };
+//         let _bqv = calculate_bank_balance_value(
+//             &user_bank_balance,
+//             &bank,
+//             &quote_asset_oracle_price_data,
+//             margin_requirement_type,
+//         )
+//         .unwrap();
+
+//         let position_unrealized_pnl =
+//             calculate_position_pnl(&market_position, &market.amm, false).unwrap();
+
+//         assert_eq!(position_unrealized_pnl, 22699050901);
+
+//         // sqrt of oracle price = 149
+//         market.unrealized_imf_factor = market.imf_factor;
+
+//         let uaw = market
+//             .get_unrealized_asset_weight(position_unrealized_pnl, MarginRequirementType::Initial)
+//             .unwrap();
+//         assert_eq!(uaw, 95);
+
+//         let (pmr, upnl) = calculate_perp_position_value_and_pnl(
+//             &market_position,
+//             &market,
+//             &oracle_price_data,
+//             MarginRequirementType::Initial,
+//         )
+//         .unwrap();
+
+//         // assert_eq!(upnl, 17409836065);
+//         // assert!(upnl < position_unrealized_pnl); // margin system discounts
+
+//         assert!(pmr > 0);
+//         assert_eq!(pmr, 13867100409);
+
+//         oracle_price_data.price = (21050 * MARK_PRICE_PRECISION) as i128; // lower by $1000 (in favor of user)
+//         oracle_price_data.confidence = MARK_PRICE_PRECISION;
+
+//         let (_, position_unrealized_pnl) = calculate_base_asset_value_and_pnl_with_oracle_price(
+//             &market_position,
+//             oracle_price_data.price,
+//         )
+//         .unwrap();
+
+//         assert_eq!(position_unrealized_pnl, 24282786886); // $24.276k
+
+//         assert_eq!(
+//             market
+//                 .get_unrealized_asset_weight(position_unrealized_pnl, margin_requirement_type)
+//                 .unwrap(),
+//             95
+//         );
+//         assert_eq!(
+//             market
+//                 .get_unrealized_asset_weight(position_unrealized_pnl * 10, margin_requirement_type)
+//                 .unwrap(),
+//             73
+//         );
+//         assert_eq!(
+//             market
+//                 .get_unrealized_asset_weight(position_unrealized_pnl * 100, margin_requirement_type)
+//                 .unwrap(),
+//             42
+//         );
+//         assert_eq!(
+//             market
+//                 .get_unrealized_asset_weight(
+//                     position_unrealized_pnl * 1000,
+//                     margin_requirement_type
+//                 )
+//                 .unwrap(),
+//             18
+//         );
+//         assert_eq!(
+//             market
+//                 .get_unrealized_asset_weight(
+//                     position_unrealized_pnl * 10000,
+//                     margin_requirement_type
+//                 )
+//                 .unwrap(),
+//             6
+//         );
+//         //nice that 18000 < 60000
+
+//         assert_eq!(
+//             market
+//                 .get_unrealized_asset_weight(
+//                     position_unrealized_pnl * 800000,
+//                     margin_requirement_type
+//                 )
+//                 .unwrap(),
+//             0 // todo want to reduce to zero once sufficiently sized?
+//         );
+//         assert_eq!(position_unrealized_pnl * 800000, 19426229508800000); // 1.9 billion
+
+//         let (pmr_2, upnl_2) = calculate_perp_position_value_and_pnl(
+//             &market_position,
+//             &market,
+//             &oracle_price_data,
+//             MarginRequirementType::Initial,
+//         )
+//         .unwrap();
+
+//         let uaw_2 = market
+//             .get_unrealized_asset_weight(upnl_2, MarginRequirementType::Initial)
+//             .unwrap();
+//         assert_eq!(uaw_2, 95);
+
+//         assert_eq!(upnl_2, 23068647541);
+//         assert!(upnl_2 > upnl);
+//         assert!(pmr_2 > 0);
+//         assert_eq!(pmr_2, 13238206966); //$13251.147540
+//         assert!(pmr > pmr_2);
+//         assert_eq!(pmr - pmr_2, 628893443);
+//         //-6.1475409835 * 1000 / 10 = 614.75
+
+//         market.amm.last_oracle_price = oracle_price_data.price; // in profit
+
+//         market.unrealized_max_imbalance = (upnl_2 * 100) as u128;
+//         let uaw_2 = market
+//             .get_unrealized_asset_weight(upnl_2, MarginRequirementType::Initial)
+//             .unwrap();
+//         assert_eq!(uaw_2, 95);
+
+//         // calculate_oracle_price_for_perp_margin less attractive than last_oracle_price
+//         market.unrealized_max_imbalance = (upnl_2 * 2) as u128;
+//         let uaw_2 = market
+//             .get_unrealized_asset_weight(upnl_2, MarginRequirementType::Initial)
+//             .unwrap();
+//         assert_eq!(uaw_2, 94);
+
+//         market.unrealized_max_imbalance = upnl_2 as u128; // only allow upnl_2 of net pnl
+//         let uaw_2 = market
+//             .get_unrealized_asset_weight(upnl_2, MarginRequirementType::Initial)
+//             .unwrap();
+//         assert_eq!(uaw_2, 95 / 2);
+
+//         market.unrealized_max_imbalance = (upnl_2 / 10) as u128; // only allow upnl_2/10 of net pnl
+//         let uaw_2 = market
+//             .get_unrealized_asset_weight(upnl_2, MarginRequirementType::Initial)
+//             .unwrap();
+//         assert_eq!(uaw_2, 95 / 2 / 10);
+
+//         market.unrealized_max_imbalance = QUOTE_PRECISION; // only allow $1 of net pnl
+//         assert_eq!(market.amm.net_base_asset_amount, -122950819670000);
+//         // assert_eq!(market.amm.last_oracle_price, 0);
+//         let uaw_2 = market
+//             .get_unrealized_asset_weight(upnl_2, MarginRequirementType::Initial)
+//             .unwrap();
+//         assert_eq!(uaw_2, 0);
+//     }
+
+//     #[test]
+//     fn test_nroot() {
+//         let ans = (0).nth_root(2);
+//         assert_eq!(ans, 0);
+//     }
+
+//     #[test]
+//     fn test_lp_user_short() {
+//        let mut market = PerpMarket {
+//             market_index: 0,
+//             amm: AMM {
+//                 base_asset_reserve: 110 * AMM_RESERVE_PRECISION,
+//                 quote_asset_reserve: 110 * AMM_RESERVE_PRECISION,
+//                 sqrt_k: 110 * AMM_RESERVE_PRECISION,
+//                 user_lp_shares: 5 * AMM_RESERVE_PRECISION,
+//                 ..AMM::default_test()
+//             },
+//             margin_ratio_initial: 1000,
+//             margin_ratio_maintenance: 500,
+//             imf_factor: 1000, // 1_000/1_000_000 = .001
+//             unrealized_initial_asset_weight: 100,
+//             unrealized_maintenance_asset_weight: 100,
+//             ..Market::default()
+//         };
+//         // balanced max/min
+//         market.amm.max_base_asset_reserve = 20 * AMM_RESERVE_PRECISION;
+//         market.amm.min_base_asset_reserve = 0;
+
+//         let position = PerpPosition {
+//             lp_shares: market.amm.user_lp_shares,
+//             ..PerpPosition::default()
+//         };
+
+//         let oracle_price_data = OraclePriceData {
+//             price: (2 * MARK_PRICE_PRECISION) as i128,
+//             confidence: 0,
+//             delay: 2,
+//             has_sufficient_number_of_data_points: true,
+//         };
+
+//         // pmr = position margin requirement
+//         let (pmr, _) = calculate_perp_position_value_and_pnl(
+//             &position,
+//             &market,
+//             &oracle_price_data,
+//             MarginRequirementType::Initial,
+//         )
+//         .unwrap();
+
+//         // make the market unbalanced
+
+//         let trade_size = 3 * AMM_RESERVE_PRECISION;
+//         let (new_qar, new_bar) = calculate_swap_output(
+//             trade_size,
+//             market.amm.base_asset_reserve,
+//             SwapDirection::Add, // user shorts
+//             market.amm.sqrt_k,
+//         )
+//         .unwrap();
+//         market.amm.quote_asset_reserve = new_qar;
+//         market.amm.base_asset_reserve = new_bar;
+
+//         let (pmr2, _) = calculate_perp_position_value_and_pnl(
+//             &position,
+//             &market,
+//             &oracle_price_data,
+//             MarginRequirementType::Initial,
+//         )
+//         .unwrap();
+
+//         println!("{} > {} ?", pmr2, pmr);
+
+//         // larger margin req in more unbalanced market
+//         // assert_eq!(pmr, 2062000);
+//         // assert_eq!(pmr2, 2481600);
+//         assert!(pmr2 > pmr)
+//     }
+
+//     #[test]
+//     fn test_lp_user_long() {
+//        let mut market = PerpMarket {
+//             market_index: 0,
+//             amm: AMM {
+//                 base_asset_reserve: 110 * AMM_RESERVE_PRECISION,
+//                 quote_asset_reserve: 110 * AMM_RESERVE_PRECISION,
+//                 sqrt_k: 110 * AMM_RESERVE_PRECISION,
+//                 user_lp_shares: 5 * AMM_RESERVE_PRECISION,
+//                 ..AMM::default_test()
+//             },
+//             margin_ratio_initial: 1000,
+//             margin_ratio_maintenance: 500,
+//             imf_factor: 1000, // 1_000/1_000_000 = .001
+//             unrealized_initial_asset_weight: 100,
+//             unrealized_maintenance_asset_weight: 100,
+//             ..Market::default()
+//         };
+//         // balanced max/min
+//         market.amm.max_base_asset_reserve = 20 * AMM_RESERVE_PRECISION;
+//         market.amm.min_base_asset_reserve = 0;
+
+//         let position = PerpPosition {
+//             lp_shares: market.amm.user_lp_shares,
+//             ..PerpPosition::default()
+//         };
+
+//         let oracle_price_data = OraclePriceData {
+//             price: (2 * MARK_PRICE_PRECISION) as i128,
+//             confidence: 0,
+//             delay: 2,
+//             has_sufficient_number_of_data_points: true,
+//         };
+
+//         let (pmr, _) = calculate_perp_position_value_and_pnl(
+//             &position,
+//             &market,
+//             &oracle_price_data,
+//             MarginRequirementType::Initial,
+//         )
+//         .unwrap();
+
+//         // make the market unbalanced
+//         println!("---");
+//         let trade_size = 3 * AMM_RESERVE_PRECISION;
+//         let (new_qar, new_bar) = calculate_swap_output(
+//             trade_size,
+//             market.amm.base_asset_reserve,
+//             SwapDirection::Remove, // user longs
+//             market.amm.sqrt_k,
+//         )
+//         .unwrap();
+//         market.amm.quote_asset_reserve = new_qar;
+//         market.amm.base_asset_reserve = new_bar;
+
+//         let (pmr2, _) = calculate_perp_position_value_and_pnl(
+//             &position,
+//             &market,
+//             &oracle_price_data,
+//             MarginRequirementType::Initial,
+//         )
+//         .unwrap();
+
+//         println!("{} > {} ?", pmr2, pmr);
+
+//         // larger margin req in more unbalanced market
+
+//         // assert!(pmr2 > pmr); //todo
+//     }
+// }