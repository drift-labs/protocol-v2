--- conflicted
+++ resolved
@@ -135,12 +135,7 @@
             continue;
         }
 
-<<<<<<< HEAD
-        let oracle_price_data = oracle_map.get_price_data(&market.amm.oracle)?;
-        let prepeg_budget = repeg::calculate_fee_pool(market)?;
-=======
         let market = &market_map.get_ref(&market_position.market_index)?;
->>>>>>> 0f7f0f03
 
         validate!(
             (oracle_map.slot == market.amm.last_update_slot
