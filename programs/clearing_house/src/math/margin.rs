use crate::error::ClearingHouseResult;
use crate::error::ErrorCode;
use crate::math::constants::{
<<<<<<< HEAD
    AMM_TO_QUOTE_PRECISION_RATIO_I128, BID_ASK_SPREAD_PRECISION_I128, MARGIN_PRECISION,
    MARK_PRICE_PRECISION, MARK_PRICE_PRECISION_I128, QUOTE_SPOT_MARKET_INDEX, SPOT_IMF_PRECISION,
    SPOT_WEIGHT_PRECISION,
=======
    AMM_TO_QUOTE_PRECISION_RATIO_I128, MARGIN_PRECISION, SPOT_IMF_PRECISION, SPOT_WEIGHT_PRECISION,
>>>>>>> 31f255e8
};
use crate::math::position::{
    calculate_base_asset_value_and_pnl_with_oracle_price,
    calculate_base_asset_value_with_oracle_price,
};
use crate::math_error;

use crate::state::user::User;
use crate::validate;

use crate::math::casting::{cast_to_i128, cast_to_u128};
use crate::math::funding::calculate_funding_payment;
use crate::math::lp::{calculate_lp_open_bids_asks, calculate_settle_lp_metrics};
use crate::math::oracle::{is_oracle_valid_for_action, DriftAction};

use crate::math::spot_balance::{
    get_balance_value_and_token_amount, get_token_amount, get_token_value,
};

use crate::state::market::{MarketStatus, PerpMarket};
use crate::state::oracle::OraclePriceData;
use crate::state::oracle_map::OracleMap;
use crate::state::perp_market_map::PerpMarketMap;
use crate::state::spot_market::{SpotBalanceType, SpotMarket};
use crate::state::spot_market_map::SpotMarketMap;
use crate::state::user::{PerpPosition, SpotPosition};
use num_integer::Roots;
use solana_program::msg;
use std::cmp::{max, min, Ordering};

#[cfg(test)]
mod tests;

#[derive(Clone, Copy, PartialEq, Debug, Eq)]
pub enum MarginRequirementType {
    Initial,
    Maintenance,
}

pub fn calculate_size_premium_liability_weight(
    size: u128, // AMM_RESERVE_PRECISION
    imf_factor: u128,
    liability_weight: u128,
    precision: u128,
) -> ClearingHouseResult<u128> {
    if imf_factor == 0 {
        return Ok(liability_weight);
    }

    let size_sqrt = ((size / 1000) + 1).nth_root(2); //1e13 -> 1e10 -> 1e5

    let liability_weight_numerator = liability_weight
        .checked_sub(
            liability_weight
                .checked_div(max(1, SPOT_IMF_PRECISION / imf_factor))
                .ok_or_else(math_error!())?,
        )
        .ok_or_else(math_error!())?;

    // increases
    let size_premium_liability_weight = liability_weight_numerator
        .checked_add(
            size_sqrt // 1e5
                .checked_mul(imf_factor)
                .ok_or_else(math_error!())?
                .checked_div(100_000 * SPOT_IMF_PRECISION / precision) // 1e5 * 1e2
                .ok_or_else(math_error!())?,
        )
        .ok_or_else(math_error!())?;

    let max_liability_weight = max(liability_weight, size_premium_liability_weight);
    Ok(max_liability_weight)
}

pub fn calculate_size_discount_asset_weight(
    size: u128, // AMM_RESERVE_PRECISION
    imf_factor: u128,
    asset_weight: u128,
) -> ClearingHouseResult<u128> {
    if imf_factor == 0 {
        return Ok(asset_weight);
    }

    let size_sqrt = ((size / 1000) + 1).nth_root(2); //1e13 -> 1e10 -> 1e5
    let imf_numerator = SPOT_IMF_PRECISION + SPOT_IMF_PRECISION / 10;

    let size_discount_asset_weight = imf_numerator
        .checked_mul(SPOT_WEIGHT_PRECISION)
        .ok_or_else(math_error!())?
        .checked_div(
            SPOT_IMF_PRECISION
                .checked_add(
                    size_sqrt // 1e5
                        .checked_mul(imf_factor)
                        .ok_or_else(math_error!())?
                        .checked_div(100_000) // 1e5
                        .ok_or_else(math_error!())?,
                )
                .ok_or_else(math_error!())?,
        )
        .ok_or_else(math_error!())?;

    let min_asset_weight = min(asset_weight, size_discount_asset_weight);

    Ok(min_asset_weight)
}

pub fn calculate_spot_position_value(
    spot_position: &SpotPosition,
    spot_market: &SpotMarket,
    oracle_price_data: &OraclePriceData,
    margin_requirement_type: MarginRequirementType,
) -> ClearingHouseResult<u128> {
    let (balance_value, token_amount) =
        get_balance_value_and_token_amount(spot_position, spot_market, oracle_price_data)?;

    let balance_equity_value = match spot_position.balance_type {
        SpotBalanceType::Deposit => balance_value
            .checked_mul(spot_market.get_asset_weight(token_amount, &margin_requirement_type)?)
            .ok_or_else(math_error!())?
            .checked_div(SPOT_WEIGHT_PRECISION)
            .ok_or_else(math_error!())?,
        SpotBalanceType::Borrow => balance_value
            .checked_mul(spot_market.get_liability_weight(token_amount, &margin_requirement_type)?)
            .ok_or_else(math_error!())?
            .checked_div(SPOT_WEIGHT_PRECISION)
            .ok_or_else(math_error!())?,
    };

    Ok(balance_equity_value)
}

pub fn calculate_perp_position_value_and_pnl(
    market_position: &PerpPosition,
    market: &PerpMarket,
    oracle_price_data: &OraclePriceData,
    margin_requirement_type: MarginRequirementType,
    user_custom_margin_ratio: u128,
) -> ClearingHouseResult<(u128, i128, u128)> {
    let unrealized_funding = calculate_funding_payment(
        if market_position.base_asset_amount > 0 {
            market.amm.cumulative_funding_rate_long
        } else {
            market.amm.cumulative_funding_rate_short
        },
        market_position,
    )?
    .checked_div(AMM_TO_QUOTE_PRECISION_RATIO_I128)
    .ok_or_else(math_error!())?;

    let market_position = if market_position.is_lp() {
        // compute lp metrics
        let lp_metrics = calculate_settle_lp_metrics(&market.amm, market_position)?;

        // compute settled position
        let base_asset_amount = market_position
            .base_asset_amount
            .checked_add(lp_metrics.base_asset_amount)
            .ok_or_else(math_error!())?;

        let mut quote_asset_amount = market_position
            .quote_asset_amount
            .checked_add(lp_metrics.quote_asset_amount)
            .ok_or_else(math_error!())?;

        // dust position in baa/qaa
        if lp_metrics.remainder_base_asset_amount != 0 {
            let dust_base_asset_value = calculate_base_asset_value_with_oracle_price(
                lp_metrics.remainder_base_asset_amount,
                oracle_price_data.price,
            )?
            .checked_add(1)
            .ok_or_else(math_error!())?;

            quote_asset_amount = quote_asset_amount
                .checked_sub(cast_to_i128(dust_base_asset_value)?)
                .ok_or_else(math_error!())?;
        }

        let (lp_bids, lp_asks) = calculate_lp_open_bids_asks(market_position, market)?;

        let open_bids = market_position
            .open_bids
            .checked_add(lp_bids)
            .ok_or_else(math_error!())?;

        let open_asks = market_position
            .open_asks
            .checked_add(lp_asks)
            .ok_or_else(math_error!())?;

        PerpPosition {
            base_asset_amount,
            quote_asset_amount,
            open_asks,
            open_bids,
            // todo double check: this is ok because no other values are used in the future computations
            ..PerpPosition::default()
        }
    } else {
        *market_position
    };

    let valuation_price = if market.status == MarketStatus::Settlement {
        market.settlement_price
    } else {
        oracle_price_data.price
    };

    let (_, unrealized_pnl) =
        calculate_base_asset_value_and_pnl_with_oracle_price(&market_position, valuation_price)?;

    let total_unrealized_pnl = unrealized_funding
        .checked_add(unrealized_pnl)
        .ok_or_else(math_error!())?;

    let worst_case_base_asset_amount = market_position.worst_case_base_asset_amount()?;

    let worse_case_base_asset_value = calculate_base_asset_value_with_oracle_price(
        worst_case_base_asset_amount,
        valuation_price,
    )?;

    let margin_ratio = user_custom_margin_ratio.max(market.get_margin_ratio(
        worst_case_base_asset_amount.unsigned_abs(),
        margin_requirement_type,
    )? as u128);

    let margin_requirement = worse_case_base_asset_value
        .checked_mul(margin_ratio)
        .ok_or_else(math_error!())?
        .checked_div(MARGIN_PRECISION)
        .ok_or_else(math_error!())?;

    let unrealized_asset_weight =
        market.get_unrealized_asset_weight(total_unrealized_pnl, margin_requirement_type)?;

    let weighted_unrealized_pnl = total_unrealized_pnl
        .checked_mul(unrealized_asset_weight as i128)
        .ok_or_else(math_error!())?
        .checked_div(SPOT_WEIGHT_PRECISION as i128)
        .ok_or_else(math_error!())?;

    Ok((
        margin_requirement,
        weighted_unrealized_pnl,
        worse_case_base_asset_value,
    ))
}

pub fn calculate_margin_requirement_and_total_collateral(
    user: &User,
    perp_market_map: &PerpMarketMap,
    margin_requirement_type: MarginRequirementType,
    spot_market_map: &SpotMarketMap,
    oracle_map: &mut OracleMap,
    margin_buffer_ratio: Option<u128>,
) -> ClearingHouseResult<(u128, i128, u128, bool)> {
    let mut total_collateral: i128 = 0;
    let mut margin_requirement: u128 = 0;
    let mut margin_requirement_plus_buffer: u128 = 0;
    let mut all_oracles_valid = true;

    let user_custom_margin_ratio = if margin_requirement_type == MarginRequirementType::Initial {
        user.custom_margin_ratio as u128
    } else {
        0_u128
    };

    for spot_position in user.spot_positions.iter() {
        if spot_position.balance == 0 && spot_position.open_orders == 0 {
            continue;
        }

        let spot_market = spot_market_map.get_ref(&spot_position.market_index)?;
        let (oracle_price_data, oracle_validity) = oracle_map.get_price_data_and_validity(
            &spot_market.oracle,
            spot_market.historical_oracle_data.last_oracle_price_twap,
        )?;
        all_oracles_valid &=
            is_oracle_valid_for_action(oracle_validity, Some(DriftAction::MarginCalc))?;

        if spot_market.market_index == 0 {
            let token_amount = get_token_amount(
                spot_position.balance,
                &spot_market,
                &spot_position.balance_type,
            )?;
            msg!(
                "spot market={} : token_amount={}",
                spot_market.market_index,
                token_amount
            );

            match spot_position.balance_type {
                SpotBalanceType::Deposit => {
                    total_collateral = total_collateral
                        .checked_add(cast_to_i128(token_amount)?)
                        .ok_or_else(math_error!())?
                }
                SpotBalanceType::Borrow => {
                    let liability_weight = user_custom_margin_ratio.max(SPOT_WEIGHT_PRECISION);
                    let weighted_token_value = token_amount
                        .checked_mul(liability_weight)
                        .ok_or_else(math_error!())?
                        .checked_div(SPOT_WEIGHT_PRECISION)
                        .ok_or_else(math_error!())?;

                    margin_requirement = margin_requirement
                        .checked_add(weighted_token_value)
                        .ok_or_else(math_error!())?;

                    if let Some(margin_buffer_ratio) = margin_buffer_ratio {
                        margin_requirement_plus_buffer = margin_requirement_plus_buffer
                            .checked_add(calculate_margin_requirement_with_buffer(
                                weighted_token_value,
                                token_amount,
                                margin_buffer_ratio,
                            )?)
                            .ok_or_else(math_error!())?;
                    }
                }
            }
        } else {
            let (worst_case_token_amount, worst_cast_quote_token_amount): (i128, i128) =
                spot_position.get_worst_case_token_amounts(
                    &spot_market,
                    oracle_price_data,
                    None,
                )?;
            let worst_case_token_value = get_token_value(
                worst_case_token_amount,
                spot_market.decimals,
                oracle_price_data,
            )?;

<<<<<<< HEAD
            msg!(
                "spot market={} : worst_case_token_amount={}",
                spot_market.market_index,
                worst_case_token_amount
            );
            msg!(
                "spot market={} : worst_cast_quote_token_amount={}",
                spot_market.market_index,
                worst_cast_quote_token_amount
            );
            msg!(
                "spot market={} : worst_case_token_value={}",
                spot_market.market_index,
                worst_case_token_value
            );

            match worst_case_token_amount > 0 {
                true => {
=======
            match worst_case_token_amount.cmp(&0) {
                Ordering::Greater => {
>>>>>>> 31f255e8
                    let weighted_token_value = worst_case_token_value
                        .unsigned_abs()
                        .checked_mul(spot_market.get_asset_weight(
                            worst_case_token_amount.unsigned_abs(),
                            &margin_requirement_type,
                        )?)
                        .ok_or_else(math_error!())?
                        .checked_div(SPOT_WEIGHT_PRECISION)
                        .ok_or_else(math_error!())?;

                    total_collateral = total_collateral
                        .checked_add(cast_to_i128(weighted_token_value)?)
                        .ok_or_else(math_error!())?;
                }
                Ordering::Less => {
                    let liability_weight =
                        user_custom_margin_ratio.max(spot_market.get_liability_weight(
                            worst_case_token_amount.unsigned_abs(),
                            &margin_requirement_type,
                        )?);

                    let weighted_token_value = worst_case_token_value
                        .unsigned_abs()
                        .checked_mul(liability_weight)
                        .ok_or_else(math_error!())?
                        .checked_div(SPOT_WEIGHT_PRECISION)
                        .ok_or_else(math_error!())?;

                    margin_requirement = margin_requirement
                        .checked_add(weighted_token_value)
                        .ok_or_else(math_error!())?;

                    if let Some(margin_buffer_ratio) = margin_buffer_ratio {
                        margin_requirement_plus_buffer = margin_requirement_plus_buffer
                            .checked_add(calculate_margin_requirement_with_buffer(
                                weighted_token_value,
                                worst_case_token_value.unsigned_abs(),
                                margin_buffer_ratio,
                            )?)
                            .ok_or_else(math_error!())?;
                    }
                }
                Ordering::Equal => {}
            }

            match worst_cast_quote_token_amount.cmp(&0) {
                Ordering::Greater => {
                    total_collateral = total_collateral
                        .checked_add(cast_to_i128(worst_cast_quote_token_amount)?)
                        .ok_or_else(math_error!())?
                }
                Ordering::Less => {
                    let liability_weight = user_custom_margin_ratio.max(SPOT_WEIGHT_PRECISION);
                    let weighted_token_value = worst_cast_quote_token_amount
                        .unsigned_abs()
                        .checked_mul(liability_weight)
                        .ok_or_else(math_error!())?
                        .checked_div(SPOT_WEIGHT_PRECISION)
                        .ok_or_else(math_error!())?;

                    margin_requirement = margin_requirement
                        .checked_add(weighted_token_value)
                        .ok_or_else(math_error!())?;

                    if let Some(margin_buffer_ratio) = margin_buffer_ratio {
                        margin_requirement_plus_buffer = margin_requirement_plus_buffer
                            .checked_add(calculate_margin_requirement_with_buffer(
                                weighted_token_value,
                                worst_cast_quote_token_amount.unsigned_abs(),
                                margin_buffer_ratio,
                            )?)
                            .ok_or_else(math_error!())?;
                    }
                }
                Ordering::Equal => {}
            }
        }
    }

    for market_position in user.perp_positions.iter() {
        if market_position.base_asset_amount == 0
            && market_position.quote_asset_amount == 0
            && !market_position.has_open_order()
            && !market_position.is_lp()
        {
            continue;
        }

        let market = &perp_market_map.get_ref(&market_position.market_index)?;

        let (oracle_price_data, oracle_validity) = oracle_map.get_price_data_and_validity(
            &market.amm.oracle,
            market.amm.historical_oracle_data.last_oracle_price_twap,
        )?;
        all_oracles_valid &=
            is_oracle_valid_for_action(oracle_validity, Some(DriftAction::MarginCalc))?;

        let (mut perp_margin_requirement, mut weighted_pnl, worst_case_base_asset_value) =
            calculate_perp_position_value_and_pnl(
                market_position,
                market,
                oracle_price_data,
                margin_requirement_type,
                user_custom_margin_ratio,
            )?;

        if market.quote_spot_market_index != QUOTE_SPOT_MARKET_INDEX {
            let spot_market = spot_market_map.get_ref(&market.quote_spot_market_index)?;
            let oracle_price_data = oracle_map.get_price_data(&spot_market.oracle)?;

            perp_margin_requirement = perp_margin_requirement
                .checked_mul(cast_to_u128(oracle_price_data.price)?)
                .ok_or_else(math_error!())?
                .checked_div(MARK_PRICE_PRECISION)
                .ok_or_else(math_error!())?;

            weighted_pnl = weighted_pnl
                .checked_mul(oracle_price_data.price)
                .ok_or_else(math_error!())?
                .checked_div(MARK_PRICE_PRECISION_I128)
                .ok_or_else(math_error!())?;

            //todo: worst_case_base_asset_value?
        }
        msg!(
            "perp market={} : perp_margin_requirement={}",
            market.market_index,
            perp_margin_requirement
        );

        margin_requirement = margin_requirement
            .checked_add(perp_margin_requirement)
            .ok_or_else(math_error!())?;

        if let Some(margin_buffer_ratio) = margin_buffer_ratio {
            margin_requirement_plus_buffer = margin_requirement_plus_buffer
                .checked_add(calculate_margin_requirement_with_buffer(
                    perp_margin_requirement,
                    worst_case_base_asset_value,
                    margin_buffer_ratio,
                )?)
                .ok_or_else(math_error!())?;
        }

        total_collateral = total_collateral
            .checked_add(weighted_pnl)
            .ok_or_else(math_error!())?;
    }

    Ok((
        margin_requirement,
        total_collateral,
        margin_requirement_plus_buffer,
        all_oracles_valid,
    ))
}

pub fn meets_withdraw_margin_requirement(
    user: &User,
    perp_market_map: &PerpMarketMap,
    spot_market_map: &SpotMarketMap,
    oracle_map: &mut OracleMap,
) -> ClearingHouseResult<bool> {
    let (initial_margin_requirement, total_collateral, _, oracles_valid) =
        calculate_margin_requirement_and_total_collateral(
            user,
            perp_market_map,
            MarginRequirementType::Initial,
            spot_market_map,
            oracle_map,
            None,
        )?;

    if initial_margin_requirement > 0 {
        validate!(
            oracles_valid,
            ErrorCode::InvalidOracle,
            "User attempting to withdraw with outstanding liabilities when an oracle is invalid"
        )?;
    }

    validate!(
        total_collateral >= cast_to_i128(initial_margin_requirement)?,
        ErrorCode::InsufficientCollateral,
        "User attempting to withdraw where total_collateral {} is below initial_margin_requirement {}",
        total_collateral,
        initial_margin_requirement
    )?;

    Ok(true)
}

fn calculate_margin_requirement_with_buffer(
    margin_requirement: u128,
    liability_value: u128,
    buffer_ratio: u128,
) -> ClearingHouseResult<u128> {
    margin_requirement
        .checked_add(
            liability_value
                .checked_mul(buffer_ratio)
                .ok_or_else(math_error!())?
                / MARGIN_PRECISION,
        )
        .ok_or_else(math_error!())
}

pub fn meets_initial_margin_requirement(
    user: &User,
    perp_market_map: &PerpMarketMap,
    spot_market_map: &SpotMarketMap,
    oracle_map: &mut OracleMap,
) -> ClearingHouseResult<bool> {
    let (margin_requirement, total_collateral, _, _) =
        calculate_margin_requirement_and_total_collateral(
            user,
            perp_market_map,
            MarginRequirementType::Initial,
            spot_market_map,
            oracle_map,
            None,
        )?;
    msg!(
        "margin_requirement={}, total_collateral={}",
        margin_requirement,
        total_collateral,
    );
    Ok(total_collateral >= cast_to_i128(margin_requirement)?)
}

pub fn meets_maintenance_margin_requirement(
    user: &User,
    perp_market_map: &PerpMarketMap,
    spot_market_map: &SpotMarketMap,
    oracle_map: &mut OracleMap,
) -> ClearingHouseResult<bool> {
    let (margin_requirement, total_collateral, _, _) =
        calculate_margin_requirement_and_total_collateral(
            user,
            perp_market_map,
            MarginRequirementType::Maintenance,
            spot_market_map,
            oracle_map,
            None,
        )?;

    Ok(total_collateral >= cast_to_i128(margin_requirement)?)
}

pub fn calculate_free_collateral(
    user: &User,
    perp_market_map: &PerpMarketMap,
    spot_market_map: &SpotMarketMap,
    oracle_map: &mut OracleMap,
) -> ClearingHouseResult<i128> {
    let (margin_requirement, total_collateral, _, _) =
        calculate_margin_requirement_and_total_collateral(
            user,
            perp_market_map,
            MarginRequirementType::Initial,
            spot_market_map,
            oracle_map,
            None,
        )?;

    total_collateral
        .checked_sub(cast_to_i128(margin_requirement)?)
        .ok_or_else(math_error!())
}<|MERGE_RESOLUTION|>--- conflicted
+++ resolved
@@ -1,13 +1,8 @@
 use crate::error::ClearingHouseResult;
 use crate::error::ErrorCode;
 use crate::math::constants::{
-<<<<<<< HEAD
-    AMM_TO_QUOTE_PRECISION_RATIO_I128, BID_ASK_SPREAD_PRECISION_I128, MARGIN_PRECISION,
-    MARK_PRICE_PRECISION, MARK_PRICE_PRECISION_I128, QUOTE_SPOT_MARKET_INDEX, SPOT_IMF_PRECISION,
-    SPOT_WEIGHT_PRECISION,
-=======
-    AMM_TO_QUOTE_PRECISION_RATIO_I128, MARGIN_PRECISION, SPOT_IMF_PRECISION, SPOT_WEIGHT_PRECISION,
->>>>>>> 31f255e8
+    AMM_TO_QUOTE_PRECISION_RATIO_I128, MARGIN_PRECISION, MARK_PRICE_PRECISION,
+    MARK_PRICE_PRECISION_I128, QUOTE_SPOT_MARKET_INDEX, SPOT_IMF_PRECISION, SPOT_WEIGHT_PRECISION,
 };
 use crate::math::position::{
     calculate_base_asset_value_and_pnl_with_oracle_price,
@@ -344,29 +339,23 @@
                 oracle_price_data,
             )?;
 
-<<<<<<< HEAD
-            msg!(
-                "spot market={} : worst_case_token_amount={}",
-                spot_market.market_index,
-                worst_case_token_amount
-            );
-            msg!(
-                "spot market={} : worst_cast_quote_token_amount={}",
-                spot_market.market_index,
-                worst_cast_quote_token_amount
-            );
-            msg!(
-                "spot market={} : worst_case_token_value={}",
-                spot_market.market_index,
-                worst_case_token_value
-            );
-
-            match worst_case_token_amount > 0 {
-                true => {
-=======
             match worst_case_token_amount.cmp(&0) {
                 Ordering::Greater => {
->>>>>>> 31f255e8
+                    msg!(
+                        "spot market={} : worst_case_token_amount={}",
+                        spot_market.market_index,
+                        worst_case_token_amount
+                    );
+                    msg!(
+                        "spot market={} : worst_cast_quote_token_amount={}",
+                        spot_market.market_index,
+                        worst_cast_quote_token_amount
+                    );
+                    msg!(
+                        "spot market={} : worst_case_token_value={}",
+                        spot_market.market_index,
+                        worst_case_token_value
+                    );
                     let weighted_token_value = worst_case_token_value
                         .unsigned_abs()
                         .checked_mul(spot_market.get_asset_weight(
