--- conflicted
+++ resolved
@@ -45,8 +45,6 @@
 
     let proportional_value = if numerator == denominator {
         value
-<<<<<<< HEAD
-=======
     } else if value >= large_constant || numerator >= large_constant {
         let value = U192::from(value)
             .checked_mul(U192::from(numerator))
@@ -55,7 +53,6 @@
             .ok_or_else(math_error!())?;
 
         cast_to_u128(value)?
->>>>>>> 83fc8ee5
     } else if numerator > denominator / 2 && denominator > numerator {
         // get values to ensure a ceiling division
         let (std_value, r) = standardize_value_with_remainder_i128(
