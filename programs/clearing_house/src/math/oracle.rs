--- conflicted
+++ resolved
@@ -3,8 +3,6 @@
 use crate::state::market::AMM;
 use crate::state::oracle::OraclePriceData;
 use crate::state::state::OracleGuardRails;
-
-use solana_program::msg;
 
 pub fn block_operation(
     amm: &AMM,
@@ -16,23 +14,8 @@
         is_valid: oracle_is_valid,
         mark_too_divergent: is_oracle_mark_too_divergent,
         oracle_mark_spread_pct: _,
-<<<<<<< HEAD
-    } = get_oracle_status(
-        amm,
-        oracle_account_info,
-        clock_slot,
-        guard_rails,
-        precomputed_mark_price,
-    )?;
-    msg!(
-        "oracle block: {} {}",
-        oracle_is_valid,
-        is_oracle_mark_too_divergent
-    );
-=======
         ..
     } = get_oracle_status(amm, oracle_price_data, guard_rails, precomputed_mark_price)?;
->>>>>>> dad3d00c
 
     let block = !oracle_is_valid || is_oracle_mark_too_divergent;
     Ok(block)
