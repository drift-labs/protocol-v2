--- conflicted
+++ resolved
@@ -5,15 +5,11 @@
 
 use crate::error::ClearingHouseResult;
 use crate::math::casting::cast_to_u128;
-<<<<<<< HEAD
-use crate::math::constants::{BID_ASK_SPREAD_PRECISION, TEN_BPS};
-=======
 use crate::math::constants::{
-    FIFTY_MILLION_QUOTE, FIVE_MILLION_QUOTE, ONE_HUNDRED_MILLION_QUOTE, ONE_HUNDRED_THOUSAND_QUOTE,
-    ONE_MILLION_QUOTE, ONE_THOUSAND_QUOTE, TEN_MILLION_QUOTE, TEN_THOUSAND_QUOTE,
-    TWENTY_FIVE_THOUSAND_QUOTE, TWO_HUNDRED_FIFTY_THOUSAND_QUOTE,
+    BID_ASK_SPREAD_PRECISION, FIFTY_MILLION_QUOTE, FIVE_MILLION_QUOTE, ONE_HUNDRED_MILLION_QUOTE,
+    ONE_HUNDRED_THOUSAND_QUOTE, ONE_MILLION_QUOTE, ONE_THOUSAND_QUOTE, TEN_MILLION_QUOTE,
+    TEN_THOUSAND_QUOTE, TWENTY_FIVE_THOUSAND_QUOTE, TWO_HUNDRED_FIFTY_THOUSAND_QUOTE,
 };
->>>>>>> d529ebbd
 use crate::math::helpers::get_proportion_u128;
 use crate::math_error;
 use crate::state::state::{FeeStructure, FeeTier, OrderFillerRewardStructure};
@@ -52,16 +48,10 @@
             0
         } else {
             calculate_filler_reward(
-<<<<<<< HEAD
-                fee,
+                quote_asset_amount,
                 order_ts,
                 now,
                 0,
-=======
-                quote_asset_amount,
-                order_ts,
-                now,
->>>>>>> d529ebbd
                 &fee_structure.filler_reward_structure,
             )?
         };
@@ -258,16 +248,10 @@
         0
     } else {
         calculate_filler_reward(
-<<<<<<< HEAD
-            fee,
+            taker_fee,
             order_ts,
             now,
             filler_multiplier,
-=======
-            taker_fee,
-            order_ts,
-            now,
->>>>>>> d529ebbd
             &fee_structure.filler_reward_structure,
         )?
     };
