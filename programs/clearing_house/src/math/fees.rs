use crate::error::ClearingHouseResult;
use crate::math::casting::cast_to_u128;
use crate::math::helpers::get_proportion_u128;
use crate::math_error;
use crate::state::state::FeeStructure;
use crate::state::state::OrderFillerRewardStructure;
use num_integer::Roots;
use solana_program::msg;
use std::cmp::{max, min};

use super::casting::cast_to_i128;

pub struct FillFees {
    pub user_fee: u128,
    pub maker_rebate: u128,
<<<<<<< HEAD
    pub fee_to_market: i128,
=======
    pub fee_to_market: u128,
    pub fee_to_market_for_lp: u128,
>>>>>>> 468802d3
    pub filler_reward: u128,
    pub referee_discount: u128,
    pub referrer_reward: u128,
}

pub fn calculate_fee_for_order_fulfill_against_amm(
    quote_asset_amount: u128,
    fee_structure: &FeeStructure,
    order_ts: i64,
    now: i64,
    reward_filler: bool,
    reward_referrer: bool,
    quote_asset_amount_surplus: i128,
    is_post_only: bool,
) -> ClearingHouseResult<FillFees> {
    // if there was a quote_asset_amount_surplus, the order was a maker order and fee_to_market comes from surplus
    if is_post_only {
        let fee = cast_to_u128(quote_asset_amount_surplus)?;
        let filler_reward: u128 = if !reward_filler {
            0
        } else {
            calculate_filler_reward(fee, order_ts, now, &fee_structure.filler_reward_structure)?
        };
        let fee_to_market =
            cast_to_i128(fee.checked_sub(filler_reward).ok_or_else(math_error!())?)?;
        let user_fee = 0_u128;

        Ok(FillFees {
            user_fee,
            maker_rebate: 0,
            fee_to_market,
            fee_to_market_for_lp: 0,
            filler_reward,
            referee_discount: 0,
            referrer_reward: 0,
        })
    } else {
        let fee = quote_asset_amount
            .checked_mul(fee_structure.fee_numerator)
            .ok_or_else(math_error!())?
            .checked_div(fee_structure.fee_denominator)
            .ok_or_else(math_error!())?;

        let (referrer_reward, referee_discount) = if reward_referrer {
            calculate_referrer_reward_and_referee_discount(fee, fee_structure)?
        } else {
            (0, 0)
        };

        let user_fee = fee
            .checked_sub(referee_discount)
            .ok_or_else(math_error!())?;

        let filler_reward: u128 = if !reward_filler {
            0
        } else {
            calculate_filler_reward(fee, order_ts, now, &fee_structure.filler_reward_structure)?
        };

        let fee_to_market = cast_to_i128(
            user_fee
                .checked_sub(filler_reward)
                .ok_or_else(math_error!())?
                .checked_sub(referrer_reward)
                .ok_or_else(math_error!())?,
        )?
        .checked_add(quote_asset_amount_surplus)
        .ok_or_else(math_error!())?;

        let fee_to_market_for_lp = fee_to_market
            .checked_sub(quote_asset_amount_surplus)
            .ok_or_else(math_error!())?;

        Ok(FillFees {
            user_fee,
            maker_rebate: 0,
            fee_to_market,
            fee_to_market_for_lp,
            filler_reward,
            referee_discount,
            referrer_reward,
        })
    }
}

fn calculate_referrer_reward_and_referee_discount(
    fee: u128,
    fee_structure: &FeeStructure,
) -> ClearingHouseResult<(u128, u128)> {
    Ok((
        get_proportion_u128(
            fee,
            fee_structure.referral_discount.referrer_reward_numerator,
            fee_structure.referral_discount.referrer_reward_denominator,
        )?,
        get_proportion_u128(
            fee,
            fee_structure.referral_discount.referee_discount_numerator,
            fee_structure.referral_discount.referee_discount_denominator,
        )?,
    ))
}

fn calculate_filler_reward(
    fee: u128,
    order_ts: i64,
    now: i64,
    filler_reward_structure: &OrderFillerRewardStructure,
) -> ClearingHouseResult<u128> {
    // incentivize keepers to prioritize filling older orders (rather than just largest orders)
    // for sufficiently small-sized order, reward based on fraction of fee paid

    let size_filler_reward = fee
        .checked_mul(filler_reward_structure.reward_numerator)
        .ok_or_else(math_error!())?
        .checked_div(filler_reward_structure.reward_denominator)
        .ok_or_else(math_error!())?;

    let min_time_filler_reward = filler_reward_structure.time_based_reward_lower_bound;
    let time_since_order = max(
        1,
        cast_to_u128(now.checked_sub(order_ts).ok_or_else(math_error!())?)?,
    );
    let time_filler_reward = time_since_order
        .checked_mul(100_000_000) // 1e8
        .ok_or_else(math_error!())?
        .nth_root(4)
        .checked_mul(min_time_filler_reward)
        .ok_or_else(math_error!())?
        .checked_div(100) // 1e2 = sqrt(sqrt(1e8))
        .ok_or_else(math_error!())?;

    // lesser of size-based and time-based reward
    let fee = min(size_filler_reward, time_filler_reward);

    Ok(fee)
}

pub fn calculate_fee_for_fulfillment_with_match(
    quote_asset_amount: u128,
    fee_structure: &FeeStructure,
    order_ts: i64,
    now: i64,
    reward_filler: bool,
    reward_referrer: bool,
) -> ClearingHouseResult<FillFees> {
    let fee = quote_asset_amount
        .checked_mul(fee_structure.fee_numerator)
        .ok_or_else(math_error!())?
        .checked_div(fee_structure.fee_denominator)
        .ok_or_else(math_error!())?;

    let maker_rebate = fee
        .checked_mul(fee_structure.maker_rebate_numerator)
        .ok_or_else(math_error!())?
        .checked_div(fee_structure.maker_rebate_denominator)
        .ok_or_else(math_error!())?;

    let (referrer_reward, referee_discount) = if reward_referrer {
        calculate_referrer_reward_and_referee_discount(fee, fee_structure)?
    } else {
        (0, 0)
    };

    let taker_fee = fee
        .checked_sub(referee_discount)
        .ok_or_else(math_error!())?;

    let filler_reward: u128 = if !reward_filler {
        0
    } else {
        calculate_filler_reward(fee, order_ts, now, &fee_structure.filler_reward_structure)?
    };

    // must be non-negative
    let fee_to_market = cast_to_i128(
        taker_fee
            .checked_sub(filler_reward)
            .ok_or_else(math_error!())?
            .checked_sub(referrer_reward)
            .ok_or_else(math_error!())?
            .checked_sub(maker_rebate)
            .ok_or_else(math_error!())?,
    )?;

    Ok(FillFees {
        user_fee: taker_fee,
        maker_rebate,
        fee_to_market,
        filler_reward,
        referee_discount,
        referrer_reward,
        fee_to_market_for_lp: 0,
    })
}

#[cfg(test)]
mod test {

    mod calculate_fee_for_taker_and_maker {
        use crate::math::constants::QUOTE_PRECISION;
        use crate::math::fees::{calculate_fee_for_fulfillment_with_match, FillFees};
        use crate::state::state::{FeeStructure, ReferralDiscount};

        #[test]
        fn no_filler() {
            let quote_asset_amount = 100 * QUOTE_PRECISION;

            let FillFees {
                user_fee: taker_fee,
                maker_rebate,
                fee_to_market,
                filler_reward,
                referee_discount,
                referrer_reward,
                ..
            } = calculate_fee_for_fulfillment_with_match(
                quote_asset_amount,
                &FeeStructure::default(),
                0,
                0,
                false,
                false,
            )
            .unwrap();

            assert_eq!(taker_fee, 100000);
            assert_eq!(maker_rebate, 60000);
            assert_eq!(fee_to_market, 40000);
            assert_eq!(filler_reward, 0);
            assert_eq!(referrer_reward, 0);
            assert_eq!(referee_discount, 0);
        }

        #[test]
        fn filler_size_reward() {
            let quote_asset_amount = 100 * QUOTE_PRECISION;

            let mut fee_structure = FeeStructure::default();
            fee_structure
                .filler_reward_structure
                .time_based_reward_lower_bound = 10000000000000000; // big number

            let FillFees {
                user_fee: taker_fee,
                maker_rebate,
                fee_to_market,
                filler_reward,
                referee_discount,
                referrer_reward,
                ..
            } = calculate_fee_for_fulfillment_with_match(
                quote_asset_amount,
                &fee_structure,
                0,
                0,
                true,
                false,
            )
            .unwrap();

            assert_eq!(taker_fee, 100000);
            assert_eq!(maker_rebate, 60000);
            assert_eq!(fee_to_market, 30000);
            assert_eq!(filler_reward, 10000);
            assert_eq!(referrer_reward, 0);
            assert_eq!(referee_discount, 0);
        }

        #[test]
        fn time_reward_no_time_passed() {
            let quote_asset_amount = 100 * QUOTE_PRECISION;

            let mut fee_structure = FeeStructure::default();
            fee_structure.filler_reward_structure.reward_numerator = 1; // will make size reward the whole fee
            fee_structure.filler_reward_structure.reward_denominator = 1;

            let FillFees {
                user_fee: taker_fee,
                maker_rebate,
                fee_to_market,
                filler_reward,
                referee_discount,
                referrer_reward,
                ..
            } = calculate_fee_for_fulfillment_with_match(
                quote_asset_amount,
                &fee_structure,
                0,
                0,
                true,
                false,
            )
            .unwrap();

            assert_eq!(taker_fee, 100000);
            assert_eq!(maker_rebate, 60000);
            assert_eq!(fee_to_market, 30000);
            assert_eq!(filler_reward, 10000);
            assert_eq!(referrer_reward, 0);
            assert_eq!(referee_discount, 0);
        }

        #[test]
        fn time_reward_time_passed() {
            let quote_asset_amount = 100 * QUOTE_PRECISION;

            let mut fee_structure = FeeStructure::default();
            fee_structure.filler_reward_structure.reward_numerator = 1; // will make size reward the whole fee
            fee_structure.filler_reward_structure.reward_denominator = 1;

            let FillFees {
                user_fee: taker_fee,
                maker_rebate,
                fee_to_market,
                filler_reward,
                referee_discount,
                referrer_reward,
                ..
            } = calculate_fee_for_fulfillment_with_match(
                quote_asset_amount,
                &fee_structure,
                0,
                60,
                true,
                false,
            )
            .unwrap();

            assert_eq!(taker_fee, 100000);
            assert_eq!(maker_rebate, 60000);
            assert_eq!(fee_to_market, 12200);
            assert_eq!(filler_reward, 27800);
            assert_eq!(referrer_reward, 0);
            assert_eq!(referee_discount, 0);
        }

        #[test]
        fn referrer() {
            let quote_asset_amount = 100 * QUOTE_PRECISION;

            let fee_structure = FeeStructure {
                referral_discount: ReferralDiscount {
                    referrer_reward_numerator: 1,
                    referrer_reward_denominator: 10,
                    referee_discount_numerator: 1,
                    referee_discount_denominator: 10,
                },
                ..FeeStructure::default()
            };

            let FillFees {
                user_fee: taker_fee,
                maker_rebate,
                fee_to_market,
                filler_reward,
                referee_discount,
                referrer_reward,
                ..
            } = calculate_fee_for_fulfillment_with_match(
                quote_asset_amount,
                &fee_structure,
                0,
                0,
                false,
                true,
            )
            .unwrap();

            assert_eq!(taker_fee, 90000);
            assert_eq!(maker_rebate, 60000);
            assert_eq!(fee_to_market, 20000);
            assert_eq!(filler_reward, 0);
            assert_eq!(referrer_reward, 10000);
            assert_eq!(referee_discount, 10000);
        }
    }

    mod calculate_fee_for_order_fulfill_against_amm {
        use crate::math::constants::QUOTE_PRECISION;
        use crate::math::fees::{calculate_fee_for_order_fulfill_against_amm, FillFees};
        use crate::state::state::{FeeStructure, ReferralDiscount};

        #[test]
        fn referrer() {
            let quote_asset_amount = 100 * QUOTE_PRECISION;

            let fee_structure = FeeStructure {
                referral_discount: ReferralDiscount {
                    referrer_reward_numerator: 1,
                    referrer_reward_denominator: 10,
                    referee_discount_numerator: 1,
                    referee_discount_denominator: 10,
                },
                ..FeeStructure::default()
            };

            let FillFees {
                user_fee,
                fee_to_market,
                filler_reward,
                referee_discount,
                referrer_reward,
                ..
            } = calculate_fee_for_order_fulfill_against_amm(
                quote_asset_amount,
                &fee_structure,
                0,
                60,
                false,
                true,
                0,
                false,
            )
            .unwrap();

            assert_eq!(user_fee, 90000);
            assert_eq!(fee_to_market, 80000);
            assert_eq!(filler_reward, 0);
            assert_eq!(referrer_reward, 10000);
            assert_eq!(referee_discount, 10000);
        }
    }
}<|MERGE_RESOLUTION|>--- conflicted
+++ resolved
@@ -13,12 +13,8 @@
 pub struct FillFees {
     pub user_fee: u128,
     pub maker_rebate: u128,
-<<<<<<< HEAD
     pub fee_to_market: i128,
-=======
-    pub fee_to_market: u128,
-    pub fee_to_market_for_lp: u128,
->>>>>>> 468802d3
+    pub fee_to_market_for_lp: i128,
     pub filler_reward: u128,
     pub referee_discount: u128,
     pub referrer_reward: u128,
