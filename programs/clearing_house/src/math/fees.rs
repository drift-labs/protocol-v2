--- conflicted
+++ resolved
@@ -1,10 +1,6 @@
 use crate::error::ClearingHouseResult;
-<<<<<<< HEAD
-use crate::math::casting::{cast_to_i128, cast_to_u128};
-=======
 use crate::math::casting::cast_to_u128;
 use crate::math::helpers::get_proportion_u128;
->>>>>>> b72a682e
 use crate::math_error;
 use crate::state::state::FeeStructure;
 use crate::state::state::OrderFillerRewardStructure;
@@ -12,10 +8,12 @@
 use solana_program::msg;
 use std::cmp::{max, min};
 
+use super::casting::cast_to_i128;
+
 pub struct FillFees {
     pub user_fee: u128,
     pub maker_rebate: u128,
-    pub fee_to_market: u128,
+    pub fee_to_market: i128,
     pub filler_reward: u128,
     pub referee_discount: u128,
     pub referrer_reward: u128,
@@ -27,16 +25,10 @@
     order_ts: i64,
     now: i64,
     reward_filler: bool,
-<<<<<<< HEAD
+    reward_referrer: bool,
     quote_asset_amount_surplus: i128,
     is_post_only: bool,
-) -> ClearingHouseResult<(u128, i128, u128)> {
-=======
-    reward_referrer: bool,
-    quote_asset_amount_surplus: u128,
-    is_post_only: bool,
 ) -> ClearingHouseResult<FillFees> {
->>>>>>> b72a682e
     // if there was a quote_asset_amount_surplus, the order was a maker order and fee_to_market comes from surplus
     if is_post_only {
         let fee = cast_to_u128(quote_asset_amount_surplus)?;
@@ -45,12 +37,10 @@
         } else {
             calculate_filler_reward(fee, order_ts, now, &fee_structure.filler_reward_structure)?
         };
-        let fee_to_market = fee.checked_sub(filler_reward).ok_or_else(math_error!())?;
+        let fee_to_market =
+            cast_to_i128(fee.checked_sub(filler_reward).ok_or_else(math_error!())?)?;
         let user_fee = 0_u128;
 
-<<<<<<< HEAD
-        Ok((user_fee, cast_to_i128(fee_to_market)?, filler_reward))
-=======
         Ok(FillFees {
             user_fee,
             maker_rebate: 0,
@@ -59,7 +49,6 @@
             referee_discount: 0,
             referrer_reward: 0,
         })
->>>>>>> b72a682e
     } else {
         let fee = quote_asset_amount
             .checked_mul(fee_structure.fee_numerator)
@@ -83,23 +72,15 @@
             calculate_filler_reward(fee, order_ts, now, &fee_structure.filler_reward_structure)?
         };
 
-<<<<<<< HEAD
         let fee_to_market = cast_to_i128(
             user_fee
                 .checked_sub(filler_reward)
+                .ok_or_else(math_error!())?
+                .checked_sub(referrer_reward)
                 .ok_or_else(math_error!())?,
         )?
         .checked_add(quote_asset_amount_surplus)
         .ok_or_else(math_error!())?;
-=======
-        let fee_to_market = user_fee
-            .checked_sub(filler_reward)
-            .ok_or_else(math_error!())?
-            .checked_sub(referrer_reward)
-            .ok_or_else(math_error!())?
-            .checked_add(quote_asset_amount_surplus)
-            .ok_or_else(math_error!())?;
->>>>>>> b72a682e
 
         Ok(FillFees {
             user_fee,
@@ -171,12 +152,8 @@
     order_ts: i64,
     now: i64,
     reward_filler: bool,
-<<<<<<< HEAD
-) -> ClearingHouseResult<(u128, u128, i128, u128)> {
-=======
     reward_referrer: bool,
 ) -> ClearingHouseResult<FillFees> {
->>>>>>> b72a682e
     let fee = quote_asset_amount
         .checked_mul(fee_structure.fee_numerator)
         .ok_or_else(math_error!())?
@@ -206,22 +183,16 @@
     };
 
     // must be non-negative
-    let fee_to_market = taker_fee
-        .checked_sub(filler_reward)
-        .ok_or_else(math_error!())?
-        .checked_sub(referrer_reward)
-        .ok_or_else(math_error!())?
-        .checked_sub(maker_rebate)
-        .ok_or_else(math_error!())?;
-
-<<<<<<< HEAD
-    Ok((
-        taker_fee,
-        maker_rebate,
-        cast_to_i128(fee_to_market)?,
-        filler_reward,
-    ))
-=======
+    let fee_to_market = cast_to_i128(
+        taker_fee
+            .checked_sub(filler_reward)
+            .ok_or_else(math_error!())?
+            .checked_sub(referrer_reward)
+            .ok_or_else(math_error!())?
+            .checked_sub(maker_rebate)
+            .ok_or_else(math_error!())?,
+    )?;
+
     Ok(FillFees {
         user_fee: taker_fee,
         maker_rebate,
@@ -230,7 +201,6 @@
         referee_discount,
         referrer_reward,
     })
->>>>>>> b72a682e
 }
 
 #[cfg(test)]
