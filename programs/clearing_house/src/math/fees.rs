use crate::error::ClearingHouseResult;
use crate::math::casting::cast_to_u128;
use crate::math::helpers::get_proportion_u128;
use crate::math_error;
<<<<<<< HEAD
=======
use crate::state::state::FeeStructure;
use crate::state::state::OrderFillerRewardStructure;
use crate::state::user::UserStats;
>>>>>>> 4d316138
use num_integer::Roots;
use solana_program::msg;
use std::cmp::{max, min};

use super::casting::cast_to_i128;
use crate::math::constants::{ONE_HUNDRED_MILLION_QUOTE, ONE_MILLION_QUOTE, TEN_MILLION_QUOTE};
use crate::state::fees::{FeeStructure2, FeeTier, OrderFillerRewardStructure};
use crate::state::user::UserStats;

pub struct FillFees {
    pub user_fee: u128,
    pub maker_rebate: u128,
    pub fee_to_market: i128,
    pub fee_to_market_for_lp: i128,
    pub filler_reward: u128,
    pub referrer_reward: u128,
    pub referee_discount: u128,
}

pub fn calculate_fee_for_order_fulfill_against_amm(
    user_stats: &UserStats,
    quote_asset_amount: u128,
    fee_structure: &FeeStructure2,
    order_ts: i64,
    now: i64,
    reward_filler: bool,
    reward_referrer: bool,
    referrer_stats: &Option<&mut UserStats>,
    quote_asset_amount_surplus: i128,
    is_post_only: bool,
) -> ClearingHouseResult<FillFees> {
    let fee_tier = determine_user_fee_tier(user_stats, fee_structure)?;

    // if there was a quote_asset_amount_surplus, the order was a maker order and fee_to_market comes from surplus
    if is_post_only {
        let fee = cast_to_u128(quote_asset_amount_surplus)?;
        let filler_reward: u128 = if !reward_filler {
            0
        } else {
            calculate_filler_reward(
                quote_asset_amount,
                order_ts,
                now,
                &fee_structure.filler_reward_structure,
            )?
        };
        let fee_to_market =
            cast_to_i128(fee.checked_sub(filler_reward).ok_or_else(math_error!())?)?;
        let user_fee = 0_u128;

        Ok(FillFees {
            user_fee,
            maker_rebate: 0,
            fee_to_market,
            fee_to_market_for_lp: 0,
            filler_reward,
            referrer_reward: 0,
            referee_discount: 0,
        })
    } else {
        let fee = quote_asset_amount
            .checked_mul(fee_tier.fee_numerator)
            .ok_or_else(math_error!())?
            .checked_div(fee_tier.fee_denominator)
            .ok_or_else(math_error!())?;

<<<<<<< HEAD
        let (fee, referee_discount, referrer_reward) = if reward_referrer {
            calculate_referee_fee_and_referrer_reward(quote_asset_amount, fee, fee_tier)?
=======
        let (referrer_reward, referee_discount) = if reward_referrer {
            calculate_referrer_reward_and_referee_discount(fee, fee_structure, referrer_stats)?
>>>>>>> 4d316138
        } else {
            (fee, 0, 0)
        };

        let filler_reward: u128 = if !reward_filler {
            0
        } else {
            calculate_filler_reward(
                quote_asset_amount,
                order_ts,
                now,
                &fee_structure.filler_reward_structure,
            )?
        };

        let fee_to_market = cast_to_i128(
            fee.checked_sub(filler_reward)
                .ok_or_else(math_error!())?
                .checked_sub(referrer_reward)
                .ok_or_else(math_error!())?,
        )?
        .checked_add(quote_asset_amount_surplus)
        .ok_or_else(math_error!())?;

        let fee_to_market_for_lp = fee_to_market
            .checked_sub(quote_asset_amount_surplus)
            .ok_or_else(math_error!())?;

        Ok(FillFees {
            user_fee: fee,
            maker_rebate: 0,
            fee_to_market,
            fee_to_market_for_lp,
            filler_reward,
            referrer_reward,
            referee_discount,
        })
    }
}

fn calculate_referee_fee_and_referrer_reward(
    quote_asset_amount: u128,
    fee: u128,
<<<<<<< HEAD
    fee_tier: &FeeTier,
) -> ClearingHouseResult<(u128, u128, u128)> {
    let referee_fee = get_proportion_u128(
        quote_asset_amount,
        fee_tier.referee_fee_numerator,
        fee_tier.referee_fee_denominator,
    )?;

    let referee_discount = fee.saturating_sub(referee_fee);
    Ok((
        referee_fee,
        referee_discount,
        get_proportion_u128(
            quote_asset_amount,
            fee_tier.referrer_reward_numerator,
            fee_tier.referrer_reward_denominator,
        )?,
    ))
=======
    fee_structure: &FeeStructure,
    referrer_stats: &Option<&mut UserStats>,
) -> ClearingHouseResult<(u128, u128)> {
    let max_referrer_reward_from_fee = get_proportion_u128(
        fee,
        fee_structure.referral_discount.referrer_reward_numerator,
        fee_structure.referral_discount.referrer_reward_denominator,
    )?;

    let referrer_reward = match referrer_stats {
        Some(referrer_stats) => {
            let max_referrer_reward_in_epoch = cast_to_u128(
                fee_structure
                    .referral_discount
                    .referrer_reward_epoch_upper_bound
                    .saturating_sub(referrer_stats.current_epoch_referrer_reward),
            )?;
            max_referrer_reward_from_fee.min(max_referrer_reward_in_epoch)
        }
        None => max_referrer_reward_from_fee,
    };

    let referee_discount = get_proportion_u128(
        fee,
        fee_structure.referral_discount.referee_discount_numerator,
        fee_structure.referral_discount.referee_discount_denominator,
    )?;

    Ok((referrer_reward, referee_discount))
>>>>>>> 4d316138
}

fn calculate_filler_reward(
    fee: u128,
    order_ts: i64,
    now: i64,
    filler_reward_structure: &OrderFillerRewardStructure,
) -> ClearingHouseResult<u128> {
    // incentivize keepers to prioritize filling older orders (rather than just largest orders)
    // for sufficiently small-sized order, reward based on fraction of fee paid

    let size_filler_reward = fee
        .checked_mul(filler_reward_structure.reward_numerator)
        .ok_or_else(math_error!())?
        .checked_div(filler_reward_structure.reward_denominator)
        .ok_or_else(math_error!())?;

    let min_time_filler_reward = filler_reward_structure.time_based_reward_lower_bound;
    let time_since_order = max(
        1,
        cast_to_u128(now.checked_sub(order_ts).ok_or_else(math_error!())?)?,
    );
    let time_filler_reward = time_since_order
        .checked_mul(100_000_000) // 1e8
        .ok_or_else(math_error!())?
        .nth_root(4)
        .checked_mul(min_time_filler_reward)
        .ok_or_else(math_error!())?
        .checked_div(100) // 1e2 = sqrt(sqrt(1e8))
        .ok_or_else(math_error!())?;

    // lesser of size-based and time-based reward
    let fee = min(size_filler_reward, time_filler_reward);

    Ok(fee)
}

pub fn calculate_fee_for_fulfillment_with_match(
    taker_stats: &UserStats,
    maker_stats: &UserStats,
    quote_asset_amount: u128,
    fee_structure: &FeeStructure2,
    order_ts: i64,
    now: i64,
    reward_filler: bool,
    reward_referrer: bool,
    referrer_stats: &Option<&mut UserStats>,
) -> ClearingHouseResult<FillFees> {
    let taker_fee_tier = determine_user_fee_tier(taker_stats, fee_structure)?;
    let maker_fee_tier = determine_user_fee_tier(maker_stats, fee_structure)?;

    let taker_fee = quote_asset_amount
        .checked_mul(taker_fee_tier.fee_numerator)
        .ok_or_else(math_error!())?
        .checked_div(taker_fee_tier.fee_denominator)
        .ok_or_else(math_error!())?;

<<<<<<< HEAD
    let (taker_fee, referee_discount, referrer_reward) = if reward_referrer {
        calculate_referee_fee_and_referrer_reward(quote_asset_amount, taker_fee, taker_fee_tier)?
=======
    let (referrer_reward, referee_discount) = if reward_referrer {
        calculate_referrer_reward_and_referee_discount(fee, fee_structure, referrer_stats)?
>>>>>>> 4d316138
    } else {
        (taker_fee, 0, 0)
    };

    let maker_rebate = quote_asset_amount
        .checked_mul(maker_fee_tier.maker_rebate_numerator)
        .ok_or_else(math_error!())?
        .checked_div(maker_fee_tier.maker_rebate_denominator)
        .ok_or_else(math_error!())?;

    let filler_reward: u128 = if !reward_filler {
        0
    } else {
        calculate_filler_reward(
            quote_asset_amount,
            order_ts,
            now,
            &fee_structure.filler_reward_structure,
        )?
    };

    // must be non-negative
    let fee_to_market = cast_to_i128(
        taker_fee
            .checked_sub(filler_reward)
            .ok_or_else(math_error!())?
            .checked_sub(referrer_reward)
            .ok_or_else(math_error!())?
            .checked_sub(maker_rebate)
            .ok_or_else(math_error!())?,
    )?;

    Ok(FillFees {
        user_fee: taker_fee,
        maker_rebate,
        fee_to_market,
        filler_reward,
        referrer_reward,
        fee_to_market_for_lp: 0,
        referee_discount,
    })
}

pub struct SerumFillFees {
    pub user_fee: u128,
    pub fee_to_market: u128,
    pub fee_pool_delta: i128,
    pub filler_reward: u128,
}

pub fn calculate_fee_for_fulfillment_with_serum(
    user_stats: &UserStats,
    quote_asset_amount: u128,
    fee_structure: &FeeStructure2,
    order_ts: i64,
    now: i64,
    reward_filler: bool,
    serum_fee: u128,
    serum_referrer_rebate: u128,
    fee_pool_amount: u128,
) -> ClearingHouseResult<SerumFillFees> {
    let taker_fee_tier = determine_user_fee_tier(user_stats, fee_structure)?;

    let fee = quote_asset_amount
        .checked_mul(taker_fee_tier.fee_numerator)
        .ok_or_else(math_error!())?
        .checked_div(taker_fee_tier.fee_denominator)
        .ok_or_else(math_error!())?;

    let serum_fee_plus_referrer_rebate = serum_fee
        .checked_add(serum_referrer_rebate)
        .ok_or_else(math_error!())?;

    let user_fee = fee.max(serum_fee_plus_referrer_rebate);

    let filler_reward = if reward_filler {
        let immediately_available_fee = user_fee
            .checked_sub(serum_fee_plus_referrer_rebate)
            .ok_or_else(math_error!())?;

        let eventual_available_fee = user_fee.checked_sub(serum_fee).ok_or_else(math_error!())?;

        // can only pay the filler immediately if
        // 1. there are fees already in the fee pool
        // 2. the user_fee is greater than the serum_fee_plus_referrer_rebate
        let available_fee =
            eventual_available_fee.min(fee_pool_amount.max(immediately_available_fee));

        calculate_filler_reward(
            quote_asset_amount,
            order_ts,
            now,
            &fee_structure.filler_reward_structure,
        )?
        .min(available_fee)
    } else {
        0
    };

    let fee_to_market = user_fee
        .checked_sub(serum_fee)
        .ok_or_else(math_error!())?
        .checked_sub(filler_reward)
        .ok_or_else(math_error!())?;

    let fee_pool_delta = cast_to_i128(fee_to_market)?
        .checked_sub(cast_to_i128(serum_referrer_rebate)?)
        .ok_or_else(math_error!())?;

    Ok(SerumFillFees {
        user_fee,
        fee_to_market,
        filler_reward,
        fee_pool_delta,
    })
}

pub fn determine_user_fee_tier<'a>(
    user_stats: &UserStats,
    fee_structure: &'a FeeStructure2,
) -> ClearingHouseResult<&'a FeeTier> {
    let total_30d_volume = user_stats.get_total_30d_volume()?;

    if total_30d_volume > ONE_HUNDRED_MILLION_QUOTE {
        return Ok(&fee_structure.fourth_tier);
    }

    if total_30d_volume > TEN_MILLION_QUOTE {
        return Ok(&fee_structure.third_tier);
    }

    if total_30d_volume > ONE_MILLION_QUOTE {
        return Ok(&fee_structure.second_tier);
    }

    Ok(&fee_structure.first_tier)
}

#[cfg(test)]
mod test {

    mod calculate_fee_for_taker_and_maker {
        use crate::math::constants::QUOTE_PRECISION;
        use crate::math::fees::{calculate_fee_for_fulfillment_with_match, FillFees};
        use crate::state::fees::FeeStructure2;
        use crate::state::user::UserStats;

        #[test]
        fn no_filler() {
            let quote_asset_amount = 100 * QUOTE_PRECISION;
            let taker_stats = UserStats::default();
            let maker_stats = UserStats::default();

            let FillFees {
                user_fee: taker_fee,
                maker_rebate,
                fee_to_market,
                filler_reward,
                referee_discount,
                referrer_reward,
                ..
            } = calculate_fee_for_fulfillment_with_match(
                &taker_stats,
                &maker_stats,
                quote_asset_amount,
                &FeeStructure2::default(),
                0,
                0,
                false,
                false,
                &None,
            )
            .unwrap();

            assert_eq!(taker_fee, 100000);
            assert_eq!(maker_rebate, 60000);
            assert_eq!(fee_to_market, 40000);
            assert_eq!(filler_reward, 0);
            assert_eq!(referrer_reward, 0);
            assert_eq!(referee_discount, 0);
        }

        #[test]
        fn filler_size_reward() {
            let quote_asset_amount = 100 * QUOTE_PRECISION;

            let taker_stats = UserStats::default();
            let maker_stats = UserStats::default();

            let mut fee_structure = FeeStructure2::default();
            fee_structure
                .filler_reward_structure
                .time_based_reward_lower_bound = 10000000000000000; // big number

            let FillFees {
                user_fee: taker_fee,
                maker_rebate,
                fee_to_market,
                filler_reward,
                referee_discount,
                referrer_reward,
                ..
            } = calculate_fee_for_fulfillment_with_match(
                &taker_stats,
                &maker_stats,
                quote_asset_amount,
                &fee_structure,
                0,
                0,
                true,
                false,
                &None,
            )
            .unwrap();

            assert_eq!(taker_fee, 100000);
            assert_eq!(maker_rebate, 60000);
            assert_eq!(fee_to_market, 30000);
            assert_eq!(filler_reward, 10000);
            assert_eq!(referrer_reward, 0);
            assert_eq!(referee_discount, 0);
        }

        #[test]
        fn time_reward_no_time_passed() {
            let quote_asset_amount = 100 * QUOTE_PRECISION;

            let taker_stats = UserStats::default();
            let maker_stats = UserStats::default();

            let mut fee_structure = FeeStructure2::default();
            fee_structure.filler_reward_structure.reward_numerator = 1; // will make size reward the whole fee
            fee_structure.filler_reward_structure.reward_denominator = 1;

            let FillFees {
                user_fee: taker_fee,
                maker_rebate,
                fee_to_market,
                filler_reward,
                referee_discount,
                referrer_reward,
                ..
            } = calculate_fee_for_fulfillment_with_match(
                &taker_stats,
                &maker_stats,
                quote_asset_amount,
                &fee_structure,
                0,
                0,
                true,
                false,
                &None,
            )
            .unwrap();

            assert_eq!(taker_fee, 100000);
            assert_eq!(maker_rebate, 60000);
            assert_eq!(fee_to_market, 30000);
            assert_eq!(filler_reward, 10000);
            assert_eq!(referrer_reward, 0);
            assert_eq!(referee_discount, 0);
        }

        #[test]
        fn time_reward_time_passed() {
            let quote_asset_amount = 100 * QUOTE_PRECISION;

            let taker_stats = UserStats::default();
            let maker_stats = UserStats::default();

            let mut fee_structure = FeeStructure2::default();
            fee_structure.filler_reward_structure.reward_numerator = 1; // will make size reward the whole fee
            fee_structure.filler_reward_structure.reward_denominator = 1;

            let FillFees {
                user_fee: taker_fee,
                maker_rebate,
                fee_to_market,
                filler_reward,
                referee_discount,
                referrer_reward,
                ..
            } = calculate_fee_for_fulfillment_with_match(
                &taker_stats,
                &maker_stats,
                quote_asset_amount,
                &fee_structure,
                0,
                60,
                true,
                false,
                &None,
            )
            .unwrap();

            assert_eq!(taker_fee, 100000);
            assert_eq!(maker_rebate, 60000);
            assert_eq!(fee_to_market, 12200);
            assert_eq!(filler_reward, 27800);
            assert_eq!(referrer_reward, 0);
            assert_eq!(referee_discount, 0);
        }

        #[test]
        fn referrer() {
            let quote_asset_amount = 100 * QUOTE_PRECISION;

<<<<<<< HEAD
            let taker_stats = UserStats::default();
            let maker_stats = UserStats::default();

            let fee_structure = FeeStructure2::default();
=======
            let fee_structure = FeeStructure {
                referral_discount: ReferralDiscount {
                    referrer_reward_numerator: 1,
                    referrer_reward_denominator: 10,
                    referrer_reward_epoch_upper_bound: 4_000_000_000,
                    referee_discount_numerator: 1,
                    referee_discount_denominator: 10,
                },
                ..FeeStructure::default()
            };
>>>>>>> 4d316138

            let FillFees {
                user_fee: taker_fee,
                maker_rebate,
                fee_to_market,
                filler_reward,
                referee_discount,
                referrer_reward,
                ..
            } = calculate_fee_for_fulfillment_with_match(
                &taker_stats,
                &maker_stats,
                quote_asset_amount,
                &fee_structure,
                0,
                0,
                false,
                true,
                &None,
            )
            .unwrap();

            assert_eq!(taker_fee, 90000);
            assert_eq!(maker_rebate, 60000);
            assert_eq!(fee_to_market, 20000);
            assert_eq!(filler_reward, 0);
            assert_eq!(referrer_reward, 10000);
            assert_eq!(referee_discount, 10000);
        }
    }

    mod calculate_fee_for_order_fulfill_against_amm {
        use crate::math::constants::QUOTE_PRECISION;
        use crate::math::fees::{calculate_fee_for_order_fulfill_against_amm, FillFees};
        use crate::state::fees::FeeStructure2;
        use crate::state::user::UserStats;

        #[test]
        fn referrer() {
            let quote_asset_amount = 100 * QUOTE_PRECISION;

<<<<<<< HEAD
            let taker_stats = UserStats::default();
            let fee_structure = FeeStructure2::default();
=======
            let fee_structure = FeeStructure {
                referral_discount: ReferralDiscount {
                    referrer_reward_numerator: 1,
                    referrer_reward_denominator: 10,
                    referrer_reward_epoch_upper_bound: 4_000_000_000,
                    referee_discount_numerator: 1,
                    referee_discount_denominator: 10,
                },
                ..FeeStructure::default()
            };
>>>>>>> 4d316138

            let FillFees {
                user_fee,
                fee_to_market,
                filler_reward,
                referee_discount,
                referrer_reward,
                ..
            } = calculate_fee_for_order_fulfill_against_amm(
                &taker_stats,
                quote_asset_amount,
                &fee_structure,
                0,
                60,
                false,
                true,
                &None,
                0,
                false,
            )
            .unwrap();

            assert_eq!(user_fee, 90000);
            assert_eq!(fee_to_market, 80000);
            assert_eq!(filler_reward, 0);
            assert_eq!(referrer_reward, 10000);
            assert_eq!(referee_discount, 10000);
        }
    }

    mod calculate_fee_for_fulfillment_with_serum {
        use crate::math::constants::QUOTE_PRECISION;
        use crate::math::fees::{calculate_fee_for_fulfillment_with_serum, SerumFillFees};
        use crate::state::fees::FeeStructure2;
        use crate::state::user::UserStats;

        #[test]
        fn no_filler() {
            let quote_asset_amount = 100 * QUOTE_PRECISION;

            let serum_fee = 32000_u128; // 3.2 bps

            let serum_referrer_rebate = 8000_u128; // .8 bps

            let fee_pool_token_amount = 0_u128;

            let taker_stats = UserStats::default();
            let fee_structure = FeeStructure2::default();

            let SerumFillFees {
                user_fee,
                fee_to_market,
                fee_pool_delta,
                filler_reward,
            } = calculate_fee_for_fulfillment_with_serum(
                &taker_stats,
                quote_asset_amount,
                &fee_structure,
                0,
                0,
                false,
                serum_fee,
                serum_referrer_rebate,
                fee_pool_token_amount,
            )
            .unwrap();

            assert_eq!(user_fee, 100000);
            assert_eq!(fee_to_market, 68000);
            assert_eq!(fee_pool_delta, 60000);
            assert_eq!(filler_reward, 0);
        }

        #[test]
        fn filler_reward_from_excess_user_fee() {
            let quote_asset_amount = 100 * QUOTE_PRECISION;

            let serum_fee = 32000_u128; // 3.2 bps

            let serum_referrer_rebate = 8000_u128; // .8 bps

            let fee_pool_token_amount = 0_u128;

            let taker_stats = UserStats::default();
            let fee_structure = FeeStructure2::default();

            let SerumFillFees {
                user_fee,
                fee_to_market,
                fee_pool_delta,
                filler_reward,
            } = calculate_fee_for_fulfillment_with_serum(
                &taker_stats,
                quote_asset_amount,
                &fee_structure,
                0,
                0,
                true,
                serum_fee,
                serum_referrer_rebate,
                fee_pool_token_amount,
            )
            .unwrap();

            assert_eq!(user_fee, 100000);
            assert_eq!(fee_to_market, 58000);
            assert_eq!(fee_pool_delta, 50000);
            assert_eq!(filler_reward, 10000);
        }

        #[test]
        fn filler_reward_from_fee_pool() {
            let quote_asset_amount = 100 * QUOTE_PRECISION;

            let serum_fee = 32000_u128; // 3.2 bps

            let serum_referrer_rebate = 8000_u128; // .8 bps

            let fee_pool_token_amount = 10000_u128;

            let user_stats = UserStats::default();
            let mut fee_structure = FeeStructure2::default();
            fee_structure.first_tier.fee_numerator = 4;

            let SerumFillFees {
                user_fee,
                fee_to_market,
                fee_pool_delta,
                filler_reward,
            } = calculate_fee_for_fulfillment_with_serum(
                &user_stats,
                quote_asset_amount,
                &fee_structure,
                0,
                0,
                true,
                serum_fee,
                serum_referrer_rebate,
                fee_pool_token_amount,
            )
            .unwrap();

            assert_eq!(user_fee, 40000);
            assert_eq!(fee_to_market, 0);
            assert_eq!(fee_pool_delta, -8000);
            assert_eq!(filler_reward, 8000);
        }

        #[test]
        fn filler_reward_from_smaller_fee_pool() {
            let quote_asset_amount = 100 * QUOTE_PRECISION;

            let serum_fee = 32000_u128; // 3.2 bps

            let serum_referrer_rebate = 8000_u128; // .8 bps

            let fee_pool_token_amount = 2000_u128;

            let user_stats = UserStats::default();
            let mut fee_structure = FeeStructure2::default();
            fee_structure.first_tier.fee_numerator = 4;

            let SerumFillFees {
                user_fee,
                fee_to_market,
                fee_pool_delta,
                filler_reward,
            } = calculate_fee_for_fulfillment_with_serum(
                &user_stats,
                quote_asset_amount,
                &fee_structure,
                0,
                0,
                true,
                serum_fee,
                serum_referrer_rebate,
                fee_pool_token_amount,
            )
            .unwrap();

            assert_eq!(user_fee, 40000);
            assert_eq!(fee_to_market, 6000);
            assert_eq!(fee_pool_delta, -2000);
            assert_eq!(filler_reward, 2000);
        }
    }
}<|MERGE_RESOLUTION|>--- conflicted
+++ resolved
@@ -2,12 +2,6 @@
 use crate::math::casting::cast_to_u128;
 use crate::math::helpers::get_proportion_u128;
 use crate::math_error;
-<<<<<<< HEAD
-=======
-use crate::state::state::FeeStructure;
-use crate::state::state::OrderFillerRewardStructure;
-use crate::state::user::UserStats;
->>>>>>> 4d316138
 use num_integer::Roots;
 use solana_program::msg;
 use std::cmp::{max, min};
@@ -74,13 +68,14 @@
             .checked_div(fee_tier.fee_denominator)
             .ok_or_else(math_error!())?;
 
-<<<<<<< HEAD
         let (fee, referee_discount, referrer_reward) = if reward_referrer {
-            calculate_referee_fee_and_referrer_reward(quote_asset_amount, fee, fee_tier)?
-=======
-        let (referrer_reward, referee_discount) = if reward_referrer {
-            calculate_referrer_reward_and_referee_discount(fee, fee_structure, referrer_stats)?
->>>>>>> 4d316138
+            calculate_referee_fee_and_referrer_reward(
+                quote_asset_amount,
+                fee,
+                fee_tier,
+                fee_structure.referrer_reward_epoch_upper_bound,
+                referrer_stats,
+            )?
         } else {
             (fee, 0, 0)
         };
@@ -124,8 +119,9 @@
 fn calculate_referee_fee_and_referrer_reward(
     quote_asset_amount: u128,
     fee: u128,
-<<<<<<< HEAD
     fee_tier: &FeeTier,
+    referrer_reward_epoch_upper_bound: u64,
+    referrer_stats: &Option<&mut UserStats>,
 ) -> ClearingHouseResult<(u128, u128, u128)> {
     let referee_fee = get_proportion_u128(
         quote_asset_amount,
@@ -134,46 +130,24 @@
     )?;
 
     let referee_discount = fee.saturating_sub(referee_fee);
-    Ok((
-        referee_fee,
-        referee_discount,
-        get_proportion_u128(
-            quote_asset_amount,
-            fee_tier.referrer_reward_numerator,
-            fee_tier.referrer_reward_denominator,
-        )?,
-    ))
-=======
-    fee_structure: &FeeStructure,
-    referrer_stats: &Option<&mut UserStats>,
-) -> ClearingHouseResult<(u128, u128)> {
+
     let max_referrer_reward_from_fee = get_proportion_u128(
-        fee,
-        fee_structure.referral_discount.referrer_reward_numerator,
-        fee_structure.referral_discount.referrer_reward_denominator,
+        quote_asset_amount,
+        fee_tier.referrer_reward_numerator,
+        fee_tier.referrer_reward_denominator,
     )?;
 
     let referrer_reward = match referrer_stats {
         Some(referrer_stats) => {
             let max_referrer_reward_in_epoch = cast_to_u128(
-                fee_structure
-                    .referral_discount
-                    .referrer_reward_epoch_upper_bound
+                referrer_reward_epoch_upper_bound
                     .saturating_sub(referrer_stats.current_epoch_referrer_reward),
             )?;
             max_referrer_reward_from_fee.min(max_referrer_reward_in_epoch)
         }
         None => max_referrer_reward_from_fee,
     };
-
-    let referee_discount = get_proportion_u128(
-        fee,
-        fee_structure.referral_discount.referee_discount_numerator,
-        fee_structure.referral_discount.referee_discount_denominator,
-    )?;
-
-    Ok((referrer_reward, referee_discount))
->>>>>>> 4d316138
+    Ok((referee_fee, referee_discount, referrer_reward))
 }
 
 fn calculate_filler_reward(
@@ -231,13 +205,14 @@
         .checked_div(taker_fee_tier.fee_denominator)
         .ok_or_else(math_error!())?;
 
-<<<<<<< HEAD
     let (taker_fee, referee_discount, referrer_reward) = if reward_referrer {
-        calculate_referee_fee_and_referrer_reward(quote_asset_amount, taker_fee, taker_fee_tier)?
-=======
-    let (referrer_reward, referee_discount) = if reward_referrer {
-        calculate_referrer_reward_and_referee_discount(fee, fee_structure, referrer_stats)?
->>>>>>> 4d316138
+        calculate_referee_fee_and_referrer_reward(
+            quote_asset_amount,
+            taker_fee,
+            taker_fee_tier,
+            fee_structure.referrer_reward_epoch_upper_bound,
+            referrer_stats,
+        )?
     } else {
         (taker_fee, 0, 0)
     };
@@ -545,23 +520,10 @@
         fn referrer() {
             let quote_asset_amount = 100 * QUOTE_PRECISION;
 
-<<<<<<< HEAD
             let taker_stats = UserStats::default();
             let maker_stats = UserStats::default();
 
             let fee_structure = FeeStructure2::default();
-=======
-            let fee_structure = FeeStructure {
-                referral_discount: ReferralDiscount {
-                    referrer_reward_numerator: 1,
-                    referrer_reward_denominator: 10,
-                    referrer_reward_epoch_upper_bound: 4_000_000_000,
-                    referee_discount_numerator: 1,
-                    referee_discount_denominator: 10,
-                },
-                ..FeeStructure::default()
-            };
->>>>>>> 4d316138
 
             let FillFees {
                 user_fee: taker_fee,
@@ -603,21 +565,8 @@
         fn referrer() {
             let quote_asset_amount = 100 * QUOTE_PRECISION;
 
-<<<<<<< HEAD
             let taker_stats = UserStats::default();
             let fee_structure = FeeStructure2::default();
-=======
-            let fee_structure = FeeStructure {
-                referral_discount: ReferralDiscount {
-                    referrer_reward_numerator: 1,
-                    referrer_reward_denominator: 10,
-                    referrer_reward_epoch_upper_bound: 4_000_000_000,
-                    referee_discount_numerator: 1,
-                    referee_discount_denominator: 10,
-                },
-                ..FeeStructure::default()
-            };
->>>>>>> 4d316138
 
             let FillFees {
                 user_fee,
