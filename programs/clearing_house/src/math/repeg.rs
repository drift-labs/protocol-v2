--- conflicted
+++ resolved
@@ -299,13 +299,11 @@
     adjust_k: bool,
 ) -> ClearingHouseResult<(Box<PerpMarket>, i128)> {
     let curve_update_intensity = cast_to_i128(min(market.amm.curve_update_intensity, 100_u8))?;
-    msg!("working_inside0");
 
     // return early
     if optimal_peg == market.amm.peg_multiplier || curve_update_intensity == 0 {
         return Ok((Box::new(*market), 0));
     }
-    msg!("working_inside01");
 
     let delta_peg = cast_to_i128(optimal_peg)?
         .checked_sub(cast_to_i128(market.amm.peg_multiplier)?)
@@ -323,7 +321,6 @@
     let mut budget_delta_peg_magnitude: u128 = 0;
     let cost: i128;
     let new_peg: u128;
-    msg!("working_inside02");
 
     if per_peg_cost != 0 {
         budget_delta_peg = budget_i128
@@ -331,7 +328,6 @@
             .ok_or_else(math_error!())?;
         budget_delta_peg_magnitude = budget_delta_peg.unsigned_abs();
     }
-    msg!("working_inside1");
 
     if (per_peg_cost == 0 || per_peg_cost > 0 && delta_peg < 0 || per_peg_cost < 0 && delta_peg > 0)
         || (budget_delta_peg_magnitude > delta_peg.unsigned_abs())
@@ -341,11 +337,6 @@
         cost = calculate_repeg_cost(&market_clone.amm, new_peg)?;
     } else {
         // use full budget peg
-<<<<<<< HEAD
-        msg!("working_inside2");
-
-=======
->>>>>>> 06e9ae6f
         let can_lower_k = market.amm.can_lower_k()?;
 
         // equivalent to (but cheaper than) scaling down by .1%
