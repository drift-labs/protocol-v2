--- conflicted
+++ resolved
@@ -292,7 +292,6 @@
     }
 }
 
-<<<<<<< HEAD
 pub fn is_spot_order_risk_decreasing(
     order: &Order,
     balance_type: &BankBalanceType,
@@ -363,7 +362,8 @@
     )?;
 
     Ok(base_asset_amount_unfilled.min(base_asset_amount_to_consume_free_collateral))
-=======
+}
+
 pub fn is_order_risk_decreasing(
     order_direction: &PositionDirection,
     order_base_asset_amount: u128,
@@ -388,7 +388,6 @@
         }
         _ => false,
     })
->>>>>>> 7b6522d2
 }
 
 #[cfg(test)]
@@ -505,7 +504,6 @@
         }
     }
 
-<<<<<<< HEAD
     mod calculate_max_fill_for_spot_order {
         use crate::controller::position::PositionDirection;
         use crate::math::constants::{
@@ -799,7 +797,9 @@
             .unwrap();
 
             assert_eq!(max_fill, 5000000000);
-=======
+        }
+    }
+
     mod is_order_risk_increase {
         use crate::controller::position::PositionDirection;
         use crate::math::constants::{BASE_PRECISION, BASE_PRECISION_I128};
@@ -906,7 +906,6 @@
             .unwrap();
 
             assert!(!risk_decreasing);
->>>>>>> 7b6522d2
         }
     }
 }