--- conflicted
+++ resolved
@@ -2,7 +2,6 @@
 use std::ops::Div;
 
 use crate::validate;
-use crate::ErrorCode;
 use solana_program::msg;
 
 use crate::controller::position::PositionDelta;
@@ -27,19 +26,8 @@
     market: &PerpMarket,
     valid_oracle_price: Option<i128>,
     slot: u64,
-<<<<<<< HEAD
     override_limit_price: Option<u128>,
-) -> ClearingHouseResult<u64> {
-=======
 ) -> ClearingHouseResult<(u64, u128)> {
-    let limit_price = order.get_limit_price(valid_oracle_price, slot, Some(&market.amm))?;
-
->>>>>>> bdd8a4a9
-    if order.must_be_triggered() && !order.triggered {
-        return Ok((0, limit_price));
-    }
-
-<<<<<<< HEAD
     let limit_price = if let Some(override_limit_price) = override_limit_price {
         let order_limit_price =
             order.get_limit_price(valid_oracle_price, slot, Some(&market.amm))?;
@@ -58,8 +46,10 @@
         order.get_limit_price(valid_oracle_price, slot, Some(&market.amm))?
     };
 
-=======
->>>>>>> bdd8a4a9
+    if order.must_be_triggered() && !order.triggered {
+        return Ok((0, limit_price));
+    }
+
     let base_asset_amount =
         calculate_base_asset_amount_to_fill_up_to_limit_price(order, market, limit_price)?;
     let max_base_asset_amount =
