--- conflicted
+++ resolved
@@ -1,39 +1,27 @@
-<<<<<<< HEAD
 use crate::controller::amm::{update_pnl_pool_and_user_balance, update_pool_balances};
-use crate::controller::bank_balance::{update_bank_balances, update_bank_cumulative_interest};
-=======
-use crate::controller::amm::update_pool_balances;
->>>>>>> b399638f
+use crate::controller::spot_balance::{update_spot_balances};
 use crate::controller::funding::settle_funding_payment;
 use crate::controller::position::{
     get_position_index, update_position_and_market, update_quote_asset_amount, update_realized_pnl,
     PositionDelta,
 };
 use crate::controller::spot_balance::{
-    update_spot_balances, update_spot_market_cumulative_interest,
+    update_spot_market_cumulative_interest,
 };
+use crate::controller::bank_balance::update_bank_cumulative_interest;
 use crate::error::{ClearingHouseResult, ErrorCode};
 use crate::math::casting::cast;
 use crate::math::casting::cast_to_i128;
 use crate::math::casting::cast_to_i64;
 use crate::math::margin::meets_maintenance_margin_requirement;
-<<<<<<< HEAD
+use crate::math_error;
 use crate::math::position::calculate_base_asset_value_and_pnl_with_settlement_price;
-use crate::math_error;
-use crate::state::bank::BankBalanceType;
-use crate::state::bank_map::BankMap;
-use crate::state::events::SettlePnlRecord;
-use crate::state::market::MarketStatus;
-use crate::state::market_map::MarketMap;
-use crate::state::oracle_map::OracleMap;
-use crate::state::state::State;
-=======
 use crate::state::events::SettlePnlRecord;
 use crate::state::oracle_map::OracleMap;
+use crate::state::market::MarketStatus;
 use crate::state::perp_market_map::PerpMarketMap;
 use crate::state::spot_market::SpotBalanceType;
 use crate::state::spot_market_map::SpotMarketMap;
->>>>>>> b399638f
 use crate::state::user::User;
 use crate::validate;
 use anchor_lang::prelude::Pubkey;
@@ -92,17 +80,13 @@
         "AMM must be updated in a prior instruction within same slot"
     )?;
 
-<<<<<<< HEAD
     validate!(
         market.status == MarketStatus::Initialized,
         ErrorCode::DefaultError,
         "Cannot settle pnl under current market status"
     )?;
 
-    let oracle_price = oracle_map.get_price_data(&market.amm.oracle)?.price;
-=======
     let oracle_price = oracle_map.get_price_data(&perp_market.amm.oracle)?.price;
->>>>>>> b399638f
     let user_unsettled_pnl: i128 =
         user.perp_positions[position_index].get_unsettled_pnl(oracle_price)?;
 
@@ -170,21 +154,21 @@
     market_index: u64,
     user: &mut User,
     user_key: &Pubkey,
-    market_map: &MarketMap,
-    bank_map: &BankMap,
+    market_map: &PerpMarketMap,
+    spot_market_map: &SpotMarketMap,
     oracle_map: &mut OracleMap,
     now: i64,
     state: &State,
 ) -> ClearingHouseResult {
     // cannot settle pnl this way on a user who is in liquidation territory
-    if !(meets_maintenance_margin_requirement(user, market_map, bank_map, oracle_map)?) {
+    if !(meets_maintenance_margin_requirement(user, market_map, spot_market_map, oracle_map)?) {
         return Err(ErrorCode::InsufficientCollateralForSettlingPNL);
     }
 
     let fee_structure = &state.fee_structure;
 
     {
-        let bank = &mut bank_map.get_quote_asset_bank_mut()?;
+        let bank = &mut spot_market_map.get_quote_spot_market_mut()?;
         update_bank_cumulative_interest(bank, now)?;
     }
 
@@ -195,9 +179,8 @@
         now,
     )?;
 
-    let position_index = get_position_index(&user.positions, market_index)?;
-
-    let bank = &mut bank_map.get_quote_asset_bank_mut()?;
+    let position_index = get_position_index(&user.perp_positions, market_index)?;
+    let bank = &mut spot_market_map.get_quote_spot_market_mut()?;
     let market = &mut market_map.get_ref_mut(&market_index)?;
     validate!(
         market.status == MarketStatus::Settlement,
@@ -227,7 +210,7 @@
     let _oracle_price = oracle_map.get_price_data(&market.amm.oracle)?.price;
     let (base_asset_value, unrealized_pnl) =
         calculate_base_asset_value_and_pnl_with_settlement_price(
-            &user.positions[position_index],
+            &user.perp_positions[position_index],
             market.settlement_price,
         )?;
 
@@ -244,7 +227,7 @@
     let pnl_to_settle_with_user =
         update_pnl_pool_and_user_balance(market, bank, user, unrealized_pnl_with_fee)?;
 
-    let user_position = &mut user.positions[position_index];
+    let user_position = &mut user.perp_positions[position_index];
 
     let base_asset_amount = user_position.base_asset_amount;
     let quote_entry_amount = user_position.quote_entry_amount;
@@ -276,7 +259,7 @@
     });
 
     validate!(
-        user.positions[position_index].is_available(),
+        user.perp_positions[position_index].is_available(),
         ErrorCode::DefaultError,
         "Issue occurred in expired settlement"
     )?;
