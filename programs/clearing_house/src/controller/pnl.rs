--- conflicted
+++ resolved
@@ -50,31 +50,14 @@
     validate!(!user.bankrupt, ErrorCode::UserBankrupt)?;
 
     {
-<<<<<<< HEAD
         let mut perp_market = perp_market_map.get_ref_mut(&market_index)?;
-        let spot_market = &mut spot_market_map.get_ref_mut(&perp_market.quote_spot_market_index)?;
-        update_spot_market_cumulative_interest(spot_market, now)?;
+        validate_market_within_price_band(&perp_market, state, true, None)?;
         crate::controller::lp::settle_lp(user, user_key, &mut perp_market, now)?;
         settle_funding_payment(user, user_key, &mut perp_market, now)?;
-        drop(perp_market);
-    }
-
-=======
-        let spot_market = &mut spot_market_map.get_quote_spot_market_mut()?;
+        let spot_market = &mut spot_market_map.get_ref_mut(&perp_market.quote_spot_market_index)?;
         update_spot_market_cumulative_interest(spot_market, None, now)?;
     }
 
-    let mut market = perp_market_map.get_ref_mut(&market_index)?;
-
-    validate_market_within_price_band(&market, state, true, None)?;
-
-    crate::controller::lp::settle_lp(user, user_key, &mut market, now)?;
-
-    settle_funding_payment(user, user_key, &mut market, now)?;
-
-    drop(market);
-
->>>>>>> 31f255e8
     // cannot settle pnl this way on a user who is in liquidation territory
     if !(meets_maintenance_margin_requirement(user, perp_market_map, spot_market_map, oracle_map)?)
     {
