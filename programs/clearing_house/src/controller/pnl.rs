--- conflicted
+++ resolved
@@ -119,14 +119,11 @@
     }
 
     validate!(
-<<<<<<< HEAD
         pnl_to_settle_with_user < 0
+            || max_pnl_pool_excess > 0
             || (user.authority.eq(authority) || user.delegate.eq(authority)),
-=======
-        pnl_to_settle_with_user < 0 || max_pnl_pool_excess > 0 || user.authority.eq(authority),
->>>>>>> 6a2da25b
         ErrorCode::UserMustSettleTheirOwnPositiveUnsettledPNL,
-        "User must settle their own unsettled pnl when its positive and pnl pool not in excess",
+        "User must settle their own unsettled pnl when its positive and pnl pool not in excess"
     )?;
 
     update_spot_position_balance(
