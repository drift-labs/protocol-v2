--- conflicted
+++ resolved
@@ -1387,23 +1387,12 @@
     // subtract 1 so insurance_fund_vault_balance always stays >= 1
 
     let if_payment = {
-<<<<<<< HEAD
-        let market = perp_market_map.get_ref(&market_index)?;
-=======
         let mut market = perp_market_map.get_ref_mut(&market_index)?;
->>>>>>> 922c8f43
         let max_insurance_withdraw = market
             .quote_max_insurance
             .checked_sub(market.quote_settled_insurance)
             .ok_or_else(math_error!())?;
 
-<<<<<<< HEAD
-        loss.unsigned_abs()
-            .min(cast_to_u128(
-                insurance_fund_vault_balance.saturating_sub(1),
-            )?)
-            .min(max_insurance_withdraw)
-=======
         let _if_payment = loss
             .unsigned_abs()
             .min(cast_to_u128(
@@ -1416,7 +1405,6 @@
             .checked_add(_if_payment)
             .ok_or_else(math_error!())?;
         _if_payment
->>>>>>> 922c8f43
     };
 
     let loss_to_socialize = loss
