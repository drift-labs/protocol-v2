use std::ops::{Deref, DerefMut};

use anchor_lang::prelude::*;
use solana_program::msg;

use crate::controller::funding::settle_funding_payment;
use crate::controller::lp::burn_lp_shares;
use crate::controller::orders;
use crate::controller::position::{
    get_position_index, update_position_and_market, update_quote_asset_amount,
};
use crate::controller::repeg::update_amm_and_check_validity;
use crate::controller::spot_balance::{
    update_revenue_pool_balances, update_spot_market_and_check_validity,
};
use crate::controller::spot_position::{
    transfer_spot_position_deposit, update_spot_balances_and_cumulative_deposits,
};
use crate::error::{ClearingHouseResult, ErrorCode};
use crate::get_then_update_id;
use crate::math::bankruptcy::is_user_bankrupt;
use crate::math::casting::{cast, cast_to_i128, cast_to_u128, cast_to_u64, Cast};
use crate::math::constants::{LIQUIDATION_FEE_PRECISION, SPOT_WEIGHT_PRECISION};
use crate::math::liquidation::{
    calculate_asset_transfer_for_liability_transfer,
    calculate_base_asset_amount_to_cover_margin_shortage,
    calculate_cumulative_deposit_interest_delta_to_resolve_bankruptcy,
    calculate_funding_rate_deltas_to_resolve_bankruptcy,
    calculate_liability_transfer_implied_by_asset_amount,
    calculate_liability_transfer_to_cover_margin_shortage, calculate_liquidation_multiplier,
    LiquidationMultiplierType,
};
use crate::math::margin::{
    calculate_margin_requirement_and_total_collateral, meets_initial_margin_requirement,
    MarginRequirementType,
};
use crate::math::oracle::DriftAction;
use crate::math::orders::{get_position_delta_for_fill, standardize_base_asset_amount};
use crate::math::position::calculate_base_asset_value_with_oracle_price;
use crate::math::safe_math::SafeMath;
use crate::state::events::{
    LiquidateBorrowForPerpPnlRecord, LiquidatePerpPnlForDepositRecord, LiquidatePerpRecord,
    LiquidateSpotRecord, LiquidationRecord, LiquidationType, OrderActionExplanation,
    PerpBankruptcyRecord, SpotBankruptcyRecord,
};
use crate::state::oracle_map::OracleMap;
use crate::state::perp_market::MarketStatus;
use crate::state::perp_market_map::PerpMarketMap;
use crate::state::spot_market::SpotBalanceType;
use crate::state::spot_market_map::SpotMarketMap;
use crate::state::state::State;
use crate::state::user::{User, UserStats};
use crate::validate;

#[cfg(test)]
mod tests;

pub fn liquidate_perp(
    market_index: u16,
    liquidator_max_base_asset_amount: u64,
    user: &mut User,
    user_key: &Pubkey,
    user_stats: &mut UserStats,
    liquidator: &mut User,
    liquidator_key: &Pubkey,
    liquidator_stats: &mut UserStats,
    perp_market_map: &PerpMarketMap,
    spot_market_map: &SpotMarketMap,
    oracle_map: &mut OracleMap,
    slot: u64,
    now: i64,
    state: &State,
) -> ClearingHouseResult {
    let liquidation_margin_buffer_ratio = state.liquidation_margin_buffer_ratio;

    validate!(!user.is_bankrupt, ErrorCode::UserBankrupt, "user bankrupt",)?;

    validate!(
        !liquidator.is_bankrupt,
        ErrorCode::UserBankrupt,
        "liquidator bankrupt",
    )?;

    user.get_perp_position(market_index).map_err(|e| {
        msg!(
            "User does not have a position for perp market {}",
            market_index
        );
        e
    })?;

    liquidator
        .force_get_perp_position_mut(market_index)
        .map_err(|e| {
            msg!(
                "Liquidator has no available positions to take on perp position in market {}",
                market_index
            );
            e
        })?;

    // Settle user's funding payments so that collateral is up to date
    settle_funding_payment(
        user,
        user_key,
        perp_market_map.get_ref_mut(&market_index)?.deref_mut(),
        now,
    )?;

    // Settle user's funding payments so that collateral is up to date
    settle_funding_payment(
        liquidator,
        liquidator_key,
        perp_market_map.get_ref_mut(&market_index)?.deref_mut(),
        now,
    )?;

    let (margin_requirement, total_collateral, margin_requirement_plus_buffer, _) =
        calculate_margin_requirement_and_total_collateral(
            user,
            perp_market_map,
            MarginRequirementType::Maintenance,
            spot_market_map,
            oracle_map,
            Some(liquidation_margin_buffer_ratio as u128),
        )?;

    if !user.is_being_liquidated && total_collateral >= cast(margin_requirement)? {
        return Err(ErrorCode::SufficientCollateral);
    } else if user.is_being_liquidated && total_collateral >= cast(margin_requirement_plus_buffer)?
    {
        user.is_being_liquidated = false;
        return Ok(());
    }

    let liquidation_id = set_being_liquidated_and_get_liquidation_id(user)?;

    let position_index = get_position_index(&user.perp_positions, market_index)?;
    validate!(
        user.perp_positions[position_index].is_open_position()
            || user.perp_positions[position_index].has_open_order()
            || user.perp_positions[position_index].is_lp(),
        ErrorCode::PositionDoesntHaveOpenPositionOrOrders
    )?;

    let canceled_order_ids = orders::cancel_orders(
        user,
        user_key,
        Some(liquidator_key),
        perp_market_map,
        spot_market_map,
        oracle_map,
        now,
        slot,
        OrderActionExplanation::CanceledForLiquidation,
        None,
        None,
        None,
    )?;

    let mut market = perp_market_map.get_ref_mut(&market_index)?;
    let oracle_price_data = oracle_map.get_price_data(&market.amm.oracle)?;

    update_amm_and_check_validity(
        &mut market,
        oracle_price_data,
        state,
        now,
        slot,
        Some(DriftAction::Liquidate),
    )?;

    let oracle_price = if market.status == MarketStatus::Settlement {
        market.expiry_price
    } else {
        oracle_price_data.price
    };

    drop(market);

    // burning lp shares = removing open bids/asks
    let lp_shares = user.perp_positions[position_index].lp_shares;
    if lp_shares > 0 {
        burn_lp_shares(
            &mut user.perp_positions[position_index],
            perp_market_map.get_ref_mut(&market_index)?.deref_mut(),
            lp_shares,
            oracle_price,
        )?;
    }

    // check if user exited liquidation territory
    let (intermediate_total_collateral, intermediate_margin_requirement_with_buffer) =
        if !canceled_order_ids.is_empty() || lp_shares > 0 {
            let (_, intermediate_total_collateral, intermediate_margin_requirement_plus_buffer, _) =
                calculate_margin_requirement_and_total_collateral(
                    user,
                    perp_market_map,
                    MarginRequirementType::Maintenance,
                    spot_market_map,
                    oracle_map,
                    Some(liquidation_margin_buffer_ratio as u128),
                )?;

            if intermediate_total_collateral >= cast(intermediate_margin_requirement_plus_buffer)? {
                emit!(LiquidationRecord {
                    ts: now,
                    liquidation_id,
                    liquidation_type: LiquidationType::LiquidatePerp,
                    user: *user_key,
                    liquidator: *liquidator_key,
                    margin_requirement,
                    total_collateral,
                    bankrupt: user.is_bankrupt,
                    canceled_order_ids,
                    liquidate_perp: LiquidatePerpRecord {
                        market_index,
                        oracle_price,
                        lp_shares,
                        ..LiquidatePerpRecord::default()
                    },
                    ..LiquidationRecord::default()
                });

                user.is_being_liquidated = false;
                return Ok(());
            }

            (
                intermediate_total_collateral,
                intermediate_margin_requirement_plus_buffer,
            )
        } else {
            (total_collateral, margin_requirement_plus_buffer)
        };

    if user.perp_positions[position_index].base_asset_amount == 0 {
        msg!("User has no base asset amount");
        return Ok(());
    }

    validate!(
        liquidator_max_base_asset_amount != 0,
        ErrorCode::InvalidBaseAssetAmountForLiquidatePerp,
        "liquidator_max_base_asset_amount cant be 0"
    )?;

    let user_base_asset_amount = user.perp_positions[position_index]
        .base_asset_amount
        .unsigned_abs();

    let worst_case_base_asset_amount =
        user.perp_positions[position_index].worst_case_base_asset_amount()?;

    let margin_ratio = perp_market_map.get_ref(&market_index)?.get_margin_ratio(
        worst_case_base_asset_amount.unsigned_abs(),
        MarginRequirementType::Maintenance,
    )?;

    let margin_ratio_with_buffer = margin_ratio.safe_add(liquidation_margin_buffer_ratio)?;

    let margin_shortage = cast_to_i128(intermediate_margin_requirement_with_buffer)?
        .safe_sub(intermediate_total_collateral)?
        .unsigned_abs();

    let market = perp_market_map.get_ref(&market_index)?;
    let liquidation_fee = market.liquidator_fee;
    let if_liquidation_fee = market.if_liquidation_fee;
    let base_asset_amount_to_cover_margin_shortage = standardize_base_asset_amount(
        calculate_base_asset_amount_to_cover_margin_shortage(
            margin_shortage,
            margin_ratio_with_buffer,
            liquidation_fee,
            if_liquidation_fee,
            oracle_price,
        )?,
        market.amm.order_step_size,
    )?;
    drop(market);

    let base_asset_amount = user_base_asset_amount
        .min(liquidator_max_base_asset_amount)
        .min(base_asset_amount_to_cover_margin_shortage);
    let base_asset_amount = standardize_base_asset_amount(
        base_asset_amount,
        perp_market_map.get_ref(&market_index)?.amm.order_step_size,
    )?;

    let liquidation_multiplier = calculate_liquidation_multiplier(
        liquidation_fee,
        if user.perp_positions[position_index].base_asset_amount > 0 {
            LiquidationMultiplierType::Discount // Sell at discount if user is long
        } else {
            LiquidationMultiplierType::Premium // premium if user is short
        },
    )?;
    let base_asset_value =
        calculate_base_asset_value_with_oracle_price(cast(base_asset_amount)?, oracle_price)?;
    let quote_asset_amount = base_asset_value
        .safe_mul(liquidation_multiplier)?
        .safe_div(LIQUIDATION_FEE_PRECISION)?
        .cast::<u64>()?;

    let if_fee = -base_asset_value
        .safe_mul(if_liquidation_fee)?
        .safe_div(LIQUIDATION_FEE_PRECISION)?
        .cast::<i64>()?;

    user_stats.update_taker_volume_30d(quote_asset_amount, now)?;
    liquidator_stats.update_maker_volume_30d(quote_asset_amount, now)?;

    let user_position_delta = get_position_delta_for_fill(
        base_asset_amount,
        quote_asset_amount,
        user.perp_positions[position_index].get_direction_to_close(),
    )?;

    let liquidator_position_delta = get_position_delta_for_fill(
        base_asset_amount,
        quote_asset_amount,
        user.perp_positions[position_index].get_direction(),
    )?;

    {
        let mut market = perp_market_map.get_ref_mut(&market_index)?;

        let user_position = user.get_perp_position_mut(market_index).unwrap();
        update_position_and_market(user_position, &mut market, &user_position_delta)?;
        update_quote_asset_amount(user_position, &mut market, if_fee)?;

        let liquidator_position = liquidator
            .force_get_perp_position_mut(market_index)
            .unwrap();
        update_position_and_market(liquidator_position, &mut market, &liquidator_position_delta)?;

        market.amm.total_liquidation_fee = market
            .amm
            .total_liquidation_fee
            .safe_add(if_fee.unsigned_abs().cast()?)?;
    };

    if base_asset_amount >= base_asset_amount_to_cover_margin_shortage {
        user.is_being_liquidated = false;
    } else {
        user.is_bankrupt = is_user_bankrupt(user);
    }

    let liquidator_meets_initial_margin_requirement =
        meets_initial_margin_requirement(liquidator, perp_market_map, spot_market_map, oracle_map)?;

    validate!(
        liquidator_meets_initial_margin_requirement,
        ErrorCode::InsufficientCollateral,
        "Liquidator doesnt have enough collateral to take over perp position"
    )?;

    // Increment ids so users can make order records off chain
    let user_order_id = get_then_update_id!(user, next_order_id);
    let liquidator_order_id = get_then_update_id!(liquidator, next_order_id);
    let fill_record_id = {
        let mut market = perp_market_map.get_ref_mut(&market_index)?;
        get_then_update_id!(market, next_fill_record_id)
    };

    emit!(LiquidationRecord {
        ts: now,
        liquidation_id,
        liquidation_type: LiquidationType::LiquidatePerp,
        user: *user_key,
        liquidator: *liquidator_key,
        margin_requirement,
        total_collateral,
        bankrupt: user.is_bankrupt,
        canceled_order_ids,
        liquidate_perp: LiquidatePerpRecord {
            market_index,
            oracle_price,
            base_asset_amount: user_position_delta.base_asset_amount,
            quote_asset_amount: user_position_delta.quote_asset_amount,
            lp_shares,
            user_order_id,
            liquidator_order_id,
            fill_record_id,
            if_fee: cast(if_fee.abs())?,
        },
        ..LiquidationRecord::default()
    });

    Ok(())
}

pub fn liquidate_spot(
    asset_market_index: u16,
    liability_market_index: u16,
    liquidator_max_liability_transfer: u128,
    user: &mut User,
    user_key: &Pubkey,
    liquidator: &mut User,
    liquidator_key: &Pubkey,
    perp_market_map: &PerpMarketMap,
    spot_market_map: &SpotMarketMap,
    oracle_map: &mut OracleMap,
    now: i64,
    slot: u64,
    liquidation_margin_buffer_ratio: u32,
) -> ClearingHouseResult {
    validate!(!user.is_bankrupt, ErrorCode::UserBankrupt, "user bankrupt",)?;

    validate!(
        !liquidator.is_bankrupt,
        ErrorCode::UserBankrupt,
        "liquidator bankrupt",
    )?;

    // validate user and liquidator have spot balances
    user.get_spot_position(asset_market_index).ok_or_else(|| {
        msg!(
            "User does not have a spot balance for asset market {}",
            asset_market_index
        );
        ErrorCode::CouldNotFindSpotPosition
    })?;

    user.get_spot_position(liability_market_index)
        .ok_or_else(|| {
            msg!(
                "User does not have a spot balance for liability market {}",
                liability_market_index
            );
            ErrorCode::CouldNotFindSpotPosition
        })?;

    liquidator
        .force_get_spot_position_mut(asset_market_index)
        .map_err(|e| {
            msg!("Liquidator has no available spot balances to take on deposit");
            e
        })?;

    liquidator
        .force_get_spot_position_mut(liability_market_index)
        .map_err(|e| {
            msg!("Liquidator has no available spot balances to take on borrow");
            e
        })?;

    let (asset_amount, asset_price, asset_decimals, asset_weight, asset_liquidation_multiplier) = {
        let mut asset_market = spot_market_map.get_ref_mut(&asset_market_index)?;
        let (asset_price_data, validity_guard_rails) =
            oracle_map.get_price_data_and_guard_rails(&asset_market.oracle)?;

        update_spot_market_and_check_validity(
            &mut asset_market,
            asset_price_data,
            validity_guard_rails,
            now,
            Some(DriftAction::Liquidate),
        )?;

        let spot_deposit_position = user.get_spot_position(asset_market_index).unwrap();

        validate!(
            spot_deposit_position.balance_type == SpotBalanceType::Deposit,
            ErrorCode::WrongSpotBalanceType,
            "User did not have a deposit for the asset market index"
        )?;

        let token_amount = spot_deposit_position.get_token_amount(&asset_market)?;

        let asset_price = asset_price_data.price;
        (
            token_amount,
            asset_price,
            asset_market.decimals,
            asset_market.maintenance_asset_weight,
            calculate_liquidation_multiplier(
                asset_market.liquidator_fee,
                LiquidationMultiplierType::Premium,
            )?,
        )
    };

    let (
        liability_amount,
        liability_price,
        liability_decimals,
        liability_weight,
        liability_liquidation_multiplier,
        liquidation_if_fee,
    ) = {
        let mut liability_market = spot_market_map.get_ref_mut(&liability_market_index)?;
        let (liability_price_data, validity_guard_rails) =
            oracle_map.get_price_data_and_guard_rails(&liability_market.oracle)?;

        update_spot_market_and_check_validity(
            &mut liability_market,
            liability_price_data,
            validity_guard_rails,
            now,
            Some(DriftAction::Liquidate),
        )?;

        let spot_position = user.get_spot_position(liability_market_index).unwrap();

        validate!(
            spot_position.balance_type == SpotBalanceType::Borrow,
            ErrorCode::WrongSpotBalanceType,
            "User did not have a borrow for the liability market index"
        )?;

        let token_amount = spot_position.get_token_amount(&liability_market)?;

        let liability_price = liability_price_data.price;

        (
            token_amount,
            liability_price,
            liability_market.decimals,
            liability_market.maintenance_liability_weight,
            calculate_liquidation_multiplier(
                liability_market.liquidator_fee,
                LiquidationMultiplierType::Discount,
            )?,
            liability_market.if_liquidation_fee,
        )
    };

    let (margin_requirement, total_collateral, margin_requirement_plus_buffer, _) =
        calculate_margin_requirement_and_total_collateral(
            user,
            perp_market_map,
            MarginRequirementType::Maintenance,
            spot_market_map,
            oracle_map,
            Some(liquidation_margin_buffer_ratio as u128),
        )?;

    if !user.is_being_liquidated && total_collateral >= cast(margin_requirement)? {
        return Err(ErrorCode::SufficientCollateral);
    } else if user.is_being_liquidated && total_collateral >= cast(margin_requirement_plus_buffer)?
    {
        user.is_being_liquidated = false;
        return Ok(());
    }

    let liquidation_id = set_being_liquidated_and_get_liquidation_id(user)?;

    let canceled_order_ids = orders::cancel_orders(
        user,
        user_key,
        Some(liquidator_key),
        perp_market_map,
        spot_market_map,
        oracle_map,
        now,
        slot,
        OrderActionExplanation::CanceledForLiquidation,
        None,
        None,
        None,
    )?;

    // check if user exited liquidation territory
    let (intermediate_total_collateral, intermediate_margin_requirement_with_buffer) =
        if !canceled_order_ids.is_empty() {
            let (_, intermediate_total_collateral, intermediate_margin_requirement_plus_buffer, _) =
                calculate_margin_requirement_and_total_collateral(
                    user,
                    perp_market_map,
                    MarginRequirementType::Maintenance,
                    spot_market_map,
                    oracle_map,
                    Some(liquidation_margin_buffer_ratio as u128),
                )?;

            if intermediate_total_collateral >= cast(intermediate_margin_requirement_plus_buffer)? {
                emit!(LiquidationRecord {
                    ts: now,
                    liquidation_id,
                    liquidation_type: LiquidationType::LiquidateSpot,
                    user: *user_key,
                    liquidator: *liquidator_key,
                    margin_requirement,
                    total_collateral,
                    bankrupt: user.is_bankrupt,
                    canceled_order_ids,
                    liquidate_spot: LiquidateSpotRecord {
                        asset_market_index,
                        asset_price,
                        asset_transfer: 0,
                        liability_market_index,
                        liability_price,
                        liability_transfer: 0,
                        if_fee: 0,
                    },
                    ..LiquidationRecord::default()
                });

                user.is_being_liquidated = false;
                return Ok(());
            }

            (
                intermediate_total_collateral,
                intermediate_margin_requirement_plus_buffer,
            )
        } else {
            (total_collateral, margin_requirement_plus_buffer)
        };

    let margin_shortage = cast_to_i128(intermediate_margin_requirement_with_buffer)?
        .safe_sub(intermediate_total_collateral)?
        .unsigned_abs();

    let liability_weight_with_buffer =
        liability_weight.safe_add(liquidation_margin_buffer_ratio as u128)?;

    // Determine what amount of borrow to transfer to reduce margin shortage to 0
    let liability_transfer_to_cover_margin_shortage =
        calculate_liability_transfer_to_cover_margin_shortage(
            margin_shortage,
            asset_weight,
            asset_liquidation_multiplier,
            liability_weight_with_buffer,
            liability_liquidation_multiplier,
            liability_decimals,
            liability_price,
            liquidation_if_fee,
        )?;

    // Given the user's deposit amount, how much borrow can be transferred?
    let liability_transfer_implied_by_asset_amount =
        calculate_liability_transfer_implied_by_asset_amount(
            asset_amount,
            asset_liquidation_multiplier,
            asset_decimals,
            asset_price,
            liability_liquidation_multiplier,
            liability_decimals,
            liability_price,
        )?;

    let liability_transfer = liquidator_max_liability_transfer
        .min(liability_amount)
        .min(liability_transfer_to_cover_margin_shortage)
        .min(liability_transfer_implied_by_asset_amount);

    // Given the borrow amount to transfer, determine how much deposit amount to transfer
    let asset_transfer = calculate_asset_transfer_for_liability_transfer(
        asset_amount,
        asset_liquidation_multiplier,
        asset_decimals,
        asset_price,
        liability_transfer,
        liability_liquidation_multiplier,
        liability_decimals,
        liability_price,
    )?;

    let if_fee = liability_transfer
        .safe_mul(liquidation_if_fee)?
        .safe_div(LIQUIDATION_FEE_PRECISION)?;
    {
        let mut liability_market = spot_market_map.get_ref_mut(&liability_market_index)?;

<<<<<<< HEAD
        update_spot_position_balance(
            liability_transfer.safe_sub(if_fee)?,
=======
        update_spot_balances_and_cumulative_deposits(
            liability_transfer
                .checked_sub(if_fee)
                .ok_or_else(math_error!())?,
>>>>>>> d12acc28
            &SpotBalanceType::Deposit,
            &mut liability_market,
            user.get_spot_position_mut(liability_market_index).unwrap(),
            false,
            None,
        )?;

        update_revenue_pool_balances(if_fee, &SpotBalanceType::Deposit, &mut liability_market)?;

        update_spot_balances_and_cumulative_deposits(
            liability_transfer,
            &SpotBalanceType::Borrow,
            &mut liability_market,
            liquidator
                .get_spot_position_mut(liability_market_index)
                .unwrap(),
            false,
            None,
        )?;
    }

    {
        let mut asset_market = spot_market_map.get_ref_mut(&asset_market_index)?;
        transfer_spot_position_deposit(
            cast_to_i128(asset_transfer)?,
            &mut asset_market,
            user.get_spot_position_mut(asset_market_index).unwrap(),
            liquidator
                .get_spot_position_mut(asset_market_index)
                .unwrap(),
        )?;
    }

    if liability_transfer >= liability_transfer_to_cover_margin_shortage {
        user.is_being_liquidated = false;
    } else {
        user.is_bankrupt = is_user_bankrupt(user);
    }

    let liquidator_meets_initial_margin_requirement =
        meets_initial_margin_requirement(liquidator, perp_market_map, spot_market_map, oracle_map)?;

    validate!(
        liquidator_meets_initial_margin_requirement,
        ErrorCode::InsufficientCollateral,
        "Liquidator doesnt have enough collateral to take over borrow"
    )?;

    emit!(LiquidationRecord {
        ts: now,
        liquidation_id,
        liquidation_type: LiquidationType::LiquidateSpot,
        user: *user_key,
        liquidator: *liquidator_key,
        margin_requirement,
        total_collateral,
        bankrupt: user.is_bankrupt,
        liquidate_spot: LiquidateSpotRecord {
            asset_market_index,
            asset_price,
            asset_transfer,
            liability_market_index,
            liability_price,
            liability_transfer,
            if_fee: cast(if_fee)?,
        },
        ..LiquidationRecord::default()
    });

    Ok(())
}

pub fn liquidate_borrow_for_perp_pnl(
    perp_market_index: u16,
    liability_market_index: u16,
    liquidator_max_liability_transfer: u128,
    user: &mut User,
    user_key: &Pubkey,
    liquidator: &mut User,
    liquidator_key: &Pubkey,
    perp_market_map: &PerpMarketMap,
    spot_market_map: &SpotMarketMap,
    oracle_map: &mut OracleMap,
    now: i64,
    slot: u64,
    liquidation_margin_buffer_ratio: u32,
) -> ClearingHouseResult {
    // liquidator takes over a user borrow in exchange for that user's positive perpetual pnl
    // can only be done once a user's perpetual position size is 0
    // blocks borrows where oracle is deemed invalid

    validate!(!user.is_bankrupt, ErrorCode::UserBankrupt, "user bankrupt",)?;

    validate!(
        !liquidator.is_bankrupt,
        ErrorCode::UserBankrupt,
        "liquidator bankrupt",
    )?;

    user.get_perp_position(perp_market_index).map_err(|e| {
        msg!(
            "User does not have a position for perp market {}",
            perp_market_index
        );
        e
    })?;

    user.get_spot_position(liability_market_index)
        .ok_or_else(|| {
            msg!(
                "User does not have a spot balance for liability market {}",
                liability_market_index
            );
            ErrorCode::CouldNotFindSpotPosition
        })?;

    liquidator
        .force_get_perp_position_mut(perp_market_index)
        .map_err(|e| {
            msg!("Liquidator has no available positions to take on pnl");
            e
        })?;

    liquidator
        .force_get_spot_position_mut(liability_market_index)
        .map_err(|e| {
            msg!("Liquidator has no available spot balances to take on borrow");
            e
        })?;

    settle_funding_payment(
        user,
        user_key,
        perp_market_map.get_ref_mut(&perp_market_index)?.deref_mut(),
        now,
    )?;

    settle_funding_payment(
        liquidator,
        liquidator_key,
        perp_market_map.get_ref_mut(&perp_market_index)?.deref_mut(),
        now,
    )?;

    let (pnl, quote_price, quote_decimals, pnl_asset_weight, pnl_liquidation_multiplier) = {
        let user_position = user.get_perp_position(perp_market_index).unwrap();

        let base_asset_amount = user_position.base_asset_amount;

        validate!(
            base_asset_amount == 0,
            ErrorCode::InvalidPerpPositionToLiquidate,
            "Cant have open perp position (base_asset_amount: {})",
            base_asset_amount
        )?;

        validate!(
            user_position.open_orders == 0,
            ErrorCode::InvalidPerpPositionToLiquidate,
            "Cant have open orders for perp position"
        )?;

        let pnl = user_position.quote_asset_amount.cast::<i128>()?;

        validate!(
            pnl > 0,
            ErrorCode::InvalidPerpPositionToLiquidate,
            "Perp position must have position pnl"
        )?;

        let quote_price = oracle_map.quote_asset_price_data.price;

        let market = perp_market_map.get_ref(&perp_market_index)?;

        let pnl_asset_weight =
            market.get_unrealized_asset_weight(pnl, MarginRequirementType::Maintenance)?;

        (
            pnl.unsigned_abs(),
            quote_price,
            6_u8,
            pnl_asset_weight,
            calculate_liquidation_multiplier(
                market.liquidator_fee,
                LiquidationMultiplierType::Premium,
            )?,
        )
    };

    let (
        liability_amount,
        liability_price,
        liability_decimals,
        liability_weight,
        liability_liquidation_multiplier,
    ) = {
        let mut liability_market = spot_market_map.get_ref_mut(&liability_market_index)?;
        let (liability_price_data, validity_guard_rails) =
            oracle_map.get_price_data_and_guard_rails(&liability_market.oracle)?;

        update_spot_market_and_check_validity(
            &mut liability_market,
            liability_price_data,
            validity_guard_rails,
            now,
            Some(DriftAction::Liquidate),
        )?;

        let spot_position = user.get_spot_position(liability_market_index).unwrap();

        validate!(
            spot_position.balance_type == SpotBalanceType::Borrow,
            ErrorCode::WrongSpotBalanceType,
            "User did not have a borrow for the borrow market index"
        )?;

        let token_amount = spot_position.get_token_amount(&liability_market)?;

        (
            token_amount,
            liability_price_data.price,
            liability_market.decimals,
            liability_market.maintenance_liability_weight,
            calculate_liquidation_multiplier(
                liability_market.liquidator_fee,
                LiquidationMultiplierType::Discount,
            )?,
        )
    };

    let (margin_requirement, total_collateral, margin_requirement_plus_buffer, _) =
        calculate_margin_requirement_and_total_collateral(
            user,
            perp_market_map,
            MarginRequirementType::Maintenance,
            spot_market_map,
            oracle_map,
            Some(liquidation_margin_buffer_ratio as u128),
        )?;

    if !user.is_being_liquidated && total_collateral >= cast(margin_requirement)? {
        return Err(ErrorCode::SufficientCollateral);
    } else if user.is_being_liquidated && total_collateral >= cast(margin_requirement_plus_buffer)?
    {
        user.is_being_liquidated = false;
        return Ok(());
    }

    let liquidation_id = set_being_liquidated_and_get_liquidation_id(user)?;

    let canceled_order_ids = orders::cancel_orders(
        user,
        user_key,
        Some(liquidator_key),
        perp_market_map,
        spot_market_map,
        oracle_map,
        now,
        slot,
        OrderActionExplanation::CanceledForLiquidation,
        None,
        None,
        None,
    )?;

    // check if user exited liquidation territory
    let (intermediate_total_collateral, intermediate_margin_requirement_with_buffer) =
        if !canceled_order_ids.is_empty() {
            let (_, intermediate_total_collateral, intermediate_margin_requirement_plus_buffer, _) =
                calculate_margin_requirement_and_total_collateral(
                    user,
                    perp_market_map,
                    MarginRequirementType::Maintenance,
                    spot_market_map,
                    oracle_map,
                    Some(liquidation_margin_buffer_ratio as u128),
                )?;

            if intermediate_total_collateral >= cast(intermediate_margin_requirement_plus_buffer)? {
                let market = perp_market_map.get_ref(&perp_market_index)?;
                let market_oracle_price = oracle_map.get_price_data(&market.amm.oracle)?.price;

                emit!(LiquidationRecord {
                    ts: now,
                    liquidation_id,
                    liquidation_type: LiquidationType::LiquidateBorrowForPerpPnl,
                    user: *user_key,
                    liquidator: *liquidator_key,
                    margin_requirement,
                    total_collateral,
                    bankrupt: user.is_bankrupt,
                    canceled_order_ids,
                    liquidate_borrow_for_perp_pnl: LiquidateBorrowForPerpPnlRecord {
                        perp_market_index,
                        market_oracle_price,
                        pnl_transfer: 0,
                        liability_market_index,
                        liability_price,
                        liability_transfer: 0,
                    },
                    ..LiquidationRecord::default()
                });

                user.is_being_liquidated = false;
                return Ok(());
            }

            (
                intermediate_total_collateral,
                intermediate_margin_requirement_plus_buffer,
            )
        } else {
            (total_collateral, margin_requirement_plus_buffer)
        };

    let margin_shortage = cast_to_i128(intermediate_margin_requirement_with_buffer)?
        .safe_sub(intermediate_total_collateral)?
        .unsigned_abs();

    let liability_weight_with_buffer =
        liability_weight.safe_add(liquidation_margin_buffer_ratio as u128)?;

    // Determine what amount of borrow to transfer to reduce margin shortage to 0
    let liability_transfer_to_cover_margin_shortage =
        calculate_liability_transfer_to_cover_margin_shortage(
            margin_shortage,
            pnl_asset_weight as u128,
            pnl_liquidation_multiplier,
            liability_weight_with_buffer,
            liability_liquidation_multiplier,
            liability_decimals,
            liability_price,
            0,
        )?;

    // Given the user's deposit amount, how much borrow can be transferred?
    let liability_transfer_implied_by_pnl = calculate_liability_transfer_implied_by_asset_amount(
        pnl,
        pnl_liquidation_multiplier,
        quote_decimals,
        quote_price,
        liability_liquidation_multiplier,
        liability_decimals,
        liability_price,
    )?;

    let liability_transfer = liquidator_max_liability_transfer
        .min(liability_amount)
        .min(liability_transfer_to_cover_margin_shortage)
        .min(liability_transfer_implied_by_pnl);

    // Given the borrow amount to transfer, determine how much deposit amount to transfer
    let pnl_transfer = calculate_asset_transfer_for_liability_transfer(
        pnl,
        pnl_liquidation_multiplier,
        quote_decimals,
        quote_price,
        liability_transfer,
        liability_liquidation_multiplier,
        liability_decimals,
        liability_price,
    )?;

    {
        let mut liability_market = spot_market_map.get_ref_mut(&liability_market_index)?;
        transfer_spot_position_deposit(
            -cast_to_i128(liability_transfer)?,
            &mut liability_market,
            user.get_spot_position_mut(liability_market_index).unwrap(),
            liquidator
                .get_spot_position_mut(liability_market_index)
                .unwrap(),
        )?;
    }

    {
        let mut market = perp_market_map.get_ref_mut(&perp_market_index)?;
        let liquidator_position = liquidator.force_get_perp_position_mut(perp_market_index)?;
        update_quote_asset_amount(liquidator_position, &mut market, pnl_transfer.cast()?)?;

        let user_position = user.get_perp_position_mut(perp_market_index)?;
        update_quote_asset_amount(user_position, &mut market, -pnl_transfer.cast()?)?;
    }

    if liability_transfer >= liability_transfer_to_cover_margin_shortage {
        user.is_being_liquidated = false;
    } else {
        user.is_bankrupt = is_user_bankrupt(user);
    }

    let liquidator_meets_initial_margin_requirement =
        meets_initial_margin_requirement(liquidator, perp_market_map, spot_market_map, oracle_map)?;

    validate!(
        liquidator_meets_initial_margin_requirement,
        ErrorCode::InsufficientCollateral,
        "Liquidator doesnt have enough collateral to take over borrow"
    )?;

    let market_oracle_price = {
        let market = perp_market_map.get_ref_mut(&perp_market_index)?;
        oracle_map.get_price_data(&market.amm.oracle)?.price
    };

    emit!(LiquidationRecord {
        ts: now,
        liquidation_id,
        liquidation_type: LiquidationType::LiquidateBorrowForPerpPnl,
        user: *user_key,
        liquidator: *liquidator_key,
        margin_requirement,
        total_collateral,
        bankrupt: user.is_bankrupt,
        liquidate_borrow_for_perp_pnl: LiquidateBorrowForPerpPnlRecord {
            perp_market_index,
            market_oracle_price,
            pnl_transfer,
            liability_market_index,
            liability_price,
            liability_transfer,
        },
        ..LiquidationRecord::default()
    });

    Ok(())
}

pub fn liquidate_perp_pnl_for_deposit(
    perp_market_index: u16,
    asset_market_index: u16,
    liquidator_max_pnl_transfer: u128,
    user: &mut User,
    user_key: &Pubkey,
    liquidator: &mut User,
    liquidator_key: &Pubkey,
    perp_market_map: &PerpMarketMap,
    spot_market_map: &SpotMarketMap,
    oracle_map: &mut OracleMap,
    now: i64,
    slot: u64,
    liquidation_margin_buffer_ratio: u32,
) -> ClearingHouseResult {
    // liquidator takes over remaining negative perpetual pnl in exchange for a user deposit
    // can only be done once the perpetual position's size is 0
    // blocked when the user deposit oracle is deemed invalid

    validate!(!user.is_bankrupt, ErrorCode::UserBankrupt, "user bankrupt",)?;

    validate!(
        !liquidator.is_bankrupt,
        ErrorCode::UserBankrupt,
        "liquidator bankrupt",
    )?;

    user.get_perp_position(perp_market_index).map_err(|e| {
        msg!(
            "User does not have a position for perp market {}",
            perp_market_index
        );
        e
    })?;

    user.get_spot_position(asset_market_index).ok_or_else(|| {
        msg!(
            "User does not have a spot balance for asset market {}",
            asset_market_index
        );
        ErrorCode::CouldNotFindSpotPosition
    })?;

    liquidator
        .force_get_perp_position_mut(perp_market_index)
        .map_err(|e| {
            msg!("Liquidator has no available positions to take on pnl");
            e
        })?;

    liquidator
        .force_get_spot_position_mut(asset_market_index)
        .map_err(|e| {
            msg!("Liquidator has no available spot balances to take on deposit");
            e
        })?;

    settle_funding_payment(
        user,
        user_key,
        perp_market_map.get_ref_mut(&perp_market_index)?.deref_mut(),
        now,
    )?;

    settle_funding_payment(
        liquidator,
        liquidator_key,
        perp_market_map.get_ref_mut(&perp_market_index)?.deref_mut(),
        now,
    )?;

    let (asset_amount, asset_price, asset_decimals, asset_weight, asset_liquidation_multiplier) = {
        let mut asset_market = spot_market_map.get_ref_mut(&asset_market_index)?;
        let (asset_price_data, validity_guard_rails) =
            oracle_map.get_price_data_and_guard_rails(&asset_market.oracle)?;

        update_spot_market_and_check_validity(
            &mut asset_market,
            asset_price_data,
            validity_guard_rails,
            now,
            Some(DriftAction::Liquidate),
        )?;

        let token_price = asset_price_data.price;
        let spot_position = user.get_spot_position(asset_market_index).unwrap();

        validate!(
            spot_position.balance_type == SpotBalanceType::Deposit,
            ErrorCode::WrongSpotBalanceType,
            "User did not have a deposit for the asset market"
        )?;

        let token_amount = spot_position.get_token_amount(&asset_market)?;

        (
            token_amount,
            token_price,
            asset_market.decimals,
            asset_market.maintenance_asset_weight,
            calculate_liquidation_multiplier(
                asset_market.liquidator_fee,
                LiquidationMultiplierType::Premium,
            )?,
        )
    };

    let (
        unsettled_pnl,
        quote_price,
        quote_decimals,
        pnl_liability_weight,
        pnl_liquidation_multiplier,
    ) = {
        let user_position = user.get_perp_position(perp_market_index).unwrap();

        let base_asset_amount = user_position.base_asset_amount;

        validate!(
            base_asset_amount == 0,
            ErrorCode::InvalidPerpPositionToLiquidate,
            "Cant have open perp position (base_asset_amount: {})",
            base_asset_amount
        )?;

        validate!(
            user_position.open_orders == 0,
            ErrorCode::InvalidPerpPositionToLiquidate,
            "Cant have open orders on perp position"
        )?;

        let unsettled_pnl = user_position.quote_asset_amount.cast::<i128>()?;

        validate!(
            unsettled_pnl < 0,
            ErrorCode::InvalidPerpPositionToLiquidate,
            "Perp position must have negative pnl"
        )?;

        let quote_price = oracle_map.quote_asset_price_data.price;

        let market = perp_market_map.get_ref(&perp_market_index)?;

        (
            unsettled_pnl.unsigned_abs(),
            quote_price,
            6_u8,
            SPOT_WEIGHT_PRECISION,
            calculate_liquidation_multiplier(
                market.liquidator_fee,
                LiquidationMultiplierType::Discount,
            )?,
        )
    };

    let (margin_requirement, total_collateral, margin_requirement_plus_buffer, _) =
        calculate_margin_requirement_and_total_collateral(
            user,
            perp_market_map,
            MarginRequirementType::Maintenance,
            spot_market_map,
            oracle_map,
            Some(liquidation_margin_buffer_ratio as u128),
        )?;

    if !user.is_being_liquidated && total_collateral >= cast(margin_requirement)? {
        return Err(ErrorCode::SufficientCollateral);
    } else if user.is_being_liquidated && total_collateral >= cast(margin_requirement_plus_buffer)?
    {
        user.is_being_liquidated = false;
        return Ok(());
    }

    let liquidation_id = set_being_liquidated_and_get_liquidation_id(user)?;

    let canceled_order_ids = orders::cancel_orders(
        user,
        user_key,
        Some(liquidator_key),
        perp_market_map,
        spot_market_map,
        oracle_map,
        now,
        slot,
        OrderActionExplanation::CanceledForLiquidation,
        None,
        None,
        None,
    )?;

    // check if user exited liquidation territory
    let (intermediate_total_collateral, intermediate_margin_requirement_with_buffer) =
        if !canceled_order_ids.is_empty() {
            let (_, intermediate_total_collateral, intermediate_margin_requirement_plus_buffer, _) =
                calculate_margin_requirement_and_total_collateral(
                    user,
                    perp_market_map,
                    MarginRequirementType::Maintenance,
                    spot_market_map,
                    oracle_map,
                    Some(liquidation_margin_buffer_ratio as u128),
                )?;

            if intermediate_total_collateral >= cast(intermediate_margin_requirement_plus_buffer)? {
                let market = perp_market_map.get_ref(&perp_market_index)?;
                let market_oracle_price = oracle_map.get_price_data(&market.amm.oracle)?.price;

                emit!(LiquidationRecord {
                    ts: now,
                    liquidation_id,
                    liquidation_type: LiquidationType::LiquidatePerpPnlForDeposit,
                    user: *user_key,
                    liquidator: *liquidator_key,
                    margin_requirement,
                    total_collateral,
                    bankrupt: user.is_bankrupt,
                    canceled_order_ids,
                    liquidate_perp_pnl_for_deposit: LiquidatePerpPnlForDepositRecord {
                        perp_market_index,
                        market_oracle_price,
                        pnl_transfer: 0,
                        asset_market_index,
                        asset_price,
                        asset_transfer: 0,
                    },
                    ..LiquidationRecord::default()
                });

                user.is_being_liquidated = false;
                return Ok(());
            }

            (
                intermediate_total_collateral,
                intermediate_margin_requirement_plus_buffer,
            )
        } else {
            (total_collateral, margin_requirement_plus_buffer)
        };

    let margin_shortage = cast_to_i128(intermediate_margin_requirement_with_buffer)?
        .safe_sub(intermediate_total_collateral)?
        .unsigned_abs();

    // Determine what amount of borrow to transfer to reduce margin shortage to 0
    let pnl_transfer_to_cover_margin_shortage =
        calculate_liability_transfer_to_cover_margin_shortage(
            margin_shortage,
            asset_weight,
            asset_liquidation_multiplier,
            pnl_liability_weight,
            pnl_liquidation_multiplier,
            quote_decimals,
            quote_price,
            0, // no if fee
        )?;

    // Given the user's deposit amount, how much borrow can be transferred?
    let pnl_transfer_implied_by_asset_amount =
        calculate_liability_transfer_implied_by_asset_amount(
            asset_amount,
            asset_liquidation_multiplier,
            asset_decimals,
            asset_price,
            pnl_liquidation_multiplier,
            quote_decimals,
            quote_price,
        )?;

    let pnl_transfer = liquidator_max_pnl_transfer
        .min(unsettled_pnl)
        .min(pnl_transfer_to_cover_margin_shortage)
        .min(pnl_transfer_implied_by_asset_amount);

    // Given the borrow amount to transfer, determine how much deposit amount to transfer
    let asset_transfer = calculate_asset_transfer_for_liability_transfer(
        asset_amount,
        asset_liquidation_multiplier,
        asset_decimals,
        asset_price,
        pnl_transfer,
        pnl_liquidation_multiplier,
        quote_decimals,
        quote_price,
    )?;

    {
        let mut asset_market = spot_market_map.get_ref_mut(&asset_market_index)?;

        update_spot_balances_and_cumulative_deposits(
            asset_transfer,
            &SpotBalanceType::Borrow,
            &mut asset_market,
            user.get_spot_position_mut(asset_market_index).unwrap(),
            false,
            None,
        )?;

        update_spot_balances_and_cumulative_deposits(
            asset_transfer,
            &SpotBalanceType::Deposit,
            &mut asset_market,
            liquidator
                .get_spot_position_mut(asset_market_index)
                .unwrap(),
            false,
            None,
        )?;
    }

    {
        let mut perp_market = perp_market_map.get_ref_mut(&perp_market_index)?;
        let liquidator_position = liquidator.force_get_perp_position_mut(perp_market_index)?;
        update_quote_asset_amount(liquidator_position, &mut perp_market, -pnl_transfer.cast()?)?;

        let user_position = user.get_perp_position_mut(perp_market_index)?;
        update_quote_asset_amount(user_position, &mut perp_market, pnl_transfer.cast()?)?;
    }

    if pnl_transfer >= pnl_transfer_to_cover_margin_shortage {
        user.is_being_liquidated = false;
    } else {
        user.is_bankrupt = is_user_bankrupt(user);
    }

    let liquidator_meets_initial_margin_requirement =
        meets_initial_margin_requirement(liquidator, perp_market_map, spot_market_map, oracle_map)?;

    validate!(
        liquidator_meets_initial_margin_requirement,
        ErrorCode::InsufficientCollateral,
        "Liquidator doesnt have enough collateral to take over borrow"
    )?;

    let market_oracle_price = {
        let market = perp_market_map.get_ref_mut(&perp_market_index)?;
        oracle_map.get_price_data(&market.amm.oracle)?.price
    };

    emit!(LiquidationRecord {
        ts: now,
        liquidation_id,
        liquidation_type: LiquidationType::LiquidatePerpPnlForDeposit,
        user: *user_key,
        liquidator: *liquidator_key,
        margin_requirement,
        total_collateral,
        bankrupt: user.is_bankrupt,
        liquidate_perp_pnl_for_deposit: LiquidatePerpPnlForDepositRecord {
            perp_market_index,
            market_oracle_price,
            pnl_transfer,
            asset_market_index,
            asset_price,
            asset_transfer,
        },
        ..LiquidationRecord::default()
    });

    Ok(())
}

pub fn set_being_liquidated_and_get_liquidation_id(user: &mut User) -> ClearingHouseResult<u16> {
    let liquidation_id = if user.is_being_liquidated {
        user.next_liquidation_id.safe_sub(1)?
    } else {
        get_then_update_id!(user, next_liquidation_id)
    };
    user.is_being_liquidated = true;

    Ok(liquidation_id)
}

pub fn resolve_perp_bankruptcy(
    market_index: u16,
    user: &mut User,
    user_key: &Pubkey,
    liquidator: &mut User,
    liquidator_key: &Pubkey,
    perp_market_map: &PerpMarketMap,
    spot_market_map: &SpotMarketMap,
    oracle_map: &mut OracleMap,
    now: i64,
    insurance_fund_vault_balance: u64,
) -> ClearingHouseResult<u64> {
    validate!(
        user.is_bankrupt,
        ErrorCode::UserNotBankrupt,
        "user not bankrupt",
    )?;

    validate!(
        !liquidator.is_being_liquidated,
        ErrorCode::UserIsBeingLiquidated,
        "liquidator being liquidated",
    )?;

    validate!(
        !liquidator.is_bankrupt,
        ErrorCode::UserBankrupt,
        "liquidator bankrupt",
    )?;

    user.get_perp_position(market_index).map_err(|e| {
        msg!(
            "User does not have a position for perp market {}",
            market_index
        );
        e
    })?;

    let loss = user
        .get_perp_position(market_index)
        .unwrap()
        .quote_asset_amount
        .cast::<i128>()?;

    validate!(
        loss < 0,
        ErrorCode::InvalidPerpPositionToLiquidate,
        "user must have negative pnl"
    )?;

    let (margin_requirement, total_collateral, _, _) =
        calculate_margin_requirement_and_total_collateral(
            user,
            perp_market_map,
            MarginRequirementType::Maintenance,
            spot_market_map,
            oracle_map,
            None,
        )?;

    // spot market's insurance fund draw attempt here (before social loss)
    // subtract 1 from available insurance_fund_vault_balance so deposits in insurance vault always remains >= 1

    let if_payment = {
        let mut market = perp_market_map.get_ref_mut(&market_index)?;
        let max_insurance_withdraw = market
            .insurance_claim
            .quote_max_insurance
            .safe_sub(market.insurance_claim.quote_settled_insurance)?;

        let _if_payment = loss
            .unsigned_abs()
            .min(cast_to_u128(
                insurance_fund_vault_balance.saturating_sub(1),
            )?)
            .min(max_insurance_withdraw);

        market.insurance_claim.quote_settled_insurance = market
            .insurance_claim
            .quote_settled_insurance
            .safe_add(_if_payment)?;
        _if_payment
    };

    let loss_to_socialize = loss.safe_add(cast_to_i128(if_payment)?)?;

    let cumulative_funding_rate_delta = calculate_funding_rate_deltas_to_resolve_bankruptcy(
        loss_to_socialize,
        perp_market_map.get_ref(&market_index)?.deref(),
    )?;

    // socialize loss
    if loss_to_socialize < 0 {
        {
            let user = user.get_perp_position_mut(market_index).unwrap();
            user.quote_asset_amount = 0;

            let mut market = perp_market_map.get_ref_mut(&market_index)?;

            market.amm.cumulative_social_loss = market
                .amm
                .cumulative_social_loss
                .safe_add(loss_to_socialize)?;

            market.amm.cumulative_funding_rate_long = market
                .amm
                .cumulative_funding_rate_long
                .safe_add(cumulative_funding_rate_delta)?;

            market.amm.cumulative_funding_rate_short = market
                .amm
                .cumulative_funding_rate_short
                .safe_sub(cumulative_funding_rate_delta)?;
        }
    }

    // exit bankruptcy
    if !is_user_bankrupt(user) {
        user.is_bankrupt = false;
        user.is_being_liquidated = false;
    }

    let liquidation_id = user.next_liquidation_id.safe_sub(1)?;

    emit!(LiquidationRecord {
        ts: now,
        liquidation_id,
        liquidation_type: LiquidationType::PerpBankruptcy,
        user: *user_key,
        liquidator: *liquidator_key,
        margin_requirement,
        total_collateral,
        bankrupt: true,
        perp_bankruptcy: PerpBankruptcyRecord {
            market_index,
            if_payment,
            pnl: loss,
            cumulative_funding_rate_delta,
        },
        ..LiquidationRecord::default()
    });

    cast_to_u64(if_payment)
}

pub fn resolve_spot_bankruptcy(
    market_index: u16,
    user: &mut User,
    user_key: &Pubkey,
    liquidator: &mut User,
    liquidator_key: &Pubkey,
    perp_market_map: &PerpMarketMap,
    spot_market_map: &SpotMarketMap,
    oracle_map: &mut OracleMap,
    now: i64,
    insurance_fund_vault_balance: u64,
) -> ClearingHouseResult<u64> {
    validate!(
        user.is_bankrupt,
        ErrorCode::UserNotBankrupt,
        "user not bankrupt",
    )?;

    validate!(
        !liquidator.is_being_liquidated,
        ErrorCode::UserIsBeingLiquidated,
        "liquidator being liquidated",
    )?;

    validate!(
        !liquidator.is_bankrupt,
        ErrorCode::UserBankrupt,
        "liquidator bankrupt",
    )?;

    // validate user and liquidator have spot position balances
    user.get_spot_position(market_index).ok_or_else(|| {
        msg!(
            "User does not have a spot balance for market {}",
            market_index
        );
        ErrorCode::CouldNotFindSpotPosition
    })?;

    let (margin_requirement, total_collateral, _, _) =
        calculate_margin_requirement_and_total_collateral(
            user,
            perp_market_map,
            MarginRequirementType::Maintenance,
            spot_market_map,
            oracle_map,
            None,
        )?;

    let borrow_amount = {
        let spot_position = user.get_spot_position(market_index).unwrap();
        validate!(
            spot_position.balance_type == SpotBalanceType::Borrow,
            ErrorCode::UserHasInvalidBorrow
        )?;

        validate!(
            spot_position.scaled_balance > 0,
            ErrorCode::UserHasInvalidBorrow
        )?;

        spot_position.get_token_amount(spot_market_map.get_ref(&market_index)?.deref())?
    };

    // todo: add market's insurance fund draw attempt here (before social loss)
    // subtract 1 so insurance_fund_vault_balance always stays >= 1
    let if_payment = borrow_amount.min(cast_to_u128(
        insurance_fund_vault_balance.saturating_sub(1),
    )?);

    let loss_to_socialize = borrow_amount.safe_sub(if_payment)?;

    let cumulative_deposit_interest_delta =
        calculate_cumulative_deposit_interest_delta_to_resolve_bankruptcy(
            loss_to_socialize,
            spot_market_map.get_ref(&market_index)?.deref(),
        )?;

    {
        let mut spot_market = spot_market_map.get_ref_mut(&market_index)?;
        let spot_position = user.get_spot_position_mut(market_index).unwrap();
        update_spot_balances_and_cumulative_deposits(
            borrow_amount,
            &SpotBalanceType::Deposit,
            &mut spot_market,
            spot_position,
            false,
            None,
        )?;

        spot_market.cumulative_deposit_interest = spot_market
            .cumulative_deposit_interest
            .safe_sub(cumulative_deposit_interest_delta)?;
    }

    // exit bankruptcy
    if !is_user_bankrupt(user) {
        user.is_bankrupt = false;
        user.is_being_liquidated = false;
    }

    let liquidation_id = user.next_liquidation_id.safe_sub(1)?;

    emit!(LiquidationRecord {
        ts: now,
        liquidation_id,
        liquidation_type: LiquidationType::SpotBankruptcy,
        user: *user_key,
        liquidator: *liquidator_key,
        margin_requirement,
        total_collateral,
        bankrupt: true,
        spot_bankruptcy: SpotBankruptcyRecord {
            market_index,
            borrow_amount,
            if_payment,
            cumulative_deposit_interest_delta,
        },
        ..LiquidationRecord::default()
    });

    cast_to_u64(if_payment)
}<|MERGE_RESOLUTION|>--- conflicted
+++ resolved
@@ -663,15 +663,8 @@
     {
         let mut liability_market = spot_market_map.get_ref_mut(&liability_market_index)?;
 
-<<<<<<< HEAD
-        update_spot_position_balance(
+        update_spot_balances_and_cumulative_deposits(
             liability_transfer.safe_sub(if_fee)?,
-=======
-        update_spot_balances_and_cumulative_deposits(
-            liability_transfer
-                .checked_sub(if_fee)
-                .ok_or_else(math_error!())?,
->>>>>>> d12acc28
             &SpotBalanceType::Deposit,
             &mut liability_market,
             user.get_spot_position_mut(liability_market_index).unwrap(),
