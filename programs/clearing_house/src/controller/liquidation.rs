use std::ops::{Deref, DerefMut};

use anchor_lang::prelude::*;
use solana_program::msg;

use crate::math::margin::calculate_free_collateral;

use crate::controller::funding::settle_funding_payment;
use crate::controller::lp::burn_lp_shares;
use crate::controller::orders;
use crate::controller::position::{
    get_position_index, update_position_and_market, update_quote_asset_amount,
    update_quote_asset_and_break_even_amount, PositionDirection,
};
use crate::controller::repeg::update_amm_and_check_validity;
use crate::controller::spot_balance::{
    update_revenue_pool_balances, update_spot_market_and_check_validity,
};
use crate::controller::spot_position::{
    transfer_spot_position_deposit, update_spot_balances_and_cumulative_deposits,
};
use crate::error::{ClearingHouseResult, ErrorCode};
use crate::get_then_update_id;
use crate::math::bankruptcy::is_user_bankrupt;
use crate::math::casting::Cast;
use crate::math::constants::{LIQUIDATION_FEE_PRECISION_U128, SPOT_WEIGHT_PRECISION};
use crate::math::liquidation::{
    calculate_asset_transfer_for_liability_transfer,
    calculate_base_asset_amount_to_cover_margin_shortage,
    calculate_cumulative_deposit_interest_delta_to_resolve_bankruptcy,
    calculate_funding_rate_deltas_to_resolve_bankruptcy,
    calculate_liability_transfer_implied_by_asset_amount,
    calculate_liability_transfer_to_cover_margin_shortage, calculate_liquidation_multiplier,
    calculate_perp_market_deleverage_payment, DeleverageUserStats, LiquidationMultiplierType,
};
use crate::math::margin::{
    calculate_margin_requirement_and_total_collateral, meets_initial_margin_requirement,
    MarginRequirementType,
};
use crate::math::oracle::DriftAction;
use crate::math::orders::{get_position_delta_for_fill, standardize_base_asset_amount};
use crate::math::position::calculate_base_asset_value_with_oracle_price;
use crate::math::safe_math::SafeMath;
use crate::state::events::{
    LiquidateBorrowForPerpPnlRecord, LiquidatePerpPnlForDepositRecord, LiquidatePerpRecord,
    LiquidateSpotRecord, LiquidationRecord, LiquidationType, OrderActionExplanation,
    PerpBankruptcyRecord, SpotBankruptcyRecord,
};
use crate::state::oracle_map::OracleMap;
use crate::state::perp_market::MarketStatus;
use crate::state::perp_market_map::PerpMarketMap;
use crate::state::spot_market::SpotBalanceType;
use crate::state::spot_market_map::SpotMarketMap;
use crate::state::state::State;
use crate::state::user::{User, UserStats};
use crate::validate;

#[cfg(test)]
mod tests;

pub fn liquidate_perp(
    market_index: u16,
    liquidator_max_base_asset_amount: u64,
    limit_price: Option<u64>,
    user: &mut User,
    user_key: &Pubkey,
    user_stats: &mut UserStats,
    liquidator: &mut User,
    liquidator_key: &Pubkey,
    liquidator_stats: &mut UserStats,
    perp_market_map: &PerpMarketMap,
    spot_market_map: &SpotMarketMap,
    oracle_map: &mut OracleMap,
    slot: u64,
    now: i64,
    state: &State,
) -> ClearingHouseResult {
    let liquidation_margin_buffer_ratio = state.liquidation_margin_buffer_ratio;

    validate!(!user.is_bankrupt, ErrorCode::UserBankrupt, "user bankrupt",)?;

    validate!(
        !liquidator.is_bankrupt,
        ErrorCode::UserBankrupt,
        "liquidator bankrupt",
    )?;

    user.get_perp_position(market_index).map_err(|e| {
        msg!(
            "User does not have a position for perp market {}",
            market_index
        );
        e
    })?;

    liquidator
        .force_get_perp_position_mut(market_index)
        .map_err(|e| {
            msg!(
                "Liquidator has no available positions to take on perp position in market {}",
                market_index
            );
            e
        })?;

    // Settle user's funding payments so that collateral is up to date
    settle_funding_payment(
        user,
        user_key,
        perp_market_map.get_ref_mut(&market_index)?.deref_mut(),
        now,
    )?;

    // Settle user's funding payments so that collateral is up to date
    settle_funding_payment(
        liquidator,
        liquidator_key,
        perp_market_map.get_ref_mut(&market_index)?.deref_mut(),
        now,
    )?;

    let (margin_requirement, total_collateral, margin_requirement_plus_buffer, _) =
        calculate_margin_requirement_and_total_collateral(
            user,
            perp_market_map,
            MarginRequirementType::Maintenance,
            spot_market_map,
            oracle_map,
            Some(liquidation_margin_buffer_ratio as u128),
        )?;

    if !user.is_being_liquidated && total_collateral >= margin_requirement.cast()? {
        return Err(ErrorCode::SufficientCollateral);
    } else if user.is_being_liquidated
        && total_collateral >= margin_requirement_plus_buffer.cast()?
    {
        user.is_being_liquidated = false;
        return Ok(());
    }

    let liquidation_id = set_being_liquidated_and_get_liquidation_id(user)?;

    let position_index = get_position_index(&user.perp_positions, market_index)?;
    validate!(
        user.perp_positions[position_index].is_open_position()
            || user.perp_positions[position_index].has_open_order()
            || user.perp_positions[position_index].is_lp(),
        ErrorCode::PositionDoesntHaveOpenPositionOrOrders
    )?;

    let canceled_order_ids = orders::cancel_orders(
        user,
        user_key,
        Some(liquidator_key),
        perp_market_map,
        spot_market_map,
        oracle_map,
        now,
        slot,
        OrderActionExplanation::CanceledForLiquidation,
        None,
        None,
        None,
    )?;

    let mut market = perp_market_map.get_ref_mut(&market_index)?;
    let oracle_price_data = oracle_map.get_price_data(&market.amm.oracle)?;

    update_amm_and_check_validity(
        &mut market,
        oracle_price_data,
        state,
        now,
        slot,
        Some(DriftAction::Liquidate),
    )?;

    let oracle_price = if market.status == MarketStatus::Settlement {
        market.expiry_price
    } else {
        oracle_price_data.price
    };

    drop(market);

    // burning lp shares = removing open bids/asks
    let lp_shares = user.perp_positions[position_index].lp_shares;
    if lp_shares > 0 {
        burn_lp_shares(
            &mut user.perp_positions[position_index],
            perp_market_map.get_ref_mut(&market_index)?.deref_mut(),
            lp_shares,
            oracle_price,
        )?;
    }

    // check if user exited liquidation territory
    let (intermediate_total_collateral, intermediate_margin_requirement_with_buffer) =
        if !canceled_order_ids.is_empty() || lp_shares > 0 {
            let (_, intermediate_total_collateral, intermediate_margin_requirement_plus_buffer, _) =
                calculate_margin_requirement_and_total_collateral(
                    user,
                    perp_market_map,
                    MarginRequirementType::Maintenance,
                    spot_market_map,
                    oracle_map,
                    Some(liquidation_margin_buffer_ratio as u128),
                )?;

            if intermediate_total_collateral
                >= intermediate_margin_requirement_plus_buffer.cast()?
            {
                emit!(LiquidationRecord {
                    ts: now,
                    liquidation_id,
                    liquidation_type: LiquidationType::LiquidatePerp,
                    user: *user_key,
                    liquidator: *liquidator_key,
                    margin_requirement,
                    total_collateral,
                    bankrupt: user.is_bankrupt,
                    canceled_order_ids,
                    liquidate_perp: LiquidatePerpRecord {
                        market_index,
                        oracle_price,
                        lp_shares,
                        ..LiquidatePerpRecord::default()
                    },
                    ..LiquidationRecord::default()
                });

                user.is_being_liquidated = false;
                return Ok(());
            }

            (
                intermediate_total_collateral,
                intermediate_margin_requirement_plus_buffer,
            )
        } else {
            (total_collateral, margin_requirement_plus_buffer)
        };

    if user.perp_positions[position_index].base_asset_amount == 0 {
        msg!("User has no base asset amount");
        return Ok(());
    }

    validate!(
        liquidator_max_base_asset_amount != 0,
        ErrorCode::InvalidBaseAssetAmountForLiquidatePerp,
        "liquidator_max_base_asset_amount cant be 0"
    )?;

    let user_base_asset_amount = user.perp_positions[position_index]
        .base_asset_amount
        .unsigned_abs();

    let worst_case_base_asset_amount =
        user.perp_positions[position_index].worst_case_base_asset_amount()?;

    let margin_ratio = perp_market_map.get_ref(&market_index)?.get_margin_ratio(
        worst_case_base_asset_amount.unsigned_abs(),
        MarginRequirementType::Maintenance,
    )?;

    let margin_ratio_with_buffer = margin_ratio.safe_add(liquidation_margin_buffer_ratio)?;

    let margin_shortage = intermediate_margin_requirement_with_buffer
        .cast::<i128>()?
        .safe_sub(intermediate_total_collateral)?
        .unsigned_abs();

    let market = perp_market_map.get_ref(&market_index)?;
    let liquidation_fee = market.liquidator_fee;
    let if_liquidation_fee = market.if_liquidation_fee;
    let base_asset_amount_to_cover_margin_shortage = standardize_base_asset_amount(
        calculate_base_asset_amount_to_cover_margin_shortage(
            margin_shortage,
            margin_ratio_with_buffer,
            liquidation_fee,
            if_liquidation_fee,
            oracle_price,
        )?,
        market.amm.order_step_size,
    )?;
    drop(market);

    let base_asset_amount = user_base_asset_amount
        .min(liquidator_max_base_asset_amount)
        .min(base_asset_amount_to_cover_margin_shortage);
    let base_asset_amount = standardize_base_asset_amount(
        base_asset_amount,
        perp_market_map.get_ref(&market_index)?.amm.order_step_size,
    )?;

    let liquidation_multiplier = calculate_liquidation_multiplier(
        liquidation_fee,
        if user.perp_positions[position_index].base_asset_amount > 0 {
            LiquidationMultiplierType::Discount // Sell at discount if user is long
        } else {
            LiquidationMultiplierType::Premium // premium if user is short
        },
    )?;

    // Make sure liquidator enters at better than limit price
    if let Some(limit_price) = limit_price {
        let liquidation_price = oracle_price
            .cast::<u128>()?
            .safe_mul(liquidation_multiplier.cast()?)?
            .safe_div(LIQUIDATION_FEE_PRECISION_U128)?
            .cast::<u64>()?;

        match user.perp_positions[position_index].get_direction() {
            PositionDirection::Long => validate!(
                liquidation_price <= limit_price.cast()?,
                ErrorCode::LiquidationDoesntSatisfyLimitPrice,
                "limit price ({}) > liquidation price ({})",
                limit_price,
                liquidation_price
            )?,
            PositionDirection::Short => validate!(
                liquidation_price >= limit_price.cast()?,
                ErrorCode::LiquidationDoesntSatisfyLimitPrice,
                "limit price ({}) < liquidation price ({})",
                limit_price,
                liquidation_price
            )?,
        }
    }

    let base_asset_value =
        calculate_base_asset_value_with_oracle_price(base_asset_amount.cast()?, oracle_price)?;
    let quote_asset_amount = base_asset_value
        .safe_mul(liquidation_multiplier.cast()?)?
        .safe_div(LIQUIDATION_FEE_PRECISION_U128)?
        .cast::<u64>()?;

    let if_fee = -base_asset_value
        .safe_mul(if_liquidation_fee.cast()?)?
        .safe_div(LIQUIDATION_FEE_PRECISION_U128)?
        .cast::<i64>()?;

    user_stats.update_taker_volume_30d(quote_asset_amount, now)?;
    liquidator_stats.update_maker_volume_30d(quote_asset_amount, now)?;

    let user_position_delta = get_position_delta_for_fill(
        base_asset_amount,
        quote_asset_amount,
        user.perp_positions[position_index].get_direction_to_close(),
    )?;

    let liquidator_position_delta = get_position_delta_for_fill(
        base_asset_amount,
        quote_asset_amount,
        user.perp_positions[position_index].get_direction(),
    )?;

    {
        let mut market = perp_market_map.get_ref_mut(&market_index)?;

        let user_position = user.get_perp_position_mut(market_index).unwrap();
        update_position_and_market(user_position, &mut market, &user_position_delta)?;
        update_quote_asset_and_break_even_amount(user_position, &mut market, if_fee)?;

        let liquidator_position = liquidator
            .force_get_perp_position_mut(market_index)
            .unwrap();
        update_position_and_market(liquidator_position, &mut market, &liquidator_position_delta)?;

        market.amm.total_liquidation_fee = market
            .amm
            .total_liquidation_fee
            .safe_add(if_fee.unsigned_abs().cast()?)?;
    };

    if base_asset_amount >= base_asset_amount_to_cover_margin_shortage {
        user.is_being_liquidated = false;
    } else {
        user.is_bankrupt = is_user_bankrupt(user);
    }

    let liquidator_meets_initial_margin_requirement =
        meets_initial_margin_requirement(liquidator, perp_market_map, spot_market_map, oracle_map)?;

    validate!(
        liquidator_meets_initial_margin_requirement,
        ErrorCode::InsufficientCollateral,
        "Liquidator doesnt have enough collateral to take over perp position"
    )?;

    // Increment ids so users can make order records off chain
    let user_order_id = get_then_update_id!(user, next_order_id);
    let liquidator_order_id = get_then_update_id!(liquidator, next_order_id);
    let fill_record_id = {
        let mut market = perp_market_map.get_ref_mut(&market_index)?;
        get_then_update_id!(market, next_fill_record_id)
    };

    emit!(LiquidationRecord {
        ts: now,
        liquidation_id,
        liquidation_type: LiquidationType::LiquidatePerp,
        user: *user_key,
        liquidator: *liquidator_key,
        margin_requirement,
        total_collateral,
        bankrupt: user.is_bankrupt,
        canceled_order_ids,
        liquidate_perp: LiquidatePerpRecord {
            market_index,
            oracle_price,
            base_asset_amount: user_position_delta.base_asset_amount,
            quote_asset_amount: user_position_delta.quote_asset_amount,
            lp_shares,
            user_order_id,
            liquidator_order_id,
            fill_record_id,
            if_fee: if_fee.abs().cast()?,
        },
        ..LiquidationRecord::default()
    });

    Ok(())
}

pub fn liquidate_spot(
    asset_market_index: u16,
    liability_market_index: u16,
    liquidator_max_liability_transfer: u128,
    user: &mut User,
    user_key: &Pubkey,
    liquidator: &mut User,
    liquidator_key: &Pubkey,
    perp_market_map: &PerpMarketMap,
    spot_market_map: &SpotMarketMap,
    oracle_map: &mut OracleMap,
    now: i64,
    slot: u64,
    liquidation_margin_buffer_ratio: u32,
) -> ClearingHouseResult {
    validate!(!user.is_bankrupt, ErrorCode::UserBankrupt, "user bankrupt",)?;

    validate!(
        !liquidator.is_bankrupt,
        ErrorCode::UserBankrupt,
        "liquidator bankrupt",
    )?;

    // validate user and liquidator have spot balances
    user.get_spot_position(asset_market_index).ok_or_else(|| {
        msg!(
            "User does not have a spot balance for asset market {}",
            asset_market_index
        );
        ErrorCode::CouldNotFindSpotPosition
    })?;

    user.get_spot_position(liability_market_index)
        .ok_or_else(|| {
            msg!(
                "User does not have a spot balance for liability market {}",
                liability_market_index
            );
            ErrorCode::CouldNotFindSpotPosition
        })?;

    liquidator
        .force_get_spot_position_mut(asset_market_index)
        .map_err(|e| {
            msg!("Liquidator has no available spot balances to take on deposit");
            e
        })?;

    liquidator
        .force_get_spot_position_mut(liability_market_index)
        .map_err(|e| {
            msg!("Liquidator has no available spot balances to take on borrow");
            e
        })?;

    let (asset_amount, asset_price, asset_decimals, asset_weight, asset_liquidation_multiplier) = {
        let mut asset_market = spot_market_map.get_ref_mut(&asset_market_index)?;
        let (asset_price_data, validity_guard_rails) =
            oracle_map.get_price_data_and_guard_rails(&asset_market.oracle)?;

        update_spot_market_and_check_validity(
            &mut asset_market,
            asset_price_data,
            validity_guard_rails,
            now,
            Some(DriftAction::Liquidate),
        )?;

        let spot_deposit_position = user.get_spot_position(asset_market_index).unwrap();

        validate!(
            spot_deposit_position.balance_type == SpotBalanceType::Deposit,
            ErrorCode::WrongSpotBalanceType,
            "User did not have a deposit for the asset market index"
        )?;

        let token_amount = spot_deposit_position.get_token_amount(&asset_market)?;

        let asset_price = asset_price_data.price;
        (
            token_amount,
            asset_price,
            asset_market.decimals,
            asset_market.maintenance_asset_weight,
            calculate_liquidation_multiplier(
                asset_market.liquidator_fee,
                LiquidationMultiplierType::Premium,
            )?,
        )
    };

    let (
        liability_amount,
        liability_price,
        liability_decimals,
        liability_weight,
        liability_liquidation_multiplier,
        liquidation_if_fee,
    ) = {
        let mut liability_market = spot_market_map.get_ref_mut(&liability_market_index)?;
        let (liability_price_data, validity_guard_rails) =
            oracle_map.get_price_data_and_guard_rails(&liability_market.oracle)?;

        update_spot_market_and_check_validity(
            &mut liability_market,
            liability_price_data,
            validity_guard_rails,
            now,
            Some(DriftAction::Liquidate),
        )?;

        let spot_position = user.get_spot_position(liability_market_index).unwrap();

        validate!(
            spot_position.balance_type == SpotBalanceType::Borrow,
            ErrorCode::WrongSpotBalanceType,
            "User did not have a borrow for the liability market index"
        )?;

        let token_amount = spot_position.get_token_amount(&liability_market)?;

        let liability_price = liability_price_data.price;

        (
            token_amount,
            liability_price,
            liability_market.decimals,
            liability_market.maintenance_liability_weight,
            calculate_liquidation_multiplier(
                liability_market.liquidator_fee,
                LiquidationMultiplierType::Discount,
            )?,
            liability_market.if_liquidation_fee,
        )
    };

    let (margin_requirement, total_collateral, margin_requirement_plus_buffer, _) =
        calculate_margin_requirement_and_total_collateral(
            user,
            perp_market_map,
            MarginRequirementType::Maintenance,
            spot_market_map,
            oracle_map,
            Some(liquidation_margin_buffer_ratio as u128),
        )?;

    if !user.is_being_liquidated && total_collateral >= margin_requirement.cast()? {
        return Err(ErrorCode::SufficientCollateral);
    } else if user.is_being_liquidated
        && total_collateral >= margin_requirement_plus_buffer.cast()?
    {
        user.is_being_liquidated = false;
        return Ok(());
    }

    let liquidation_id = set_being_liquidated_and_get_liquidation_id(user)?;

    let canceled_order_ids = orders::cancel_orders(
        user,
        user_key,
        Some(liquidator_key),
        perp_market_map,
        spot_market_map,
        oracle_map,
        now,
        slot,
        OrderActionExplanation::CanceledForLiquidation,
        None,
        None,
        None,
    )?;

    // check if user exited liquidation territory
    let (intermediate_total_collateral, intermediate_margin_requirement_with_buffer) =
        if !canceled_order_ids.is_empty() {
            let (_, intermediate_total_collateral, intermediate_margin_requirement_plus_buffer, _) =
                calculate_margin_requirement_and_total_collateral(
                    user,
                    perp_market_map,
                    MarginRequirementType::Maintenance,
                    spot_market_map,
                    oracle_map,
                    Some(liquidation_margin_buffer_ratio as u128),
                )?;

            if intermediate_total_collateral
                >= intermediate_margin_requirement_plus_buffer.cast()?
            {
                emit!(LiquidationRecord {
                    ts: now,
                    liquidation_id,
                    liquidation_type: LiquidationType::LiquidateSpot,
                    user: *user_key,
                    liquidator: *liquidator_key,
                    margin_requirement,
                    total_collateral,
                    bankrupt: user.is_bankrupt,
                    canceled_order_ids,
                    liquidate_spot: LiquidateSpotRecord {
                        asset_market_index,
                        asset_price,
                        asset_transfer: 0,
                        liability_market_index,
                        liability_price,
                        liability_transfer: 0,
                        if_fee: 0,
                    },
                    ..LiquidationRecord::default()
                });

                user.is_being_liquidated = false;
                return Ok(());
            }

            (
                intermediate_total_collateral,
                intermediate_margin_requirement_plus_buffer,
            )
        } else {
            (total_collateral, margin_requirement_plus_buffer)
        };

    let margin_shortage = intermediate_margin_requirement_with_buffer
        .cast::<i128>()?
        .safe_sub(intermediate_total_collateral)?
        .unsigned_abs();

    let liability_weight_with_buffer =
        liability_weight.safe_add(liquidation_margin_buffer_ratio)?;

    // Determine what amount of borrow to transfer to reduce margin shortage to 0
    let liability_transfer_to_cover_margin_shortage =
        calculate_liability_transfer_to_cover_margin_shortage(
            margin_shortage,
            asset_weight,
            asset_liquidation_multiplier,
            liability_weight_with_buffer,
            liability_liquidation_multiplier,
            liability_decimals,
            liability_price,
            liquidation_if_fee,
        )?;

    // Given the user's deposit amount, how much borrow can be transferred?
    let liability_transfer_implied_by_asset_amount =
        calculate_liability_transfer_implied_by_asset_amount(
            asset_amount,
            asset_liquidation_multiplier,
            asset_decimals,
            asset_price,
            liability_liquidation_multiplier,
            liability_decimals,
            liability_price,
        )?;

    let liability_transfer = liquidator_max_liability_transfer
        .min(liability_amount)
        .min(liability_transfer_to_cover_margin_shortage)
        .min(liability_transfer_implied_by_asset_amount);

    // Given the borrow amount to transfer, determine how much deposit amount to transfer
    let asset_transfer = calculate_asset_transfer_for_liability_transfer(
        asset_amount,
        asset_liquidation_multiplier,
        asset_decimals,
        asset_price,
        liability_transfer,
        liability_liquidation_multiplier,
        liability_decimals,
        liability_price,
    )?;

    let if_fee = liability_transfer
        .safe_mul(liquidation_if_fee.cast()?)?
        .safe_div(LIQUIDATION_FEE_PRECISION_U128)?;
    {
        let mut liability_market = spot_market_map.get_ref_mut(&liability_market_index)?;

        update_spot_balances_and_cumulative_deposits(
            liability_transfer.safe_sub(if_fee)?,
            &SpotBalanceType::Deposit,
            &mut liability_market,
            user.get_spot_position_mut(liability_market_index).unwrap(),
            false,
            None,
        )?;

        update_revenue_pool_balances(if_fee, &SpotBalanceType::Deposit, &mut liability_market)?;

        update_spot_balances_and_cumulative_deposits(
            liability_transfer,
            &SpotBalanceType::Borrow,
            &mut liability_market,
            liquidator
                .get_spot_position_mut(liability_market_index)
                .unwrap(),
            false,
            None,
        )?;
    }

    {
        let mut asset_market = spot_market_map.get_ref_mut(&asset_market_index)?;
        transfer_spot_position_deposit(
            asset_transfer.cast::<i128>()?,
            &mut asset_market,
            user.get_spot_position_mut(asset_market_index).unwrap(),
            liquidator
                .get_spot_position_mut(asset_market_index)
                .unwrap(),
        )?;
    }

    if liability_transfer >= liability_transfer_to_cover_margin_shortage {
        user.is_being_liquidated = false;
    } else {
        user.is_bankrupt = is_user_bankrupt(user);
    }

    let liquidator_meets_initial_margin_requirement =
        meets_initial_margin_requirement(liquidator, perp_market_map, spot_market_map, oracle_map)?;

    validate!(
        liquidator_meets_initial_margin_requirement,
        ErrorCode::InsufficientCollateral,
        "Liquidator doesnt have enough collateral to take over borrow"
    )?;

    emit!(LiquidationRecord {
        ts: now,
        liquidation_id,
        liquidation_type: LiquidationType::LiquidateSpot,
        user: *user_key,
        liquidator: *liquidator_key,
        margin_requirement,
        total_collateral,
        bankrupt: user.is_bankrupt,
        liquidate_spot: LiquidateSpotRecord {
            asset_market_index,
            asset_price,
            asset_transfer,
            liability_market_index,
            liability_price,
            liability_transfer,
            if_fee: if_fee.cast()?,
        },
        ..LiquidationRecord::default()
    });

    Ok(())
}

pub fn liquidate_borrow_for_perp_pnl(
    perp_market_index: u16,
    liability_market_index: u16,
    liquidator_max_liability_transfer: u128,
    user: &mut User,
    user_key: &Pubkey,
    liquidator: &mut User,
    liquidator_key: &Pubkey,
    perp_market_map: &PerpMarketMap,
    spot_market_map: &SpotMarketMap,
    oracle_map: &mut OracleMap,
    now: i64,
    slot: u64,
    liquidation_margin_buffer_ratio: u32,
) -> ClearingHouseResult {
    // liquidator takes over a user borrow in exchange for that user's positive perpetual pnl
    // can only be done once a user's perpetual position size is 0
    // blocks borrows where oracle is deemed invalid

    validate!(!user.is_bankrupt, ErrorCode::UserBankrupt, "user bankrupt",)?;

    validate!(
        !liquidator.is_bankrupt,
        ErrorCode::UserBankrupt,
        "liquidator bankrupt",
    )?;

    user.get_perp_position(perp_market_index).map_err(|e| {
        msg!(
            "User does not have a position for perp market {}",
            perp_market_index
        );
        e
    })?;

    user.get_spot_position(liability_market_index)
        .ok_or_else(|| {
            msg!(
                "User does not have a spot balance for liability market {}",
                liability_market_index
            );
            ErrorCode::CouldNotFindSpotPosition
        })?;

    liquidator
        .force_get_perp_position_mut(perp_market_index)
        .map_err(|e| {
            msg!("Liquidator has no available positions to take on pnl");
            e
        })?;

    liquidator
        .force_get_spot_position_mut(liability_market_index)
        .map_err(|e| {
            msg!("Liquidator has no available spot balances to take on borrow");
            e
        })?;

    settle_funding_payment(
        user,
        user_key,
        perp_market_map.get_ref_mut(&perp_market_index)?.deref_mut(),
        now,
    )?;

    settle_funding_payment(
        liquidator,
        liquidator_key,
        perp_market_map.get_ref_mut(&perp_market_index)?.deref_mut(),
        now,
    )?;

    let (pnl, quote_price, quote_decimals, pnl_asset_weight, pnl_liquidation_multiplier) = {
        let user_position = user.get_perp_position(perp_market_index).unwrap();

        let base_asset_amount = user_position.base_asset_amount;

        validate!(
            base_asset_amount == 0,
            ErrorCode::InvalidPerpPositionToLiquidate,
            "Cant have open perp position (base_asset_amount: {})",
            base_asset_amount
        )?;

        validate!(
            user_position.open_orders == 0,
            ErrorCode::InvalidPerpPositionToLiquidate,
            "Cant have open orders for perp position"
        )?;

        let pnl = user_position.quote_asset_amount.cast::<i128>()?;

        validate!(
            pnl > 0,
            ErrorCode::InvalidPerpPositionToLiquidate,
            "Perp position must have position pnl"
        )?;

        let quote_price = oracle_map.quote_asset_price_data.price;

        let market = perp_market_map.get_ref(&perp_market_index)?;

        let pnl_asset_weight =
            market.get_unrealized_asset_weight(pnl, MarginRequirementType::Maintenance)?;

        (
            pnl.unsigned_abs(),
            quote_price,
            6_u32,
            pnl_asset_weight,
            calculate_liquidation_multiplier(
                market.liquidator_fee,
                LiquidationMultiplierType::Premium,
            )?,
        )
    };

    let (
        liability_amount,
        liability_price,
        liability_decimals,
        liability_weight,
        liability_liquidation_multiplier,
    ) = {
        let mut liability_market = spot_market_map.get_ref_mut(&liability_market_index)?;
        let (liability_price_data, validity_guard_rails) =
            oracle_map.get_price_data_and_guard_rails(&liability_market.oracle)?;

        update_spot_market_and_check_validity(
            &mut liability_market,
            liability_price_data,
            validity_guard_rails,
            now,
            Some(DriftAction::Liquidate),
        )?;

        let spot_position = user.get_spot_position(liability_market_index).unwrap();

        validate!(
            spot_position.balance_type == SpotBalanceType::Borrow,
            ErrorCode::WrongSpotBalanceType,
            "User did not have a borrow for the borrow market index"
        )?;

        let token_amount = spot_position.get_token_amount(&liability_market)?;

        (
            token_amount,
            liability_price_data.price,
            liability_market.decimals,
            liability_market.maintenance_liability_weight,
            calculate_liquidation_multiplier(
                liability_market.liquidator_fee,
                LiquidationMultiplierType::Discount,
            )?,
        )
    };

    let (margin_requirement, total_collateral, margin_requirement_plus_buffer, _) =
        calculate_margin_requirement_and_total_collateral(
            user,
            perp_market_map,
            MarginRequirementType::Maintenance,
            spot_market_map,
            oracle_map,
            Some(liquidation_margin_buffer_ratio as u128),
        )?;

    if !user.is_being_liquidated && total_collateral >= margin_requirement.cast()? {
        return Err(ErrorCode::SufficientCollateral);
    } else if user.is_being_liquidated
        && total_collateral >= margin_requirement_plus_buffer.cast()?
    {
        user.is_being_liquidated = false;
        return Ok(());
    }

    let liquidation_id = set_being_liquidated_and_get_liquidation_id(user)?;

    let canceled_order_ids = orders::cancel_orders(
        user,
        user_key,
        Some(liquidator_key),
        perp_market_map,
        spot_market_map,
        oracle_map,
        now,
        slot,
        OrderActionExplanation::CanceledForLiquidation,
        None,
        None,
        None,
    )?;

    // check if user exited liquidation territory
    let (intermediate_total_collateral, intermediate_margin_requirement_with_buffer) =
        if !canceled_order_ids.is_empty() {
            let (_, intermediate_total_collateral, intermediate_margin_requirement_plus_buffer, _) =
                calculate_margin_requirement_and_total_collateral(
                    user,
                    perp_market_map,
                    MarginRequirementType::Maintenance,
                    spot_market_map,
                    oracle_map,
                    Some(liquidation_margin_buffer_ratio as u128),
                )?;

            if intermediate_total_collateral
                >= intermediate_margin_requirement_plus_buffer.cast()?
            {
                let market = perp_market_map.get_ref(&perp_market_index)?;
                let market_oracle_price = oracle_map.get_price_data(&market.amm.oracle)?.price;

                emit!(LiquidationRecord {
                    ts: now,
                    liquidation_id,
                    liquidation_type: LiquidationType::LiquidateBorrowForPerpPnl,
                    user: *user_key,
                    liquidator: *liquidator_key,
                    margin_requirement,
                    total_collateral,
                    bankrupt: user.is_bankrupt,
                    canceled_order_ids,
                    liquidate_borrow_for_perp_pnl: LiquidateBorrowForPerpPnlRecord {
                        perp_market_index,
                        market_oracle_price,
                        pnl_transfer: 0,
                        liability_market_index,
                        liability_price,
                        liability_transfer: 0,
                    },
                    ..LiquidationRecord::default()
                });

                user.is_being_liquidated = false;
                return Ok(());
            }

            (
                intermediate_total_collateral,
                intermediate_margin_requirement_plus_buffer,
            )
        } else {
            (total_collateral, margin_requirement_plus_buffer)
        };

    let margin_shortage = intermediate_margin_requirement_with_buffer
        .cast::<i128>()?
        .safe_sub(intermediate_total_collateral)?
        .unsigned_abs();

    let liability_weight_with_buffer =
        liability_weight.safe_add(liquidation_margin_buffer_ratio)?;

    // Determine what amount of borrow to transfer to reduce margin shortage to 0
    let liability_transfer_to_cover_margin_shortage =
        calculate_liability_transfer_to_cover_margin_shortage(
            margin_shortage,
            pnl_asset_weight,
            pnl_liquidation_multiplier,
            liability_weight_with_buffer,
            liability_liquidation_multiplier,
            liability_decimals,
            liability_price,
            0,
        )?;

    // Given the user's deposit amount, how much borrow can be transferred?
    let liability_transfer_implied_by_pnl = calculate_liability_transfer_implied_by_asset_amount(
        pnl,
        pnl_liquidation_multiplier,
        quote_decimals,
        quote_price,
        liability_liquidation_multiplier,
        liability_decimals,
        liability_price,
    )?;

    let liability_transfer = liquidator_max_liability_transfer
        .min(liability_amount)
        .min(liability_transfer_to_cover_margin_shortage)
        .min(liability_transfer_implied_by_pnl);

    // Given the borrow amount to transfer, determine how much deposit amount to transfer
    let pnl_transfer = calculate_asset_transfer_for_liability_transfer(
        pnl,
        pnl_liquidation_multiplier,
        quote_decimals,
        quote_price,
        liability_transfer,
        liability_liquidation_multiplier,
        liability_decimals,
        liability_price,
    )?;

    {
        let mut liability_market = spot_market_map.get_ref_mut(&liability_market_index)?;
        transfer_spot_position_deposit(
            -liability_transfer.cast::<i128>()?,
            &mut liability_market,
            user.get_spot_position_mut(liability_market_index).unwrap(),
            liquidator
                .get_spot_position_mut(liability_market_index)
                .unwrap(),
        )?;
    }

    {
        let mut market = perp_market_map.get_ref_mut(&perp_market_index)?;
        let liquidator_position = liquidator.force_get_perp_position_mut(perp_market_index)?;
        update_quote_asset_amount(liquidator_position, &mut market, pnl_transfer.cast()?)?;

        let user_position = user.get_perp_position_mut(perp_market_index)?;
        update_quote_asset_amount(user_position, &mut market, -pnl_transfer.cast()?)?;
    }

    if liability_transfer >= liability_transfer_to_cover_margin_shortage {
        user.is_being_liquidated = false;
    } else {
        user.is_bankrupt = is_user_bankrupt(user);
    }

    let liquidator_meets_initial_margin_requirement =
        meets_initial_margin_requirement(liquidator, perp_market_map, spot_market_map, oracle_map)?;

    validate!(
        liquidator_meets_initial_margin_requirement,
        ErrorCode::InsufficientCollateral,
        "Liquidator doesnt have enough collateral to take over borrow"
    )?;

    let market_oracle_price = {
        let market = perp_market_map.get_ref_mut(&perp_market_index)?;
        oracle_map.get_price_data(&market.amm.oracle)?.price
    };

    emit!(LiquidationRecord {
        ts: now,
        liquidation_id,
        liquidation_type: LiquidationType::LiquidateBorrowForPerpPnl,
        user: *user_key,
        liquidator: *liquidator_key,
        margin_requirement,
        total_collateral,
        bankrupt: user.is_bankrupt,
        liquidate_borrow_for_perp_pnl: LiquidateBorrowForPerpPnlRecord {
            perp_market_index,
            market_oracle_price,
            pnl_transfer,
            liability_market_index,
            liability_price,
            liability_transfer,
        },
        ..LiquidationRecord::default()
    });

    Ok(())
}

pub fn liquidate_perp_pnl_for_deposit(
    perp_market_index: u16,
    asset_market_index: u16,
    liquidator_max_pnl_transfer: u128,
    user: &mut User,
    user_key: &Pubkey,
    liquidator: &mut User,
    liquidator_key: &Pubkey,
    perp_market_map: &PerpMarketMap,
    spot_market_map: &SpotMarketMap,
    oracle_map: &mut OracleMap,
    now: i64,
    slot: u64,
    liquidation_margin_buffer_ratio: u32,
) -> ClearingHouseResult {
    // liquidator takes over remaining negative perpetual pnl in exchange for a user deposit
    // can only be done once the perpetual position's size is 0
    // blocked when the user deposit oracle is deemed invalid

    validate!(!user.is_bankrupt, ErrorCode::UserBankrupt, "user bankrupt",)?;

    validate!(
        !liquidator.is_bankrupt,
        ErrorCode::UserBankrupt,
        "liquidator bankrupt",
    )?;

    user.get_perp_position(perp_market_index).map_err(|e| {
        msg!(
            "User does not have a position for perp market {}",
            perp_market_index
        );
        e
    })?;

    user.get_spot_position(asset_market_index).ok_or_else(|| {
        msg!(
            "User does not have a spot balance for asset market {}",
            asset_market_index
        );
        ErrorCode::CouldNotFindSpotPosition
    })?;

    liquidator
        .force_get_perp_position_mut(perp_market_index)
        .map_err(|e| {
            msg!("Liquidator has no available positions to take on pnl");
            e
        })?;

    liquidator
        .force_get_spot_position_mut(asset_market_index)
        .map_err(|e| {
            msg!("Liquidator has no available spot balances to take on deposit");
            e
        })?;

    settle_funding_payment(
        user,
        user_key,
        perp_market_map.get_ref_mut(&perp_market_index)?.deref_mut(),
        now,
    )?;

    settle_funding_payment(
        liquidator,
        liquidator_key,
        perp_market_map.get_ref_mut(&perp_market_index)?.deref_mut(),
        now,
    )?;

    let (asset_amount, asset_price, asset_decimals, asset_weight, asset_liquidation_multiplier) = {
        let mut asset_market = spot_market_map.get_ref_mut(&asset_market_index)?;
        let (asset_price_data, validity_guard_rails) =
            oracle_map.get_price_data_and_guard_rails(&asset_market.oracle)?;

        update_spot_market_and_check_validity(
            &mut asset_market,
            asset_price_data,
            validity_guard_rails,
            now,
            Some(DriftAction::Liquidate),
        )?;

        let token_price = asset_price_data.price;
        let spot_position = user.get_spot_position(asset_market_index).unwrap();

        validate!(
            spot_position.balance_type == SpotBalanceType::Deposit,
            ErrorCode::WrongSpotBalanceType,
            "User did not have a deposit for the asset market"
        )?;

        let token_amount = spot_position.get_token_amount(&asset_market)?;

        (
            token_amount,
            token_price,
            asset_market.decimals,
            asset_market.maintenance_asset_weight,
            calculate_liquidation_multiplier(
                asset_market.liquidator_fee,
                LiquidationMultiplierType::Premium,
            )?,
        )
    };

    let (
        unsettled_pnl,
        quote_price,
        quote_decimals,
        pnl_liability_weight,
        pnl_liquidation_multiplier,
    ) = {
        let user_position = user.get_perp_position(perp_market_index).unwrap();

        let base_asset_amount = user_position.base_asset_amount;

        validate!(
            base_asset_amount == 0,
            ErrorCode::InvalidPerpPositionToLiquidate,
            "Cant have open perp position (base_asset_amount: {})",
            base_asset_amount
        )?;

        validate!(
            user_position.open_orders == 0,
            ErrorCode::InvalidPerpPositionToLiquidate,
            "Cant have open orders on perp position"
        )?;

        let unsettled_pnl = user_position.quote_asset_amount.cast::<i128>()?;

        validate!(
            unsettled_pnl < 0,
            ErrorCode::InvalidPerpPositionToLiquidate,
            "Perp position must have negative pnl"
        )?;

        let quote_price = oracle_map.quote_asset_price_data.price;

        let market = perp_market_map.get_ref(&perp_market_index)?;

        (
            unsettled_pnl.unsigned_abs(),
            quote_price,
            6_u32,
            SPOT_WEIGHT_PRECISION,
            calculate_liquidation_multiplier(
                market.liquidator_fee,
                LiquidationMultiplierType::Discount,
            )?,
        )
    };

    let (margin_requirement, total_collateral, margin_requirement_plus_buffer, _) =
        calculate_margin_requirement_and_total_collateral(
            user,
            perp_market_map,
            MarginRequirementType::Maintenance,
            spot_market_map,
            oracle_map,
            Some(liquidation_margin_buffer_ratio as u128),
        )?;

    if !user.is_being_liquidated && total_collateral >= margin_requirement.cast()? {
        return Err(ErrorCode::SufficientCollateral);
    } else if user.is_being_liquidated
        && total_collateral >= margin_requirement_plus_buffer.cast()?
    {
        user.is_being_liquidated = false;
        return Ok(());
    }

    let liquidation_id = set_being_liquidated_and_get_liquidation_id(user)?;

    let canceled_order_ids = orders::cancel_orders(
        user,
        user_key,
        Some(liquidator_key),
        perp_market_map,
        spot_market_map,
        oracle_map,
        now,
        slot,
        OrderActionExplanation::CanceledForLiquidation,
        None,
        None,
        None,
    )?;

    // check if user exited liquidation territory
    let (intermediate_total_collateral, intermediate_margin_requirement_with_buffer) =
        if !canceled_order_ids.is_empty() {
            let (_, intermediate_total_collateral, intermediate_margin_requirement_plus_buffer, _) =
                calculate_margin_requirement_and_total_collateral(
                    user,
                    perp_market_map,
                    MarginRequirementType::Maintenance,
                    spot_market_map,
                    oracle_map,
                    Some(liquidation_margin_buffer_ratio as u128),
                )?;

            if intermediate_total_collateral
                >= intermediate_margin_requirement_plus_buffer.cast()?
            {
                let market = perp_market_map.get_ref(&perp_market_index)?;
                let market_oracle_price = oracle_map.get_price_data(&market.amm.oracle)?.price;

                emit!(LiquidationRecord {
                    ts: now,
                    liquidation_id,
                    liquidation_type: LiquidationType::LiquidatePerpPnlForDeposit,
                    user: *user_key,
                    liquidator: *liquidator_key,
                    margin_requirement,
                    total_collateral,
                    bankrupt: user.is_bankrupt,
                    canceled_order_ids,
                    liquidate_perp_pnl_for_deposit: LiquidatePerpPnlForDepositRecord {
                        perp_market_index,
                        market_oracle_price,
                        pnl_transfer: 0,
                        asset_market_index,
                        asset_price,
                        asset_transfer: 0,
                    },
                    ..LiquidationRecord::default()
                });

                user.is_being_liquidated = false;
                return Ok(());
            }

            (
                intermediate_total_collateral,
                intermediate_margin_requirement_plus_buffer,
            )
        } else {
            (total_collateral, margin_requirement_plus_buffer)
        };

    let margin_shortage = intermediate_margin_requirement_with_buffer
        .cast::<i128>()?
        .safe_sub(intermediate_total_collateral)?
        .unsigned_abs();

    // Determine what amount of borrow to transfer to reduce margin shortage to 0
    let pnl_transfer_to_cover_margin_shortage =
        calculate_liability_transfer_to_cover_margin_shortage(
            margin_shortage,
            asset_weight,
            asset_liquidation_multiplier,
            pnl_liability_weight,
            pnl_liquidation_multiplier,
            quote_decimals,
            quote_price,
            0, // no if fee
        )?;

    // Given the user's deposit amount, how much borrow can be transferred?
    let pnl_transfer_implied_by_asset_amount =
        calculate_liability_transfer_implied_by_asset_amount(
            asset_amount,
            asset_liquidation_multiplier,
            asset_decimals,
            asset_price,
            pnl_liquidation_multiplier,
            quote_decimals,
            quote_price,
        )?;

    let pnl_transfer = liquidator_max_pnl_transfer
        .min(unsettled_pnl)
        .min(pnl_transfer_to_cover_margin_shortage)
        .min(pnl_transfer_implied_by_asset_amount);

    // Given the borrow amount to transfer, determine how much deposit amount to transfer
    let asset_transfer = calculate_asset_transfer_for_liability_transfer(
        asset_amount,
        asset_liquidation_multiplier,
        asset_decimals,
        asset_price,
        pnl_transfer,
        pnl_liquidation_multiplier,
        quote_decimals,
        quote_price,
    )?;

    {
        let mut asset_market = spot_market_map.get_ref_mut(&asset_market_index)?;

        update_spot_balances_and_cumulative_deposits(
            asset_transfer,
            &SpotBalanceType::Borrow,
            &mut asset_market,
            user.get_spot_position_mut(asset_market_index).unwrap(),
            false,
            None,
        )?;

        update_spot_balances_and_cumulative_deposits(
            asset_transfer,
            &SpotBalanceType::Deposit,
            &mut asset_market,
            liquidator
                .get_spot_position_mut(asset_market_index)
                .unwrap(),
            false,
            None,
        )?;
    }

    {
        let mut perp_market = perp_market_map.get_ref_mut(&perp_market_index)?;
        let liquidator_position = liquidator.force_get_perp_position_mut(perp_market_index)?;
        update_quote_asset_amount(liquidator_position, &mut perp_market, -pnl_transfer.cast()?)?;

        let user_position = user.get_perp_position_mut(perp_market_index)?;
        update_quote_asset_amount(user_position, &mut perp_market, pnl_transfer.cast()?)?;
    }

    if pnl_transfer >= pnl_transfer_to_cover_margin_shortage {
        user.is_being_liquidated = false;
    } else {
        user.is_bankrupt = is_user_bankrupt(user);
    }

    let liquidator_meets_initial_margin_requirement =
        meets_initial_margin_requirement(liquidator, perp_market_map, spot_market_map, oracle_map)?;

    validate!(
        liquidator_meets_initial_margin_requirement,
        ErrorCode::InsufficientCollateral,
        "Liquidator doesnt have enough collateral to take over borrow"
    )?;

    let market_oracle_price = {
        let market = perp_market_map.get_ref_mut(&perp_market_index)?;
        oracle_map.get_price_data(&market.amm.oracle)?.price
    };

    emit!(LiquidationRecord {
        ts: now,
        liquidation_id,
        liquidation_type: LiquidationType::LiquidatePerpPnlForDeposit,
        user: *user_key,
        liquidator: *liquidator_key,
        margin_requirement,
        total_collateral,
        bankrupt: user.is_bankrupt,
        liquidate_perp_pnl_for_deposit: LiquidatePerpPnlForDepositRecord {
            perp_market_index,
            market_oracle_price,
            pnl_transfer,
            asset_market_index,
            asset_price,
            asset_transfer,
        },
        ..LiquidationRecord::default()
    });

    Ok(())
}

pub fn set_being_liquidated_and_get_liquidation_id(user: &mut User) -> ClearingHouseResult<u16> {
    let liquidation_id = if user.is_being_liquidated {
        user.next_liquidation_id.safe_sub(1)?
    } else {
        get_then_update_id!(user, next_liquidation_id)
    };
    user.is_being_liquidated = true;

    Ok(liquidation_id)
}

pub fn resolve_perp_bankruptcy(
    market_index: u16,
    bankrupt_user: &mut User,
    bankrupt_user_key: &Pubkey,
    delever_user: Option<&mut User>,
    delever_user_key: Option<&Pubkey>,
    liquidator: &mut User,
    liquidator_key: &Pubkey,
    perp_market_map: &PerpMarketMap,
    spot_market_map: &SpotMarketMap,
    oracle_map: &mut OracleMap,
    now: i64,
    insurance_fund_vault_balance: u64,
) -> ClearingHouseResult<u64> {
    validate!(
        bankrupt_user.is_bankrupt,
        ErrorCode::UserNotBankrupt,
        "user not bankrupt",
    )?;

    validate!(
        !liquidator.is_being_liquidated,
        ErrorCode::UserIsBeingLiquidated,
        "liquidator being liquidated",
    )?;

    validate!(
        !liquidator.is_bankrupt,
        ErrorCode::UserBankrupt,
        "liquidator bankrupt",
    )?;

    bankrupt_user.get_perp_position(market_index).map_err(|e| {
        msg!(
            "User does not have a position for perp market {}",
            market_index
        );
        e
    })?;

    let loss = bankrupt_user
        .get_perp_position(market_index)
        .unwrap()
        .quote_asset_amount
        .cast::<i128>()?;

    validate!(
        loss < 0,
        ErrorCode::InvalidPerpPositionToLiquidate,
        "user must have negative pnl"
    )?;

    let (margin_requirement, total_collateral, _, _) =
        calculate_margin_requirement_and_total_collateral(
            bankrupt_user,
            perp_market_map,
            MarginRequirementType::Maintenance,
            spot_market_map,
            oracle_map,
            None,
        )?;

    // spot market's insurance fund draw attempt here (before social loss)
    // subtract 1 from available insurance_fund_vault_balance so deposits in insurance vault always remains >= 1

    let if_payment = {
        let mut market = perp_market_map.get_ref_mut(&market_index)?;
        let max_insurance_withdraw = market
            .insurance_claim
            .quote_max_insurance
            .safe_sub(market.insurance_claim.quote_settled_insurance)?
            .cast::<u128>()?;

        let if_payment = loss
            .unsigned_abs()
            .min(insurance_fund_vault_balance.saturating_sub(1).cast()?)
            .min(max_insurance_withdraw);

        market.insurance_claim.quote_settled_insurance = market
            .insurance_claim
            .quote_settled_insurance
            .safe_add(if_payment.cast()?)?;

        if_payment
    };

    let mut loss_to_socialize = loss.safe_add(if_payment.cast::<i128>()?)?;

    let delever_user_payment = if let Some(delever_user) = delever_user {
        let market = perp_market_map.get_ref(&market_index)?;
        let free_collateral = calculate_free_collateral(
            delever_user,
            perp_market_map,
            spot_market_map,
            oracle_map,
            MarginRequirementType::Maintenance,
        )?;

        if free_collateral > 0 {
            let deleverage_user_position =
                delever_user.get_perp_position_mut(market_index).unwrap();
            let oracle_price_data = oracle_map.get_price_data(&market.amm.oracle)?;

            let deleverage_user_stats = DeleverageUserStats {
                base_asset_amount: deleverage_user_position.base_asset_amount,
                quote_asset_amount: deleverage_user_position.quote_asset_amount,
                quote_entry_amount: deleverage_user_position.quote_entry_amount,
                free_collateral,
            };

            let deleverage_user_payment = calculate_perp_market_deleverage_payment(
                loss_to_socialize,
                deleverage_user_stats,
                &market,
                oracle_price_data.price,
            )?;

            loss_to_socialize = loss_to_socialize.safe_add(deleverage_user_payment)?;
            deleverage_user_payment
        } else {
            0
        }
    } else {
        0
    };

    let cumulative_funding_rate_delta = calculate_funding_rate_deltas_to_resolve_bankruptcy(
        loss_to_socialize,
        perp_market_map.get_ref(&market_index)?.deref(),
    )?;

    // socialize loss
    if loss_to_socialize < 0 {
        {
<<<<<<< HEAD
            let user_position = bankrupt_user.get_perp_position_mut(market_index).unwrap();
            user_position.quote_asset_amount = 0;

=======
>>>>>>> 019623cd
            let mut market = perp_market_map.get_ref_mut(&market_index)?;
            let perp_position = user.force_get_perp_position_mut(market_index)?;
            update_quote_asset_amount(
                perp_position,
                &mut market,
                -perp_position.quote_asset_amount,
            )?;

            market.amm.cumulative_social_loss = market
                .amm
                .cumulative_social_loss
                .safe_add(loss_to_socialize)?;

            market.amm.cumulative_funding_rate_long = market
                .amm
                .cumulative_funding_rate_long
                .safe_add(cumulative_funding_rate_delta)?;

            market.amm.cumulative_funding_rate_short = market
                .amm
                .cumulative_funding_rate_short
                .safe_sub(cumulative_funding_rate_delta)?;
        }
    }

    // exit bankruptcy
    if !is_user_bankrupt(bankrupt_user) {
        bankrupt_user.is_bankrupt = false;
        bankrupt_user.is_being_liquidated = false;
    }

    let liquidation_id = bankrupt_user.next_liquidation_id.safe_sub(1)?;

    emit!(LiquidationRecord {
        ts: now,
        liquidation_id,
        liquidation_type: LiquidationType::PerpBankruptcy,
        user: *bankrupt_user_key,
        liquidator: *liquidator_key,
        margin_requirement,
        total_collateral,
        bankrupt: true,
        perp_bankruptcy: PerpBankruptcyRecord {
            market_index,
            if_payment,
            pnl: loss,
            delever_user_key: delever_user_key.copied(),
            delever_user_payment: Some(delever_user_payment.unsigned_abs()),
            cumulative_funding_rate_delta,
        },
        ..LiquidationRecord::default()
    });

    if_payment.cast()
}

pub fn resolve_spot_bankruptcy(
    market_index: u16,
    user: &mut User,
    user_key: &Pubkey,
    liquidator: &mut User,
    liquidator_key: &Pubkey,
    perp_market_map: &PerpMarketMap,
    spot_market_map: &SpotMarketMap,
    oracle_map: &mut OracleMap,
    now: i64,
    insurance_fund_vault_balance: u64,
) -> ClearingHouseResult<u64> {
    validate!(
        user.is_bankrupt,
        ErrorCode::UserNotBankrupt,
        "user not bankrupt",
    )?;

    validate!(
        !liquidator.is_being_liquidated,
        ErrorCode::UserIsBeingLiquidated,
        "liquidator being liquidated",
    )?;

    validate!(
        !liquidator.is_bankrupt,
        ErrorCode::UserBankrupt,
        "liquidator bankrupt",
    )?;

    // validate user and liquidator have spot position balances
    user.get_spot_position(market_index).ok_or_else(|| {
        msg!(
            "User does not have a spot balance for market {}",
            market_index
        );
        ErrorCode::CouldNotFindSpotPosition
    })?;

    let (margin_requirement, total_collateral, _, _) =
        calculate_margin_requirement_and_total_collateral(
            user,
            perp_market_map,
            MarginRequirementType::Maintenance,
            spot_market_map,
            oracle_map,
            None,
        )?;

    let borrow_amount = {
        let spot_position = user.get_spot_position(market_index).unwrap();
        validate!(
            spot_position.balance_type == SpotBalanceType::Borrow,
            ErrorCode::UserHasInvalidBorrow
        )?;

        validate!(
            spot_position.scaled_balance > 0,
            ErrorCode::UserHasInvalidBorrow
        )?;

        spot_position.get_token_amount(spot_market_map.get_ref(&market_index)?.deref())?
    };

    // todo: add market's insurance fund draw attempt here (before social loss)
    // subtract 1 so insurance_fund_vault_balance always stays >= 1
    let if_payment = borrow_amount.min(insurance_fund_vault_balance.saturating_sub(1).cast()?);

    let loss_to_socialize = borrow_amount.safe_sub(if_payment)?;

    let cumulative_deposit_interest_delta =
        calculate_cumulative_deposit_interest_delta_to_resolve_bankruptcy(
            loss_to_socialize,
            spot_market_map.get_ref(&market_index)?.deref(),
        )?;

    {
        let mut spot_market = spot_market_map.get_ref_mut(&market_index)?;
        let spot_position = user.get_spot_position_mut(market_index).unwrap();
        update_spot_balances_and_cumulative_deposits(
            borrow_amount,
            &SpotBalanceType::Deposit,
            &mut spot_market,
            spot_position,
            false,
            None,
        )?;

        spot_market.cumulative_deposit_interest = spot_market
            .cumulative_deposit_interest
            .safe_sub(cumulative_deposit_interest_delta)?;
    }

    // exit bankruptcy
    if !is_user_bankrupt(user) {
        user.is_bankrupt = false;
        user.is_being_liquidated = false;
    }

    let liquidation_id = user.next_liquidation_id.safe_sub(1)?;

    emit!(LiquidationRecord {
        ts: now,
        liquidation_id,
        liquidation_type: LiquidationType::SpotBankruptcy,
        user: *user_key,
        liquidator: *liquidator_key,
        margin_requirement,
        total_collateral,
        bankrupt: true,
        spot_bankruptcy: SpotBankruptcyRecord {
            market_index,
            borrow_amount,
            if_payment,
            cumulative_deposit_interest_delta,
        },
        ..LiquidationRecord::default()
    });

    if_payment.cast()
}<|MERGE_RESOLUTION|>--- conflicted
+++ resolved
@@ -1646,14 +1646,8 @@
     // socialize loss
     if loss_to_socialize < 0 {
         {
-<<<<<<< HEAD
-            let user_position = bankrupt_user.get_perp_position_mut(market_index).unwrap();
-            user_position.quote_asset_amount = 0;
-
-=======
->>>>>>> 019623cd
             let mut market = perp_market_map.get_ref_mut(&market_index)?;
-            let perp_position = user.force_get_perp_position_mut(market_index)?;
+            let perp_position = bankrupt_user.force_get_perp_position_mut(market_index)?;
             update_quote_asset_amount(
                 perp_position,
                 &mut market,
