use crate::controller::funding::settle_funding_payment;
use crate::controller::lp::burn_lp_shares;
use crate::controller::orders::cancel_order;
use crate::controller::position::{
    get_position_index, update_position_and_market, update_quote_asset_amount,
};
use crate::controller::spot_balance::{
    update_revenue_pool_balances, update_spot_balances, update_spot_market_cumulative_interest,
};
use crate::error::{ClearingHouseResult, ErrorCode};
use crate::get_then_update_id;
use crate::math::bankruptcy::is_user_bankrupt;
use crate::math::casting::{cast, cast_to_i128, cast_to_u128, cast_to_u64};
use crate::math::constants::{LIQUIDATION_FEE_PRECISION, SPOT_WEIGHT_PRECISION};
use crate::math::liquidation::{
    calculate_asset_transfer_for_liability_transfer,
    calculate_base_asset_amount_to_cover_margin_shortage,
    calculate_cumulative_deposit_interest_delta_to_resolve_bankruptcy,
    calculate_funding_rate_deltas_to_resolve_bankruptcy,
    calculate_liability_transfer_implied_by_asset_amount,
    calculate_liability_transfer_to_cover_margin_shortage, calculate_liquidation_multiplier,
    LiquidationMultiplierType,
};
use crate::math::margin::{
    calculate_margin_requirement_and_total_collateral, meets_initial_margin_requirement,
    MarginRequirementType,
};
use crate::math::orders::{get_position_delta_for_fill, standardize_base_asset_amount};
use crate::math::position::calculate_base_asset_value_with_oracle_price;
use crate::math::spot_balance::get_token_amount;
use crate::math_error;
use crate::state::events::{
    BorrowBankruptcyRecord, LiquidateBorrowForPerpPnlRecord, LiquidateBorrowRecord,
    LiquidatePerpPnlForDepositRecord, LiquidatePerpRecord, LiquidationRecord, LiquidationType,
    OrderActionExplanation, PerpBankruptcyRecord,
};
use crate::state::market::MarketStatus;
use crate::state::oracle_map::OracleMap;
use crate::state::perp_market_map::PerpMarketMap;
use crate::state::spot_market::SpotBalanceType;
use crate::state::spot_market_map::SpotMarketMap;
use crate::state::user::{OrderStatus, User, UserStats};
use crate::validate;
use anchor_lang::prelude::*;
use solana_program::msg;
use std::ops::{Deref, DerefMut};

#[cfg(test)]
mod tests;

pub fn liquidate_perp(
    market_index: u64,
    liquidator_max_base_asset_amount: u128,
    user: &mut User,
    user_key: &Pubkey,
    user_stats: &mut UserStats,
    liquidator: &mut User,
    liquidator_key: &Pubkey,
    liquidator_stats: &mut UserStats,
    perp_market_map: &PerpMarketMap,
    spot_market_map: &SpotMarketMap,
    oracle_map: &mut OracleMap,
    slot: u64,
    now: i64,
    liquidation_margin_buffer_ratio: u32,
) -> ClearingHouseResult {
    validate!(!user.bankrupt, ErrorCode::UserBankrupt, "user bankrupt",)?;

    validate!(
        !liquidator.bankrupt,
        ErrorCode::UserBankrupt,
        "liquidator bankrupt",
    )?;

    user.get_perp_position(market_index).map_err(|e| {
        msg!(
            "User does not have a position for perp market {}",
            market_index
        );
        e
    })?;

    liquidator
        .force_get_perp_position_mut(market_index)
        .map_err(|e| {
            msg!(
                "Liquidator has no available positions to take on perp position in market {}",
                market_index
            );
            e
        })?;

    // Settle user's funding payments so that collateral is up to date
    settle_funding_payment(
        user,
        user_key,
        perp_market_map.get_ref_mut(&market_index)?.deref_mut(),
        now,
    )?;

    // Settle user's funding payments so that collateral is up to date
    settle_funding_payment(
        liquidator,
        liquidator_key,
        perp_market_map.get_ref_mut(&market_index)?.deref_mut(),
        now,
    )?;

    let (margin_requirement, total_collateral, margin_requirement_plus_buffer) =
        calculate_margin_requirement_and_total_collateral(
            user,
            perp_market_map,
            MarginRequirementType::Maintenance,
            spot_market_map,
            oracle_map,
            Some(liquidation_margin_buffer_ratio as u128),
        )?;

    if !user.being_liquidated && total_collateral >= cast(margin_requirement)? {
        return Err(ErrorCode::SufficientCollateral);
    } else if user.being_liquidated && total_collateral >= cast(margin_requirement_plus_buffer)? {
        user.being_liquidated = false;
        return Ok(());
    }

    let liquidation_id = set_being_liquidated_and_get_liquidation_id(user)?;

    let position_index = get_position_index(&user.perp_positions, market_index)?;
    validate!(
        user.perp_positions[position_index].is_open_position()
            || user.perp_positions[position_index].has_open_order()
            || user.perp_positions[position_index].is_lp(),
        ErrorCode::PositionDoesntHaveOpenPositionOrOrders
    )?;

    let canceled_order_ids = cancel_all_orders(
        user,
        user_key,
        liquidator_key,
        perp_market_map,
        spot_market_map,
        oracle_map,
        now,
        slot,
    )?;

    let market = perp_market_map.get_ref(&market_index)?;

    let oracle_price = if market.status == MarketStatus::Settlement {
        market.settlement_price
    } else {
        oracle_map.get_price_data(&market.amm.oracle)?.price
    };

    drop(market);

    // burning lp shares = removing open bids/asks
    let lp_shares = user.perp_positions[position_index].lp_shares;
    if lp_shares > 0 {
        burn_lp_shares(
            &mut user.perp_positions[position_index],
            perp_market_map.get_ref_mut(&market_index)?.deref_mut(),
            lp_shares,
            oracle_price,
        )?;
    }

    // check if user exited liquidation territory
    let (intermediate_total_collateral, intermediate_margin_requirement_with_buffer) =
        if !canceled_order_ids.is_empty() || lp_shares > 0 {
            let (_, intermediate_total_collateral, intermediate_margin_requirement_plus_buffer) =
                calculate_margin_requirement_and_total_collateral(
                    user,
                    perp_market_map,
                    MarginRequirementType::Maintenance,
                    spot_market_map,
                    oracle_map,
                    Some(liquidation_margin_buffer_ratio as u128),
                )?;

            if intermediate_total_collateral >= cast(intermediate_margin_requirement_plus_buffer)? {
                emit!(LiquidationRecord {
                    ts: now,
                    liquidation_id,
                    liquidation_type: LiquidationType::LiquidatePerp,
                    user: *user_key,
                    liquidator: *liquidator_key,
                    margin_requirement,
                    total_collateral,
                    bankrupt: user.bankrupt,
                    canceled_order_ids,
                    liquidate_perp: LiquidatePerpRecord {
                        market_index,
                        oracle_price,
                        lp_shares,
                        ..LiquidatePerpRecord::default()
                    },
                    ..LiquidationRecord::default()
                });

                user.being_liquidated = false;
                return Ok(());
            }

            (
                intermediate_total_collateral,
                intermediate_margin_requirement_plus_buffer,
            )
        } else {
            (total_collateral, margin_requirement_plus_buffer)
        };

    if user.perp_positions[position_index].base_asset_amount == 0 {
        msg!("User has no base asset amount");
        return Ok(());
    }

    validate!(
        liquidator_max_base_asset_amount != 0,
        ErrorCode::InvalidBaseAssetAmountForLiquidatePerp,
        "liquidator_max_base_asset_amount cant be 0"
    )?;

    let user_base_asset_amount = user.perp_positions[position_index]
        .base_asset_amount
        .unsigned_abs();

    let worst_case_base_asset_amount =
        user.perp_positions[position_index].worst_case_base_asset_amount()?;

    let margin_ratio = perp_market_map.get_ref(&market_index)?.get_margin_ratio(
        worst_case_base_asset_amount.unsigned_abs(),
        MarginRequirementType::Maintenance,
    )?;

    let margin_ratio_with_buffer = margin_ratio
        .checked_add(liquidation_margin_buffer_ratio)
        .ok_or_else(math_error!())?;

    let margin_shortage = cast_to_i128(intermediate_margin_requirement_with_buffer)?
        .checked_sub(intermediate_total_collateral)
        .ok_or_else(math_error!())?
        .unsigned_abs();

<<<<<<< HEAD
    let market = market_map.get_ref(&market_index)?;
    let liquidation_fee = market.liquidation_fee;
    let if_liquidation_fee = market.if_liquidation_fee;
    drop(market);
    let base_asset_amount_to_cover_margin_shortage =
=======
    let market = perp_market_map.get_ref(&market_index)?;
    let liquidation_fee = market.liquidation_fee;
    let base_asset_amount_to_cover_margin_shortage = standardize_base_asset_amount(
>>>>>>> 39284d1b
        calculate_base_asset_amount_to_cover_margin_shortage(
            margin_shortage,
            margin_ratio_with_buffer,
            liquidation_fee,
            if_liquidation_fee,
            oracle_price,
        )?,
        market.amm.base_asset_amount_step_size,
    )?;
    drop(market);

    let base_asset_amount = user_base_asset_amount
        .min(liquidator_max_base_asset_amount)
        .min(base_asset_amount_to_cover_margin_shortage);

    let base_asset_amount = standardize_base_asset_amount(
        base_asset_amount,
        perp_market_map
            .get_ref(&market_index)?
            .amm
            .base_asset_amount_step_size,
    )?;

    let liquidation_multiplier = calculate_liquidation_multiplier(
        liquidation_fee,
        if user.perp_positions[position_index].base_asset_amount > 0 {
            LiquidationMultiplierType::Discount // Sell at discount if user is long
        } else {
            LiquidationMultiplierType::Premium // premium if user is short
        },
    )?;
    let base_asset_value =
        calculate_base_asset_value_with_oracle_price(cast(base_asset_amount)?, oracle_price)?;
    let quote_asset_amount = base_asset_value
        .checked_mul(liquidation_multiplier)
        .ok_or_else(math_error!())?
        .checked_div(LIQUIDATION_FEE_PRECISION)
        .ok_or_else(math_error!())?;
    let if_fee = -cast_to_i128(
        base_asset_value
            .checked_mul(if_liquidation_fee)
            .ok_or_else(math_error!())?
            .checked_div(LIQUIDATION_FEE_PRECISION)
            .ok_or_else(math_error!())?,
    )?;

    user_stats.update_taker_volume_30d(cast(quote_asset_amount)?, now)?;
    liquidator_stats.update_maker_volume_30d(cast(quote_asset_amount)?, now)?;

    let user_position_delta = get_position_delta_for_fill(
        base_asset_amount,
        quote_asset_amount,
        user.perp_positions[position_index].get_direction_to_close(),
    )?;

    let liquidator_position_delta = get_position_delta_for_fill(
        base_asset_amount,
        quote_asset_amount,
        user.perp_positions[position_index].get_direction(),
    )?;

    let (user_pnl, liquidator_pnl) = {
        let mut market = perp_market_map.get_ref_mut(&market_index)?;

        let user_position = user.get_perp_position_mut(market_index).unwrap();
        let mut user_pnl =
            update_position_and_market(user_position, &mut market, &user_position_delta)?;

        update_quote_asset_amount(user_position, &mut market, if_fee)?;
        user_pnl = user_pnl.checked_add(if_fee).ok_or_else(math_error!())?;

        let liquidator_position = liquidator
            .force_get_perp_position_mut(market_index)
            .unwrap();
        let liquidator_pnl = update_position_and_market(
            liquidator_position,
            &mut market,
            &liquidator_position_delta,
        )?;

        market.amm.total_liquidation_fee = market
            .amm
            .total_liquidation_fee
            .checked_add(if_fee.unsigned_abs())
            .ok_or_else(math_error!())?;

        (user_pnl, liquidator_pnl)
    };

    if base_asset_amount >= base_asset_amount_to_cover_margin_shortage {
        user.being_liquidated = false;
    } else {
        user.bankrupt = is_user_bankrupt(user);
    }

    let liquidator_meets_initial_margin_requirement =
        meets_initial_margin_requirement(liquidator, perp_market_map, spot_market_map, oracle_map)?;

    validate!(
        liquidator_meets_initial_margin_requirement,
        ErrorCode::InsufficientCollateral,
        "Liquidator doesnt have enough collateral to take over perp position"
    )?;

    // Increment ids so users can make order records off chain
    let user_order_id = get_then_update_id!(user, next_order_id);
    let liquidator_order_id = get_then_update_id!(liquidator, next_order_id);
    let fill_record_id = {
        let mut market = perp_market_map.get_ref_mut(&market_index)?;
        get_then_update_id!(market, next_fill_record_id)
    };

    emit!(LiquidationRecord {
        ts: now,
        liquidation_id,
        liquidation_type: LiquidationType::LiquidatePerp,
        user: *user_key,
        liquidator: *liquidator_key,
        margin_requirement,
        total_collateral,
        bankrupt: user.bankrupt,
        canceled_order_ids,
        liquidate_perp: LiquidatePerpRecord {
            market_index,
            oracle_price,
            base_asset_amount: user_position_delta.base_asset_amount,
            quote_asset_amount: user_position_delta.quote_asset_amount,
            lp_shares,
            user_pnl,
            liquidator_pnl,
            user_order_id,
            liquidator_order_id,
            fill_record_id,
        },
        ..LiquidationRecord::default()
    });

    Ok(())
}

pub fn liquidate_borrow(
    asset_market_index: u64,
    liability_market_index: u64,
    liquidator_max_liability_transfer: u128,
    user: &mut User,
    user_key: &Pubkey,
    liquidator: &mut User,
    liquidator_key: &Pubkey,
    perp_market_map: &PerpMarketMap,
    spot_market_map: &SpotMarketMap,
    oracle_map: &mut OracleMap,
    now: i64,
    slot: u64,
    liquidation_margin_buffer_ratio: u32,
) -> ClearingHouseResult {
    validate!(!user.bankrupt, ErrorCode::UserBankrupt, "user bankrupt",)?;

    validate!(
        !liquidator.bankrupt,
        ErrorCode::UserBankrupt,
        "liquidator bankrupt",
    )?;

    // validate user and liquidator have spot balances
    user.get_spot_position(asset_market_index).ok_or_else(|| {
        msg!(
            "User does not have a spot balance for asset market {}",
            asset_market_index
        );
        ErrorCode::CouldNotFindSpotPosition
    })?;

    user.get_spot_position(liability_market_index)
        .ok_or_else(|| {
            msg!(
                "User does not have a spot balance for liability market {}",
                liability_market_index
            );
            ErrorCode::CouldNotFindSpotPosition
        })?;

    liquidator
        .force_get_spot_position_mut(asset_market_index)
        .map_err(|e| {
            msg!("Liquidator has no available spot balances to take on deposit");
            e
        })?;

    liquidator
        .force_get_spot_position_mut(liability_market_index)
        .map_err(|e| {
            msg!("Liquidator has no available spot balances to take on borrow");
            e
        })?;

    let (asset_amount, asset_price, asset_decimals, asset_weight, asset_liquidation_multiplier) = {
        let mut asset_market = spot_market_map.get_ref_mut(&asset_market_index)?;
        update_spot_market_cumulative_interest(&mut asset_market, now)?;

        let spot_deposit_position = user.get_spot_position(asset_market_index).unwrap();

        validate!(
            spot_deposit_position.balance_type == SpotBalanceType::Deposit,
            ErrorCode::WrongSpotBalanceType,
            "User did not have a deposit for the asset market index"
        )?;

        let token_amount = get_token_amount(
            spot_deposit_position.balance,
            &asset_market,
            &spot_deposit_position.balance_type,
        )?;

        // TODO add oracle checks
        let asset_price = oracle_map.get_price_data(&asset_market.oracle)?.price;

        (
            token_amount,
            asset_price,
            asset_market.decimals,
            asset_market.maintenance_asset_weight,
            calculate_liquidation_multiplier(
                asset_market.liquidation_fee,
                LiquidationMultiplierType::Premium,
            )?,
        )
    };

    let (
        liability_amount,
        liability_price,
        liability_decimals,
        liability_weight,
        liability_liquidation_multiplier,
        liquidation_if_fee,
    ) = {
        let mut liability_market = spot_market_map.get_ref_mut(&liability_market_index)?;
        update_spot_market_cumulative_interest(&mut liability_market, now)?;

        let spot_position = user.get_spot_position(liability_market_index).unwrap();

        validate!(
            spot_position.balance_type == SpotBalanceType::Borrow,
            ErrorCode::WrongSpotBalanceType,
            "User did not have a borrow for the liability market index"
        )?;

        let token_amount = get_token_amount(
            spot_position.balance,
            &liability_market,
            &spot_position.balance_type,
        )?;

        // TODO add oracle checks
        let liability_price = oracle_map.get_price_data(&liability_market.oracle)?.price;

        (
            token_amount,
            liability_price,
            liability_market.decimals,
            liability_market.maintenance_liability_weight,
            calculate_liquidation_multiplier(
                liability_market.liquidation_fee,
                LiquidationMultiplierType::Discount,
            )?,
            liability_market.liquidation_if_factor,
        )
    };

    let (margin_requirement, total_collateral, margin_requirement_plus_buffer) =
        calculate_margin_requirement_and_total_collateral(
            user,
            perp_market_map,
            MarginRequirementType::Maintenance,
            spot_market_map,
            oracle_map,
            Some(liquidation_margin_buffer_ratio as u128),
        )?;

    if !user.being_liquidated && total_collateral >= cast(margin_requirement)? {
        return Err(ErrorCode::SufficientCollateral);
    } else if user.being_liquidated && total_collateral >= cast(margin_requirement_plus_buffer)? {
        user.being_liquidated = false;
        return Ok(());
    }

    let liquidation_id = set_being_liquidated_and_get_liquidation_id(user)?;

    let canceled_order_ids = cancel_all_orders(
        user,
        user_key,
        liquidator_key,
        perp_market_map,
        spot_market_map,
        oracle_map,
        now,
        slot,
    )?;

    // check if user exited liquidation territory
    let (intermediate_total_collateral, intermediate_margin_requirement_with_buffer) =
        if !canceled_order_ids.is_empty() {
            let (_, intermediate_total_collateral, intermediate_margin_requirement_plus_buffer) =
                calculate_margin_requirement_and_total_collateral(
                    user,
                    perp_market_map,
                    MarginRequirementType::Maintenance,
                    spot_market_map,
                    oracle_map,
                    Some(liquidation_margin_buffer_ratio as u128),
                )?;

            if intermediate_total_collateral >= cast(intermediate_margin_requirement_plus_buffer)? {
                emit!(LiquidationRecord {
                    ts: now,
                    liquidation_id,
                    liquidation_type: LiquidationType::LiquidatePerp,
                    user: *user_key,
                    liquidator: *liquidator_key,
                    margin_requirement,
                    total_collateral,
                    bankrupt: user.bankrupt,
                    canceled_order_ids,
                    liquidate_borrow: LiquidateBorrowRecord {
                        asset_market_index,
                        asset_price,
                        asset_transfer: 0,
                        liability_market_index,
                        liability_price,
                        liability_transfer: 0,
                    },
                    ..LiquidationRecord::default()
                });

                user.being_liquidated = false;
                return Ok(());
            }

            (
                intermediate_total_collateral,
                intermediate_margin_requirement_plus_buffer,
            )
        } else {
            (total_collateral, margin_requirement_plus_buffer)
        };

    let margin_shortage = cast_to_i128(intermediate_margin_requirement_with_buffer)?
        .checked_sub(intermediate_total_collateral)
        .ok_or_else(math_error!())?
        .unsigned_abs();

    let liability_weight_with_buffer = liability_weight
        .checked_add(liquidation_margin_buffer_ratio as u128)
        .ok_or_else(math_error!())?;

    // Determine what amount of borrow to transfer to reduce margin shortage to 0
    let liability_transfer_to_cover_margin_shortage =
        calculate_liability_transfer_to_cover_margin_shortage(
            margin_shortage,
            asset_weight,
            asset_liquidation_multiplier,
            liability_weight_with_buffer,
            liability_liquidation_multiplier,
            liability_decimals,
            liability_price,
            liquidation_if_fee,
        )?;

    // Given the user's deposit amount, how much borrow can be transferred?
    let liability_transfer_implied_by_asset_amount =
        calculate_liability_transfer_implied_by_asset_amount(
            asset_amount,
            asset_liquidation_multiplier,
            asset_decimals,
            asset_price,
            liability_liquidation_multiplier,
            liability_decimals,
            liability_price,
        )?;

    let liability_transfer = liquidator_max_liability_transfer
        .min(liability_amount)
        .min(liability_transfer_to_cover_margin_shortage)
        .min(liability_transfer_implied_by_asset_amount);

    // Given the borrow amount to transfer, determine how much deposit amount to transfer
    let asset_transfer = calculate_asset_transfer_for_liability_transfer(
        asset_amount,
        asset_liquidation_multiplier,
        asset_decimals,
        asset_price,
        liability_transfer,
        liability_liquidation_multiplier,
        liability_decimals,
        liability_price,
    )?;

    let if_fee = liability_transfer
        .checked_mul(liquidation_if_fee)
        .ok_or_else(math_error!())?
        .checked_div(LIQUIDATION_FEE_PRECISION)
        .ok_or_else(math_error!())?;
    {
        let mut liability_market = spot_market_map.get_ref_mut(&liability_market_index)?;

        update_spot_balances(
            liability_transfer
                .checked_sub(if_fee)
                .ok_or_else(math_error!())?,
            &SpotBalanceType::Deposit,
            &mut liability_market,
            user.get_spot_position_mut(liability_market_index).unwrap(),
            false,
        )?;

        update_revenue_pool_balances(if_fee, &SpotBalanceType::Deposit, &mut liability_market)?;

        update_spot_balances(
            liability_transfer,
            &SpotBalanceType::Borrow,
            &mut liability_market,
            liquidator
                .get_spot_position_mut(liability_market_index)
                .unwrap(),
            false,
        )?;
    }

    {
        let mut asset_market = spot_market_map.get_ref_mut(&asset_market_index)?;

        update_spot_balances(
            asset_transfer,
            &SpotBalanceType::Borrow,
            &mut asset_market,
            user.get_spot_position_mut(asset_market_index).unwrap(),
            false,
        )?;

        update_spot_balances(
            asset_transfer,
            &SpotBalanceType::Deposit,
            &mut asset_market,
            liquidator
                .get_spot_position_mut(asset_market_index)
                .unwrap(),
            false,
        )?;
    }

    if liability_transfer >= liability_transfer_to_cover_margin_shortage {
        user.being_liquidated = false;
    } else {
        user.bankrupt = is_user_bankrupt(user);
    }

    let liquidator_meets_initial_margin_requirement =
        meets_initial_margin_requirement(liquidator, perp_market_map, spot_market_map, oracle_map)?;

    validate!(
        liquidator_meets_initial_margin_requirement,
        ErrorCode::InsufficientCollateral,
        "Liquidator doesnt have enough collateral to take over borrow"
    )?;

    emit!(LiquidationRecord {
        ts: now,
        liquidation_id,
        liquidation_type: LiquidationType::LiquidateBorrow,
        user: *user_key,
        liquidator: *liquidator_key,
        margin_requirement,
        total_collateral,
        bankrupt: user.bankrupt,
        liquidate_borrow: LiquidateBorrowRecord {
            asset_market_index,
            asset_price,
            asset_transfer,
            liability_market_index,
            liability_price,
            liability_transfer,
        },
        ..LiquidationRecord::default()
    });

    Ok(())
}

pub fn liquidate_borrow_for_perp_pnl(
    perp_market_index: u64,
    liability_market_index: u64,
    liquidator_max_liability_transfer: u128,
    user: &mut User,
    user_key: &Pubkey,
    liquidator: &mut User,
    liquidator_key: &Pubkey,
    perp_market_map: &PerpMarketMap,
    spot_market_map: &SpotMarketMap,
    oracle_map: &mut OracleMap,
    now: i64,
    slot: u64,
    liquidation_margin_buffer_ratio: u32,
) -> ClearingHouseResult {
    validate!(!user.bankrupt, ErrorCode::UserBankrupt, "user bankrupt",)?;

    validate!(
        !liquidator.bankrupt,
        ErrorCode::UserBankrupt,
        "liquidator bankrupt",
    )?;

    user.get_perp_position(perp_market_index).map_err(|e| {
        msg!(
            "User does not have a position for perp market {}",
            perp_market_index
        );
        e
    })?;

    user.get_spot_position(liability_market_index)
        .ok_or_else(|| {
            msg!(
                "User does not have a spot balance for liability market {}",
                liability_market_index
            );
            ErrorCode::CouldNotFindSpotPosition
        })?;

    liquidator
        .force_get_perp_position_mut(perp_market_index)
        .map_err(|e| {
            msg!("Liquidator has no available positions to take on pnl");
            e
        })?;

    liquidator
        .force_get_spot_position_mut(liability_market_index)
        .map_err(|e| {
            msg!("Liquidator has no available spot balances to take on borrow");
            e
        })?;

    settle_funding_payment(
        user,
        user_key,
        perp_market_map.get_ref_mut(&perp_market_index)?.deref_mut(),
        now,
    )?;

    settle_funding_payment(
        liquidator,
        liquidator_key,
        perp_market_map.get_ref_mut(&perp_market_index)?.deref_mut(),
        now,
    )?;

    let (pnl, quote_price, quote_decimals, pnl_asset_weight, pnl_liquidation_multiplier) = {
        let user_position = user.get_perp_position(perp_market_index).unwrap();

        let base_asset_amount = user_position.base_asset_amount;

        validate!(
            base_asset_amount == 0,
            ErrorCode::InvalidPerpPositionToLiquidate,
            "Cant have open perp position (base_asset_amount: {})",
            base_asset_amount
        )?;

        validate!(
            user_position.open_orders == 0,
            ErrorCode::InvalidPerpPositionToLiquidate,
            "Cant have open orders for perp position"
        )?;

        let pnl = user_position.quote_asset_amount;

        validate!(
            pnl > 0,
            ErrorCode::InvalidPerpPositionToLiquidate,
            "Perp position must have position pnl"
        )?;

        let quote_price = oracle_map.quote_asset_price_data.price;

        let market = perp_market_map.get_ref(&perp_market_index)?;

        let pnl_asset_weight =
            market.get_unrealized_asset_weight(pnl, MarginRequirementType::Maintenance)?;

        (
            pnl.unsigned_abs(),
            quote_price,
            6_u8,
            pnl_asset_weight,
            calculate_liquidation_multiplier(
                market.liquidation_fee,
                LiquidationMultiplierType::Premium,
            )?,
        )
    };

    let (
        liability_amount,
        liability_price,
        liability_decimals,
        liability_weight,
        liability_liquidation_multiplier,
        liquidation_if_fee,
    ) = {
        let mut liability_market = spot_market_map.get_ref_mut(&liability_market_index)?;
        update_spot_market_cumulative_interest(&mut liability_market, now)?;

        let spot_position = user.get_spot_position(liability_market_index).unwrap();

        validate!(
            spot_position.balance_type == SpotBalanceType::Borrow,
            ErrorCode::WrongSpotBalanceType,
            "User did not have a borrow for the borrow market index"
        )?;

        let token_amount = get_token_amount(
            spot_position.balance,
            &liability_market,
            &spot_position.balance_type,
        )?;

        // TODO add oracle checks
        let liability_price = oracle_map.get_price_data(&liability_market.oracle)?.price;

        (
            token_amount,
            liability_price,
            liability_market.decimals,
            liability_market.maintenance_liability_weight,
            calculate_liquidation_multiplier(
                liability_market.liquidation_fee,
                LiquidationMultiplierType::Discount,
            )?,
            liability_market.liquidation_if_factor,
        )
    };

    let (margin_requirement, total_collateral, margin_requirement_plus_buffer) =
        calculate_margin_requirement_and_total_collateral(
            user,
            perp_market_map,
            MarginRequirementType::Maintenance,
            spot_market_map,
            oracle_map,
            Some(liquidation_margin_buffer_ratio as u128),
        )?;

    if !user.being_liquidated && total_collateral >= cast(margin_requirement)? {
        return Err(ErrorCode::SufficientCollateral);
    } else if user.being_liquidated && total_collateral >= cast(margin_requirement_plus_buffer)? {
        user.being_liquidated = false;
        return Ok(());
    }

    let liquidation_id = set_being_liquidated_and_get_liquidation_id(user)?;

    let canceled_order_ids = cancel_all_orders(
        user,
        user_key,
        liquidator_key,
        perp_market_map,
        spot_market_map,
        oracle_map,
        now,
        slot,
    )?;

    // check if user exited liquidation territory
    let (intermediate_total_collateral, intermediate_margin_requirement_with_buffer) =
        if !canceled_order_ids.is_empty() {
            let (_, intermediate_total_collateral, intermediate_margin_requirement_plus_buffer) =
                calculate_margin_requirement_and_total_collateral(
                    user,
                    perp_market_map,
                    MarginRequirementType::Maintenance,
                    spot_market_map,
                    oracle_map,
                    Some(liquidation_margin_buffer_ratio as u128),
                )?;

            if intermediate_total_collateral >= cast(intermediate_margin_requirement_plus_buffer)? {
                let market = perp_market_map.get_ref(&perp_market_index)?;
                let market_oracle_price = oracle_map.get_price_data(&market.amm.oracle)?.price;

                emit!(LiquidationRecord {
                    ts: now,
                    liquidation_id,
                    liquidation_type: LiquidationType::LiquidatePerp,
                    user: *user_key,
                    liquidator: *liquidator_key,
                    margin_requirement,
                    total_collateral,
                    bankrupt: user.bankrupt,
                    canceled_order_ids,
                    liquidate_borrow_for_perp_pnl: LiquidateBorrowForPerpPnlRecord {
                        perp_market_index,
                        market_oracle_price,
                        pnl_transfer: 0,
                        liability_market_index,
                        liability_price,
                        liability_transfer: 0,
                    },
                    ..LiquidationRecord::default()
                });

                user.being_liquidated = false;
                return Ok(());
            }

            (
                intermediate_total_collateral,
                intermediate_margin_requirement_plus_buffer,
            )
        } else {
            (total_collateral, margin_requirement_plus_buffer)
        };

    let margin_shortage = cast_to_i128(intermediate_margin_requirement_with_buffer)?
        .checked_sub(intermediate_total_collateral)
        .ok_or_else(math_error!())?
        .unsigned_abs();

    let liability_weight_with_buffer = liability_weight
        .checked_add(liquidation_margin_buffer_ratio as u128)
        .ok_or_else(math_error!())?;

    // Determine what amount of borrow to transfer to reduce margin shortage to 0
    let liability_transfer_to_cover_margin_shortage =
        calculate_liability_transfer_to_cover_margin_shortage(
            margin_shortage,
            pnl_asset_weight as u128,
            pnl_liquidation_multiplier,
            liability_weight_with_buffer,
            liability_liquidation_multiplier,
            liability_decimals,
            liability_price,
            liquidation_if_fee,
        )?;

    // Given the user's deposit amount, how much borrow can be transferred?
    let liability_transfer_implied_by_pnl = calculate_liability_transfer_implied_by_asset_amount(
        pnl,
        pnl_liquidation_multiplier,
        quote_decimals,
        quote_price,
        liability_liquidation_multiplier,
        liability_decimals,
        liability_price,
    )?;

    let liability_transfer = liquidator_max_liability_transfer
        .min(liability_amount)
        .min(liability_transfer_to_cover_margin_shortage)
        .min(liability_transfer_implied_by_pnl);

    // Given the borrow amount to transfer, determine how much deposit amount to transfer
    let pnl_transfer = calculate_asset_transfer_for_liability_transfer(
        pnl,
        pnl_liquidation_multiplier,
        quote_decimals,
        quote_price,
        liability_transfer,
        liability_liquidation_multiplier,
        liability_decimals,
        liability_price,
    )?;

    {
        let mut liability_market = spot_market_map.get_ref_mut(&liability_market_index)?;

        update_spot_balances(
            liability_transfer,
            &SpotBalanceType::Deposit,
            &mut liability_market,
            user.get_spot_position_mut(liability_market_index).unwrap(),
            false,
        )?;

        update_spot_balances(
            liability_transfer,
            &SpotBalanceType::Borrow,
            &mut liability_market,
            liquidator
                .get_spot_position_mut(liability_market_index)
                .unwrap(),
            false,
        )?;
    }

    {
        let mut market = perp_market_map.get_ref_mut(&perp_market_index)?;
        let liquidator_position = liquidator.force_get_perp_position_mut(perp_market_index)?;
        update_quote_asset_amount(
            liquidator_position,
            &mut market,
            cast_to_i128(pnl_transfer)?,
        )?;

        let user_position = user.get_perp_position_mut(perp_market_index)?;
        update_quote_asset_amount(user_position, &mut market, -cast_to_i128(pnl_transfer)?)?;
    }

    if liability_transfer >= liability_transfer_to_cover_margin_shortage {
        user.being_liquidated = false;
    } else {
        user.bankrupt = is_user_bankrupt(user);
    }

    let liquidator_meets_initial_margin_requirement =
        meets_initial_margin_requirement(liquidator, perp_market_map, spot_market_map, oracle_map)?;

    validate!(
        liquidator_meets_initial_margin_requirement,
        ErrorCode::InsufficientCollateral,
        "Liquidator doesnt have enough collateral to take over borrow"
    )?;

    let market_oracle_price = {
        let market = perp_market_map.get_ref_mut(&perp_market_index)?;
        oracle_map.get_price_data(&market.amm.oracle)?.price
    };

    emit!(LiquidationRecord {
        ts: now,
        liquidation_id,
        liquidation_type: LiquidationType::LiquidateBorrowForPerpPnl,
        user: *user_key,
        liquidator: *liquidator_key,
        margin_requirement,
        total_collateral,
        bankrupt: user.bankrupt,
        liquidate_borrow_for_perp_pnl: LiquidateBorrowForPerpPnlRecord {
            perp_market_index,
            market_oracle_price,
            pnl_transfer,
            liability_market_index,
            liability_price,
            liability_transfer,
        },
        ..LiquidationRecord::default()
    });

    Ok(())
}

pub fn liquidate_perp_pnl_for_deposit(
    perp_market_index: u64,
    asset_market_index: u64,
    liquidator_max_pnl_transfer: u128,
    user: &mut User,
    user_key: &Pubkey,
    liquidator: &mut User,
    liquidator_key: &Pubkey,
    perp_market_map: &PerpMarketMap,
    spot_market_map: &SpotMarketMap,
    oracle_map: &mut OracleMap,
    now: i64,
    slot: u64,
    liquidation_margin_buffer_ratio: u32,
) -> ClearingHouseResult {
    validate!(!user.bankrupt, ErrorCode::UserBankrupt, "user bankrupt",)?;

    validate!(
        !liquidator.bankrupt,
        ErrorCode::UserBankrupt,
        "liquidator bankrupt",
    )?;

    user.get_perp_position(perp_market_index).map_err(|e| {
        msg!(
            "User does not have a position for perp market {}",
            perp_market_index
        );
        e
    })?;

    user.get_spot_position(asset_market_index).ok_or_else(|| {
        msg!(
            "User does not have a spot balance for asset market {}",
            asset_market_index
        );
        ErrorCode::CouldNotFindSpotPosition
    })?;

    liquidator
        .force_get_perp_position_mut(perp_market_index)
        .map_err(|e| {
            msg!("Liquidator has no available positions to take on pnl");
            e
        })?;

    liquidator
        .force_get_spot_position_mut(asset_market_index)
        .map_err(|e| {
            msg!("Liquidator has no available spot balances to take on deposit");
            e
        })?;

    settle_funding_payment(
        user,
        user_key,
        perp_market_map.get_ref_mut(&perp_market_index)?.deref_mut(),
        now,
    )?;

    settle_funding_payment(
        liquidator,
        liquidator_key,
        perp_market_map.get_ref_mut(&perp_market_index)?.deref_mut(),
        now,
    )?;

    let (asset_amount, asset_price, asset_decimals, asset_weight, asset_liquidation_multiplier) = {
        let mut asset_market = spot_market_map.get_ref_mut(&asset_market_index)?;
        update_spot_market_cumulative_interest(&mut asset_market, now)?;

        let spot_position = user.get_spot_position(asset_market_index).unwrap();

        validate!(
            spot_position.balance_type == SpotBalanceType::Deposit,
            ErrorCode::WrongSpotBalanceType,
            "User did not have a deposit for the asset market"
        )?;

        let token_amount = get_token_amount(
            spot_position.balance,
            &asset_market,
            &spot_position.balance_type,
        )?;

        // TODO add oracle checks
        let token_price = oracle_map.get_price_data(&asset_market.oracle)?.price;

        (
            token_amount,
            token_price,
            asset_market.decimals,
            asset_market.maintenance_asset_weight,
            calculate_liquidation_multiplier(
                asset_market.liquidation_fee,
                LiquidationMultiplierType::Premium,
            )?,
        )
    };

    let (
        unsettled_pnl,
        quote_price,
        quote_decimals,
        pnl_liability_weight,
        pnl_liquidation_multiplier,
    ) = {
        let user_position = user.get_perp_position(perp_market_index).unwrap();

        let base_asset_amount = user_position.base_asset_amount;

        validate!(
            base_asset_amount == 0,
            ErrorCode::InvalidPerpPositionToLiquidate,
            "Cant have open perp position (base_asset_amount: {})",
            base_asset_amount
        )?;

        validate!(
            user_position.open_orders == 0,
            ErrorCode::InvalidPerpPositionToLiquidate,
            "Cant have open orders on perp position"
        )?;

        let unsettled_pnl = user_position.quote_asset_amount;

        validate!(
            unsettled_pnl < 0,
            ErrorCode::InvalidPerpPositionToLiquidate,
            "Perp position must have negative pnl"
        )?;

        let quote_price = oracle_map.quote_asset_price_data.price;

        let market = perp_market_map.get_ref(&perp_market_index)?;

        (
            unsettled_pnl.unsigned_abs(),
            quote_price,
            6_u8,
            SPOT_WEIGHT_PRECISION,
            calculate_liquidation_multiplier(
                market.liquidation_fee,
                LiquidationMultiplierType::Discount,
            )?,
        )
    };

    let (margin_requirement, total_collateral, margin_requirement_plus_buffer) =
        calculate_margin_requirement_and_total_collateral(
            user,
            perp_market_map,
            MarginRequirementType::Maintenance,
            spot_market_map,
            oracle_map,
            Some(liquidation_margin_buffer_ratio as u128),
        )?;

    if !user.being_liquidated && total_collateral >= cast(margin_requirement)? {
        return Err(ErrorCode::SufficientCollateral);
    } else if user.being_liquidated && total_collateral >= cast(margin_requirement_plus_buffer)? {
        user.being_liquidated = false;
        return Ok(());
    }

    let liquidation_id = set_being_liquidated_and_get_liquidation_id(user)?;

    let canceled_order_ids = cancel_all_orders(
        user,
        user_key,
        liquidator_key,
        perp_market_map,
        spot_market_map,
        oracle_map,
        now,
        slot,
    )?;

    // check if user exited liquidation territory
    let (intermediate_total_collateral, intermediate_margin_requirement_with_buffer) =
        if !canceled_order_ids.is_empty() {
            let (_, intermediate_total_collateral, intermediate_margin_requirement_plus_buffer) =
                calculate_margin_requirement_and_total_collateral(
                    user,
                    perp_market_map,
                    MarginRequirementType::Maintenance,
                    spot_market_map,
                    oracle_map,
                    Some(liquidation_margin_buffer_ratio as u128),
                )?;

            if intermediate_total_collateral >= cast(intermediate_margin_requirement_plus_buffer)? {
                let market = perp_market_map.get_ref(&perp_market_index)?;
                let market_oracle_price = oracle_map.get_price_data(&market.amm.oracle)?.price;

                emit!(LiquidationRecord {
                    ts: now,
                    liquidation_id,
                    liquidation_type: LiquidationType::LiquidatePerp,
                    user: *user_key,
                    liquidator: *liquidator_key,
                    margin_requirement,
                    total_collateral,
                    bankrupt: user.bankrupt,
                    canceled_order_ids,
                    liquidate_perp_pnl_for_deposit: LiquidatePerpPnlForDepositRecord {
                        perp_market_index,
                        market_oracle_price,
                        pnl_transfer: 0,
                        asset_market_index,
                        asset_price,
                        asset_transfer: 0,
                    },
                    ..LiquidationRecord::default()
                });

                user.being_liquidated = false;
                return Ok(());
            }

            (
                intermediate_total_collateral,
                intermediate_margin_requirement_plus_buffer,
            )
        } else {
            (total_collateral, margin_requirement_plus_buffer)
        };

    let margin_shortage = cast_to_i128(intermediate_margin_requirement_with_buffer)?
        .checked_sub(intermediate_total_collateral)
        .ok_or_else(math_error!())?
        .unsigned_abs();

    // Determine what amount of borrow to transfer to reduce margin shortage to 0
    let pnl_transfer_to_cover_margin_shortage =
        calculate_liability_transfer_to_cover_margin_shortage(
            margin_shortage,
            asset_weight,
            asset_liquidation_multiplier,
            pnl_liability_weight,
            pnl_liquidation_multiplier,
            quote_decimals,
            quote_price,
            0,
        )?;

    // Given the user's deposit amount, how much borrow can be transferred?
    let pnl_transfer_implied_by_asset_amount =
        calculate_liability_transfer_implied_by_asset_amount(
            asset_amount,
            asset_liquidation_multiplier,
            asset_decimals,
            asset_price,
            pnl_liquidation_multiplier,
            quote_decimals,
            quote_price,
        )?;

    let pnl_transfer = liquidator_max_pnl_transfer
        .min(unsettled_pnl)
        .min(pnl_transfer_to_cover_margin_shortage)
        .min(pnl_transfer_implied_by_asset_amount);

    // Given the borrow amount to transfer, determine how much deposit amount to transfer
    let asset_transfer = calculate_asset_transfer_for_liability_transfer(
        asset_amount,
        asset_liquidation_multiplier,
        asset_decimals,
        asset_price,
        pnl_transfer,
        pnl_liquidation_multiplier,
        quote_decimals,
        quote_price,
    )?;

    {
        let mut asset_market = spot_market_map.get_ref_mut(&asset_market_index)?;

        update_spot_balances(
            asset_transfer,
            &SpotBalanceType::Borrow,
            &mut asset_market,
            user.get_spot_position_mut(asset_market_index).unwrap(),
            false,
        )?;

        update_spot_balances(
            asset_transfer,
            &SpotBalanceType::Deposit,
            &mut asset_market,
            liquidator
                .get_spot_position_mut(asset_market_index)
                .unwrap(),
            false,
        )?;
    }

    {
        let mut perp_market = perp_market_map.get_ref_mut(&perp_market_index)?;
        let liquidator_position = liquidator.force_get_perp_position_mut(perp_market_index)?;
        update_quote_asset_amount(
            liquidator_position,
            &mut perp_market,
            -cast_to_i128(pnl_transfer)?,
        )?;

        let user_position = user.get_perp_position_mut(perp_market_index)?;
        update_quote_asset_amount(user_position, &mut perp_market, cast_to_i128(pnl_transfer)?)?;
    }

    if pnl_transfer >= pnl_transfer_to_cover_margin_shortage {
        user.being_liquidated = false;
    } else {
        user.bankrupt = is_user_bankrupt(user);
    }

    let liquidator_meets_initial_margin_requirement =
        meets_initial_margin_requirement(liquidator, perp_market_map, spot_market_map, oracle_map)?;

    validate!(
        liquidator_meets_initial_margin_requirement,
        ErrorCode::InsufficientCollateral,
        "Liquidator doesnt have enough collateral to take over borrow"
    )?;

    let market_oracle_price = {
        let market = perp_market_map.get_ref_mut(&perp_market_index)?;
        oracle_map.get_price_data(&market.amm.oracle)?.price
    };

    emit!(LiquidationRecord {
        ts: now,
        liquidation_id,
        liquidation_type: LiquidationType::LiquidatePerpPnlForDeposit,
        user: *user_key,
        liquidator: *liquidator_key,
        margin_requirement,
        total_collateral,
        bankrupt: user.bankrupt,
        liquidate_perp_pnl_for_deposit: LiquidatePerpPnlForDepositRecord {
            perp_market_index,
            market_oracle_price,
            pnl_transfer,
            asset_market_index,
            asset_price,
            asset_transfer,
        },
        ..LiquidationRecord::default()
    });

    Ok(())
}

pub fn set_being_liquidated_and_get_liquidation_id(user: &mut User) -> ClearingHouseResult<u16> {
    let liquidation_id = if user.being_liquidated {
        user.next_liquidation_id
            .checked_sub(1)
            .ok_or_else(math_error!())?
    } else {
        get_then_update_id!(user, next_liquidation_id)
    };
    user.being_liquidated = true;

    Ok(liquidation_id)
}

pub fn resolve_perp_bankruptcy(
    market_index: u64,
    user: &mut User,
    user_key: &Pubkey,
    liquidator: &mut User,
    liquidator_key: &Pubkey,
    perp_market_map: &PerpMarketMap,
    spot_market_map: &SpotMarketMap,
    oracle_map: &mut OracleMap,
    now: i64,
    insurance_fund_vault_balance: u64,
) -> ClearingHouseResult<u64> {
    validate!(
        user.bankrupt,
        ErrorCode::UserNotBankrupt,
        "user not bankrupt",
    )?;

    validate!(
        !liquidator.being_liquidated,
        ErrorCode::UserIsBeingLiquidated,
        "liquidator being liquidated",
    )?;

    validate!(
        !liquidator.bankrupt,
        ErrorCode::UserBankrupt,
        "liquidator bankrupt",
    )?;

    user.get_perp_position(market_index).map_err(|e| {
        msg!(
            "User does not have a position for perp market {}",
            market_index
        );
        e
    })?;

    let loss = user
        .get_perp_position(market_index)
        .unwrap()
        .quote_asset_amount;

    validate!(
        loss < 0,
        ErrorCode::InvalidPerpPositionToLiquidate,
        "user must have negative pnl"
    )?;

    let (margin_requirement, total_collateral, _) =
        calculate_margin_requirement_and_total_collateral(
            user,
            perp_market_map,
            MarginRequirementType::Maintenance,
            spot_market_map,
            oracle_map,
            None,
        )?;

    // spot market's insurance fund draw attempt here (before social loss)
    // subtract 1 so insurance_fund_vault_balance always stays >= 1

    let if_payment = {
        let mut market = perp_market_map.get_ref_mut(&market_index)?;
        let max_insurance_withdraw = market
            .quote_max_insurance
            .checked_sub(market.quote_settled_insurance)
            .ok_or_else(math_error!())?;

        let _if_payment = loss
            .unsigned_abs()
            .min(cast_to_u128(
                insurance_fund_vault_balance.saturating_sub(1),
            )?)
            .min(max_insurance_withdraw);

        market.quote_settled_insurance = market
            .quote_settled_insurance
            .checked_add(_if_payment)
            .ok_or_else(math_error!())?;
        _if_payment
    };

    let loss_to_socialize = loss
        .checked_add(cast_to_i128(if_payment)?)
        .ok_or_else(math_error!())?;

    let cumulative_funding_rate_delta = calculate_funding_rate_deltas_to_resolve_bankruptcy(
        loss_to_socialize,
        perp_market_map.get_ref(&market_index)?.deref(),
    )?;

    // socialize loss
    if loss_to_socialize < 0 {
        {
            let user = user.get_perp_position_mut(market_index).unwrap();
            user.quote_asset_amount = 0;

            let mut market = perp_market_map.get_ref_mut(&market_index)?;

            market.amm.cumulative_social_loss = market
                .amm
                .cumulative_social_loss
                .checked_add(loss_to_socialize)
                .ok_or_else(math_error!())?;

            market.amm.cumulative_funding_rate_long = market
                .amm
                .cumulative_funding_rate_long
                .checked_add(cumulative_funding_rate_delta)
                .ok_or_else(math_error!())?;

            market.amm.cumulative_funding_rate_short = market
                .amm
                .cumulative_funding_rate_short
                .checked_sub(cumulative_funding_rate_delta)
                .ok_or_else(math_error!())?;
        }
    }

    // exit bankruptcy
    if !is_user_bankrupt(user) {
        user.bankrupt = false;
        user.being_liquidated = false;
    }

    let liquidation_id = user
        .next_liquidation_id
        .checked_sub(1)
        .ok_or_else(math_error!())?;

    emit!(LiquidationRecord {
        ts: now,
        liquidation_id,
        liquidation_type: LiquidationType::PerpBankruptcy,
        user: *user_key,
        liquidator: *liquidator_key,
        margin_requirement,
        total_collateral,
        bankrupt: true,
        perp_bankruptcy: PerpBankruptcyRecord {
            market_index,
            if_payment,
            pnl: loss,
            cumulative_funding_rate_delta,
        },
        ..LiquidationRecord::default()
    });

    cast_to_u64(if_payment)
}

pub fn resolve_borrow_bankruptcy(
    market_index: u64,
    user: &mut User,
    user_key: &Pubkey,
    liquidator: &mut User,
    liquidator_key: &Pubkey,
    perp_market_map: &PerpMarketMap,
    spot_market_map: &SpotMarketMap,
    oracle_map: &mut OracleMap,
    now: i64,
    insurance_fund_vault_balance: u64,
) -> ClearingHouseResult<u64> {
    validate!(
        user.bankrupt,
        ErrorCode::UserNotBankrupt,
        "user not bankrupt",
    )?;

    validate!(
        !liquidator.being_liquidated,
        ErrorCode::UserIsBeingLiquidated,
        "liquidator being liquidated",
    )?;

    validate!(
        !liquidator.bankrupt,
        ErrorCode::UserBankrupt,
        "liquidator bankrupt",
    )?;

    // validate user and liquidator have bank balances
    user.get_spot_position(market_index).ok_or_else(|| {
        msg!(
            "User does not have a spot balance for market {}",
            market_index
        );
        ErrorCode::CouldNotFindSpotPosition
    })?;

    let (margin_requirement, total_collateral, _) =
        calculate_margin_requirement_and_total_collateral(
            user,
            perp_market_map,
            MarginRequirementType::Maintenance,
            spot_market_map,
            oracle_map,
            None,
        )?;

    let borrow_amount = {
        let spot_position = user.get_spot_position(market_index).unwrap();
        validate!(
            spot_position.balance_type == SpotBalanceType::Borrow,
            ErrorCode::UserHasInvalidBorrow
        )?;

        validate!(spot_position.balance > 0, ErrorCode::UserHasInvalidBorrow)?;

        get_token_amount(
            spot_position.balance,
            spot_market_map.get_ref(&market_index)?.deref(),
            &SpotBalanceType::Borrow,
        )?
    };

    // todo: add market's insurance fund draw attempt here (before social loss)
    // subtract 1 so insurance_fund_vault_balance always stays >= 1
    let if_payment = borrow_amount.min(cast_to_u128(
        insurance_fund_vault_balance.saturating_sub(1),
    )?);

    let loss_to_socialize = borrow_amount
        .checked_sub(if_payment)
        .ok_or_else(math_error!())?;

    let cumulative_deposit_interest_delta =
        calculate_cumulative_deposit_interest_delta_to_resolve_bankruptcy(
            loss_to_socialize,
            spot_market_map.get_ref(&market_index)?.deref(),
        )?;

    {
        let mut spot_market = spot_market_map.get_ref_mut(&market_index)?;
        let spot_position = user.get_spot_position_mut(market_index).unwrap();
        update_spot_balances(
            borrow_amount,
            &SpotBalanceType::Deposit,
            &mut spot_market,
            spot_position,
            false,
        )?;

        spot_market.cumulative_deposit_interest = spot_market
            .cumulative_deposit_interest
            .checked_sub(cumulative_deposit_interest_delta)
            .ok_or_else(math_error!())?;
    }

    // exit bankruptcy
    if !is_user_bankrupt(user) {
        user.bankrupt = false;
        user.being_liquidated = false;
    }

    let liquidation_id = user
        .next_liquidation_id
        .checked_sub(1)
        .ok_or_else(math_error!())?;

    emit!(LiquidationRecord {
        ts: now,
        liquidation_id,
        liquidation_type: LiquidationType::BorrowBankruptcy,
        user: *user_key,
        liquidator: *liquidator_key,
        margin_requirement,
        total_collateral,
        bankrupt: true,
        borrow_bankruptcy: BorrowBankruptcyRecord {
            market_index,
            borrow_amount,
            if_payment,
            cumulative_deposit_interest_delta,
        },
        ..LiquidationRecord::default()
    });

    cast_to_u64(if_payment)
}

pub fn cancel_all_orders(
    user: &mut User,
    user_key: &Pubkey,
    liquidator_key: &Pubkey,
    perp_market_map: &PerpMarketMap,
    spot_market_map: &SpotMarketMap,
    oracle_map: &mut OracleMap,
    now: i64,
    slot: u64,
) -> ClearingHouseResult<Vec<u64>> {
    let mut canceled_order_ids: Vec<u64> = vec![];
    for order_index in 0..user.orders.len() {
        if user.orders[order_index].status != OrderStatus::Open {
            continue;
        }

        canceled_order_ids.push(user.orders[order_index].order_id);
        cancel_order(
            order_index,
            user,
            user_key,
            perp_market_map,
            spot_market_map,
            oracle_map,
            now,
            slot,
            OrderActionExplanation::CanceledForLiquidation,
            Some(liquidator_key),
            0,
            true,
        )?;
    }

    Ok(canceled_order_ids)
}<|MERGE_RESOLUTION|>--- conflicted
+++ resolved
@@ -242,17 +242,10 @@
         .ok_or_else(math_error!())?
         .unsigned_abs();
 
-<<<<<<< HEAD
-    let market = market_map.get_ref(&market_index)?;
+    let market = perp_market_map.get_ref(&market_index)?;
     let liquidation_fee = market.liquidation_fee;
     let if_liquidation_fee = market.if_liquidation_fee;
-    drop(market);
-    let base_asset_amount_to_cover_margin_shortage =
-=======
-    let market = perp_market_map.get_ref(&market_index)?;
-    let liquidation_fee = market.liquidation_fee;
     let base_asset_amount_to_cover_margin_shortage = standardize_base_asset_amount(
->>>>>>> 39284d1b
         calculate_base_asset_amount_to_cover_margin_shortage(
             margin_shortage,
             margin_ratio_with_buffer,
