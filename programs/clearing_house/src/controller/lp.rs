use crate::controller::position::get_position_index;
use crate::error::{ClearingHouseResult, ErrorCode};
use crate::math_error;
<<<<<<< HEAD
use crate::state::market::PerpMarket;
use crate::PerpPosition;
=======
use crate::state::market::Market;
use crate::state::user::User;
use crate::MarketPosition;
>>>>>>> e0945f14

use crate::bn::U192;
use crate::controller::position::PositionDelta;
use crate::controller::position::{update_position_and_market, update_quote_asset_amount};
use crate::get_struct_values;
use crate::math::amm::{get_update_k_result, update_k};
use crate::math::casting::cast_to_i128;
use crate::math::lp::calculate_settle_lp_metrics;
use crate::math::position::calculate_base_asset_value_with_oracle_price;

use anchor_lang::prelude::{msg, Pubkey};

pub fn mint_lp_shares(
    position: &mut PerpPosition,
    market: &mut PerpMarket,
    n_shares: u128,
    now: i64,
) -> ClearingHouseResult<()> {
    let amm = market.amm;

    // update add liquidity time
    position.last_lp_add_time = now;

    let (sqrt_k,) = get_struct_values!(amm, sqrt_k);

    if position.lp_shares > 0 {
        settle_lp_position(position, market)?;
    } else {
        let (net_base_asset_amount_per_lp, net_quote_asset_amount_per_lp) = get_struct_values!(
            amm.market_position_per_lp,
            base_asset_amount,
            quote_asset_amount
        );
        position.last_net_base_asset_amount_per_lp = net_base_asset_amount_per_lp;
        position.last_net_quote_asset_amount_per_lp = net_quote_asset_amount_per_lp;
    }

    // add share balance
    position.lp_shares = position
        .lp_shares
        .checked_add(n_shares)
        .ok_or_else(math_error!())?;

    // update market state
    let new_sqrt_k = sqrt_k.checked_add(n_shares).ok_or_else(math_error!())?;
    let new_sqrt_k_u192 = U192::from(new_sqrt_k);

    let update_k_result = get_update_k_result(market, new_sqrt_k_u192, true)?;
    update_k(market, &update_k_result)?;

    market.amm.user_lp_shares = market
        .amm
        .user_lp_shares
        .checked_add(n_shares)
        .ok_or_else(math_error!())?;

    crate::controller::validate::validate_market_account(market)?;
    crate::controller::validate::validate_position_account(position, market)?;

    Ok(())
}

pub fn settle_lp_position(
    position: &mut PerpPosition,
    market: &mut PerpMarket,
) -> ClearingHouseResult<(PositionDelta, i128)> {
    let mut lp_metrics = calculate_settle_lp_metrics(&market.amm, position)?;

    position.remainder_base_asset_amount = position
        .remainder_base_asset_amount
        .checked_add(lp_metrics.remainder_base_asset_amount)
        .ok_or_else(math_error!())?;

    if position.remainder_base_asset_amount.unsigned_abs() >= market.amm.base_asset_amount_step_size
    {
        let (standardized_remainder_base_asset_amount, remainder_base_asset_amount) =
            crate::math::orders::standardize_base_asset_amount_with_remainder_i128(
                position.remainder_base_asset_amount,
                market.amm.base_asset_amount_step_size,
            )?;

        lp_metrics.base_asset_amount = lp_metrics
            .base_asset_amount
            .checked_add(standardized_remainder_base_asset_amount)
            .ok_or_else(math_error!())?;

        position.remainder_base_asset_amount = remainder_base_asset_amount;
    }

    let position_delta = PositionDelta {
        base_asset_amount: lp_metrics.base_asset_amount,
        quote_asset_amount: lp_metrics.quote_asset_amount,
    };

    let pnl = update_position_and_market(position, market, &position_delta)?;

    // todo: name for this is confusing, but adding is correct as is
    // definition: net position of users in the market that has the LP as a counterparty (which have NOT settled)
    market.amm.net_unsettled_lp_base_asset_amount = market
        .amm
        .net_unsettled_lp_base_asset_amount
        .checked_add(lp_metrics.base_asset_amount)
        .ok_or_else(math_error!())?;

    position.last_net_base_asset_amount_per_lp =
        market.amm.market_position_per_lp.base_asset_amount;
    position.last_net_quote_asset_amount_per_lp =
        market.amm.market_position_per_lp.quote_asset_amount;

    crate::controller::validate::validate_market_account(market)?;
    crate::controller::validate::validate_position_account(position, market)?;

    Ok((position_delta, pnl))
}

pub fn settle_lp(
    user: &mut User,
    user_key: &Pubkey,
    market: &mut Market,
    now: i64,
) -> ClearingHouseResult<()> {
    if let Ok(position_index) = get_position_index(&user.positions, market.market_index) {
        let position = &mut user.positions[position_index];
        if position.lp_shares > 0 {
            let (position_delta, pnl) = settle_lp_position(position, market)?;

            crate::emit!(crate::LPRecord {
                ts: now,
                action: crate::LPAction::SettleLiquidity,
                user: *user_key,
                market_index: market.market_index,
                delta_base_asset_amount: position_delta.base_asset_amount,
                delta_quote_asset_amount: position_delta.quote_asset_amount,
                pnl,
                n_shares: 0
            });
        }
    };
    Ok(())
}

pub fn burn_lp_shares(
    position: &mut PerpPosition,
    market: &mut PerpMarket,
    shares_to_burn: u128,
    oracle_price: i128,
) -> ClearingHouseResult<(PositionDelta, i128)> {
    if shares_to_burn == 0 {
        return Ok((PositionDelta::default(), 0));
    }

    // settle
    let (position_delta, pnl) = settle_lp_position(position, market)?;

    // clean up
    let unsettled_remainder = market
        .amm
        .net_unsettled_lp_base_asset_amount
        .checked_add(position.remainder_base_asset_amount)
        .ok_or_else(math_error!())?;

    if shares_to_burn == market.amm.user_lp_shares && unsettled_remainder != 0 {
        crate::validate!(
            unsettled_remainder.unsigned_abs() <= market.amm.base_asset_amount_step_size,
            ErrorCode::DefaultError,
            "unsettled baa on final burn too big rel to stepsize {}: {}",
            market.amm.base_asset_amount_step_size,
            market.amm.net_unsettled_lp_base_asset_amount,
        )?;

        // sub bc lps take the opposite side of the user
        position.remainder_base_asset_amount = position
            .remainder_base_asset_amount
            .checked_sub(unsettled_remainder)
            .ok_or_else(math_error!())?;
    }

    // update stats
    if position.remainder_base_asset_amount != 0 {
        let base_asset_amount = position.remainder_base_asset_amount;

        // user closes the dust
        market.amm.net_base_asset_amount = market
            .amm
            .net_base_asset_amount
            .checked_sub(base_asset_amount)
            .ok_or_else(math_error!())?;

        market.amm.net_unsettled_lp_base_asset_amount = market
            .amm
            .net_unsettled_lp_base_asset_amount
            .checked_add(base_asset_amount)
            .ok_or_else(math_error!())?;

        position.remainder_base_asset_amount = 0;

        let dust_base_asset_value =
            calculate_base_asset_value_with_oracle_price(base_asset_amount, oracle_price)?
                .checked_add(1) // round up
                .ok_or_else(math_error!())?;

        update_quote_asset_amount(position, market, -cast_to_i128(dust_base_asset_value)?)?;
    }

    // update last_ metrics
    position.last_net_base_asset_amount_per_lp =
        market.amm.market_position_per_lp.base_asset_amount;
    position.last_net_quote_asset_amount_per_lp =
        market.amm.market_position_per_lp.quote_asset_amount;

    // burn shares
    position.lp_shares = position
        .lp_shares
        .checked_sub(shares_to_burn)
        .ok_or_else(math_error!())?;

    market.amm.user_lp_shares = market
        .amm
        .user_lp_shares
        .checked_sub(shares_to_burn)
        .ok_or_else(math_error!())?;

    // update market state
    let new_sqrt_k = market
        .amm
        .sqrt_k
        .checked_sub(shares_to_burn)
        .ok_or_else(math_error!())?;
    let new_sqrt_k_u192 = U192::from(new_sqrt_k);

    let update_k_result = get_update_k_result(market, new_sqrt_k_u192, false)?;
    update_k(market, &update_k_result)?;

    crate::controller::validate::validate_market_account(market)?;
    crate::controller::validate::validate_position_account(position, market)?;

    Ok((position_delta, pnl))
}

#[cfg(test)]
mod test {
    use super::*;
    use crate::math::constants::AMM_RESERVE_PRECISION;
    use crate::state::market::AMM;
    use crate::state::user::PerpPosition;

    #[test]
    fn test_full_long_settle() {
        let mut position = PerpPosition {
            ..PerpPosition::default()
        };

        let amm = AMM {
            user_lp_shares: position.lp_shares,
            base_asset_amount_step_size: 1,
            ..AMM::default_test()
        };
        let mut market = PerpMarket {
            amm,
            ..PerpMarket::default_test()
        };
        let og_market = market;

        mint_lp_shares(&mut position, &mut market, AMM_RESERVE_PRECISION, 0).unwrap();

        market.amm.market_position_per_lp = PerpPosition {
            base_asset_amount: 10,
            quote_asset_amount: -10,
            ..PerpPosition::default()
        };
        market.amm.net_unsettled_lp_base_asset_amount = -10;
        market.base_asset_amount_short = -10;

        settle_lp_position(&mut position, &mut market).unwrap();

        assert_eq!(position.last_net_base_asset_amount_per_lp, 10);
        assert_eq!(position.last_net_quote_asset_amount_per_lp, -10);
        assert_eq!(position.base_asset_amount, 10);
        assert_eq!(position.quote_asset_amount, -10);
        assert_eq!(market.amm.net_unsettled_lp_base_asset_amount, 0);
        // net baa doesnt change
        assert_eq!(
            og_market.amm.net_base_asset_amount,
            market.amm.net_base_asset_amount
        );

        // burn
        let lp_shares = position.lp_shares;
        burn_lp_shares(&mut position, &mut market, lp_shares, 0).unwrap();
        assert_eq!(position.lp_shares, 0);
        assert_eq!(og_market.amm.sqrt_k, market.amm.sqrt_k);
    }

    #[test]
    fn test_full_short_settle() {
        let mut position = PerpPosition {
            ..PerpPosition::default()
        };

        let amm = AMM {
            peg_multiplier: 1,
            user_lp_shares: 100 * AMM_RESERVE_PRECISION,
            base_asset_amount_step_size: 1,
            ..AMM::default_test()
        };

        let mut market = PerpMarket {
            amm,
            ..PerpMarket::default_test()
        };

        mint_lp_shares(&mut position, &mut market, 100 * AMM_RESERVE_PRECISION, 0).unwrap();

        market.amm.market_position_per_lp = PerpPosition {
            base_asset_amount: -10,
            quote_asset_amount: 10,
            ..PerpPosition::default()
        };

        settle_lp_position(&mut position, &mut market).unwrap();

        assert_eq!(position.last_net_base_asset_amount_per_lp, -10);
        assert_eq!(position.last_net_quote_asset_amount_per_lp, 10);
        assert_eq!(position.base_asset_amount, -10 * 100);
        assert_eq!(position.quote_asset_amount, 10 * 100);
    }

    #[test]
    fn test_partial_short_settle() {
        let mut position = PerpPosition {
            ..PerpPosition::default()
        };

        let amm = AMM {
            base_asset_amount_step_size: 3,
            ..AMM::default_test()
        };

        let mut market = PerpMarket {
            amm,
            ..PerpMarket::default_test()
        };

        mint_lp_shares(&mut position, &mut market, AMM_RESERVE_PRECISION, 0).unwrap();

        market.amm.market_position_per_lp = PerpPosition {
            base_asset_amount: -10,
            quote_asset_amount: 10,
            ..PerpPosition::default()
        };
        market.amm.net_unsettled_lp_base_asset_amount = 10;
        market.base_asset_amount_long = 10;

        settle_lp_position(&mut position, &mut market).unwrap();

        assert_eq!(position.base_asset_amount, -9);
        assert_eq!(position.quote_asset_amount, 10);
        assert_eq!(position.remainder_base_asset_amount, -1);
        assert_eq!(position.last_net_base_asset_amount_per_lp, -10);
        assert_eq!(position.last_net_quote_asset_amount_per_lp, 10);

        // burn
        let _position = position;
        let lp_shares = position.lp_shares;
        burn_lp_shares(&mut position, &mut market, lp_shares, 0).unwrap();
        assert_eq!(position.lp_shares, 0);
    }

    #[test]
    fn test_partial_long_settle() {
        let mut position = PerpPosition {
            lp_shares: AMM_RESERVE_PRECISION,
            ..PerpPosition::default()
        };

        let amm = AMM {
            market_position_per_lp: PerpPosition {
                base_asset_amount: -10,
                quote_asset_amount: 10,
                ..PerpPosition::default()
            },
            base_asset_amount_step_size: 3,
            ..AMM::default_test()
        };

        let mut market = PerpMarket {
            amm,
            ..PerpMarket::default_test()
        };

        settle_lp_position(&mut position, &mut market).unwrap();

        assert_eq!(position.base_asset_amount, -9);
        assert_eq!(position.quote_asset_amount, 10);
        assert_eq!(position.remainder_base_asset_amount, -1);
        assert_eq!(position.last_net_base_asset_amount_per_lp, -10);
        assert_eq!(position.last_net_quote_asset_amount_per_lp, 10);
    }
}<|MERGE_RESOLUTION|>--- conflicted
+++ resolved
@@ -1,14 +1,9 @@
 use crate::controller::position::get_position_index;
 use crate::error::{ClearingHouseResult, ErrorCode};
 use crate::math_error;
-<<<<<<< HEAD
 use crate::state::market::PerpMarket;
+use crate::state::user::User;
 use crate::PerpPosition;
-=======
-use crate::state::market::Market;
-use crate::state::user::User;
-use crate::MarketPosition;
->>>>>>> e0945f14
 
 use crate::bn::U192;
 use crate::controller::position::PositionDelta;
@@ -127,11 +122,11 @@
 pub fn settle_lp(
     user: &mut User,
     user_key: &Pubkey,
-    market: &mut Market,
+    market: &mut PerpMarket,
     now: i64,
 ) -> ClearingHouseResult<()> {
-    if let Ok(position_index) = get_position_index(&user.positions, market.market_index) {
-        let position = &mut user.positions[position_index];
+    if let Ok(position_index) = get_position_index(&user.perp_positions, market.market_index) {
+        let position = &mut user.perp_positions[position_index];
         if position.lp_shares > 0 {
             let (position_delta, pnl) = settle_lp_position(position, market)?;
 
