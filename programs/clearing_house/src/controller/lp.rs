--- conflicted
+++ resolved
@@ -1,16 +1,12 @@
 use crate::error::ClearingHouseResult;
-<<<<<<< HEAD
-=======
-use crate::math::constants::AMM_RESERVE_PRECISION;
->>>>>>> 0ff1d3fb
 use crate::math::constants::AMM_RESERVE_PRECISION_I128;
 use crate::math_error;
 use crate::state::market::Market;
 use crate::MarketPosition;
 
 use crate::bn::U192;
-use crate::controller::position::{update_quote_asset_amount, update_position_and_market};
 use crate::controller::position::PositionDelta;
+use crate::controller::position::{update_position_and_market, update_quote_asset_amount};
 use crate::math::amm::{get_update_k_result, update_k};
 use crate::math::casting::cast_to_i128;
 use crate::math::lp::calculate_settled_lp_base_quote;
@@ -30,23 +26,12 @@
         market.amm.market_position_per_lp.base_asset_amount;
     position.last_net_quote_asset_amount_per_lp =
         market.amm.market_position_per_lp.quote_asset_amount;
-<<<<<<< HEAD
-    // position.last_unsettled_pnl_per_lp = market.amm.market_position_per_lp.unsettled_pnl;
 
     let remainder_quote_asset_amount_per_lp = lp_metrics
         .remainder_quote_asset_amount
         .checked_mul(AMM_RESERVE_PRECISION_I128)
         .ok_or_else(math_error!())?
         .checked_div(n_shares_i128)
-=======
-    position.last_unsettled_pnl_per_lp = market.amm.market_position_per_lp.unsettled_pnl;
-
-    let remainder_quote_asset_amount_per_lp = lp_metrics
-        .remainder_quote_asset_amount
-        .checked_mul(AMM_RESERVE_PRECISION)
-        .ok_or_else(math_error!())?
-        .checked_div(n_shares)
->>>>>>> 0ff1d3fb
         .ok_or_else(math_error!())?;
 
     let remainder_base_asset_amount_per_lp = lp_metrics
@@ -55,7 +40,6 @@
         .ok_or_else(math_error!())?
         .checked_div(n_shares_i128)
         .ok_or_else(math_error!())?;
-<<<<<<< HEAD
 
     // put the remainder back into the last_ for future burns
     position.last_net_base_asset_amount_per_lp = position
@@ -63,15 +47,6 @@
         .checked_sub(remainder_base_asset_amount_per_lp)
         .ok_or_else(math_error!())?;
 
-=======
-
-    // put the remainder back into the last_ for future burns
-    position.last_net_base_asset_amount_per_lp = position
-        .last_net_base_asset_amount_per_lp
-        .checked_sub(remainder_base_asset_amount_per_lp)
-        .ok_or_else(math_error!())?;
-
->>>>>>> 0ff1d3fb
     position.last_net_quote_asset_amount_per_lp = position
         .last_net_quote_asset_amount_per_lp
         .checked_sub(remainder_quote_asset_amount_per_lp)
@@ -82,16 +57,7 @@
         quote_asset_amount: lp_metrics.quote_asset_amount,
     };
     let upnl = update_position_and_market(position, market, &position_delta)?;
-    let unsettled_pnl = lp_metrics
-        .unsettled_pnl
-        .checked_add(upnl)
-        .ok_or_else(math_error!())?;
-<<<<<<< HEAD
-    update_quote_asset_amount(position, unsettled_pnl)?;
-    // update_unsettled_pnl(position, market, unsettled_pnl)?;
-=======
-    update_unsettled_pnl(position, market, unsettled_pnl)?;
->>>>>>> 0ff1d3fb
+    update_quote_asset_amount(position, upnl)?;
 
     //
     market.amm.net_base_asset_amount = market
@@ -108,12 +74,6 @@
 
     Ok(())
 }
-
-//         // margin
-//     // let (new_quote_asset_amount, new_quote_entry_amount, new_base_asset_amount, pnl) =
-//     // calculate_position_new_quote_base_pnl(position, delta)?;
-//     Ok(())
-// }
 
 pub fn burn_lp_shares(
     position: &mut MarketPosition,
@@ -136,19 +96,10 @@
 
     // liquidate dust position
     let unsettled_pnl = -cast_to_i128(quote_asset_amount)?
-<<<<<<< HEAD
         .checked_sub(1)
         .ok_or_else(math_error!())?;
 
-    update_quote_asset_amount(
-        position,
-        unsettled_pnl,
-    )?; 
-=======
-        .checked_add(1)
-        .ok_or_else(math_error!())?;
-    update_unsettled_pnl(position, market, unsettled_pnl)?;
->>>>>>> 0ff1d3fb
+    update_quote_asset_amount(position, unsettled_pnl)?;
 
     // update last_ metrics
     position.last_net_base_asset_amount_per_lp =
