use crate::error::*;
use crate::math::casting::cast_to_i128;

use crate::controller::amm::update_spreads;
use crate::controller::spot_balance::update_spot_balances;
use crate::error::ErrorCode;
use crate::load_mut;
use crate::math::amm;
use crate::math::amm::get_update_k_result;
use crate::math::bn;
use crate::math::constants::{K_BPS_UPDATE_SCALE, QUOTE_PRECISION, QUOTE_SPOT_MARKET_INDEX};
use crate::math::repeg;
use crate::math::spot_balance::get_token_amount;
use crate::math_error;
use crate::state::market::{MarketStatus, PerpMarket};
use crate::state::oracle::OraclePriceData;
use crate::state::oracle_map::OracleMap;
use crate::state::perp_market_map::PerpMarketMap;
use crate::state::spot_market::SpotBalanceType;
use crate::state::spot_market_map::SpotMarketMap;
use crate::state::state::{OracleGuardRails, State};
use crate::validate;
use anchor_lang::prelude::AccountInfo;
use anchor_lang::prelude::*;
use solana_program::msg;
use std::cmp::min;

pub fn repeg(
    market: &mut PerpMarket,
    price_oracle: &AccountInfo,
    new_peg_candidate: u128,
    clock_slot: u64,
    oracle_guard_rails: &OracleGuardRails,
) -> ClearingHouseResult<i128> {
    // for adhoc admin only repeg

    if new_peg_candidate == market.amm.peg_multiplier {
        return Err(ErrorCode::InvalidRepegRedundant);
    }
    let (terminal_price_before, _terminal_quote_reserves, _terminal_base_reserves) =
        amm::calculate_terminal_price_and_reserves(&market.amm)?;

    let (repegged_market, adjustment_cost) = repeg::adjust_peg_cost(market, new_peg_candidate)?;

    let (oracle_is_valid, direction_valid, profitability_valid, price_impact_valid) =
        repeg::calculate_repeg_validity_from_oracle_account(
            &repegged_market,
            price_oracle,
            terminal_price_before,
            clock_slot,
            oracle_guard_rails,
        )?;

    // cannot repeg if oracle is invalid
    if !oracle_is_valid {
        return Err(ErrorCode::InvalidOracle);
    }

    // only push terminal in direction of oracle
    if !direction_valid {
        return Err(ErrorCode::InvalidRepegDirection);
    }

    // only push terminal up to closer edge of oracle confidence band
    if !profitability_valid {
        return Err(ErrorCode::InvalidRepegProfitability);
    }

    // only push mark up to further edge of oracle confidence band
    if !price_impact_valid {
        // todo
        // return Err(ErrorCode::InvalidRepegPriceImpact);
        return Err(ErrorCode::InvalidRepegProfitability);
    }

    // modify market's total fee change and peg change
    let cost_applied = apply_cost_to_market(market, adjustment_cost, true)?;
    if cost_applied {
        market.amm.peg_multiplier = new_peg_candidate;
    } else {
        return Err(ErrorCode::InvalidRepegProfitability);
    }

    Ok(adjustment_cost)
}

pub fn update_amms(
    perp_market_map: &mut PerpMarketMap,
    oracle_map: &mut OracleMap,
    state: &State,
    clock: &Clock,
) -> ClearingHouseResult<bool> {
    // up to ~60k compute units (per amm) worst case
    let clock_slot = clock.slot;
    let now = clock.unix_timestamp;

    let updated = true; // todo
    for (_key, market_account_loader) in perp_market_map.0.iter_mut() {
        let market = &mut load_mut!(market_account_loader)?;
        let oracle_price_data = &oracle_map.get_price_data(&market.amm.oracle)?;
        _update_amm(market, oracle_price_data, state, now, clock_slot)?;
    }

    Ok(updated)
}

pub fn update_amm(
    market_index: u64,
    perp_market_map: &PerpMarketMap,
    oracle_map: &mut OracleMap,
    state: &State,
    clock: &Clock,
) -> ClearingHouseResult<i128> {
    let market = &mut perp_market_map.get_ref_mut(&market_index)?;
    let oracle_price_data = oracle_map.get_price_data(&market.amm.oracle)?;

    let cost_of_update = _update_amm(
        market,
        oracle_price_data,
        state,
        clock.unix_timestamp,
        clock.slot,
    )?;

    Ok(cost_of_update)
}

pub fn _update_amm(
    market: &mut PerpMarket,
    oracle_price_data: &OraclePriceData,
    state: &State,
    now: i64,
    clock_slot: u64,
) -> ClearingHouseResult<i128> {
    if market.status == MarketStatus::Settlement {
        return Ok(0);
    }

    let curve_update_intensity = cast_to_i128(min(market.amm.curve_update_intensity, 100_u8))?;

    let mut amm_update_cost = 0;
    if curve_update_intensity > 0 {
        let (optimal_peg, fee_budget, check_lower_bound) =
            repeg::calculate_optimal_peg_and_budget(market, oracle_price_data)?;

<<<<<<< HEAD
        // todo: examine stack trace error (crispo)
=======
>>>>>>> 922c8f43
        let (repegged_market, repegged_cost) =
            repeg::adjust_amm(market, optimal_peg, fee_budget, true)?;

        let cost_applied = apply_cost_to_market(market, repegged_cost, check_lower_bound)?;

        if cost_applied {
            market.amm.base_asset_reserve = repegged_market.amm.base_asset_reserve;
            market.amm.quote_asset_reserve = repegged_market.amm.quote_asset_reserve;
            market.amm.sqrt_k = repegged_market.amm.sqrt_k;

            market.amm.terminal_quote_asset_reserve =
                repegged_market.amm.terminal_quote_asset_reserve;
            market.amm.peg_multiplier = repegged_market.amm.peg_multiplier;
            amm_update_cost = repegged_cost;
        }
    }

    let is_oracle_valid = amm::is_oracle_valid(
        &market.amm,
        oracle_price_data,
        &state.oracle_guard_rails.validity,
    )?;

    let mark_price_after = market.amm.mark_price()?;
    amm::update_oracle_price_twap(
        &mut market.amm,
        now,
        oracle_price_data,
        Some(mark_price_after),
    )?;

    if is_oracle_valid {
        market.amm.last_update_slot = clock_slot;
        market.amm.last_oracle_valid = true;
    } else {
        market.amm.last_oracle_valid = false;
    }

    update_spreads(&mut market.amm, mark_price_after)?;

    Ok(amm_update_cost)
}

pub fn apply_cost_to_market(
    market: &mut PerpMarket,
    cost: i128,
    check_lower_bound: bool,
) -> ClearingHouseResult<bool> {
    // positive cost is expense, negative cost is revenue
    // Reduce pnl to quote asset precision and take the absolute value
    if cost > 0 {
        let new_total_fee_minus_distributions = market
            .amm
            .total_fee_minus_distributions
            .checked_sub(cost)
            .ok_or_else(math_error!())?;

        // Only a portion of the protocol fees are allocated to repegging
        // This checks that the total_fee_minus_distributions does not decrease too much after repeg
        if check_lower_bound {
            if new_total_fee_minus_distributions
                > cast_to_i128(repeg::get_total_fee_lower_bound(market)?)?
            {
                market.amm.total_fee_minus_distributions = new_total_fee_minus_distributions;
            } else {
                return Ok(false);
            }
        } else {
            market.amm.total_fee_minus_distributions = new_total_fee_minus_distributions;
        }
    } else {
        market.amm.total_fee_minus_distributions = market
            .amm
            .total_fee_minus_distributions
            .checked_add(cost.abs())
            .ok_or_else(math_error!())?;
    }

    market.amm.net_revenue_since_last_funding = market
        .amm
        .net_revenue_since_last_funding
        .checked_sub(cost as i64)
        .ok_or_else(math_error!())?;

    Ok(true)
}

pub fn settle_expired_market(
    market_index: u64,
    market_map: &PerpMarketMap,
    _oracle_map: &mut OracleMap,
    spot_market_map: &SpotMarketMap,
    _state: &State,
    clock: &Clock,
) -> ClearingHouseResult {
    let now = clock.unix_timestamp;
    let market = &mut market_map.get_ref_mut(&market_index)?;

    validate!(
        market.expiry_ts != 0,
        ErrorCode::DefaultError,
        "Market isn't set to expire"
    )?;

    validate!(
        market.expiry_ts <= now,
        ErrorCode::DefaultError,
        "Market hasn't expired yet (expiry={} > now{})",
        market.expiry_ts,
        now
    )?;

    validate!(
        market.amm.net_unsettled_lp_base_asset_amount == 0 && market.amm.user_lp_shares == 0,
        ErrorCode::DefaultError,
        "Outstanding LP in market"
    )?;

    let spot_market = &mut spot_market_map.get_ref_mut(&QUOTE_SPOT_MARKET_INDEX)?;
    let fee_reserved_for_protocol = cast_to_i128(
        repeg::get_total_fee_lower_bound(market)?
            .checked_sub(market.amm.total_fee_withdrawn)
            .ok_or_else(math_error!())?,
    )?;
    let budget = market
        .amm
        .total_fee_minus_distributions
        .checked_sub(fee_reserved_for_protocol)
        .ok_or_else(math_error!())?
        .max(0);

    let available_fee_pool = cast_to_i128(get_token_amount(
        market.amm.fee_pool.balance,
        spot_market,
        &SpotBalanceType::Deposit,
    )?)?
    .checked_sub(fee_reserved_for_protocol)
    .ok_or_else(math_error!())?
    .max(0);

    let fee_pool_transfer = budget.min(available_fee_pool);

    update_spot_balances(
        fee_pool_transfer.unsigned_abs(),
        &SpotBalanceType::Borrow,
        spot_market,
        &mut market.amm.fee_pool,
        false,
    )?;

    update_spot_balances(
        fee_pool_transfer.unsigned_abs(),
        &SpotBalanceType::Deposit,
        spot_market,
        &mut market.pnl_pool,
        false,
    )?;

    if budget > 0 {
        let (k_scale_numerator, k_scale_denominator) = amm::calculate_budgeted_k_scale(
            market,
            cast_to_i128(budget)?,
            K_BPS_UPDATE_SCALE * 100,
        )?;

        let new_sqrt_k = bn::U192::from(market.amm.sqrt_k)
            .checked_mul(bn::U192::from(k_scale_numerator))
            .ok_or_else(math_error!())?
            .checked_div(bn::U192::from(k_scale_denominator))
            .ok_or_else(math_error!())?;

        let update_k_result = get_update_k_result(market, new_sqrt_k, true)?;

        let adjustment_cost = amm::adjust_k_cost(market, &update_k_result)?;

        let cost_applied = apply_cost_to_market(market, adjustment_cost, true)?;

        validate!(
            cost_applied,
            ErrorCode::DefaultError,
            "Issue applying k increase on market"
        )?;

        if cost_applied {
            amm::update_k(market, &update_k_result)?;
        }
    }

    let pnl_pool_amount = get_token_amount(
        market.pnl_pool.balance,
        spot_market,
        &SpotBalanceType::Deposit,
    )?;

    validate!(
        10_u128.pow(spot_market.decimals as u32) == QUOTE_PRECISION,
        ErrorCode::DefaultError,
        "Only support bank.decimals == QUOTE_PRECISION"
    )?;

    let target_settlement_price = market.amm.last_oracle_price_twap;
    validate!(
        target_settlement_price > 0,
        ErrorCode::DefaultError,
        "target_settlement_price <= 0 {}",
        target_settlement_price
    )?;

    let settlement_price =
        amm::calculate_settlement_price(&market.amm, target_settlement_price, pnl_pool_amount)?;

    market.settlement_price = settlement_price;
    market.status = MarketStatus::Settlement;

    Ok(())
}

#[cfg(test)]
mod test {
    use super::*;
    use crate::math::constants::{
        AMM_RESERVE_PRECISION, MARK_PRICE_PRECISION, MARK_PRICE_PRECISION_I128, QUOTE_PRECISION,
    };
    use crate::math::repeg::{
        calculate_fee_pool, calculate_peg_from_target_price, calculate_repeg_cost,
    };
    use crate::state::market::AMM;
    use crate::state::state::{PriceDivergenceGuardRails, ValidityGuardRails};
    #[test]
    pub fn update_amm_test() {
        let mut market = PerpMarket {
            amm: AMM {
                base_asset_reserve: 65 * AMM_RESERVE_PRECISION,
                quote_asset_reserve: 630153846154000,
                terminal_quote_asset_reserve: 64 * AMM_RESERVE_PRECISION,
                sqrt_k: 64 * AMM_RESERVE_PRECISION,
                peg_multiplier: 19_400_000,
                net_base_asset_amount: -(AMM_RESERVE_PRECISION as i128),
                mark_std: MARK_PRICE_PRECISION as u64,
                last_mark_price_twap_ts: 0,
                last_oracle_price_twap: 19_400 * MARK_PRICE_PRECISION_I128,
                base_spread: 250,
                curve_update_intensity: 100,
                max_spread: 55500,
                ..AMM::default()
            },
            status: MarketStatus::Initialized,
            margin_ratio_initial: 555, // max 1/.0555 = 18.018018018x leverage
            ..PerpMarket::default()
        };

        let state = State {
            oracle_guard_rails: OracleGuardRails {
                price_divergence: PriceDivergenceGuardRails {
                    mark_oracle_divergence_numerator: 1,
                    mark_oracle_divergence_denominator: 10,
                },
                validity: ValidityGuardRails {
                    slots_before_stale: 10,
                    confidence_interval_max_size: 1000,
                    too_volatile_ratio: 5,
                },
                use_for_liquidations: true,
            },
            ..State::default()
        };

        let now = 10000;
        let slot = 81680085;
        let oracle_price_data = OraclePriceData {
            price: (12_400 * MARK_PRICE_PRECISION) as i128,
            confidence: 0,
            delay: 2,
            has_sufficient_number_of_data_points: true,
        };

        let mark_price_before = market.amm.mark_price().unwrap();
        assert_eq!(mark_price_before, 188076686390578);
        market.amm.last_oracle_price_twap_5min = 189076686390578;
        market.amm.last_oracle_price_twap_ts = now - 100;
        let oracle_mark_spread_pct_before =
            amm::calculate_oracle_twap_5min_mark_spread_pct(&market.amm, Some(mark_price_before))
                .unwrap();
        assert_eq!(oracle_mark_spread_pct_before, -5316);
        let too_diverge = amm::is_oracle_mark_too_divergent(
            oracle_mark_spread_pct_before,
            &state.oracle_guard_rails.price_divergence,
        )
        .unwrap();
        assert!(!too_diverge);

        let cost_of_update =
            _update_amm(&mut market, &oracle_price_data, &state, now, slot).unwrap();

        let is_oracle_valid = amm::is_oracle_valid(
            &market.amm,
            &oracle_price_data,
            &state.oracle_guard_rails.validity,
        )
        .unwrap();
        let mark_price_after_prepeg = market.amm.mark_price().unwrap();
        assert_eq!(mark_price_after_prepeg, 130882003768079);

        let oracle_mark_spread_pct_before = amm::calculate_oracle_twap_5min_mark_spread_pct(
            &market.amm,
            Some(mark_price_after_prepeg),
        )
        .unwrap();
        assert_eq!(oracle_mark_spread_pct_before, -292478);
        let too_diverge = amm::is_oracle_mark_too_divergent(
            oracle_mark_spread_pct_before,
            &state.oracle_guard_rails.price_divergence,
        )
        .unwrap();
        assert!(too_diverge);

        let profit = market.amm.total_fee_minus_distributions;
        let peg = market.amm.peg_multiplier;
        assert_eq!(-cost_of_update, profit);
        assert!(is_oracle_valid);
        assert!(profit < 0);
        assert_eq!(profit, -5808834953);
        assert_eq!(peg, 13500402);

        let mark_price = market.amm.mark_price().unwrap();
        let (bid, ask) = market.amm.bid_ask_price(mark_price).unwrap();
        assert!(bid < mark_price);
        assert!(bid < ask);
        assert!(mark_price <= ask);
        assert_eq!(
            market.amm.long_spread + market.amm.short_spread,
            (market.margin_ratio_initial * 100) as u128
        );

        assert_eq!(bid, 123618052558950);
        assert!(bid < (oracle_price_data.price as u128));
        assert_eq!(ask, 130882003768079);
        assert_eq!(mark_price, 130882003768079);
        //(133487208381380-120146825282679)/133403830987014 == .1 (max spread)
        // 127060953641838
    }

    #[test]
    pub fn update_amm_test_bad_oracle() {
        let mut market = PerpMarket {
            amm: AMM {
                base_asset_reserve: 65 * AMM_RESERVE_PRECISION,
                quote_asset_reserve: 630153846154000,
                terminal_quote_asset_reserve: 64 * AMM_RESERVE_PRECISION,
                sqrt_k: 64 * AMM_RESERVE_PRECISION,
                peg_multiplier: 19_400_000,
                net_base_asset_amount: -(AMM_RESERVE_PRECISION as i128),
                mark_std: MARK_PRICE_PRECISION as u64,
                last_mark_price_twap_ts: 0,
                last_oracle_price_twap: 19_400 * MARK_PRICE_PRECISION_I128,
                base_spread: 250,
                curve_update_intensity: 100,
                max_spread: 55500,
                ..AMM::default()
            },
            margin_ratio_initial: 555, // max 1/.0555 = 18.018018018x leverage
            ..PerpMarket::default()
        };

        let state = State {
            oracle_guard_rails: OracleGuardRails {
                price_divergence: PriceDivergenceGuardRails {
                    mark_oracle_divergence_numerator: 1,
                    mark_oracle_divergence_denominator: 10,
                },
                validity: ValidityGuardRails {
                    slots_before_stale: 10,
                    confidence_interval_max_size: 20000, //2%
                    too_volatile_ratio: 5,
                },
                use_for_liquidations: true,
            },
            ..State::default()
        };

        let now = 10000;
        let slot = 81680085;
        let oracle_price_data = OraclePriceData {
            price: (12_400 * MARK_PRICE_PRECISION) as i128,
            confidence: 0,
            delay: 12,
            has_sufficient_number_of_data_points: true,
        };

        let _cost_of_update =
            _update_amm(&mut market, &oracle_price_data, &state, now, slot).unwrap();
        assert!(market.amm.last_update_slot == 0);

        let is_oracle_valid = amm::is_oracle_valid(
            &market.amm,
            &oracle_price_data,
            &state.oracle_guard_rails.validity,
        )
        .unwrap();
        assert!(!is_oracle_valid);
    }

    #[test]
    pub fn update_amm_larg_conf_test() {
        let now = 1662800000 + 60;
        let slot = 81680085;

        let mut market = PerpMarket::default_btc_test();
        assert_eq!(market.amm.net_base_asset_amount, -10000000000000);

        let state = State {
            oracle_guard_rails: OracleGuardRails {
                price_divergence: PriceDivergenceGuardRails {
                    mark_oracle_divergence_numerator: 1,
                    mark_oracle_divergence_denominator: 10,
                },
                validity: ValidityGuardRails {
                    slots_before_stale: 10,
                    confidence_interval_max_size: 1000,
                    too_volatile_ratio: 5,
                },
                use_for_liquidations: true,
            },
            ..State::default()
        };

        let mark_price_before = market.amm.mark_price().unwrap();
        assert_eq!(mark_price_before, 188076686390578);

        let oracle_price_data = OraclePriceData {
            price: (18_850 * MARK_PRICE_PRECISION) as i128,
            confidence: 0,
            delay: 9,
            has_sufficient_number_of_data_points: true,
        };
        assert_eq!(market.amm.long_spread, 0);
        assert_eq!(market.amm.short_spread, 0);

        let cost_of_update =
            _update_amm(&mut market, &oracle_price_data, &state, now, slot).unwrap();
        assert_eq!(market.amm.short_spread, 690);
        assert_eq!(market.amm.long_spread, 125);
        assert_eq!(cost_of_update, -42993230); // amm wins when price increases

        let mark_price_after = market.amm.mark_price().unwrap();
        assert_eq!(mark_price_after, 188500004355075);
        assert_eq!(mark_price_before < mark_price_after, true);

        // add large confidence
        let oracle_price_data = OraclePriceData {
            price: (18_850 * MARK_PRICE_PRECISION) as i128,
            confidence: 100 * MARK_PRICE_PRECISION,
            delay: 1,
            has_sufficient_number_of_data_points: true,
        };

        let cost_of_update =
            _update_amm(&mut market, &oracle_price_data, &state, now, slot).unwrap();
        assert_eq!(cost_of_update, 0);

        let mrk = market.amm.mark_price().unwrap();
        let (bid, ask) = market.amm.bid_ask_price(mrk).unwrap();

        assert_eq!(bid, 188316216850828);
        assert_eq!(mrk, 188500004355075);
        assert_eq!(ask, 188500004355075);

        assert_eq!(market.amm.long_spread, 0);
        assert_eq!(market.amm.short_spread, 975);

        // add move lower
        let oracle_price_data = OraclePriceData {
            price: (18_820 * MARK_PRICE_PRECISION) as i128,
            confidence: 100 * MARK_PRICE_PRECISION,
            delay: 1,
            has_sufficient_number_of_data_points: true,
        };

        let fee_budget = calculate_fee_pool(&market).unwrap();
        assert_eq!(market.amm.total_fee_minus_distributions, 42993230);
        assert_eq!(fee_budget, 42993230);

        let optimal_peg = calculate_peg_from_target_price(
            market.amm.quote_asset_reserve,
            market.amm.base_asset_reserve,
            oracle_price_data.price as u128,
        )
        .unwrap();
        assert_eq!(market.amm.peg_multiplier, 19443665);
        assert_eq!(optimal_peg, 19412720);

        let optimal_peg_cost = calculate_repeg_cost(&market.amm, optimal_peg).unwrap();
        assert_eq!(optimal_peg_cost, 30468923);

        let cost_of_update =
            _update_amm(&mut market, &oracle_price_data, &state, now, slot).unwrap();
        assert_eq!(cost_of_update, 30468923);
        assert_eq!(market.amm.long_spread, 0);
        assert_eq!(market.amm.short_spread, 975);

        let mrk = market.amm.mark_price().unwrap();
        let (bid, ask) = market.amm.bid_ask_price(mrk).unwrap();

        assert_eq!(bid, 188016507648348);
        assert_eq!(mrk, 188200002650933);
        assert_eq!(ask, 188200002650933);

        // add move lower
        let oracle_price_data = OraclePriceData {
            price: (18_823 * MARK_PRICE_PRECISION) as i128,
            confidence: 121 * MARK_PRICE_PRECISION,
            delay: 1,
            has_sufficient_number_of_data_points: true,
        };

        let cost_of_update =
            _update_amm(&mut market, &oracle_price_data, &state, now, slot).unwrap();
        assert_eq!(cost_of_update, -3046399);
        assert_eq!(market.amm.long_spread, 0);
        assert_eq!(market.amm.short_spread, 975);

        let mrk = market.amm.mark_price().unwrap();
        let (bid, ask) = market.amm.bid_ask_price(mrk).unwrap();

        assert_eq!(bid, 188046473725985);
        assert_eq!(mrk, 188229997974010);
        assert_eq!(ask, 188229997974010);
    }

    #[test]
    pub fn update_amm_larg_conf_w_neg_tfmd_test() {
        let now = 1662800000 + 60;
        let slot = 81680085;

        let mut market = PerpMarket::default_btc_test();
        market.amm.total_fee_minus_distributions = -(10000 * QUOTE_PRECISION as i128);
        assert_eq!(market.amm.net_base_asset_amount, -10000000000000);

        let state = State {
            oracle_guard_rails: OracleGuardRails {
                price_divergence: PriceDivergenceGuardRails {
                    mark_oracle_divergence_numerator: 1,
                    mark_oracle_divergence_denominator: 10,
                },
                validity: ValidityGuardRails {
                    slots_before_stale: 10,
                    confidence_interval_max_size: 1000,
                    too_volatile_ratio: 5,
                },
                use_for_liquidations: true,
            },
            ..State::default()
        };

        let mark_price_before = market.amm.mark_price().unwrap();
        assert_eq!(mark_price_before, 188076686390578);

        let oracle_price_data = OraclePriceData {
            price: (18_850 * MARK_PRICE_PRECISION) as i128,
            confidence: 0,
            delay: 9,
            has_sufficient_number_of_data_points: true,
        };
        assert_eq!(market.amm.long_spread, 0);
        assert_eq!(market.amm.short_spread, 0);

        let cost_of_update =
            _update_amm(&mut market, &oracle_price_data, &state, now, slot).unwrap();
        assert_eq!(market.amm.long_spread, 285);
        assert_eq!(market.amm.short_spread, 690);
        assert_eq!(cost_of_update, -42993230); // amm wins when price increases

        let mark_price_after = market.amm.mark_price().unwrap();
        assert_eq!(mark_price_after, 188500004355075);
        assert_eq!(mark_price_before < mark_price_after, true);

        // add large confidence
        let oracle_price_data = OraclePriceData {
            price: (18_850 * MARK_PRICE_PRECISION) as i128,
            confidence: 100 * MARK_PRICE_PRECISION,
            delay: 1,
            has_sufficient_number_of_data_points: true,
        };

        let cost_of_update =
            _update_amm(&mut market, &oracle_price_data, &state, now, slot).unwrap();
        assert_eq!(cost_of_update, 0);

        let mrk = market.amm.mark_price().unwrap();
        let (bid, ask) = market.amm.bid_ask_price(mrk).unwrap();

        assert_eq!(bid, 188316216850828);
        assert_eq!(mrk, 188500004355075);
        assert_eq!(ask, 188500004355075);

        assert_eq!(market.amm.long_spread, 0);
        assert_eq!(market.amm.short_spread, 975);

        // add move lower
        let oracle_price_data = OraclePriceData {
            price: (18_820 * MARK_PRICE_PRECISION) as i128,
            confidence: 100 * MARK_PRICE_PRECISION,
            delay: 1,
            has_sufficient_number_of_data_points: true,
        };

        let fee_budget = calculate_fee_pool(&market).unwrap();
        assert_eq!(market.amm.total_fee_minus_distributions, -9957006770);
        assert_eq!(fee_budget, 0);

        let optimal_peg = calculate_peg_from_target_price(
            market.amm.quote_asset_reserve,
            market.amm.base_asset_reserve,
            oracle_price_data.price as u128,
        )
        .unwrap();
        assert_eq!(market.amm.peg_multiplier, 19443665);
        assert_eq!(optimal_peg, 19412720);

        let optimal_peg_cost = calculate_repeg_cost(&market.amm, optimal_peg).unwrap();
        assert_eq!(optimal_peg_cost, 30468923);

        let cost_of_update =
            _update_amm(&mut market, &oracle_price_data, &state, now, slot).unwrap();
        assert_eq!(cost_of_update, 11833107);
        assert_eq!(market.amm.long_spread, 0);
        assert_eq!(market.amm.short_spread, 975);

        let mrk = market.amm.mark_price().unwrap();
        let (bid, ask) = market.amm.bid_ask_price(mrk).unwrap();

        assert_eq!(bid, 188199819849846);
        assert_eq!(mrk, 188383493756259);
        assert_eq!(ask, 188383493756259);

        // add move lower
        let oracle_price_data = OraclePriceData {
            price: (18_823 * MARK_PRICE_PRECISION) as i128,
            confidence: 121 * MARK_PRICE_PRECISION,
            delay: 1,
            has_sufficient_number_of_data_points: true,
        };

        let cost_of_update =
            _update_amm(&mut market, &oracle_price_data, &state, now, slot).unwrap();
        assert_eq!(cost_of_update, 0);
        assert_eq!(market.amm.long_spread, 0);
        assert_eq!(market.amm.short_spread, 975);

        let mrk = market.amm.mark_price().unwrap();
        let (bid, ask) = market.amm.bid_ask_price(mrk).unwrap();

        assert_eq!(bid, 188199819849846);
        assert_eq!(mrk, 188383493756259);
        assert_eq!(ask, 188383493756259);
    }
}<|MERGE_RESOLUTION|>--- conflicted
+++ resolved
@@ -143,10 +143,6 @@
         let (optimal_peg, fee_budget, check_lower_bound) =
             repeg::calculate_optimal_peg_and_budget(market, oracle_price_data)?;
 
-<<<<<<< HEAD
-        // todo: examine stack trace error (crispo)
-=======
->>>>>>> 922c8f43
         let (repegged_market, repegged_cost) =
             repeg::adjust_amm(market, optimal_peg, fee_budget, true)?;
 
