use crate::error::*;
use crate::math::casting::cast_to_i128;

use crate::controller::amm::update_spreads;
use crate::controller::spot_balance::update_spot_balances;
use crate::error::ErrorCode;
use crate::load_mut;
use crate::math::amm;
use crate::math::amm::get_update_k_result;
use crate::math::bn;
use crate::math::constants::{K_BPS_UPDATE_SCALE, QUOTE_PRECISION, QUOTE_SPOT_MARKET_INDEX};
use crate::math::oracle;
use crate::math::oracle::{is_oracle_valid_for_action, DriftAction};
use crate::math::repeg;
use crate::math::spot_balance::get_token_amount;
use crate::math_error;
use crate::state::market::{MarketStatus, PerpMarket};
use crate::state::oracle::OraclePriceData;
use crate::state::oracle_map::OracleMap;
use crate::state::perp_market_map::PerpMarketMap;
use crate::state::spot_market::SpotBalanceType;
use crate::state::spot_market_map::SpotMarketMap;
use crate::state::state::{OracleGuardRails, State};
use crate::validate;
use anchor_lang::prelude::AccountInfo;
use anchor_lang::prelude::*;
use solana_program::msg;
use std::cmp::min;

pub fn repeg(
    market: &mut PerpMarket,
    price_oracle: &AccountInfo,
    new_peg_candidate: u128,
    clock_slot: u64,
    oracle_guard_rails: &OracleGuardRails,
) -> ClearingHouseResult<i128> {
    // for adhoc admin only repeg

    if new_peg_candidate == market.amm.peg_multiplier {
        return Err(ErrorCode::InvalidRepegRedundant);
    }
    let (terminal_price_before, _terminal_quote_reserves, _terminal_base_reserves) =
        amm::calculate_terminal_price_and_reserves(&market.amm)?;

    let (repegged_market, adjustment_cost) = repeg::adjust_peg_cost(market, new_peg_candidate)?;

    let (oracle_is_valid, direction_valid, profitability_valid, price_impact_valid) =
        repeg::calculate_repeg_validity_from_oracle_account(
            &repegged_market,
            price_oracle,
            terminal_price_before,
            clock_slot,
            oracle_guard_rails,
        )?;

    // cannot repeg if oracle is invalid
    if !oracle_is_valid {
        return Err(ErrorCode::InvalidOracle);
    }

    // only push terminal in direction of oracle
    if !direction_valid {
        return Err(ErrorCode::InvalidRepegDirection);
    }

    // only push terminal up to closer edge of oracle confidence band
    if !profitability_valid {
        return Err(ErrorCode::InvalidRepegProfitability);
    }

    // only push mark up to further edge of oracle confidence band
    if !price_impact_valid {
        // todo
        // return Err(ErrorCode::InvalidRepegPriceImpact);
        return Err(ErrorCode::InvalidRepegProfitability);
    }

    // modify market's total fee change and peg change
    let cost_applied = apply_cost_to_market(market, adjustment_cost, true)?;
    if cost_applied {
        market.amm.peg_multiplier = new_peg_candidate;
    } else {
        return Err(ErrorCode::InvalidRepegProfitability);
    }

    Ok(adjustment_cost)
}

pub fn update_amms(
    perp_market_map: &mut PerpMarketMap,
    oracle_map: &mut OracleMap,
    state: &State,
    clock: &Clock,
) -> ClearingHouseResult<bool> {
    // up to ~60k compute units (per amm) worst case
    let clock_slot = clock.slot;
    let now = clock.unix_timestamp;

    let updated = true; // todo
    for (_key, market_account_loader) in perp_market_map.0.iter_mut() {
        let market = &mut load_mut!(market_account_loader)?;
        let oracle_price_data = &oracle_map.get_price_data(&market.amm.oracle)?;
        _update_amm(market, oracle_price_data, state, now, clock_slot)?;
    }

    Ok(updated)
}

pub fn update_amm(
    market_index: u64,
    perp_market_map: &PerpMarketMap,
    oracle_map: &mut OracleMap,
    state: &State,
    clock: &Clock,
) -> ClearingHouseResult<i128> {
    let market = &mut perp_market_map.get_ref_mut(&market_index)?;
    let oracle_price_data = oracle_map.get_price_data(&market.amm.oracle)?;

    let cost_of_update = _update_amm(
        market,
        oracle_price_data,
        state,
        clock.unix_timestamp,
        clock.slot,
    )?;

    Ok(cost_of_update)
}

pub fn _update_amm(
    market: &mut PerpMarket,
    oracle_price_data: &OraclePriceData,
    state: &State,
    now: i64,
    clock_slot: u64,
) -> ClearingHouseResult<i128> {
    if market.status == MarketStatus::Settlement {
        return Ok(0);
    }

    let oracle_validity = oracle::oracle_validity(
        market.amm.historical_oracle_data.last_oracle_price_twap,
        oracle_price_data,
        &state.oracle_guard_rails.validity,
    )?;

    let mut amm_update_cost = 0;
    if is_oracle_valid_for_action(oracle_validity, Some(DriftAction::UpdateAMMCurve))? {
        let curve_update_intensity = cast_to_i128(min(market.amm.curve_update_intensity, 100_u8))?;

        if curve_update_intensity > 0 {
            let (optimal_peg, fee_budget, check_lower_bound) =
                repeg::calculate_optimal_peg_and_budget(market, oracle_price_data)?;

            let (repegged_market, repegged_cost) =
                repeg::adjust_amm(market, optimal_peg, fee_budget, true)?;

            let cost_applied = apply_cost_to_market(market, repegged_cost, check_lower_bound)?;

            if cost_applied {
                market.amm.base_asset_reserve = repegged_market.amm.base_asset_reserve;
                market.amm.quote_asset_reserve = repegged_market.amm.quote_asset_reserve;
                market.amm.sqrt_k = repegged_market.amm.sqrt_k;

                market.amm.terminal_quote_asset_reserve =
                    repegged_market.amm.terminal_quote_asset_reserve;
                market.amm.peg_multiplier = repegged_market.amm.peg_multiplier;
                amm_update_cost = repegged_cost;
            }
        }
    }

    let reserve_price_after = market.amm.reserve_price()?;

    if is_oracle_valid_for_action(oracle_validity, Some(DriftAction::UpdateTwap))? {
        amm::update_oracle_price_twap(
            &mut market.amm,
            now,
            oracle_price_data,
            Some(reserve_price_after),
        )?;
    }

    if is_oracle_valid_for_action(oracle_validity, Some(DriftAction::FillOrderAmm))? {
        market.amm.last_update_slot = clock_slot;
        market.amm.last_oracle_valid = true;
    } else {
        market.amm.last_oracle_valid = false;
    }

    update_spreads(&mut market.amm, reserve_price_after)?;

    Ok(amm_update_cost)
}

pub fn apply_cost_to_market(
    market: &mut PerpMarket,
    cost: i128,
    check_lower_bound: bool,
) -> ClearingHouseResult<bool> {
    // positive cost is expense, negative cost is revenue
    // Reduce pnl to quote asset precision and take the absolute value
    if cost > 0 {
        let new_total_fee_minus_distributions = market
            .amm
            .total_fee_minus_distributions
            .checked_sub(cost)
            .ok_or_else(math_error!())?;

        // Only a portion of the protocol fees are allocated to repegging
        // This checks that the total_fee_minus_distributions does not decrease too much after repeg
        if check_lower_bound {
            if new_total_fee_minus_distributions
                > cast_to_i128(repeg::get_total_fee_lower_bound(market)?)?
            {
                market.amm.total_fee_minus_distributions = new_total_fee_minus_distributions;
            } else {
                return Ok(false);
            }
        } else {
            market.amm.total_fee_minus_distributions = new_total_fee_minus_distributions;
        }
    } else {
        market.amm.total_fee_minus_distributions = market
            .amm
            .total_fee_minus_distributions
            .checked_add(cost.abs())
            .ok_or_else(math_error!())?;
    }

    market.amm.net_revenue_since_last_funding = market
        .amm
        .net_revenue_since_last_funding
        .checked_sub(cost as i64)
        .ok_or_else(math_error!())?;

    Ok(true)
}

pub fn settle_expired_market(
    market_index: u64,
    market_map: &PerpMarketMap,
    _oracle_map: &mut OracleMap,
    spot_market_map: &SpotMarketMap,
    _state: &State,
    clock: &Clock,
) -> ClearingHouseResult {
    let now = clock.unix_timestamp;
    let market = &mut market_map.get_ref_mut(&market_index)?;

    validate!(
        market.expiry_ts != 0,
        ErrorCode::DefaultError,
        "Market isn't set to expire"
    )?;

    validate!(
        market.expiry_ts <= now,
        ErrorCode::DefaultError,
        "Market hasn't expired yet (expiry={} > now{})",
        market.expiry_ts,
        now
    )?;

    validate!(
        market.amm.net_unsettled_lp_base_asset_amount == 0 && market.amm.user_lp_shares == 0,
        ErrorCode::DefaultError,
        "Outstanding LP in market"
    )?;

    let spot_market = &mut spot_market_map.get_ref_mut(&QUOTE_SPOT_MARKET_INDEX)?;
    let fee_reserved_for_protocol = cast_to_i128(
        repeg::get_total_fee_lower_bound(market)?
            .checked_add(market.amm.total_liquidation_fee)
            .ok_or_else(math_error!())?
            .checked_sub(market.amm.total_fee_withdrawn)
            .ok_or_else(math_error!())?,
    )?;
    let budget = market
        .amm
        .total_fee_minus_distributions
        .checked_sub(fee_reserved_for_protocol)
        .ok_or_else(math_error!())?
        .max(0);

    let available_fee_pool = cast_to_i128(get_token_amount(
        market.amm.fee_pool.balance,
        spot_market,
        &SpotBalanceType::Deposit,
    )?)?
    .checked_sub(fee_reserved_for_protocol)
    .ok_or_else(math_error!())?
    .max(0);

    let fee_pool_transfer = budget.min(available_fee_pool);

    update_spot_balances(
        fee_pool_transfer.unsigned_abs(),
        &SpotBalanceType::Borrow,
        spot_market,
        &mut market.amm.fee_pool,
        false,
    )?;

    update_spot_balances(
        fee_pool_transfer.unsigned_abs(),
        &SpotBalanceType::Deposit,
        spot_market,
        &mut market.pnl_pool,
        false,
    )?;

    if budget > 0 {
        let (k_scale_numerator, k_scale_denominator) = amm::calculate_budgeted_k_scale(
            market,
            cast_to_i128(budget)?,
            K_BPS_UPDATE_SCALE * 100,
        )?;

        let new_sqrt_k = bn::U192::from(market.amm.sqrt_k)
            .checked_mul(bn::U192::from(k_scale_numerator))
            .ok_or_else(math_error!())?
            .checked_div(bn::U192::from(k_scale_denominator))
            .ok_or_else(math_error!())?;

        let update_k_result = get_update_k_result(market, new_sqrt_k, true)?;

        let adjustment_cost = amm::adjust_k_cost(market, &update_k_result)?;

        let cost_applied = apply_cost_to_market(market, adjustment_cost, true)?;

        validate!(
            cost_applied,
            ErrorCode::DefaultError,
            "Issue applying k increase on market"
        )?;

        if cost_applied {
            amm::update_k(market, &update_k_result)?;
        }
    }

    let pnl_pool_amount = get_token_amount(
        market.pnl_pool.balance,
        spot_market,
        &SpotBalanceType::Deposit,
    )?;

    validate!(
        10_u128.pow(spot_market.decimals as u32) == QUOTE_PRECISION,
        ErrorCode::DefaultError,
        "Only support bank.decimals == QUOTE_PRECISION"
    )?;

    let target_settlement_price = market.amm.historical_oracle_data.last_oracle_price_twap;
    validate!(
        target_settlement_price > 0,
        ErrorCode::DefaultError,
        "target_settlement_price <= 0 {}",
        target_settlement_price
    )?;

    let settlement_price =
        amm::calculate_settlement_price(&market.amm, target_settlement_price, pnl_pool_amount)?;

    market.settlement_price = settlement_price;
    market.status = MarketStatus::Settlement;

    Ok(())
}

#[cfg(test)]
mod test {
    use super::*;
    use crate::math::constants::{
        AMM_RESERVE_PRECISION, PEG_PRECISION, PRICE_PRECISION, PRICE_PRECISION_I128,
        QUOTE_PRECISION,
    };
    use crate::math::oracle::OracleValidity;
    use crate::math::repeg::{
        calculate_fee_pool, calculate_peg_from_target_price, calculate_repeg_cost,
    };
    use crate::state::market::AMM;
    use crate::state::oracle::HistoricalOracleData;
    use crate::state::state::{PriceDivergenceGuardRails, ValidityGuardRails};
    #[test]
    pub fn update_amm_test() {
        let mut market = PerpMarket {
            amm: AMM {
                base_asset_reserve: 65 * AMM_RESERVE_PRECISION,
                quote_asset_reserve: 63015384615,
                terminal_quote_asset_reserve: 64 * AMM_RESERVE_PRECISION,
                sqrt_k: 64 * AMM_RESERVE_PRECISION,
                peg_multiplier: 19_400 * PEG_PRECISION,
                net_base_asset_amount: -(AMM_RESERVE_PRECISION as i128),
                mark_std: PRICE_PRECISION as u64,
                last_mark_price_twap_ts: 0,
                historical_oracle_data: HistoricalOracleData {
                    last_oracle_price_twap: 19_400 * PRICE_PRECISION_I128,
                    ..HistoricalOracleData::default()
                },
                base_spread: 250,
                curve_update_intensity: 100,
                max_spread: 55500,
                ..AMM::default()
            },
            status: MarketStatus::Initialized,
            margin_ratio_initial: 555, // max 1/.0555 = 18.018018018x leverage
            ..PerpMarket::default()
        };

        let state = State {
            oracle_guard_rails: OracleGuardRails {
                price_divergence: PriceDivergenceGuardRails {
                    mark_oracle_divergence_numerator: 1,
                    mark_oracle_divergence_denominator: 10,
                },
                validity: ValidityGuardRails {
                    slots_before_stale_for_amm: 10,     // 5s
                    slots_before_stale_for_margin: 120, // 60s
                    confidence_interval_max_size: 1000,
                    too_volatile_ratio: 5,
                },
                use_for_liquidations: true,
            },
            ..State::default()
        };

        let now = 10000;
        let slot = 81680085;
        let oracle_price_data = OraclePriceData {
            price: (12_400 * PRICE_PRECISION) as i128,
            confidence: 0,
            delay: 2,
            has_sufficient_number_of_data_points: true,
        };

        let reserve_price_before = market.amm.reserve_price().unwrap();
        assert_eq!(reserve_price_before, 18807668638);

        market
            .amm
            .historical_oracle_data
            .last_oracle_price_twap_5min = 18907668639;
        market.amm.historical_oracle_data.last_oracle_price_twap_ts = now - 100;
        let oracle_reserve_price_spread_pct_before =
            amm::calculate_oracle_twap_5min_mark_spread_pct(
                &market.amm,
                Some(reserve_price_before),
            )
            .unwrap();
        assert_eq!(oracle_reserve_price_spread_pct_before, -5316);
        let too_diverge = amm::is_oracle_mark_too_divergent(
            oracle_reserve_price_spread_pct_before,
            &state.oracle_guard_rails.price_divergence,
        )
        .unwrap();
        assert!(!too_diverge);

        let cost_of_update =
            _update_amm(&mut market, &oracle_price_data, &state, now, slot).unwrap();

        let is_oracle_valid = oracle::oracle_validity(
            market.amm.historical_oracle_data.last_oracle_price_twap,
            &oracle_price_data,
            &state.oracle_guard_rails.validity,
        )
        .unwrap()
            == OracleValidity::Valid;

        let reserve_price_after_prepeg = market.amm.reserve_price().unwrap();
        assert_eq!(reserve_price_after_prepeg, 13088199999);

        let oracle_reserve_price_spread_pct_before =
            amm::calculate_oracle_twap_5min_mark_spread_pct(
                &market.amm,
                Some(reserve_price_after_prepeg),
            )
            .unwrap();
        assert_eq!(oracle_reserve_price_spread_pct_before, -292478);
        let too_diverge = amm::is_oracle_mark_too_divergent(
            oracle_reserve_price_spread_pct_before,
            &state.oracle_guard_rails.price_divergence,
        )
        .unwrap();
        assert!(too_diverge);

        let profit = market.amm.total_fee_minus_distributions;
        let peg = market.amm.peg_multiplier;
        assert_eq!(-cost_of_update, profit);
        assert!(is_oracle_valid);
        assert!(profit < 0);
        assert_eq!(profit, -5808835339);
        assert_eq!(peg, 13500401611);

        let reserve_price = market.amm.reserve_price().unwrap();
        let (bid, ask) = market.amm.bid_ask_price(reserve_price).unwrap();
        assert!(bid < reserve_price);
        assert!(bid < ask);
        assert!(reserve_price <= ask);
        assert_eq!(
            market.amm.long_spread + market.amm.short_spread,
            (market.margin_ratio_initial * 100) as u128
        );

        assert_eq!(bid, 12361804899);
        assert!(bid < (oracle_price_data.price as u128));

        assert_eq!(ask, 13088199999);
        assert_eq!(reserve_price, 13088199999);
        //(133487208381380-120146825282679)/133403830987014 == .1 (max spread)
        // 127060953641838
    }

    #[test]
    pub fn update_amm_test_bad_oracle() {
        let mut market = PerpMarket {
            amm: AMM {
                base_asset_reserve: 65 * AMM_RESERVE_PRECISION,
                quote_asset_reserve: 630153846154000,
                terminal_quote_asset_reserve: 64 * AMM_RESERVE_PRECISION,
                sqrt_k: 64 * AMM_RESERVE_PRECISION,
                peg_multiplier: 19_400_000,
                net_base_asset_amount: -(AMM_RESERVE_PRECISION as i128),
                mark_std: PRICE_PRECISION as u64,
                last_mark_price_twap_ts: 0,
                historical_oracle_data: HistoricalOracleData {
                    last_oracle_price_twap: 19_400 * PRICE_PRECISION_I128,
                    ..HistoricalOracleData::default()
                },
                base_spread: 250,
                curve_update_intensity: 100,
                max_spread: 55500,
                ..AMM::default()
            },
            margin_ratio_initial: 555, // max 1/.0555 = 18.018018018x leverage
            ..PerpMarket::default()
        };

        let state = State {
            oracle_guard_rails: OracleGuardRails {
                price_divergence: PriceDivergenceGuardRails {
                    mark_oracle_divergence_numerator: 1,
                    mark_oracle_divergence_denominator: 10,
                },
                validity: ValidityGuardRails {
                    slots_before_stale_for_amm: 10,      // 5s
                    slots_before_stale_for_margin: 120,  // 60s
                    confidence_interval_max_size: 20000, //2%
                    too_volatile_ratio: 5,
                },
                use_for_liquidations: true,
            },
            ..State::default()
        };

        let now = 10000;
        let slot = 81680085;
        let oracle_price_data = OraclePriceData {
            price: (12_400 * PRICE_PRECISION) as i128,
            confidence: 0,
            delay: 12,
            has_sufficient_number_of_data_points: true,
        };

        let _cost_of_update =
            _update_amm(&mut market, &oracle_price_data, &state, now, slot).unwrap();
        assert!(market.amm.last_update_slot == 0);

        let is_oracle_valid = oracle::oracle_validity(
            market.amm.historical_oracle_data.last_oracle_price_twap,
            &oracle_price_data,
            &state.oracle_guard_rails.validity,
        )
        .unwrap()
            == OracleValidity::Valid;
        assert!(!is_oracle_valid);
    }

    #[test]
    pub fn update_amm_larg_conf_test() {
        let now = 1662800000 + 60;
        let slot = 81680085;

        let mut market = PerpMarket::default_btc_test();
        assert_eq!(market.amm.net_base_asset_amount, -1000000000);

        let state = State {
            oracle_guard_rails: OracleGuardRails {
                price_divergence: PriceDivergenceGuardRails {
                    mark_oracle_divergence_numerator: 1,
                    mark_oracle_divergence_denominator: 10,
                },
                validity: ValidityGuardRails {
                    slots_before_stale_for_amm: 10,      // 5s
                    slots_before_stale_for_margin: 120,  // 60s
                    confidence_interval_max_size: 20000, //2%
                    too_volatile_ratio: 5,
                },
                use_for_liquidations: true,
            },
            ..State::default()
        };

        let reserve_price_before = market.amm.reserve_price().unwrap();
        assert_eq!(reserve_price_before, 18807668638);

        let oracle_price_data = OraclePriceData {
            price: (18_850 * PRICE_PRECISION) as i128,
            confidence: 0,
            delay: 9,
            has_sufficient_number_of_data_points: true,
        };
        assert_eq!(market.amm.long_spread, 0);
        assert_eq!(market.amm.short_spread, 0);

        let cost_of_update =
            _update_amm(&mut market, &oracle_price_data, &state, now, slot).unwrap();
        assert_eq!(cost_of_update, -42992787); // amm wins when price increases

        assert_eq!(market.amm.long_spread, 0);
        assert_eq!(market.amm.short_spread, 975);

        let reserve_price_after = market.amm.reserve_price().unwrap();
        assert_eq!(reserve_price_after, 18849999999);
        assert_eq!(reserve_price_before < reserve_price_after, true);

        // add large confidence
        let oracle_price_data = OraclePriceData {
            price: (18_850 * PRICE_PRECISION) as i128,
            confidence: 100 * PRICE_PRECISION,
            delay: 1,
            has_sufficient_number_of_data_points: true,
        };

        let cost_of_update =
            _update_amm(&mut market, &oracle_price_data, &state, now, slot).unwrap();
        assert_eq!(cost_of_update, 0);

        let mrk = market.amm.reserve_price().unwrap();
        let (bid, ask) = market.amm.bid_ask_price(mrk).unwrap();

        assert_eq!(bid, 18831621249);
        assert_eq!(mrk, 18849999999);
        assert_eq!(ask, 18849999999);

        assert_eq!(market.amm.long_spread, 0);
        assert_eq!(market.amm.short_spread, 975);

        // add move lower
        let oracle_price_data = OraclePriceData {
            price: (18_820 * PRICE_PRECISION) as i128,
            confidence: 100 * PRICE_PRECISION,
            delay: 1,
            has_sufficient_number_of_data_points: true,
        };

        let fee_budget = calculate_fee_pool(&market).unwrap();
        assert_eq!(market.amm.total_fee_minus_distributions, 42992787);
        assert_eq!(fee_budget, 42992787);

        let optimal_peg = calculate_peg_from_target_price(
            market.amm.quote_asset_reserve,
            market.amm.base_asset_reserve,
            oracle_price_data.price as u128,
        )
        .unwrap();
        assert_eq!(market.amm.peg_multiplier, 19443664550);
        assert_eq!(optimal_peg, 19412719726);

        let optimal_peg_cost = calculate_repeg_cost(&market.amm, optimal_peg).unwrap();
        assert_eq!(optimal_peg_cost, 30468749);

        let cost_of_update =
            _update_amm(&mut market, &oracle_price_data, &state, now, slot).unwrap();
        assert_eq!(cost_of_update, 30468749);
        assert_eq!(market.amm.long_spread, 0);
        assert_eq!(market.amm.short_spread, 975);

        let mrk = market.amm.reserve_price().unwrap();
        let (bid, ask) = market.amm.bid_ask_price(mrk).unwrap();

        assert_eq!(bid, 18801650499);
        assert_eq!(mrk, 18819999999);
        assert_eq!(ask, 18819999999);

        // add move lower
        let oracle_price_data = OraclePriceData {
            price: (18_823 * PRICE_PRECISION) as i128,
            confidence: 121 * PRICE_PRECISION,
            delay: 1,
            has_sufficient_number_of_data_points: true,
        };

        let cost_of_update =
            _update_amm(&mut market, &oracle_price_data, &state, now, slot).unwrap();
        assert_eq!(cost_of_update, -3046875);
        assert_eq!(market.amm.long_spread, 0);
        assert_eq!(market.amm.short_spread, 975);

        let mrk = market.amm.reserve_price().unwrap();
        let (bid, ask) = market.amm.bid_ask_price(mrk).unwrap();

        assert_eq!(bid, 18804647574);
        assert_eq!(mrk, 18822999999);
        assert_eq!(ask, 18822999999);
    }

    #[test]
    pub fn update_amm_larg_conf_w_neg_tfmd_test() {
        let now = 1662800000 + 60;
        let slot = 81680085;

        let mut market = PerpMarket::default_btc_test();
        market.amm.total_fee_minus_distributions = -(10000 * QUOTE_PRECISION as i128);
        assert_eq!(market.amm.net_base_asset_amount, -1000000000);

        let state = State {
            oracle_guard_rails: OracleGuardRails {
                price_divergence: PriceDivergenceGuardRails {
                    mark_oracle_divergence_numerator: 1,
                    mark_oracle_divergence_denominator: 10,
                },
                validity: ValidityGuardRails {
                    slots_before_stale_for_amm: 10,      // 5s
                    slots_before_stale_for_margin: 120,  // 60s
                    confidence_interval_max_size: 20000, //2%
                    too_volatile_ratio: 5,
                },
                use_for_liquidations: true,
            },
            ..State::default()
        };

        let reserve_price_before = market.amm.reserve_price().unwrap();
        assert_eq!(reserve_price_before, 18807668638);

        let oracle_price_data = OraclePriceData {
            price: (18_850 * PRICE_PRECISION) as i128,
            confidence: 0,
            delay: 9,
            has_sufficient_number_of_data_points: true,
        };
        assert_eq!(market.amm.long_spread, 0);
        assert_eq!(market.amm.short_spread, 0);

        let cost_of_update =
            _update_amm(&mut market, &oracle_price_data, &state, now, slot).unwrap();
<<<<<<< HEAD
        assert_eq!(cost_of_update, -42993230); // amm wins when price increases
        assert_eq!(market.amm.long_spread, 0);
        assert_eq!(market.amm.short_spread, 975);
=======
        assert_eq!(cost_of_update, -42992787); // amm wins when price increases
        assert_eq!(market.amm.long_spread, 285);
        assert_eq!(market.amm.short_spread, 690);
>>>>>>> c1fcfe1e

        let reserve_price_after = market.amm.reserve_price().unwrap();
        assert_eq!(reserve_price_after, 18849999999);
        assert_eq!(reserve_price_before < reserve_price_after, true);

        // add large confidence
        let oracle_price_data = OraclePriceData {
            price: (18_850 * PRICE_PRECISION) as i128,
            confidence: 100 * PRICE_PRECISION,
            delay: 1,
            has_sufficient_number_of_data_points: true,
        };

        let cost_of_update =
            _update_amm(&mut market, &oracle_price_data, &state, now, slot).unwrap();
        assert_eq!(cost_of_update, 0);

        let mrk = market.amm.reserve_price().unwrap();
        let (bid, ask) = market.amm.bid_ask_price(mrk).unwrap();

        assert_eq!(bid, 18831621249);
        assert_eq!(mrk, 18849999999);
        assert_eq!(ask, 18849999999);

        assert_eq!(market.amm.long_spread, 0);
        assert_eq!(market.amm.short_spread, 975);

        // add move lower
        let oracle_price_data = OraclePriceData {
            price: (18_820 * PRICE_PRECISION) as i128,
            confidence: 100 * PRICE_PRECISION,
            delay: 1,
            has_sufficient_number_of_data_points: true,
        };

        let fee_budget = calculate_fee_pool(&market).unwrap();
        assert_eq!(market.amm.total_fee_minus_distributions, -9957007213);
        assert_eq!(fee_budget, 0);

        let optimal_peg = calculate_peg_from_target_price(
            market.amm.quote_asset_reserve,
            market.amm.base_asset_reserve,
            oracle_price_data.price as u128,
        )
        .unwrap();
        assert_eq!(market.amm.peg_multiplier, 19443664550);
        assert_eq!(optimal_peg, 19412719726);

        let optimal_peg_cost = calculate_repeg_cost(&market.amm, optimal_peg).unwrap();
        assert_eq!(optimal_peg_cost, 30468749);

        let cost_of_update =
            _update_amm(&mut market, &oracle_price_data, &state, now, slot).unwrap();
        assert_eq!(cost_of_update, 11832538);
        assert_eq!(market.amm.long_spread, 0);
        assert_eq!(market.amm.short_spread, 975);

        let mrk = market.amm.reserve_price().unwrap();
        let (bid, ask) = market.amm.bid_ask_price(mrk).unwrap();

        assert_eq!(bid, 18819982108);
        assert_eq!(mrk, 18838349499);
        assert_eq!(ask, 18838349499);

        // add move lower
        let oracle_price_data = OraclePriceData {
            price: (18_823 * PRICE_PRECISION) as i128,
            confidence: 121 * PRICE_PRECISION,
            delay: 1,
            has_sufficient_number_of_data_points: true,
        };

        let cost_of_update =
            _update_amm(&mut market, &oracle_price_data, &state, now, slot).unwrap();
        assert_eq!(cost_of_update, 0);
        assert_eq!(market.amm.long_spread, 0);
        assert_eq!(market.amm.short_spread, 975);

        let mrk = market.amm.reserve_price().unwrap();
        let (bid, ask) = market.amm.bid_ask_price(mrk).unwrap();

        assert_eq!(bid, 18819982108);
        assert_eq!(mrk, 18838349499);
        assert_eq!(ask, 18838349499);
    }
}<|MERGE_RESOLUTION|>--- conflicted
+++ resolved
@@ -746,15 +746,9 @@
 
         let cost_of_update =
             _update_amm(&mut market, &oracle_price_data, &state, now, slot).unwrap();
-<<<<<<< HEAD
-        assert_eq!(cost_of_update, -42993230); // amm wins when price increases
+        assert_eq!(cost_of_update, -42992787); // amm wins when price increases
         assert_eq!(market.amm.long_spread, 0);
         assert_eq!(market.amm.short_spread, 975);
-=======
-        assert_eq!(cost_of_update, -42992787); // amm wins when price increases
-        assert_eq!(market.amm.long_spread, 285);
-        assert_eq!(market.amm.short_spread, 690);
->>>>>>> c1fcfe1e
 
         let reserve_price_after = market.amm.reserve_price().unwrap();
         assert_eq!(reserve_price_after, 18849999999);
