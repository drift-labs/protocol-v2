--- conflicted
+++ resolved
@@ -86,19 +86,11 @@
     let clock_slot = clock.slot;
     let now = clock.unix_timestamp;
 
-    let mut updated = true;
+    let updated = true; // todo
     for (_key, market_account_loader) in market_map.0.iter_mut() {
         let market = &mut load_mut!(market_account_loader)?;
         let oracle_price_data = &oracle_map.get_price_data(&market.amm.oracle)?;
-<<<<<<< HEAD
-        update_amm(market, oracle_price_data, state, now, clock_slot)?;
-
-        if market.amm.last_update_slot != clock_slot {
-            updated = false;
-        }
-=======
         _update_amm(market, oracle_price_data, state, now, clock_slot)?;
->>>>>>> 7f6343b1
     }
 
     Ok(updated)
@@ -298,12 +290,7 @@
         assert!(!too_diverge);
 
         let cost_of_update =
-<<<<<<< HEAD
-            update_amm(&mut market, &oracle_price_data, &state, now, slot).unwrap();
-        assert!(market.amm.last_update_slot == slot);
-=======
             _update_amm(&mut market, &oracle_price_data, &state, now, slot).unwrap();
->>>>>>> 7f6343b1
 
         let is_oracle_valid = amm::is_oracle_valid(
             &market.amm,
