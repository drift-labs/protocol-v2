--- conflicted
+++ resolved
@@ -7,27 +7,18 @@
 use crate::math::amm;
 use crate::math::repeg;
 use crate::math_error;
-<<<<<<< HEAD
-use crate::state::bank_map::BankMap;
-use crate::state::market::{Market, MarketStatus};
-use crate::state::market_map::MarketMap;
-use crate::state::oracle::OraclePriceData;
-use crate::state::oracle_map::OracleMap;
-
-use crate::controller::bank_balance::update_bank_balances;
-use crate::math::amm::get_update_k_result;
-use crate::math::bank_balance::get_token_amount;
-use crate::math::bn;
-use crate::math::constants::{
-    K_BPS_UPDATE_SCALE, ONE_HOUR_I128, QUOTE_ASSET_BANK_INDEX, QUOTE_PRECISION,
-};
-use crate::state::bank::BankBalanceType;
-=======
-use crate::state::market::PerpMarket;
+use crate::state::market::{PerpMarket, MarketStatus};
 use crate::state::oracle::OraclePriceData;
 use crate::state::oracle_map::OracleMap;
 use crate::state::perp_market_map::PerpMarketMap;
->>>>>>> b399638f
+use crate::state::spot_market_map::SpotMarketMap;
+use crate::controller::spot_balance::update_spot_balances;
+use crate::math::amm::get_update_k_result;
+use crate::math::spot_balance::get_token_amount;
+use crate::math::bn;
+use crate::math::constants::{
+    K_BPS_UPDATE_SCALE, ONE_HOUR_I128, QUOTE_SPOT_MARKET_INDEX, QUOTE_PRECISION,
+};
 use crate::state::state::{OracleGuardRails, State};
 use crate::validate;
 use anchor_lang::prelude::AccountInfo;
@@ -245,7 +236,7 @@
     Ok(true)
 }
 
-pub fn update_market_status(market: &mut Market, now: i64) -> ClearingHouseResult {
+pub fn update_market_status(market: &mut PerpMarket, now: i64) -> ClearingHouseResult {
     if market.expiry_ts != 0 {
         if market.expiry_ts <= now {
             market.status = MarketStatus::Settlement;
@@ -264,9 +255,9 @@
 
 pub fn settle_expired_market(
     market_index: u64,
-    market_map: &MarketMap,
+    market_map: &PerpMarketMap,
     _oracle_map: &mut OracleMap,
-    bank_map: &BankMap,
+    spot_market_map: &SpotMarketMap,
     _state: &State,
     clock: &Clock,
 ) -> ClearingHouseResult {
@@ -293,7 +284,7 @@
         "Outstanding LP in market"
     )?;
 
-    let bank = &mut bank_map.get_ref_mut(&QUOTE_ASSET_BANK_INDEX)?;
+    let bank = &mut spot_market_map.get_ref_mut(&QUOTE_SPOT_MARKET_INDEX)?;
     let fee_reserved_for_protocol = cast_to_i128(
         repeg::get_total_fee_lower_bound(market)?
             .checked_sub(market.amm.total_fee_withdrawn)
@@ -309,7 +300,7 @@
     let available_fee_pool = cast_to_i128(get_token_amount(
         market.amm.fee_pool.balance,
         bank,
-        &BankBalanceType::Deposit,
+        &SpotBalanceType::Deposit,
     )?)?
     .checked_sub(fee_reserved_for_protocol)
     .ok_or_else(math_error!())?
@@ -317,17 +308,17 @@
 
     let fee_pool_transfer = budget.min(available_fee_pool);
 
-    update_bank_balances(
+    update_spot_balances(
         fee_pool_transfer.unsigned_abs(),
-        &BankBalanceType::Borrow,
+        &SpotBalanceType::Borrow,
         bank,
         &mut market.amm.fee_pool,
         false,
     )?;
 
-    update_bank_balances(
+    update_spot_balances(
         fee_pool_transfer.unsigned_abs(),
-        &BankBalanceType::Deposit,
+        &SpotBalanceType::Deposit,
         bank,
         &mut market.pnl_pool,
         false,
@@ -364,7 +355,7 @@
     }
 
     let pnl_pool_amount =
-        get_token_amount(market.pnl_pool.balance, bank, &BankBalanceType::Deposit)?;
+        get_token_amount(market.pnl_pool.balance, bank, &SpotBalanceType::Deposit)?;
 
     validate!(
         10_u128.pow(bank.decimals as u32) == QUOTE_PRECISION,
