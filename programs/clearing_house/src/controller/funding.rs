use std::cmp::{max, min};

use anchor_lang::prelude::*;
use solana_program::clock::UnixTimestamp;
use solana_program::msg;

use crate::controller::amm::formulaic_update_k;
use crate::controller::position::{
    get_position_index, update_quote_asset_amount, PositionDirection,
};
use crate::error::ClearingHouseResult;
use crate::get_then_update_id;
use crate::math::amm;
use crate::math::casting::{cast, cast_to_i128};
use crate::math::constants::{
    AMM_TO_QUOTE_PRECISION_RATIO_I128, FUNDING_PAYMENT_PRECISION, ONE_HOUR,
};
use crate::math::funding::{calculate_funding_payment, calculate_funding_rate_long_short};
use crate::math::helpers::on_the_hour_update;
use crate::math::oracle;
use crate::math_error;
use crate::state::events::{FundingPaymentRecord, FundingRateRecord};
<<<<<<< HEAD
use crate::state::market::{ContractType, MarketStatus, PerpMarket, AMM};
=======
use crate::state::market::{MarketStatus, PerpMarket, AMM};
>>>>>>> 922c8f43
use crate::state::oracle_map::OracleMap;
use crate::state::perp_market_map::PerpMarketMap;
use crate::state::state::OracleGuardRails;
use crate::state::user::User;

pub fn settle_funding_payment(
    user: &mut User,
    user_key: &Pubkey,
    market: &mut PerpMarket,
    now: UnixTimestamp,
) -> ClearingHouseResult {
    let position_index = match get_position_index(&user.perp_positions, market.market_index) {
        Ok(position_index) => position_index,
        Err(_) => return Ok(()),
    };

    let mut market_position = &mut user.perp_positions[position_index];

    if market_position.base_asset_amount == 0 {
        return Ok(());
    }

    let amm: &AMM = &market.amm;

    let amm_cumulative_funding_rate = if market_position.base_asset_amount > 0 {
        amm.cumulative_funding_rate_long
    } else {
        amm.cumulative_funding_rate_short
    };

    if amm_cumulative_funding_rate != market_position.last_cumulative_funding_rate {
        let market_funding_payment =
            calculate_funding_payment(amm_cumulative_funding_rate, market_position)?
                .checked_div(AMM_TO_QUOTE_PRECISION_RATIO_I128)
                .ok_or_else(math_error!())?;

        emit!(FundingPaymentRecord {
            ts: now,
            user_authority: user.authority,
            user: *user_key,
            market_index: market_position.market_index,
            funding_payment: market_funding_payment, //10e13
            user_last_cumulative_funding: market_position.last_cumulative_funding_rate, //10e14
            user_last_funding_rate_ts: market_position.last_funding_rate_ts,
            amm_cumulative_funding_long: amm.cumulative_funding_rate_long, //10e14
            amm_cumulative_funding_short: amm.cumulative_funding_rate_short, //10e14
            base_asset_amount: market_position.base_asset_amount,          //10e13
        });

        market_position.last_cumulative_funding_rate = amm_cumulative_funding_rate;
        market_position.last_funding_rate_ts = amm.last_funding_rate_ts;
        update_quote_asset_amount(market_position, market, market_funding_payment)?;
    }

    Ok(())
}

pub fn settle_funding_payments(
    user: &mut User,
    user_key: &Pubkey,
    perp_market_map: &PerpMarketMap,
    now: UnixTimestamp,
) -> ClearingHouseResult {
    for market_position in user.perp_positions.iter_mut() {
        if market_position.base_asset_amount == 0 {
            continue;
        }

        let market = &mut perp_market_map.get_ref_mut(&market_position.market_index)?;
        let amm: &AMM = &market.amm;

        let amm_cumulative_funding_rate = if market_position.base_asset_amount > 0 {
            amm.cumulative_funding_rate_long
        } else {
            amm.cumulative_funding_rate_short
        };

        if amm_cumulative_funding_rate != market_position.last_cumulative_funding_rate {
            let market_funding_payment =
                calculate_funding_payment(amm_cumulative_funding_rate, market_position)?
                    .checked_div(AMM_TO_QUOTE_PRECISION_RATIO_I128)
                    .ok_or_else(math_error!())?;

            emit!(FundingPaymentRecord {
                ts: now,
                user_authority: user.authority,
                user: *user_key,
                market_index: market_position.market_index,
                funding_payment: market_funding_payment, //10e13
                user_last_cumulative_funding: market_position.last_cumulative_funding_rate, //10e14
                user_last_funding_rate_ts: market_position.last_funding_rate_ts,
                amm_cumulative_funding_long: amm.cumulative_funding_rate_long, //10e14
                amm_cumulative_funding_short: amm.cumulative_funding_rate_short, //10e14
                base_asset_amount: market_position.base_asset_amount,          //10e13
            });

            market_position.last_cumulative_funding_rate = amm_cumulative_funding_rate;
            market_position.last_funding_rate_ts = amm.last_funding_rate_ts;
            update_quote_asset_amount(market_position, market, market_funding_payment)?;
        }
    }

    Ok(())
}

#[allow(clippy::comparison_chain)]
pub fn update_funding_rate(
    market_index: u64,
    market: &mut PerpMarket,
    oracle_map: &mut OracleMap,
    now: UnixTimestamp,
    guard_rails: &OracleGuardRails,
    funding_paused: bool,
    precomputed_mark_price: Option<u128>,
) -> ClearingHouseResult<bool> {
<<<<<<< HEAD
    if market.contract_type != ContractType::Perpetual || market.status != MarketStatus::Initialized
    {
=======
    if market.status != MarketStatus::Initialized {
>>>>>>> 922c8f43
        return Ok(false);
    }

    let mark_price = match precomputed_mark_price {
        Some(mark_price) => mark_price,
        None => market.amm.mark_price()?,
    };
    // Pause funding if oracle is invalid or if mark/oracle spread is too divergent
    let block_funding_rate_update = oracle::block_operation(
        &market.amm,
        oracle_map.get_price_data(&market.amm.oracle)?,
        guard_rails,
        Some(mark_price),
    )?;

    let time_until_next_update = on_the_hour_update(
        now,
        market.amm.last_funding_rate_ts,
        market.amm.funding_period,
    )?;

    let valid_funding_update =
        !funding_paused && !block_funding_rate_update && (time_until_next_update == 0);

    if valid_funding_update {
        let oracle_price_data = oracle_map.get_price_data(&market.amm.oracle)?;
        let oracle_price_twap = amm::update_oracle_price_twap(
            &mut market.amm,
            now,
            oracle_price_data,
            Some(mark_price),
        )?;

        // price relates to execution premium / direction
        let (execution_premium_price, execution_premium_direction) =
            if market.amm.long_spread > market.amm.short_spread {
                (
                    market.amm.ask_price(mark_price)?,
                    Some(PositionDirection::Long),
                )
            } else if market.amm.long_spread < market.amm.short_spread {
                (
                    market.amm.bid_price(mark_price)?,
                    Some(PositionDirection::Short),
                )
            } else {
                (mark_price, None)
            };

        let mid_price_twap = amm::update_mark_twap(
            &mut market.amm,
            now,
            Some(execution_premium_price),
            execution_premium_direction,
        )?;

        let period_adjustment = (24_i128)
            .checked_mul(ONE_HOUR)
            .ok_or_else(math_error!())?
            .checked_div(max(ONE_HOUR, market.amm.funding_period as i128))
            .ok_or_else(math_error!())?;
        // funding period = 1 hour, window = 1 day
        // low periodicity => quickly updating/settled funding rates => lower funding rate payment per interval
        let price_spread = cast_to_i128(mid_price_twap)?
            .checked_sub(oracle_price_twap)
            .ok_or_else(math_error!())?;

        // clamp price divergence to 3% for funding rate calculation
        let max_price_spread = oracle_price_twap
            .checked_div(33)
            .ok_or_else(math_error!())?; // 3%
        let clamped_price_spread = max(-max_price_spread, min(price_spread, max_price_spread));

        let funding_rate = clamped_price_spread
            .checked_mul(cast(FUNDING_PAYMENT_PRECISION)?)
            .ok_or_else(math_error!())?
            .checked_div(cast(period_adjustment)?)
            .ok_or_else(math_error!())?;

        let (funding_rate_long, funding_rate_short, funding_imbalance_cost) =
            calculate_funding_rate_long_short(market, funding_rate)?;

        // todo: finish robust tests
        if market.amm.curve_update_intensity > 0 {
            formulaic_update_k(market, oracle_price_data, funding_imbalance_cost, now)?;
        }

        market.amm.cumulative_funding_rate_long = market
            .amm
            .cumulative_funding_rate_long
            .checked_add(funding_rate_long)
            .ok_or_else(math_error!())?;

        market.amm.cumulative_funding_rate_short = market
            .amm
            .cumulative_funding_rate_short
            .checked_add(funding_rate_short)
            .ok_or_else(math_error!())?;

        market.amm.last_funding_rate = funding_rate;
        market.amm.last_funding_rate_long = funding_rate_long;
        market.amm.last_funding_rate_short = funding_rate_short;
        market.amm.last_funding_rate_ts = now;

        emit!(FundingRateRecord {
            ts: now,
            record_id: get_then_update_id!(market, next_funding_rate_record_id),
            market_index,
            funding_rate,
            funding_rate_long,
            funding_rate_short,
            cumulative_funding_rate_long: market.amm.cumulative_funding_rate_long,
            cumulative_funding_rate_short: market.amm.cumulative_funding_rate_short,
            mark_price_twap: mid_price_twap,
            oracle_price_twap,
            period_revenue: market.amm.net_revenue_since_last_funding,
            net_base_asset_amount: market.amm.net_base_asset_amount,
            net_unsettled_lp_base_asset_amount: market.amm.net_unsettled_lp_base_asset_amount,
        });

        market.amm.net_revenue_since_last_funding = 0;
    } else {
        return Ok(false);
    }

    Ok(true)
}<|MERGE_RESOLUTION|>--- conflicted
+++ resolved
@@ -20,11 +20,7 @@
 use crate::math::oracle;
 use crate::math_error;
 use crate::state::events::{FundingPaymentRecord, FundingRateRecord};
-<<<<<<< HEAD
-use crate::state::market::{ContractType, MarketStatus, PerpMarket, AMM};
-=======
 use crate::state::market::{MarketStatus, PerpMarket, AMM};
->>>>>>> 922c8f43
 use crate::state::oracle_map::OracleMap;
 use crate::state::perp_market_map::PerpMarketMap;
 use crate::state::state::OracleGuardRails;
@@ -140,12 +136,7 @@
     funding_paused: bool,
     precomputed_mark_price: Option<u128>,
 ) -> ClearingHouseResult<bool> {
-<<<<<<< HEAD
-    if market.contract_type != ContractType::Perpetual || market.status != MarketStatus::Initialized
-    {
-=======
     if market.status != MarketStatus::Initialized {
->>>>>>> 922c8f43
         return Ok(false);
     }
 
