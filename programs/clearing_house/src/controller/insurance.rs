--- conflicted
+++ resolved
@@ -531,11 +531,11 @@
         market.amm.total_fee_minus_distributions
     )?;
 
-<<<<<<< HEAD
-    update_spot_market_cumulative_interest(spot_market, None, now)?;
-=======
-    let pnl_pool_token_amount =
-        get_token_amount(market.pnl_pool.balance, bank, &SpotBalanceType::Deposit)?;
+    let pnl_pool_token_amount = get_token_amount(
+        market.pnl_pool.balance,
+        spot_market,
+        &SpotBalanceType::Deposit,
+    )?;
 
     validate!(
         pnl_pool_token_amount == 0,
@@ -544,8 +544,7 @@
         pnl_pool_token_amount
     )?;
 
-    update_spot_market_cumulative_interest(bank, now)?;
->>>>>>> 4d316138
+    update_spot_market_cumulative_interest(spot_market, None, now)?;
 
     let total_if_shares_before = spot_market.total_if_shares;
 
