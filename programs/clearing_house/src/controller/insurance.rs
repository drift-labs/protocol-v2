<<<<<<< HEAD
use crate::controller::bank_balance::{
    update_bank_balances, update_bank_cumulative_interest, update_revenue_pool_balances,
};
use crate::error::ClearingHouseResult;
use crate::error::ErrorCode;
use crate::math::amm::calculate_net_user_pnl;
use crate::math::bank_balance::get_token_amount;
use crate::math::bank_balance::validate_bank_amounts;
use crate::math::casting::{cast_to_i128, cast_to_i64, cast_to_u128, cast_to_u32, cast_to_u64};
=======
use crate::controller::spot_balance::{
    update_revenue_pool_balances, update_spot_market_cumulative_interest,
};
use crate::error::ClearingHouseResult;
use crate::error::ErrorCode;
use crate::math::casting::{cast_to_i64, cast_to_u128, cast_to_u32, cast_to_u64};
>>>>>>> b399638f
use crate::math::constants::{
    SHARE_OF_REVENUE_ALLOCATED_TO_INSURANCE_FUND_VAULT_DENOMINATOR,
    SHARE_OF_REVENUE_ALLOCATED_TO_INSURANCE_FUND_VAULT_NUMERATOR,
};
use crate::math::helpers::get_proportion_u128;
use crate::math::insurance::{
    calculate_if_shares_lost, calculate_rebase_info, staked_amount_to_shares,
    unstaked_shares_to_amount,
};
use crate::math::spot_balance::get_token_amount;
use crate::math::spot_balance::validate_spot_market_amounts;
use crate::math_error;
use crate::state::events::{InsuranceFundRecord, InsuranceFundStakeRecord, StakeAction};
use crate::state::insurance_fund_stake::InsuranceFundStake;
<<<<<<< HEAD
use crate::state::market::Market;
=======
use crate::state::spot_market::{SpotBalanceType, SpotMarket};
>>>>>>> b399638f
use crate::state::user::UserStats;
use crate::{emit, validate};
use solana_program::msg;

pub fn add_insurance_fund_stake(
    amount: u64,
    insurance_vault_amount: u64,
    insurance_fund_stake: &mut InsuranceFundStake,
    user_stats: &mut UserStats,
    spot_market: &mut SpotMarket,
    now: i64,
) -> ClearingHouseResult {
    validate!(
        !(insurance_vault_amount == 0 && spot_market.total_if_shares != 0),
        ErrorCode::DefaultError,
        "Insurance Fund balance should be non-zero for new LPs to enter"
    )?;

    let if_shares_before = insurance_fund_stake.if_shares;
    let total_if_shares_before = spot_market.total_if_shares;
    let user_if_shares_before = spot_market.user_if_shares;

    apply_rebase_to_insurance_fund(insurance_vault_amount, spot_market)?;
    apply_rebase_to_insurance_fund_stake(insurance_fund_stake, user_stats, spot_market)?;

    let n_shares =
        staked_amount_to_shares(amount, spot_market.total_if_shares, insurance_vault_amount)?;

    // reset cost basis if no shares
    insurance_fund_stake.cost_basis = if insurance_fund_stake.if_shares == 0 {
        cast_to_i64(amount)?
    } else {
        insurance_fund_stake
            .cost_basis
            .checked_add(cast_to_i64(amount)?)
            .ok_or_else(math_error!())?
    };

    insurance_fund_stake.if_shares = insurance_fund_stake
        .if_shares
        .checked_add(n_shares)
        .ok_or_else(math_error!())?;

    spot_market.total_if_shares = spot_market
        .total_if_shares
        .checked_add(n_shares)
        .ok_or_else(math_error!())?;

    spot_market.user_if_shares = spot_market
        .user_if_shares
        .checked_add(n_shares)
        .ok_or_else(math_error!())?;

    if spot_market.market_index == 0 {
        user_stats.quote_asset_insurance_fund_stake = user_stats
            .quote_asset_insurance_fund_stake
            .checked_add(n_shares)
            .ok_or_else(math_error!())?;
    }

    emit!(InsuranceFundStakeRecord {
        ts: now,
        user_authority: user_stats.authority,
        action: StakeAction::Stake,
        amount,
        market_index: spot_market.market_index,
        insurance_vault_amount_before: insurance_vault_amount,
        if_shares_before,
        user_if_shares_before,
        total_if_shares_before,
        if_shares_after: insurance_fund_stake.if_shares,
        total_if_shares_after: spot_market.total_if_shares,
        user_if_shares_after: spot_market.user_if_shares,
    });

    Ok(())
}

pub fn apply_rebase_to_insurance_fund(
    insurance_fund_vault_balance: u64,
    spot_market: &mut SpotMarket,
) -> ClearingHouseResult {
    if insurance_fund_vault_balance != 0
        && cast_to_u128(insurance_fund_vault_balance)? < spot_market.total_if_shares
    {
        let (expo_diff, rebase_divisor) =
            calculate_rebase_info(spot_market.total_if_shares, insurance_fund_vault_balance)?;

        spot_market.total_if_shares = spot_market
            .total_if_shares
            .checked_div(rebase_divisor)
            .ok_or_else(math_error!())?;
        spot_market.user_if_shares = spot_market
            .user_if_shares
            .checked_div(rebase_divisor)
            .ok_or_else(math_error!())?;
        spot_market.if_shares_base = spot_market
            .if_shares_base
            .checked_add(cast_to_u128(expo_diff)?)
            .ok_or_else(math_error!())?;

        msg!("rebasing insurance fund: expo_diff={}", expo_diff);
    }

    if insurance_fund_vault_balance != 0 && spot_market.total_if_shares == 0 {
        spot_market.total_if_shares = cast_to_u128(insurance_fund_vault_balance)?;
    }

    Ok(())
}

pub fn apply_rebase_to_insurance_fund_stake(
    insurance_fund_stake: &mut InsuranceFundStake,
    user_stats: &mut UserStats,
    spot_market: &mut SpotMarket,
) -> ClearingHouseResult {
    if spot_market.if_shares_base != insurance_fund_stake.if_base {
        validate!(
            spot_market.if_shares_base > insurance_fund_stake.if_base,
            ErrorCode::DefaultError,
            "Rebase expo out of bounds"
        )?;

        let expo_diff = cast_to_u32(spot_market.if_shares_base - insurance_fund_stake.if_base)?;

        let rebase_divisor = 10_u128.pow(expo_diff);

        insurance_fund_stake.if_shares = insurance_fund_stake
            .if_shares
            .checked_div(rebase_divisor)
            .ok_or_else(math_error!())?;

        insurance_fund_stake.last_withdraw_request_shares = insurance_fund_stake
            .last_withdraw_request_shares
            .checked_div(rebase_divisor)
            .ok_or_else(math_error!())?;

        if spot_market.market_index == 0 {
            user_stats.quote_asset_insurance_fund_stake = user_stats
                .quote_asset_insurance_fund_stake
                .checked_div(rebase_divisor)
                .ok_or_else(math_error!())?;
        }

        msg!(
            "rebasing insurance fund stake: base: {} -> {} ",
            insurance_fund_stake.if_base,
            spot_market.if_shares_base,
        );

        msg!(
            "rebasing insurance fund stake: shares -> {} ",
            insurance_fund_stake.if_shares
        );

        insurance_fund_stake.if_base = spot_market.if_shares_base;
    }

    Ok(())
}

pub fn request_remove_insurance_fund_stake(
    n_shares: u128,
    insurance_vault_amount: u64,
    insurance_fund_stake: &mut InsuranceFundStake,
    user_stats: &mut UserStats,
    spot_market: &mut SpotMarket,
    now: i64,
) -> ClearingHouseResult {
    insurance_fund_stake.last_withdraw_request_shares = n_shares;
    insurance_fund_stake.last_withdraw_request_value = unstaked_shares_to_amount(
        n_shares,
        spot_market.total_if_shares,
        insurance_vault_amount,
    )?;

    let if_shares_before = insurance_fund_stake.if_shares;
    let total_if_shares_before = spot_market.total_if_shares;
    let user_if_shares_before = spot_market.user_if_shares;

    apply_rebase_to_insurance_fund(insurance_vault_amount, spot_market)?;
    apply_rebase_to_insurance_fund_stake(insurance_fund_stake, user_stats, spot_market)?;

    validate!(
        insurance_fund_stake.last_withdraw_request_value == 0
            || insurance_fund_stake.last_withdraw_request_value < insurance_vault_amount,
        ErrorCode::DefaultError,
        "Requested withdraw value is not below Insurance Fund balance"
    )?;

    emit!(InsuranceFundStakeRecord {
        ts: now,
        user_authority: user_stats.authority,
        action: StakeAction::UnstakeRequest,
        amount: insurance_fund_stake.last_withdraw_request_value,
        market_index: spot_market.market_index,
        insurance_vault_amount_before: insurance_vault_amount,
        if_shares_before,
        user_if_shares_before,
        total_if_shares_before,
        if_shares_after: insurance_fund_stake.if_shares,
        total_if_shares_after: spot_market.total_if_shares,
        user_if_shares_after: spot_market.user_if_shares,
    });

    insurance_fund_stake.last_withdraw_request_ts = now;

    Ok(())
}

pub fn cancel_request_remove_insurance_fund_stake(
    insurance_vault_amount: u64,
    insurance_fund_stake: &mut InsuranceFundStake,
    user_stats: &mut UserStats,
    spot_market: &mut SpotMarket,
    now: i64,
) -> ClearingHouseResult {
    let if_shares_before = insurance_fund_stake.if_shares;
    let total_if_shares_before = spot_market.total_if_shares;
    let user_if_shares_before = spot_market.user_if_shares;

    apply_rebase_to_insurance_fund(insurance_vault_amount, spot_market)?;
    apply_rebase_to_insurance_fund_stake(insurance_fund_stake, user_stats, spot_market)?;

    validate!(
        insurance_fund_stake.last_withdraw_request_shares != 0,
        ErrorCode::DefaultError,
        "No withdraw request in progress"
    )?;

    let if_shares_lost =
        calculate_if_shares_lost(insurance_fund_stake, spot_market, insurance_vault_amount)?;

    insurance_fund_stake.if_shares = insurance_fund_stake
        .if_shares
        .checked_sub(if_shares_lost)
        .ok_or_else(math_error!())?;

    spot_market.total_if_shares = spot_market
        .total_if_shares
        .checked_sub(if_shares_lost)
        .ok_or_else(math_error!())?;

    spot_market.user_if_shares = spot_market
        .user_if_shares
        .checked_sub(if_shares_lost)
        .ok_or_else(math_error!())?;

    if spot_market.market_index == 0 {
        user_stats.quote_asset_insurance_fund_stake = insurance_fund_stake.if_shares;
    }

    emit!(InsuranceFundStakeRecord {
        ts: now,
        user_authority: user_stats.authority,
        action: StakeAction::UnstakeCancelRequest,
        amount: 0,
        market_index: spot_market.market_index,
        insurance_vault_amount_before: insurance_vault_amount,
        if_shares_before,
        user_if_shares_before,
        total_if_shares_before,
        if_shares_after: insurance_fund_stake.if_shares,
        total_if_shares_after: spot_market.total_if_shares,
        user_if_shares_after: spot_market.user_if_shares,
    });

    insurance_fund_stake.last_withdraw_request_shares = 0;
    insurance_fund_stake.last_withdraw_request_value = 0;
    insurance_fund_stake.last_withdraw_request_ts = now;

    Ok(())
}

pub fn remove_insurance_fund_stake(
    insurance_vault_amount: u64,
    insurance_fund_stake: &mut InsuranceFundStake,
    user_stats: &mut UserStats,
    spot_market: &mut SpotMarket,
    now: i64,
) -> ClearingHouseResult<u64> {
    let time_since_withdraw_request = now
        .checked_sub(insurance_fund_stake.last_withdraw_request_ts)
        .ok_or_else(math_error!())?;

    validate!(
        time_since_withdraw_request >= spot_market.insurance_withdraw_escrow_period,
        ErrorCode::TryingToRemoveLiquidityTooFast
    )?;

    let if_shares_before = insurance_fund_stake.if_shares;
    let total_if_shares_before = spot_market.total_if_shares;
    let user_if_shares_before = spot_market.user_if_shares;

    apply_rebase_to_insurance_fund(insurance_vault_amount, spot_market)?;
    apply_rebase_to_insurance_fund_stake(insurance_fund_stake, user_stats, spot_market)?;

    let n_shares = insurance_fund_stake.last_withdraw_request_shares;

    validate!(
        n_shares > 0,
        ErrorCode::DefaultError,
        "Must submit withdraw request and wait the escrow period"
    )?;

    validate!(
        insurance_fund_stake.if_shares >= n_shares,
        ErrorCode::InsufficientLPTokens
    )?;

    let amount = unstaked_shares_to_amount(
        n_shares,
        spot_market.total_if_shares,
        insurance_vault_amount,
    )?;

    let _if_shares_lost =
        calculate_if_shares_lost(insurance_fund_stake, spot_market, insurance_vault_amount)?;

    let withdraw_amount = amount.min(insurance_fund_stake.last_withdraw_request_value);

    insurance_fund_stake.if_shares = insurance_fund_stake
        .if_shares
        .checked_sub(n_shares)
        .ok_or_else(math_error!())?;

    insurance_fund_stake.cost_basis = insurance_fund_stake
        .cost_basis
        .checked_sub(cast_to_i64(withdraw_amount)?)
        .ok_or_else(math_error!())?;

    if spot_market.market_index == 0 {
        user_stats.quote_asset_insurance_fund_stake = user_stats
            .quote_asset_insurance_fund_stake
            .checked_sub(n_shares)
            .ok_or_else(math_error!())?;
    }

    spot_market.total_if_shares = spot_market
        .total_if_shares
        .checked_sub(n_shares)
        .ok_or_else(math_error!())?;

    spot_market.user_if_shares = spot_market
        .user_if_shares
        .checked_sub(n_shares)
        .ok_or_else(math_error!())?;

    // reset insurance_fund_stake withdraw request info
    insurance_fund_stake.last_withdraw_request_shares = 0;
    insurance_fund_stake.last_withdraw_request_value = 0;
    insurance_fund_stake.last_withdraw_request_ts = now;

    emit!(InsuranceFundStakeRecord {
        ts: now,
        user_authority: user_stats.authority,
        action: StakeAction::Unstake,
        amount: withdraw_amount,
        market_index: spot_market.market_index,
        insurance_vault_amount_before: insurance_vault_amount,
        if_shares_before,
        user_if_shares_before,
        total_if_shares_before,
        if_shares_after: insurance_fund_stake.if_shares,
        total_if_shares_after: spot_market.total_if_shares,
        user_if_shares_after: spot_market.user_if_shares,
    });

    Ok(withdraw_amount)
}

pub fn settle_revenue_to_insurance_fund(
    spot_market_vault_amount: u64,
    insurance_vault_amount: u64,
    spot_market: &mut SpotMarket,
    now: i64,
) -> ClearingHouseResult<u64> {
    update_spot_market_cumulative_interest(spot_market, now)?;

    validate!(
        spot_market.user_if_factor <= spot_market.total_if_factor,
        ErrorCode::DefaultError,
        "invalid if_factor settings on spot market"
    )?;

    validate!(
        spot_market.user_if_factor > 0 || spot_market.total_if_factor > 0,
        ErrorCode::DefaultError,
        "if_factor = 0 for this spot market"
    )?;

    let depositors_claim = cast_to_u128(validate_spot_market_amounts(
        spot_market,
        spot_market_vault_amount,
    )?)?;

    let mut token_amount = get_token_amount(
        spot_market.revenue_pool.balance,
        spot_market,
        &SpotBalanceType::Deposit,
    )?;

    if depositors_claim < token_amount {
        // only allow half of withdraw available when utilization is high
        token_amount = depositors_claim.checked_div(2).ok_or_else(math_error!())?;
    }

    let insurance_fund_token_amount = cast_to_u64(get_proportion_u128(
        token_amount,
        SHARE_OF_REVENUE_ALLOCATED_TO_INSURANCE_FUND_VAULT_NUMERATOR,
        SHARE_OF_REVENUE_ALLOCATED_TO_INSURANCE_FUND_VAULT_DENOMINATOR,
    )?)?;

    validate!(
        insurance_fund_token_amount != 0,
        ErrorCode::DefaultError,
        "no amount to settle to insurance fund"
    )?;

    spot_market.last_revenue_settle_ts = now;

    let protocol_if_factor = spot_market
        .total_if_factor
        .checked_sub(spot_market.user_if_factor)
        .ok_or_else(math_error!())?;

    // give protocol its cut
    let n_shares = staked_amount_to_shares(
        insurance_fund_token_amount
            .checked_mul(cast_to_u64(protocol_if_factor)?)
            .ok_or_else(math_error!())?
            .checked_div(cast_to_u64(spot_market.total_if_factor)?)
            .ok_or_else(math_error!())?,
        spot_market.total_if_shares,
        insurance_vault_amount,
    )?;

    let total_if_shares_before = spot_market.total_if_shares;

    spot_market.total_if_shares = spot_market
        .total_if_shares
        .checked_add(n_shares)
        .ok_or_else(math_error!())?;

    update_revenue_pool_balances(
        cast_to_u128(insurance_fund_token_amount)?,
        &SpotBalanceType::Borrow,
        spot_market,
    )?;

    emit!(InsuranceFundRecord {
        ts: now,
<<<<<<< HEAD
        bank_index: bank.bank_index,
        market_index: 0, // todo
        amount: cast_to_i64(insurance_fund_token_amount)?,
=======
        market_index: spot_market.market_index,
        amount: insurance_fund_token_amount,
>>>>>>> b399638f

        user_if_factor: spot_market.user_if_factor,
        total_if_factor: spot_market.total_if_factor,
        vault_amount_before: spot_market_vault_amount,
        insurance_vault_amount_before: insurance_vault_amount,
        total_if_shares_before,
        total_if_shares_after: spot_market.total_if_shares,
    });

    cast_to_u64(insurance_fund_token_amount)
}

pub fn resolve_perp_pnl_deficit(
    bank_vault_amount: u64,
    insurance_vault_amount: u64,
    bank: &mut Bank,
    market: &mut Market,
    now: i64,
) -> ClearingHouseResult<u64> {
    validate!(
        market.amm.total_fee_minus_distributions < 0,
        ErrorCode::DefaultError,
        "market.amm.total_fee_minus_distributions={} must be negative",
        market.amm.total_fee_minus_distributions
    )?;

    update_bank_cumulative_interest(bank, now)?;

    let total_if_shares_before = bank.total_if_shares;

    let excess_user_pnl_imbalance = if market.unrealized_max_imbalance > 0 {
        let net_unsettled_pnl = calculate_net_user_pnl(&market.amm, market.amm.last_oracle_price)?;

        net_unsettled_pnl
            .checked_sub(cast_to_i128(market.unrealized_max_imbalance)?)
            .ok_or_else(math_error!())?
    } else {
        0
    };

    validate!(
        excess_user_pnl_imbalance > 0,
        ErrorCode::DefaultError,
        "No excess_user_pnl_imbalance({}) to settle",
        excess_user_pnl_imbalance
    )?;

    let max_revenue_withdraw_allowed = cast_to_i128(
        market
            .max_revenue_withdraw_per_period
            .checked_sub(market.revenue_withdraw_since_last_settle)
            .ok_or_else(math_error!())?,
    )?;

    let insurance_withdraw = excess_user_pnl_imbalance
        .min(max_revenue_withdraw_allowed)
        .min(cast_to_i128(insurance_vault_amount.saturating_sub(1))?)
        .max(0);

    validate!(
        insurance_withdraw > 0,
        ErrorCode::DefaultError,
        "No insurance_withdraw({}) to settle",
        insurance_withdraw
    )?;

    market.amm.total_fee_minus_distributions = market
        .amm
        .total_fee_minus_distributions
        .checked_add(insurance_withdraw)
        .ok_or_else(math_error!())?;

    market.revenue_withdraw_since_last_settle = market
        .revenue_withdraw_since_last_settle
        .checked_add(insurance_withdraw.unsigned_abs())
        .ok_or_else(math_error!())?;

    market.last_revenue_withdraw_ts = now;

    update_bank_balances(
        insurance_withdraw.unsigned_abs(),
        &BankBalanceType::Deposit,
        bank,
        &mut market.pnl_pool,
        false,
    )?;

    emit!(InsuranceFundRecord {
        ts: now,
        bank_index: bank.bank_index,
        market_index: market.market_index,
        amount: -cast_to_i64(insurance_withdraw)?,
        user_if_factor: bank.user_if_factor,
        total_if_factor: bank.total_if_factor,
        bank_vault_amount_before: bank_vault_amount,
        insurance_vault_amount_before: insurance_vault_amount,
        total_if_shares_before,
        total_if_shares_after: bank.total_if_shares,
    });

    cast_to_u64(insurance_withdraw)
}

#[cfg(test)]
mod test {
    use super::*;
    use crate::math::constants::{QUOTE_PRECISION, SPOT_CUMULATIVE_INTEREST_PRECISION};
    use crate::state::user::UserStats;

    #[test]
    pub fn basic_stake_if_test() {
        let mut if_balance = 0;
        let mut if_stake = InsuranceFundStake {
            if_shares: 0,
            ..InsuranceFundStake::default()
        };
        let mut user_stats = UserStats {
            number_of_users: 0,
            ..UserStats::default()
        };
        let amount = QUOTE_PRECISION as u64; // $1
        let mut spot_market = SpotMarket {
            deposit_balance: 0,
            cumulative_deposit_interest: 1111 * SPOT_CUMULATIVE_INTEREST_PRECISION / 1000,
            insurance_withdraw_escrow_period: 0,
            ..SpotMarket::default()
        };

        add_insurance_fund_stake(
            amount,
            if_balance,
            &mut if_stake,
            &mut user_stats,
            &mut spot_market,
            0,
        )
        .unwrap();
        assert_eq!(if_stake.if_shares, amount as u128);
        if_balance += amount;

        // must request first
        assert!(remove_insurance_fund_stake(
            if_balance,
            &mut if_stake,
            &mut user_stats,
            &mut spot_market,
            0
        )
        .is_err());
        assert_eq!(if_stake.if_shares, amount as u128);

        request_remove_insurance_fund_stake(
            if_stake.if_shares,
            if_balance,
            &mut if_stake,
            &mut user_stats,
            &mut spot_market,
            0,
        )
        .unwrap();
        assert_eq!(if_stake.last_withdraw_request_shares, if_stake.if_shares);
        assert_eq!(if_stake.last_withdraw_request_value, if_balance - 1); //rounding in favor

        let amount_returned = (remove_insurance_fund_stake(
            if_balance,
            &mut if_stake,
            &mut user_stats,
            &mut spot_market,
            0,
        ))
        .unwrap();
        assert_eq!(amount_returned, amount - 1);
        if_balance -= amount_returned;

        assert_eq!(if_stake.if_shares, 0);
        assert_eq!(if_stake.cost_basis, 1);
        assert_eq!(if_stake.last_withdraw_request_shares, 0);
        assert_eq!(if_stake.last_withdraw_request_value, 0);
        assert_eq!(if_balance, 1);

        add_insurance_fund_stake(
            1234,
            if_balance,
            &mut if_stake,
            &mut user_stats,
            &mut spot_market,
            0,
        )
        .unwrap();
        assert_eq!(if_stake.cost_basis, 1234);
    }

    #[test]
    pub fn basic_seeded_stake_if_test() {
        let mut if_balance = (1000 * QUOTE_PRECISION) as u64;
        let mut if_stake = InsuranceFundStake {
            if_shares: 0,
            ..InsuranceFundStake::default()
        };
        let mut user_stats = UserStats {
            number_of_users: 0,
            ..UserStats::default()
        };
        let amount = QUOTE_PRECISION as u64; // $1
        let mut spot_market = SpotMarket {
            deposit_balance: 0,
            cumulative_deposit_interest: 1111 * SPOT_CUMULATIVE_INTEREST_PRECISION / 1000,
            insurance_withdraw_escrow_period: 0,
            ..SpotMarket::default()
        };

        assert_eq!(spot_market.total_if_shares, 0);
        assert_eq!(spot_market.user_if_shares, 0);

        add_insurance_fund_stake(
            amount,
            if_balance,
            &mut if_stake,
            &mut user_stats,
            &mut spot_market,
            0,
        )
        .unwrap();

        assert_eq!(spot_market.total_if_shares, (1001 * QUOTE_PRECISION)); // seeded works
        assert_eq!(spot_market.user_if_shares, QUOTE_PRECISION);
        assert_eq!(if_stake.if_shares, amount as u128);
        if_balance += amount;

        // must request first
        assert!(remove_insurance_fund_stake(
            if_balance,
            &mut if_stake,
            &mut user_stats,
            &mut spot_market,
            0
        )
        .is_err());
        assert_eq!(if_stake.if_shares, amount as u128);

        request_remove_insurance_fund_stake(
            if_stake.if_shares,
            if_balance,
            &mut if_stake,
            &mut user_stats,
            &mut spot_market,
            0,
        )
        .unwrap();
        assert_eq!(if_stake.last_withdraw_request_shares, if_stake.if_shares);
        assert_eq!(if_stake.last_withdraw_request_value, 999999); //rounding in favor

        let amount_returned = (remove_insurance_fund_stake(
            if_balance,
            &mut if_stake,
            &mut user_stats,
            &mut spot_market,
            0,
        ))
        .unwrap();
        assert_eq!(amount_returned, amount - 1);
        if_balance -= amount_returned;

        assert_eq!(if_stake.if_shares, 0);
        assert_eq!(if_stake.cost_basis, 1);
        assert_eq!(if_stake.last_withdraw_request_shares, 0);
        assert_eq!(if_stake.last_withdraw_request_value, 0);
        assert_eq!(if_balance, 1000000001);

        add_insurance_fund_stake(
            1234,
            if_balance,
            &mut if_stake,
            &mut user_stats,
            &mut spot_market,
            0,
        )
        .unwrap();
        assert_eq!(if_stake.cost_basis, 1234);
    }

    #[test]
    pub fn gains_stake_if_test() {
        let mut if_balance = 0;
        let mut if_stake = InsuranceFundStake {
            if_shares: 0,
            ..InsuranceFundStake::default()
        };
        let mut user_stats = UserStats {
            number_of_users: 0,
            ..UserStats::default()
        };
        let amount = QUOTE_PRECISION as u64; // $1
        let mut spot_market = SpotMarket {
            deposit_balance: 0,
            cumulative_deposit_interest: 1111 * SPOT_CUMULATIVE_INTEREST_PRECISION / 1000,
            insurance_withdraw_escrow_period: 0,
            ..SpotMarket::default()
        };

        add_insurance_fund_stake(
            amount,
            if_balance,
            &mut if_stake,
            &mut user_stats,
            &mut spot_market,
            0,
        )
        .unwrap();
        assert_eq!(if_stake.if_shares, amount as u128);
        if_balance += amount;

        // gains
        if_balance += amount / 19;

        let n_shares = if_stake.if_shares;
        let expected_amount_returned = (amount + amount / 19) / 3 - 1;

        request_remove_insurance_fund_stake(
            n_shares / 3,
            if_balance,
            &mut if_stake,
            &mut user_stats,
            &mut spot_market,
            0,
        )
        .unwrap();
        let amount_returned = (remove_insurance_fund_stake(
            if_balance,
            &mut if_stake,
            &mut user_stats,
            &mut spot_market,
            0,
        ))
        .unwrap();
        assert_eq!(amount_returned, expected_amount_returned - 1);
        assert_eq!(if_stake.if_shares, n_shares * 2 / 3 + 1);
        if_balance -= amount_returned;

        request_remove_insurance_fund_stake(
            n_shares / 3,
            if_balance,
            &mut if_stake,
            &mut user_stats,
            &mut spot_market,
            0,
        )
        .unwrap();
        let amount_returned = (remove_insurance_fund_stake(
            if_balance,
            &mut if_stake,
            &mut user_stats,
            &mut spot_market,
            0,
        ))
        .unwrap();
        assert_eq!(if_stake.if_shares, n_shares / 3 + 1);
        assert_eq!(amount_returned, expected_amount_returned);
        if_balance -= amount_returned;

        request_remove_insurance_fund_stake(
            1,
            if_balance,
            &mut if_stake,
            &mut user_stats,
            &mut spot_market,
            0,
        )
        .unwrap();

        let amount_returned = (remove_insurance_fund_stake(
            if_balance,
            &mut if_stake,
            &mut user_stats,
            &mut spot_market,
            0,
        ))
        .unwrap();
        assert_eq!(amount_returned, 0);

        request_remove_insurance_fund_stake(
            n_shares / 3 - 1,
            if_balance,
            &mut if_stake,
            &mut user_stats,
            &mut spot_market,
            0,
        )
        .unwrap();

        let amount_returned = (remove_insurance_fund_stake(
            if_balance,
            &mut if_stake,
            &mut user_stats,
            &mut spot_market,
            0,
        ))
        .unwrap();
        assert_eq!(amount_returned, expected_amount_returned + 1);

        if_balance -= amount_returned;

        assert_eq!(if_balance, 3);
    }

    #[test]
    pub fn losses_stake_if_test() {
        let mut if_balance = 0;
        let mut if_stake = InsuranceFundStake {
            if_shares: 0,
            ..InsuranceFundStake::default()
        };
        let mut user_stats = UserStats {
            number_of_users: 0,
            ..UserStats::default()
        };
        let amount = QUOTE_PRECISION as u64; // $1
        let mut spot_market = SpotMarket {
            deposit_balance: 0,
            cumulative_deposit_interest: 1111 * SPOT_CUMULATIVE_INTEREST_PRECISION / 1000,
            insurance_withdraw_escrow_period: 0,
            ..SpotMarket::default()
        };

        add_insurance_fund_stake(
            amount,
            if_balance,
            &mut if_stake,
            &mut user_stats,
            &mut spot_market,
            0,
        )
        .unwrap();
        assert_eq!(if_stake.if_shares, amount as u128);
        if_balance += amount;

        // gains
        if_balance -= amount / 19;

        let n_shares = if_stake.if_shares;
        let expected_amount_returned = (amount - amount / 19) / 3;

        request_remove_insurance_fund_stake(
            n_shares / 3,
            if_balance,
            &mut if_stake,
            &mut user_stats,
            &mut spot_market,
            0,
        )
        .unwrap();

        let amount_returned = (remove_insurance_fund_stake(
            if_balance,
            &mut if_stake,
            &mut user_stats,
            &mut spot_market,
            0,
        ))
        .unwrap();
        assert_eq!(amount_returned, expected_amount_returned);
        assert_eq!(if_stake.if_shares, n_shares * 2 / 3 + 1);
        if_balance -= amount_returned;

        request_remove_insurance_fund_stake(
            n_shares / 3,
            if_balance,
            &mut if_stake,
            &mut user_stats,
            &mut spot_market,
            0,
        )
        .unwrap();
        let amount_returned = (remove_insurance_fund_stake(
            if_balance,
            &mut if_stake,
            &mut user_stats,
            &mut spot_market,
            0,
        ))
        .unwrap();
        assert_eq!(if_stake.if_shares, n_shares / 3 + 1);
        assert_eq!(amount_returned, expected_amount_returned);
        if_balance -= amount_returned;

        request_remove_insurance_fund_stake(
            1,
            if_balance,
            &mut if_stake,
            &mut user_stats,
            &mut spot_market,
            0,
        )
        .unwrap();

        let amount_returned = (remove_insurance_fund_stake(
            if_balance,
            &mut if_stake,
            &mut user_stats,
            &mut spot_market,
            0,
        ))
        .unwrap();
        assert_eq!(if_stake.if_shares, n_shares / 3);
        assert_eq!(amount_returned, 0);

        request_remove_insurance_fund_stake(
            n_shares / 3,
            if_balance,
            &mut if_stake,
            &mut user_stats,
            &mut spot_market,
            0,
        )
        .unwrap();
        let amount_returned = (remove_insurance_fund_stake(
            if_balance,
            &mut if_stake,
            &mut user_stats,
            &mut spot_market,
            0,
        ))
        .unwrap();
        assert_eq!(amount_returned, expected_amount_returned + 1);
        assert_eq!(if_stake.cost_basis, 52632);
        assert_eq!(if_stake.if_shares, 0);

        if_balance -= amount_returned;

        assert_eq!(if_balance, 1); // todo, should be stricer w/ rounding?
    }

    #[test]
    pub fn escrow_losses_stake_if_test() {
        let mut if_balance = 0;
        let mut if_stake = InsuranceFundStake {
            if_shares: 0,
            ..InsuranceFundStake::default()
        };
        let mut user_stats = UserStats {
            number_of_users: 0,
            ..UserStats::default()
        };
        let amount = (QUOTE_PRECISION * 100_000) as u64; // $100k
        let mut spot_market = SpotMarket {
            deposit_balance: 0,
            cumulative_deposit_interest: 1111 * SPOT_CUMULATIVE_INTEREST_PRECISION / 1000,
            insurance_withdraw_escrow_period: 60 * 60 * 24 * 7, // 7 weeks
            ..SpotMarket::default()
        };

        let now = 7842193748;

        add_insurance_fund_stake(
            amount,
            if_balance,
            &mut if_stake,
            &mut user_stats,
            &mut spot_market,
            0,
        )
        .unwrap();
        assert_eq!(if_stake.if_shares, amount as u128);
        if_balance += amount;

        // losses
        if_balance -= amount / 19;

        let n_shares = if_stake.if_shares;
        let expected_amount_returned = (amount - amount / 19) / 3;

        let o = unstaked_shares_to_amount(n_shares / 3, spot_market.total_if_shares, if_balance)
            .unwrap();
        assert_eq!(if_stake.last_withdraw_request_shares, 0);

        request_remove_insurance_fund_stake(
            n_shares / 3,
            if_balance,
            &mut if_stake,
            &mut user_stats,
            &mut spot_market,
            now,
        )
        .unwrap();
        assert_eq!(if_stake.last_withdraw_request_shares, 33333333333);
        assert_eq!(
            if_stake.last_withdraw_request_value,
            expected_amount_returned
        );
        assert_eq!(expected_amount_returned, o);
        assert_eq!(o, 31578947368);

        // not enough time for withdraw
        assert!(remove_insurance_fund_stake(
            if_balance,
            &mut if_stake,
            &mut user_stats,
            &mut spot_market,
            now + 60 * 60 * 24,
        )
        .is_err());

        // more losses
        if_balance = if_balance - if_balance / 2;

        // appropriate time for withdraw
        let amount_returned = (remove_insurance_fund_stake(
            if_balance,
            &mut if_stake,
            &mut user_stats,
            &mut spot_market,
            now + 60 * 60 * 24 * 7 + 3254,
        ))
        .unwrap();
        if_balance -= amount_returned;

        // since losses occured during withdraw, worse than expected at time of request
        assert_eq!(amount_returned < (expected_amount_returned - 1), true);
        assert_eq!(amount_returned, 15_789_473_683); //15k
        assert_eq!(if_stake.if_shares, n_shares * 2 / 3 + 1);
        assert_eq!(if_stake.cost_basis, 84_210_526_317); //84k
        assert_eq!(if_balance, 31_578_947_370); //31k
    }

    #[test]
    pub fn escrow_gains_stake_if_test() {
        let mut if_balance = 0;
        let mut if_stake = InsuranceFundStake {
            if_shares: 0,
            ..InsuranceFundStake::default()
        };
        let mut user_stats = UserStats {
            number_of_users: 0,
            ..UserStats::default()
        };
        let amount = 100_000_384_939_u64; // $100k + change
        let mut spot_market = SpotMarket {
            deposit_balance: 0,
            cumulative_deposit_interest: 1111 * SPOT_CUMULATIVE_INTEREST_PRECISION / 1000,
            insurance_withdraw_escrow_period: 60 * 60 * 24 * 7, // 7 weeks
            total_if_shares: 1,
            user_if_shares: 0,
            ..SpotMarket::default()
        };

        let now = 7842193748;
        assert_eq!(if_balance, 0);
        // right now other users have claim on a zero balance IF... should not give them your money here
        assert!(add_insurance_fund_stake(
            amount,
            if_balance,
            &mut if_stake,
            &mut user_stats,
            &mut spot_market,
            0
        )
        .is_err());

        if_balance = 1;
        add_insurance_fund_stake(
            amount,
            if_balance,
            &mut if_stake,
            &mut user_stats,
            &mut spot_market,
            0,
        )
        .unwrap();

        assert_eq!(if_stake.if_shares, amount as u128);
        if_balance += amount;
        assert_eq!(if_balance, 100000384940);

        // gains
        if_balance += amount / 13 - 1;

        assert_eq!(if_balance, 107692722242);

        let n_shares = if_stake.if_shares;
        let expected_amount_returned =
            (if_balance as u128 * n_shares / spot_market.total_if_shares) as u64;

        let o =
            unstaked_shares_to_amount(n_shares, spot_market.total_if_shares, if_balance).unwrap();
        request_remove_insurance_fund_stake(
            n_shares,
            if_balance,
            &mut if_stake,
            &mut user_stats,
            &mut spot_market,
            now,
        )
        .unwrap();
        let value_at_req = if_stake.last_withdraw_request_value;
        assert_eq!(value_at_req, 107692722239);
        assert_eq!(o, 107692722239);

        // not enough time for withdraw
        assert!(remove_insurance_fund_stake(
            if_balance,
            &mut if_stake,
            &mut user_stats,
            &mut spot_market,
            now + 60 * 60 * 24,
        )
        .is_err());

        // more gains
        if_balance = if_balance + if_balance / 412;

        let ideal_amount_returned =
            (if_balance as u128 * n_shares / spot_market.total_if_shares) as u64;

        // appropriate time for withdraw
        let amount_returned = (remove_insurance_fund_stake(
            if_balance,
            &mut if_stake,
            &mut user_stats,
            &mut spot_market,
            now + 60 * 60 * 24 * 7 + 3254,
        ))
        .unwrap();
        assert_eq!(if_stake.last_withdraw_request_shares, 0);
        assert_eq!(if_stake.last_withdraw_request_value, 0);

        if_balance -= amount_returned;

        assert_eq!(amount_returned < ideal_amount_returned, true);
        assert_eq!(ideal_amount_returned - amount_returned, 261390103);
        assert_eq!(amount_returned, value_at_req);

        // since gains occured, not passed on to user after request
        assert_eq!(amount_returned, (expected_amount_returned - 1));
        assert_eq!(if_stake.if_shares, 0);
        assert_eq!(if_balance, 261_390_105); //$261 for protocol/other stakers
    }

    #[test]
    pub fn drained_stake_if_test_rebase_on_new_add() {
        let mut if_balance = 0;
        let mut if_stake = InsuranceFundStake {
            if_shares: 0,
            ..InsuranceFundStake::default()
        };
        let mut user_stats = UserStats {
            number_of_users: 0,
            ..UserStats::default()
        };
        let amount = 100_000_384_939_u64; // $100k + change

        let mut orig_if_stake = InsuranceFundStake {
            if_shares: 80_000 * QUOTE_PRECISION,
            ..InsuranceFundStake::default()
        };
        let mut orig_user_stats = UserStats {
            number_of_users: 0,
            quote_asset_insurance_fund_stake: 80_000 * QUOTE_PRECISION,
            ..UserStats::default()
        };

        let mut spot_market = SpotMarket {
            deposit_balance: 0,
            cumulative_deposit_interest: 1111 * SPOT_CUMULATIVE_INTEREST_PRECISION / 1000,
            insurance_withdraw_escrow_period: 60 * 60 * 24 * 7, // 7 weeks
            total_if_shares: 100_000 * QUOTE_PRECISION,
            user_if_shares: 80_000 * QUOTE_PRECISION,
            ..SpotMarket::default()
        };

        assert_eq!(if_balance, 0);

        // right now other users have claim on a zero balance IF... should not give them your money here
        assert!(add_insurance_fund_stake(
            amount,
            if_balance,
            &mut if_stake,
            &mut user_stats,
            &mut spot_market,
            0,
        )
        .is_err());

        assert_eq!(if_stake.if_shares, 0);
        assert_eq!(spot_market.total_if_shares, 100_000_000_000);
        assert_eq!(spot_market.user_if_shares, 80_000 * QUOTE_PRECISION);

        // make non-zero
        if_balance = 1;
        add_insurance_fund_stake(
            amount,
            if_balance,
            &mut if_stake,
            &mut user_stats,
            &mut spot_market,
            0,
        )
        .unwrap();
        if_balance += amount;

        // check rebase math
        assert_eq!(spot_market.total_if_shares, 1000003849400);
        assert_eq!(spot_market.user_if_shares, 1000003849398);
        assert_eq!(if_stake.if_shares, 1000003849390);
        assert_eq!(if_stake.if_shares < spot_market.user_if_shares, true);
        assert_eq!(spot_market.user_if_shares - if_stake.if_shares, 8);

        assert_eq!(spot_market.if_shares_base, 10);
        assert_eq!(if_stake.if_base, 10);

        // check orig if stake is good (on add)
        assert_eq!(orig_if_stake.if_base, 0);
        assert_eq!(orig_if_stake.if_shares, 80000000000);

        let expected_shares_for_amount =
            staked_amount_to_shares(1, spot_market.total_if_shares, if_balance).unwrap();
        assert_eq!(expected_shares_for_amount, 10);

        add_insurance_fund_stake(
            1,
            if_balance,
            &mut orig_if_stake,
            &mut orig_user_stats,
            &mut spot_market,
            0,
        )
        .unwrap();

        assert_eq!(spot_market.if_shares_base, 10);
        assert_eq!(orig_if_stake.if_base, 10);
        assert_eq!(
            orig_if_stake.if_shares,
            80000000000 / 10000000000 + expected_shares_for_amount
        );
        assert_eq!(orig_if_stake.if_shares, 8 + expected_shares_for_amount);
    }

    #[test]
    pub fn drained_stake_if_test_rebase_on_old_remove_all() {
        let mut if_balance = 0;
        let mut if_stake = InsuranceFundStake {
            if_shares: 80_000 * QUOTE_PRECISION,
            ..InsuranceFundStake::default()
        };
        let mut user_stats = UserStats {
            number_of_users: 0,
            quote_asset_insurance_fund_stake: 80_000 * QUOTE_PRECISION,
            ..UserStats::default()
        };

        let mut spot_market = SpotMarket {
            deposit_balance: 0,
            cumulative_deposit_interest: 1111 * SPOT_CUMULATIVE_INTEREST_PRECISION / 1000,
            insurance_withdraw_escrow_period: 0,
            total_if_shares: 100_000 * QUOTE_PRECISION,
            user_if_shares: 80_000 * QUOTE_PRECISION,
            ..SpotMarket::default()
        };

        assert_eq!(if_balance, 0);

        // right now other users have claim on a zero balance IF... should not give them your money here
        assert_eq!(spot_market.total_if_shares, 100_000_000_000);
        assert_eq!(spot_market.user_if_shares, 80_000 * QUOTE_PRECISION);

        request_remove_insurance_fund_stake(
            if_stake.if_shares,
            if_balance,
            &mut if_stake,
            &mut user_stats,
            &mut spot_market,
            0,
        )
        .unwrap();

        let amount_returned = (remove_insurance_fund_stake(
            if_balance,
            &mut if_stake,
            &mut user_stats,
            &mut spot_market,
            0,
        ))
        .unwrap();

        // check rebase math
        assert_eq!(amount_returned, 0);
        assert_eq!(spot_market.total_if_shares, 20000000000);
        assert_eq!(spot_market.user_if_shares, 0);

        // make non-zero
        if_balance = 1;
        //  add_insurance_fund_stake(
        //      1,
        //      if_balance,
        //      &mut if_stake,
        //      &mut user_stats,
        //      &mut spot_market,
        //      0
        //  )
        //  .unwrap();
        //  if_balance = if_balance + 1;

        //  assert_eq!(spot_market.if_shares_base, 9);
        //  assert_eq!(spot_market.total_if_shares, 40);
        //  assert_eq!(spot_market.user_if_shares, 20);

        add_insurance_fund_stake(
            10_000_000_000_000, // 10 mil
            if_balance,
            &mut if_stake,
            &mut user_stats,
            &mut spot_market,
            0,
        )
        .unwrap();

<<<<<<< HEAD
        if_balance += 10_000_000_000_000;

        assert_eq!(bank.if_shares_base, 9);
        assert_eq!(bank.total_if_shares, 200000000000020);
        assert_eq!(bank.user_if_shares, 200000000000000);
        assert_eq!(if_balance, 10000000000001);
=======
        assert_eq!(spot_market.if_shares_base, 9);
        assert_eq!(spot_market.total_if_shares, 200000000000020);
        assert_eq!(spot_market.user_if_shares, 200000000000000);
>>>>>>> b399638f
    }

    #[test]
    pub fn drained_stake_if_test_rebase_on_old_remove_all_2() {
        let mut if_balance = 0;
        let mut if_stake = InsuranceFundStake {
            if_shares: 80_000 * QUOTE_PRECISION,
            ..InsuranceFundStake::default()
        };
        let mut user_stats = UserStats {
            number_of_users: 0,
            quote_asset_insurance_fund_stake: 80_000 * QUOTE_PRECISION,
            ..UserStats::default()
        };

        let mut spot_market = SpotMarket {
            deposit_balance: 0,
            cumulative_deposit_interest: 1111 * SPOT_CUMULATIVE_INTEREST_PRECISION / 1000,
            insurance_withdraw_escrow_period: 0,
            total_if_shares: 100_930_021_053,
            user_if_shares: 83_021 * QUOTE_PRECISION + 135723,
            ..SpotMarket::default()
        };

        assert_eq!(if_balance, 0);

        request_remove_insurance_fund_stake(
            if_stake.if_shares / 2,
            if_balance,
            &mut if_stake,
            &mut user_stats,
            &mut spot_market,
            0,
        )
        .unwrap();

        let amount_returned = (remove_insurance_fund_stake(
            if_balance,
            &mut if_stake,
            &mut user_stats,
            &mut spot_market,
            0,
        ))
        .unwrap();

        // check rebase math
        assert_eq!(amount_returned, 0);
        assert_eq!(spot_market.total_if_shares, 60930021053);
        assert_eq!(spot_market.user_if_shares, 43021135723);
        assert_eq!(spot_market.if_shares_base, 0);

        if_balance = QUOTE_PRECISION as u64;

        let unstake_amt = if_stake.if_shares / 2;
        assert_eq!(unstake_amt, 20000000000);
        assert_eq!(if_stake.last_withdraw_request_shares, 0);
        assert_eq!(if_stake.last_withdraw_request_value, 0);
        assert_eq!(if_stake.last_withdraw_request_ts, 0);

        request_remove_insurance_fund_stake(
            unstake_amt,
            if_balance,
            &mut if_stake,
            &mut user_stats,
            &mut spot_market,
            10,
        )
        .unwrap();

        // rebase occurs in request
        assert_eq!(if_stake.last_withdraw_request_shares, unstake_amt / 1000);
        // (that rebase occurs when you pass in shares you wanna unstake) :/
        assert_eq!(if_stake.if_shares, 40000000);
        assert_eq!(if_stake.last_withdraw_request_value, 328244);
        assert_eq!(if_stake.last_withdraw_request_ts, 10);

        assert_eq!(spot_market.total_if_shares, 60930021);
        assert_eq!(spot_market.user_if_shares, 43021135);

        assert_eq!(spot_market.if_shares_base, 3);

        let expected_amount_for_shares = unstaked_shares_to_amount(
            if_stake.if_shares / 2,
            spot_market.total_if_shares,
            if_balance,
        )
        .unwrap();
        assert_eq!(
            expected_amount_for_shares,
            if_stake.last_withdraw_request_value
        );

        let user_expected_amount_for_shares_before_double = unstaked_shares_to_amount(
            spot_market.user_if_shares,
            spot_market.total_if_shares,
            if_balance,
        )
        .unwrap();

        let protocol_expected_amount_for_shares_before_double = unstaked_shares_to_amount(
            spot_market.total_if_shares - spot_market.user_if_shares,
            spot_market.total_if_shares,
            if_balance,
        )
        .unwrap();

        assert_eq!(user_expected_amount_for_shares_before_double, 706_073);
        assert_eq!(protocol_expected_amount_for_shares_before_double, 293_924);
        assert_eq!(
            user_expected_amount_for_shares_before_double
                + protocol_expected_amount_for_shares_before_double,
            if_balance - 3 // ok rounding
        );

        if_balance *= 2; // double the IF vault before withdraw

        let protocol_expected_amount_for_shares_after_double = unstaked_shares_to_amount(
            spot_market.total_if_shares - spot_market.user_if_shares,
            spot_market.total_if_shares,
            if_balance,
        )
        .unwrap();

        let user_expected_amount_for_shares_after_double = unstaked_shares_to_amount(
            spot_market.user_if_shares,
            spot_market.total_if_shares,
            if_balance,
        )
        .unwrap();

        let amount_returned = (remove_insurance_fund_stake(
            if_balance,
            &mut if_stake,
            &mut user_stats,
            &mut spot_market,
            10,
        ))
        .unwrap();

        let protocol_expected_amount_for_shares_after_user_withdraw = unstaked_shares_to_amount(
            spot_market.total_if_shares - spot_market.user_if_shares,
            spot_market.total_if_shares,
            if_balance,
        )
        .unwrap();

        // check rebase math
        assert_eq!(if_stake.if_shares, 20000000);
        assert_eq!(if_stake.if_base, spot_market.if_shares_base);
        assert_eq!(if_stake.last_withdraw_request_shares, 0);
        assert_eq!(if_stake.last_withdraw_request_value, 0);

        assert_eq!(amount_returned, 328244);
        assert_eq!(spot_market.total_if_shares, 40930021);
        assert_eq!(spot_market.user_if_shares, 23021135);
        assert_eq!(spot_market.if_shares_base, 3);

        assert_eq!(
            protocol_expected_amount_for_shares_after_double - 1,
            protocol_expected_amount_for_shares_before_double * 2
        );
        assert_eq!(
            user_expected_amount_for_shares_after_double - 2,
            user_expected_amount_for_shares_before_double * 2
        );
        assert_eq!(
            user_expected_amount_for_shares_after_double
                + protocol_expected_amount_for_shares_after_double,
            if_balance - 3 // ok rounding
        );

        assert_eq!(
            protocol_expected_amount_for_shares_after_user_withdraw,
            875_096
        );
        assert_eq!(
            protocol_expected_amount_for_shares_after_user_withdraw
                > protocol_expected_amount_for_shares_after_double,
            true
        );

        add_insurance_fund_stake(
            10_000_000_000_000, // 10 mil
            if_balance,
            &mut if_stake,
            &mut user_stats,
            &mut spot_market,
            0,
        )
        .unwrap();
        if_balance += 10_000_000_000_000;

        assert_eq!(spot_market.total_if_shares, 204650145930021);
        assert_eq!(spot_market.user_if_shares, 204650128021135);
        assert_eq!(spot_market.if_shares_base, 3);
        assert_eq!(if_balance, 10000002000000);
    }
}<|MERGE_RESOLUTION|>--- conflicted
+++ resolved
@@ -1,21 +1,14 @@
-<<<<<<< HEAD
-use crate::controller::bank_balance::{
-    update_bank_balances, update_bank_cumulative_interest, update_revenue_pool_balances,
+use crate::controller::spot_balance::{
+    update_spot_balances, update_revenue_pool_balances, 
+    update_spot_market_cumulative_interest,
+    validate_bank_amounts
 };
-use crate::error::ClearingHouseResult;
-use crate::error::ErrorCode;
+use crate::math::spot_balance::get_token_amount;
+
 use crate::math::amm::calculate_net_user_pnl;
-use crate::math::bank_balance::get_token_amount;
-use crate::math::bank_balance::validate_bank_amounts;
-use crate::math::casting::{cast_to_i128, cast_to_i64, cast_to_u128, cast_to_u32, cast_to_u64};
-=======
-use crate::controller::spot_balance::{
-    update_revenue_pool_balances, update_spot_market_cumulative_interest,
-};
 use crate::error::ClearingHouseResult;
 use crate::error::ErrorCode;
 use crate::math::casting::{cast_to_i64, cast_to_u128, cast_to_u32, cast_to_u64};
->>>>>>> b399638f
 use crate::math::constants::{
     SHARE_OF_REVENUE_ALLOCATED_TO_INSURANCE_FUND_VAULT_DENOMINATOR,
     SHARE_OF_REVENUE_ALLOCATED_TO_INSURANCE_FUND_VAULT_NUMERATOR,
@@ -25,16 +18,12 @@
     calculate_if_shares_lost, calculate_rebase_info, staked_amount_to_shares,
     unstaked_shares_to_amount,
 };
-use crate::math::spot_balance::get_token_amount;
 use crate::math::spot_balance::validate_spot_market_amounts;
 use crate::math_error;
 use crate::state::events::{InsuranceFundRecord, InsuranceFundStakeRecord, StakeAction};
 use crate::state::insurance_fund_stake::InsuranceFundStake;
-<<<<<<< HEAD
-use crate::state::market::Market;
-=======
+use crate::state::market::PerpMarket;
 use crate::state::spot_market::{SpotBalanceType, SpotMarket};
->>>>>>> b399638f
 use crate::state::user::UserStats;
 use crate::{emit, validate};
 use solana_program::msg;
@@ -487,14 +476,9 @@
 
     emit!(InsuranceFundRecord {
         ts: now,
-<<<<<<< HEAD
-        bank_index: bank.bank_index,
-        market_index: 0, // todo
+        spot_market_index: spot_market.market_index,
+        perp_market_index: 0, // todo: make option?
         amount: cast_to_i64(insurance_fund_token_amount)?,
-=======
-        market_index: spot_market.market_index,
-        amount: insurance_fund_token_amount,
->>>>>>> b399638f
 
         user_if_factor: spot_market.user_if_factor,
         total_if_factor: spot_market.total_if_factor,
@@ -510,8 +494,8 @@
 pub fn resolve_perp_pnl_deficit(
     bank_vault_amount: u64,
     insurance_vault_amount: u64,
-    bank: &mut Bank,
-    market: &mut Market,
+    bank: &mut SpotMarket,
+    market: &mut PerpMarket,
     now: i64,
 ) -> ClearingHouseResult<u64> {
     validate!(
@@ -521,7 +505,7 @@
         market.amm.total_fee_minus_distributions
     )?;
 
-    update_bank_cumulative_interest(bank, now)?;
+    update_spot_market_cumulative_interest(bank, now)?;
 
     let total_if_shares_before = bank.total_if_shares;
 
@@ -574,9 +558,9 @@
 
     market.last_revenue_withdraw_ts = now;
 
-    update_bank_balances(
+    update_spot_balances(
         insurance_withdraw.unsigned_abs(),
-        &BankBalanceType::Deposit,
+        &SpotBalanceType::Deposit,
         bank,
         &mut market.pnl_pool,
         false,
@@ -1410,18 +1394,12 @@
         )
         .unwrap();
 
-<<<<<<< HEAD
-        if_balance += 10_000_000_000_000;
-
-        assert_eq!(bank.if_shares_base, 9);
-        assert_eq!(bank.total_if_shares, 200000000000020);
-        assert_eq!(bank.user_if_shares, 200000000000000);
-        assert_eq!(if_balance, 10000000000001);
-=======
         assert_eq!(spot_market.if_shares_base, 9);
         assert_eq!(spot_market.total_if_shares, 200000000000020);
         assert_eq!(spot_market.user_if_shares, 200000000000000);
->>>>>>> b399638f
+        if_balance += 10_000_000_000_000;
+        assert_eq!(if_balance, 10000000000001);
+
     }
 
     #[test]
