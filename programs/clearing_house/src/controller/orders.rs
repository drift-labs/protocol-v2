use anchor_lang::prelude::*;
use solana_program::msg;

use crate::context::*;
use crate::controller;
use crate::controller::position;
use crate::controller::position::{
    add_new_position, decrease_open_bids_and_asks, get_position_index, increase_open_bids_and_asks,
    update_amm_and_lp_market_position, update_position_and_market, update_quote_asset_amount,
    PositionDirection,
};
use crate::error::ClearingHouseResult;
use crate::error::ErrorCode;
use crate::get_struct_values;
use crate::get_then_update_id;
use crate::load_mut;
use crate::math::amm::is_oracle_valid;
use crate::math::auction::{
    calculate_auction_end_price, calculate_auction_start_price, is_auction_complete,
};
use crate::math::casting::{cast, cast_to_i128};
use crate::math::fees::FillFees;
use crate::math::fulfillment::determine_fulfillment_methods;
use crate::math::liquidation::validate_user_not_being_liquidated;
use crate::math::matching::{
    are_orders_same_market_but_different_sides, calculate_fill_for_matched_orders, do_orders_cross,
    is_maker_for_taker,
};
use crate::math::{amm, fees, margin::*, orders::*};
use crate::math_error;
use crate::order_validation::validate_order;
use crate::print_error;
use crate::state::bank_map::BankMap;
use crate::state::events::{get_order_action_record, OrderActionRecord, OrderRecord};
use crate::state::events::{OrderAction, OrderActionExplanation};
use crate::state::fulfillment::FulfillmentMethod;
use crate::state::market::Market;
use crate::state::market_map::MarketMap;
use crate::state::oracle::OraclePriceData;
use crate::state::oracle_map::OracleMap;
use crate::state::state::*;
use crate::state::user::User;
use crate::state::user::{Order, OrderStatus, OrderType, UserStats};
use crate::validate;
use std::cell::RefMut;
use std::cmp::{max, min};
use std::ops::{Deref, DerefMut};

#[cfg(test)]
mod tests;

#[cfg(test)]
mod amm_jit_tests;

pub fn place_order(
    state: &State,
    user: &AccountLoader<User>,
    market_map: &MarketMap,
    bank_map: &BankMap,
    oracle_map: &mut OracleMap,
    clock: &Clock,
    params: OrderParams,
) -> ClearingHouseResult {
    let now = clock.unix_timestamp;
    let slot = clock.slot;
    let user_key = user.key();
    let user = &mut load_mut!(user)?;
    controller::funding::settle_funding_payment(
        user,
        &user_key,
        market_map.get_ref(&params.market_index)?.deref(),
        now,
    )?;

    validate_user_not_being_liquidated(
        user,
        market_map,
        bank_map,
        oracle_map,
        state.liquidation_margin_buffer_ratio,
    )?;

    validate!(!user.bankrupt, ErrorCode::UserBankrupt)?;

    let new_order_index = user
        .orders
        .iter()
        .position(|order| order.status.eq(&OrderStatus::Init))
        .ok_or(ErrorCode::MaxNumberOfOrders)?;

    if params.user_order_id > 0 {
        let user_order_id_already_used = user
            .orders
            .iter()
            .position(|order| order.user_order_id == params.user_order_id);

        if user_order_id_already_used.is_some() {
            msg!("user_order_id is already in use {}", params.user_order_id);
            return Err(ErrorCode::UserOrderIdAlreadyInUse);
        }
    }

    let market_index = params.market_index;
    let market = &market_map.get_ref(&market_index)?;

    let position_index = get_position_index(&user.positions, market_index)
        .or_else(|_| add_new_position(&mut user.positions, market_index))?;

    let worst_case_base_asset_amount_before =
        user.positions[position_index].worst_case_base_asset_amount()?;

    // Increment open orders for existing position
    let (existing_position_direction, order_base_asset_amount) = {
        let market_position = &mut user.positions[position_index];
        market_position.open_orders += 1;

        let standardized_base_asset_amount = standardize_base_asset_amount(
            params.base_asset_amount,
            market.amm.base_asset_amount_step_size,
        )?;

        let base_asset_amount = if params.reduce_only {
            calculate_base_asset_amount_for_reduce_only_order(
                standardized_base_asset_amount,
                params.direction,
                market_position.base_asset_amount,
            )
        } else {
            standardized_base_asset_amount
        };

        validate!(
            base_asset_amount >= market.amm.base_asset_amount_step_size,
            ErrorCode::TradeSizeTooSmall,
            "Order base asset amount ({}), smaller than step size ({})",
            params.base_asset_amount,
            market.amm.base_asset_amount_step_size
        )?;

        if !matches!(
            &params.order_type,
            OrderType::TriggerMarket | OrderType::TriggerLimit
        ) {
            increase_open_bids_and_asks(market_position, &params.direction, base_asset_amount)?;
        }

        let existing_position_direction = if market_position.base_asset_amount >= 0 {
            PositionDirection::Long
        } else {
            PositionDirection::Short
        };
        (existing_position_direction, base_asset_amount)
    };

    let (auction_start_price, auction_end_price) = if let OrderType::Market = params.order_type {
        let auction_start_price = calculate_auction_start_price(market, params.direction)?;
        let auction_end_price = if params.price == 0 {
            calculate_auction_end_price(market, params.direction, order_base_asset_amount)?
        } else {
            params.price
        };
        (auction_start_price, auction_end_price)
    } else {
        (0_u128, 0_u128)
    };

    let new_order = Order {
        status: OrderStatus::Open,
        order_type: params.order_type,
        ts: now,
        slot,
        order_id: get_then_update_id!(user, next_order_id),
        user_order_id: params.user_order_id,
        market_index: params.market_index,
        price: params.price,
        existing_position_direction,
        base_asset_amount: order_base_asset_amount,
        base_asset_amount_filled: 0,
        quote_asset_amount_filled: 0,
        fee: 0,
        direction: params.direction,
        reduce_only: params.reduce_only,
        trigger_price: params.trigger_price,
        trigger_condition: params.trigger_condition,
        triggered: false,
        post_only: params.post_only,
        oracle_price_offset: params.oracle_price_offset,
        immediate_or_cancel: params.immediate_or_cancel,
        auction_start_price,
        auction_end_price,
        auction_duration: min(
            max(state.min_auction_duration, params.auction_duration),
            state.max_auction_duration,
        ),
        padding: [0; 3],
    };

    let valid_oracle_price = get_valid_oracle_price(
        oracle_map.get_price_data(&market.amm.oracle)?,
        market,
        &new_order,
        &state.oracle_guard_rails.validity,
    )?;

    validate_order(&new_order, market, state, valid_oracle_price, slot)?;

    user.orders[new_order_index] = new_order;

    let worst_case_base_asset_amount_after =
        user.positions[position_index].worst_case_base_asset_amount()?;

    // Order fails if it's risk increasing and it brings the user collateral below the margin requirement
    let risk_decreasing = worst_case_base_asset_amount_after.unsigned_abs()
        <= worst_case_base_asset_amount_before.unsigned_abs();

    let meets_initial_maintenance_requirement =
        meets_initial_margin_requirement(user, market_map, bank_map, oracle_map)?;

    if !meets_initial_maintenance_requirement && !risk_decreasing {
        return Err(ErrorCode::InsufficientCollateral);
    }

    let (taker, taker_order, taker_pnl, maker, maker_order, maker_pnl) =
        get_taker_and_maker_for_order_record(&user_key, &new_order, None);

    let order_action_record = get_order_action_record(
        now,
        OrderAction::Place,
        OrderActionExplanation::None,
        market_index,
        None,
        None,
        None,
        None,
        None,
        None,
        None,
        None,
        None,
        None,
        None,
        taker,
        taker_order,
        taker_pnl,
        maker,
        maker_order,
        maker_pnl,
        oracle_map.get_price_data(&market.amm.oracle)?.price,
    )?;
    emit!(order_action_record);

    let order_record = OrderRecord {
        ts: now,
        user: user_key,
        order: user.orders[new_order_index],
    };
    emit!(order_record);

    Ok(())
}

pub fn cancel_order_by_order_id(
    order_id: u64,
    user: &AccountLoader<User>,
    market_map: &MarketMap,
    oracle_map: &mut OracleMap,
    clock: &Clock,
) -> ClearingHouseResult {
    let user_key = user.key();
    let user = &mut load_mut!(user)?;
    let order_index = user
        .orders
        .iter()
        .position(|order| order.order_id == order_id)
        .ok_or_else(print_error!(ErrorCode::OrderDoesNotExist))?;

    cancel_order(
        order_index,
        user,
        &user_key,
        market_map,
        oracle_map,
        clock.unix_timestamp,
        clock.slot,
        OrderActionExplanation::None,
        None,
        0,
        false,
    )
}

pub fn cancel_order_by_user_order_id(
    user_order_id: u8,
    user: &AccountLoader<User>,
    market_map: &MarketMap,
    oracle_map: &mut OracleMap,
    clock: &Clock,
) -> ClearingHouseResult {
    let user_key = user.key();
    let user = &mut load_mut!(user)?;
    let order_index = user
        .orders
        .iter()
        .position(|order| order.user_order_id == user_order_id)
        .ok_or_else(print_error!(ErrorCode::OrderDoesNotExist))?;

    cancel_order(
        order_index,
        user,
        &user_key,
        market_map,
        oracle_map,
        clock.unix_timestamp,
        clock.slot,
        OrderActionExplanation::None,
        None,
        0,
        false,
    )
}

pub fn cancel_order(
    order_index: usize,
    user: &mut User,
    user_key: &Pubkey,
    market_map: &MarketMap,
    oracle_map: &mut OracleMap,
    now: i64,
    _slot: u64,
    explanation: OrderActionExplanation,
    filler_key: Option<&Pubkey>,
    filler_reward: u128,
    skip_log: bool,
) -> ClearingHouseResult {
    let (order_status, order_market_index, order_direction) =
        get_struct_values!(user.orders[order_index], status, market_index, direction);

    controller::funding::settle_funding_payment(
        user,
        user_key,
        market_map.get_ref(&order_market_index)?.deref(),
        now,
    )?;

    validate!(order_status == OrderStatus::Open, ErrorCode::OrderNotOpen)?;

    let market = &market_map.get_ref(&order_market_index)?;

    // When save in the record, we want the status to be canceled
    user.orders[order_index].status = OrderStatus::Canceled;

    if !skip_log {
        let (taker, taker_order, taker_pnl, maker, maker_order, maker_pnl) =
            get_taker_and_maker_for_order_record(
                user_key,
                &user.orders[order_index],
                Some(-cast(filler_reward)?),
            );

        let order_action_record = get_order_action_record(
            now,
            OrderAction::Cancel,
            explanation,
            market.market_index,
            filler_key.copied(),
            None,
            Some(filler_reward),
            None,
            None,
            None,
            None,
            None,
            None,
            None,
            None,
            taker,
            taker_order,
            taker_pnl,
            maker,
            maker_order,
            maker_pnl,
            oracle_map.get_price_data(&market.amm.oracle)?.price,
        )?;
        emit!(order_action_record);
    }

    // Decrement open orders for existing position
    let position_index = get_position_index(&user.positions, order_market_index)?;
    let base_asset_amount_unfilled = user.orders[order_index].get_base_asset_amount_unfilled()?;
    position::decrease_open_bids_and_asks(
        &mut user.positions[position_index],
        &order_direction,
        base_asset_amount_unfilled,
    )?;
    user.positions[position_index].open_orders -= 1;
    user.orders[order_index] = Order::default();

    Ok(())
}

pub fn fill_order(
    order_id: u64,
    state: &State,
    user: &AccountLoader<User>,
    user_stats: &AccountLoader<UserStats>,
    bank_map: &BankMap,
    market_map: &MarketMap,
    oracle_map: &mut OracleMap,
    filler: &AccountLoader<User>,
    filler_stats: &AccountLoader<UserStats>,
    maker: Option<&AccountLoader<User>>,
    maker_stats: Option<&AccountLoader<UserStats>>,
    maker_order_id: Option<u64>,
    referrer: Option<&AccountLoader<User>>,
    referrer_stats: Option<&AccountLoader<UserStats>>,
    clock: &Clock,
) -> ClearingHouseResult<(u128, bool)> {
    let now = clock.unix_timestamp;
    let slot = clock.slot;

    let filler_key = filler.key();
    let user_key = user.key();
    let user = &mut load_mut!(user)?;
    let user_stats = &mut load_mut!(user_stats)?;

    let order_index = user
        .orders
        .iter()
        .position(|order| order.order_id == order_id)
        .ok_or_else(print_error!(ErrorCode::OrderDoesNotExist))?;

    let (order_status, market_index) =
        get_struct_values!(user.orders[order_index], status, market_index);

    controller::funding::settle_funding_payment(
        user,
        &user_key,
        market_map.get_ref(&market_index)?.deref(),
        now,
    )?;

    validate!(
        order_status == OrderStatus::Open,
        ErrorCode::OrderNotOpen,
        "Order not open"
    )?;

    validate!(
        !user.orders[order_index].must_be_triggered() || user.orders[order_index].triggered,
        ErrorCode::OrderMustBeTriggeredFirst,
        "Order must be triggered first"
    )?;

    validate!(!user.bankrupt, ErrorCode::UserBankrupt)?;

    validate_user_not_being_liquidated(
        user,
        market_map,
        bank_map,
        oracle_map,
        state.liquidation_margin_buffer_ratio,
    )?;

    let mark_price_before: u128;
    let oracle_mark_spread_pct_before: i128;
    let is_oracle_valid: bool;
    let oracle_price: i128;
    {
        let market = &mut market_map.get_ref_mut(&market_index)?;
        validate!(
            ((oracle_map.slot == market.amm.last_update_slot && market.amm.last_oracle_valid)
                || market.amm.curve_update_intensity == 0),
            ErrorCode::AMMNotUpdatedInSameSlot,
            "AMM must be updated in a prior instruction within same slot"
        )?;

        let oracle_price_data = &oracle_map.get_price_data(&market.amm.oracle)?;

        is_oracle_valid = amm::is_oracle_valid(
            &market.amm,
            oracle_price_data,
            &state.oracle_guard_rails.validity,
        )?;

        mark_price_before = market.amm.mark_price()?;
        oracle_mark_spread_pct_before =
            amm::calculate_oracle_twap_5min_mark_spread_pct(&market.amm, Some(mark_price_before))?;
        oracle_price = oracle_price_data.price;
    }

    let valid_oracle_price = if is_oracle_valid {
        Some(oracle_price)
    } else {
        None
    };

    let is_filler_taker = user_key == filler_key;
    let is_filler_maker = maker.map_or(false, |maker| maker.key() == filler_key);
    let (mut filler, mut filler_stats) = if !is_filler_maker && !is_filler_taker {
        (Some(load_mut!(filler)?), Some(load_mut!(filler_stats)?))
    } else {
        (None, None)
    };

    let (mut maker, mut maker_stats, maker_key, maker_order_index) = sanitize_maker_order(
        market_map,
        oracle_map,
        maker,
        maker_stats,
        maker_order_id,
        &user_key,
        &user.orders[order_index],
        &mut filler.as_deref_mut(),
        &filler_key,
        state.fee_structure.cancel_order_fee,
        oracle_price,
        now,
        slot,
    )?;

    let (mut referrer, mut referrer_stats) =
        sanitize_referrer(referrer, referrer_stats, user_stats)?;

    let should_expire_order =
        should_expire_order(user, order_index, slot, state.max_auction_duration)?;
    if should_expire_order {
        let filler_reward = {
            let mut market = market_map.get_ref_mut(&market_index)?;
            pay_keeper_flat_reward(
                user,
                filler.as_deref_mut(),
                market.deref_mut(),
                state.fee_structure.cancel_order_fee,
            )?
        };

        cancel_order(
            order_index,
            user,
            &user_key,
            market_map,
            oracle_map,
            now,
            slot,
            OrderActionExplanation::MarketOrderAuctionExpired,
            Some(&filler_key),
            filler_reward,
            false,
        )?;
        return Ok((0, true));
    }

    let (base_asset_amount, potentially_risk_increasing, mut updated_user_state) = fulfill_order(
        user,
        order_index,
        &user_key,
        user_stats,
        &mut maker.as_deref_mut(),
        &mut maker_stats.as_deref_mut(),
        maker_order_index,
        maker_key.as_ref(),
        &mut filler.as_deref_mut(),
        &filler_key,
        &mut filler_stats.as_deref_mut(),
        &mut referrer.as_deref_mut(),
        &mut referrer_stats.as_deref_mut(),
        bank_map,
        market_map,
        oracle_map,
        &state.fee_structure,
        mark_price_before,
        valid_oracle_price,
        now,
        slot,
    )?;

    if should_cancel_order_after_fulfill(user, order_index, slot)? {
        updated_user_state = true;

        let filler_reward = {
            let mut market = market_map.get_ref_mut(&market_index)?;
            pay_keeper_flat_reward(
                user,
                filler.as_deref_mut(),
                market.deref_mut(),
                state.fee_structure.cancel_order_fee,
            )?
        };

        cancel_order(
            order_index,
            user,
            &user_key,
            market_map,
            oracle_map,
            now,
            slot,
            OrderActionExplanation::MarketOrderFilledToLimitPrice,
            Some(&filler_key),
            filler_reward,
            false,
        )?
    }

    if !updated_user_state {
        return Ok((base_asset_amount, updated_user_state));
    }

    let mark_price_after: u128;
    let oracle_mark_spread_pct_after: i128;
    {
        let market = market_map.get_ref_mut(&market_index)?;
        mark_price_after = market.amm.mark_price()?;
        oracle_mark_spread_pct_after =
            amm::calculate_oracle_twap_5min_mark_spread_pct(&market.amm, Some(mark_price_after))?;
    }

    let is_oracle_mark_too_divergent_before = amm::is_oracle_mark_too_divergent(
        oracle_mark_spread_pct_before,
        &state.oracle_guard_rails.price_divergence,
    )?;

    let is_oracle_mark_too_divergent_after = amm::is_oracle_mark_too_divergent(
        oracle_mark_spread_pct_after,
        &state.oracle_guard_rails.price_divergence,
    )?;

    // if oracle-mark divergence pushed outside limit, block order
    if is_oracle_mark_too_divergent_after && !is_oracle_mark_too_divergent_before && is_oracle_valid
    {
        return Err(ErrorCode::OracleMarkSpreadLimit);
    }

    // if oracle-mark divergence outside limit and risk-increasing, block order
    if is_oracle_mark_too_divergent_after
        && oracle_mark_spread_pct_after.unsigned_abs()
            >= oracle_mark_spread_pct_before.unsigned_abs()
        && is_oracle_valid
        && potentially_risk_increasing
    {
        return Err(ErrorCode::OracleMarkSpreadLimit);
    }

    // Try to update the funding rate at the end of every trade
    {
        let market = &mut market_map.get_ref_mut(&market_index)?;
        controller::funding::update_funding_rate(
            market_index,
            market,
            oracle_map,
            now,
            &state.oracle_guard_rails,
            state.funding_paused,
            Some(mark_price_before),
        )?;
    }

    Ok((base_asset_amount, updated_user_state))
}

#[allow(clippy::type_complexity)]
fn sanitize_maker_order<'a>(
    market_map: &MarketMap,
    oracle_map: &mut OracleMap,
    maker: Option<&'a AccountLoader<User>>,
    maker_stats: Option<&'a AccountLoader<UserStats>>,
    maker_order_id: Option<u64>,
    taker_key: &Pubkey,
    taker_order: &Order,
    filler: &mut Option<&mut User>,
    filler_key: &Pubkey,
    filler_reward: u128,
    oracle_price: i128,
    now: i64,
    slot: u64,
) -> ClearingHouseResult<(
    Option<RefMut<'a, User>>,
    Option<RefMut<'a, UserStats>>,
    Option<Pubkey>,
    Option<usize>,
)> {
    if maker.is_none() || maker_stats.is_none() {
        return Ok((None, None, None, None));
    }

    let maker = maker.unwrap();
    let maker_stats = maker_stats.unwrap();
    if &maker.key() == taker_key {
        return Ok((None, None, None, None));
    }

    let maker_key = maker.key();
    let mut maker = load_mut!(maker)?;
    let maker_stats = load_mut!(maker_stats)?;
    let maker_order_index =
        maker.get_order_index(maker_order_id.ok_or(ErrorCode::MakerOrderNotFound)?)?;

    {
        let maker_order = &maker.orders[maker_order_index];
        if !is_maker_for_taker(maker_order, taker_order)? {
            return Ok((None, None, None, None));
        }

        if maker.being_liquidated || maker.bankrupt {
            return Ok((None, None, None, None));
        }

        validate!(
            !maker_order.must_be_triggered() || maker_order.triggered,
            ErrorCode::OrderMustBeTriggeredFirst,
            "Maker order not triggered"
        )?;
    }

    // Dont fulfill with a maker order if oracle has diverged significantly
    if order_breaches_oracle_price_limits(
        market_map
            .get_ref(&maker.orders[maker_order_index].market_index)?
            .deref(),
        &maker.orders[maker_order_index],
        oracle_price,
        slot,
    )? {
        let filler_reward = {
            let mut market =
                market_map.get_ref_mut(&maker.orders[maker_order_index].market_index)?;
            pay_keeper_flat_reward(
                &mut maker,
                filler.as_deref_mut(),
                market.deref_mut(),
                filler_reward,
            )?
        };

        cancel_order(
            maker_order_index,
            maker.deref_mut(),
            &maker_key,
            market_map,
            oracle_map,
            now,
            slot,
            OrderActionExplanation::OraclePriceBreachedLimitPrice,
            Some(filler_key),
            filler_reward,
            false,
        )?;
        return Ok((None, None, None, None));
    }

    Ok((
        Some(maker),
        Some(maker_stats),
        Some(maker_key),
        Some(maker_order_index),
    ))
}

#[allow(clippy::type_complexity)]
fn sanitize_referrer<'a>(
    referrer: Option<&'a AccountLoader<User>>,
    referrer_stats: Option<&'a AccountLoader<UserStats>>,
    user_stats: &UserStats,
) -> ClearingHouseResult<(Option<RefMut<'a, User>>, Option<RefMut<'a, UserStats>>)> {
    if referrer.is_none() || referrer_stats.is_none() {
        validate!(
            !user_stats.has_referrer(),
            ErrorCode::InvalidReferrer,
            "User has referrer but referrer/referrer stats missing"
        )?;

        return Ok((None, None));
    }

    let referrer = load_mut!(referrer.unwrap())?;
    let referrer_stats = load_mut!(referrer_stats.unwrap())?;
    validate!(
        referrer.user_id == 0,
        ErrorCode::InvalidReferrer,
        "Referrer must be user id 0"
    )?;

    validate!(
        referrer.authority.eq(&referrer_stats.authority),
        ErrorCode::InvalidReferrer,
        "Referrer authority != Referrer stats authority"
    )?;

    validate!(
        referrer.authority.eq(&user_stats.referrer),
        ErrorCode::InvalidReferrer,
        "Referrer authority != user stats authority"
    )?;

    Ok((Some(referrer), Some(referrer_stats)))
}

fn fulfill_order(
    user: &mut User,
    user_order_index: usize,
    user_key: &Pubkey,
    user_stats: &mut UserStats,
    maker: &mut Option<&mut User>,
    maker_stats: &mut Option<&mut UserStats>,
    maker_order_index: Option<usize>,
    maker_key: Option<&Pubkey>,
    filler: &mut Option<&mut User>,
    filler_key: &Pubkey,
    filler_stats: &mut Option<&mut UserStats>,
    referrer: &mut Option<&mut User>,
    referrer_stats: &mut Option<&mut UserStats>,
    bank_map: &BankMap,
    market_map: &MarketMap,
    oracle_map: &mut OracleMap,
    fee_structure: &FeeStructure,
    mark_price_before: u128,
    valid_oracle_price: Option<i128>,
    now: i64,
    slot: u64,
) -> ClearingHouseResult<(u128, bool, bool)> {
    let market_index = user.orders[user_order_index].market_index;

    let position_index = get_position_index(&user.positions, market_index)?;
    let order_direction = user.orders[user_order_index].direction;
    let position_base_asset_amount_before = user.positions[position_index].base_asset_amount;
    let risk_decreasing = is_order_risk_decreasing(
        &order_direction,
        user.orders[user_order_index].get_base_asset_amount_unfilled()?,
        position_base_asset_amount_before,
    )?;

    let free_collateral = calculate_free_collateral(user, market_map, bank_map, oracle_map)?;
    let market = market_map.get_ref(&market_index)?;
    let oracle_price_data = oracle_map.get_price_data(&market.amm.oracle)?;
    let (max_base_asset_amount, quote_asset_amount_threshold) = calculate_max_fill_for_order(
        &user.orders[user_order_index],
        &market,
        oracle_price_data,
        slot,
        risk_decreasing,
        free_collateral,
    )?;
    drop(market);

    if max_base_asset_amount == 0 {
        cancel_risk_increasing_order(
            user,
            user_order_index,
            user_key,
            filler,
            filler_key,
            market_map,
            oracle_map,
            fee_structure,
            now,
            slot,
        )?;

        return Ok((0, false, true));
    }

    let fulfillment_methods =
        determine_fulfillment_methods(&user.orders[user_order_index], maker.is_some(), slot)?;

    if fulfillment_methods.is_empty() {
        return Ok((0, false, false));
    }

    let mut base_asset_amount = 0_u128;
<<<<<<< HEAD
    let mut quote_asset_amount = 0_u128;
    let mut order_records: Vec<OrderRecord> = vec![];
=======
    let mut potentially_risk_increasing = false;
    let mut order_records: Vec<OrderActionRecord> = vec![];
>>>>>>> a297575d
    for fulfillment_method in fulfillment_methods.iter() {
        if user.orders[user_order_index].status != OrderStatus::Open {
            break;
        }

        let max_base_asset_amount = max_base_asset_amount
            .checked_sub(base_asset_amount)
            .ok_or_else(math_error!())?;

        let mut market = market_map.get_ref_mut(&market_index)?;

        let (_base_asset_amount, _quote_asset_amount) = match fulfillment_method {
            FulfillmentMethod::AMM => fulfill_order_with_amm(
                max_base_asset_amount,
                user,
                user_stats,
                user_order_index,
                market.deref_mut(),
                oracle_map,
                mark_price_before,
                now,
                slot,
                valid_oracle_price,
                user_key,
                filler_key,
                filler,
                filler_stats,
                referrer,
                referrer_stats,
                fee_structure,
                &mut order_records,
                None,
                None,
            )?,
            FulfillmentMethod::Match => fulfill_order_with_match(
                market.deref_mut(),
                user,
                user_stats,
                user_order_index,
                user_key,
                max_base_asset_amount,
                maker.as_deref_mut().unwrap(),
                maker_stats.as_deref_mut().unwrap(),
                maker_order_index.unwrap(),
                maker_key.unwrap(),
                filler,
                filler_stats,
                filler_key,
                referrer,
                referrer_stats,
                mark_price_before,
                valid_oracle_price,
                now,
                slot,
                fee_structure,
                oracle_map,
                &mut order_records,
            )?,
        };

        base_asset_amount = base_asset_amount
            .checked_add(_base_asset_amount)
            .ok_or_else(math_error!())?;
        quote_asset_amount = quote_asset_amount
            .checked_add(_quote_asset_amount)
            .ok_or_else(math_error!())?;
    }

    for order_record in order_records {
        emit!(order_record)
    }

    let mut updated_user_state = base_asset_amount != 0;

    // temp check to make sure max fill logic is working as intended
    let free_collateral = calculate_free_collateral(user, market_map, bank_map, oracle_map)?;
    if free_collateral < 0 {
        msg!(
            "fulfill_order lead to negative free collateral {}",
            free_collateral
        );
        return Err(ErrorCode::InsufficientCollateral);
    }

    if breaches_quote_asset_amount_threshold(
        order_direction,
        quote_asset_amount,
        quote_asset_amount_threshold,
    ) {
        cancel_risk_increasing_order(
            user,
            user_order_index,
            user_key,
            filler,
            filler_key,
            market_map,
            oracle_map,
            fee_structure,
            now,
            slot,
        )?;

        updated_user_state = true;
    }

    let position_base_asset_amount_after = user.positions[position_index].base_asset_amount;
    let risk_increasing = position_base_asset_amount_before == 0
        || position_base_asset_amount_before.signum() == position_base_asset_amount_after.signum()
        || position_base_asset_amount_before.abs() < position_base_asset_amount_after.abs();

    Ok((base_asset_amount, risk_increasing, updated_user_state))
}

fn breaches_quote_asset_amount_threshold(
    direction: PositionDirection,
    quote_asset_amount: u128,
    quote_asset_amount_threshold: u128,
) -> bool {
    match direction {
        PositionDirection::Long => quote_asset_amount > quote_asset_amount_threshold,
        PositionDirection::Short => {
            quote_asset_amount != 0 && quote_asset_amount < quote_asset_amount_threshold
        }
    }
}

fn cancel_risk_increasing_order(
    user: &mut User,
    user_order_index: usize,
    user_key: &Pubkey,
    filler: &mut Option<&mut User>,
    filler_key: &Pubkey,
    market_map: &MarketMap,
    oracle_map: &mut OracleMap,
    fee_structure: &FeeStructure,
    now: i64,
    slot: u64,
) -> ClearingHouseResult {
    let market_index = user.orders[user_order_index].market_index;
    let filler_reward = {
        let mut market = market_map.get_ref_mut(&market_index)?;
        pay_keeper_flat_reward(
            user,
            filler.as_deref_mut(),
            market.deref_mut(),
            fee_structure.cancel_order_fee,
        )?
    };

    cancel_order(
        user_order_index,
        user,
        user_key,
        market_map,
        oracle_map,
        now,
        slot,
        OrderActionExplanation::InsufficientFreeCollateral,
        Some(filler_key),
        filler_reward,
        false,
    )?;

    Ok(())
}

pub fn fulfill_order_with_amm(
    max_base_amount: u128,
    user: &mut User,
    user_stats: &mut UserStats,
    order_index: usize,
    market: &mut Market,
    oracle_map: &mut OracleMap,
    mark_price_before: u128,
    now: i64,
    slot: u64,
    valid_oracle_price: Option<i128>,
    user_key: &Pubkey,
    filler_key: &Pubkey,
    filler: &mut Option<&mut User>,
    filler_stats: &mut Option<&mut UserStats>,
    referrer: &mut Option<&mut User>,
    referrer_stats: &mut Option<&mut UserStats>,
    fee_structure: &FeeStructure,
<<<<<<< HEAD
    order_records: &mut Vec<OrderRecord>,
) -> ClearingHouseResult<(u128, u128)> {
=======
    order_records: &mut Vec<OrderActionRecord>,
    override_base_asset_amount: Option<u128>,
    override_fill_price: Option<u128>, // todo probs dont need this since its the user_limit_price / current auction time
) -> ClearingHouseResult<(u128, bool)> {
>>>>>>> a297575d
    // Determine the base asset amount the market can fill
    let (base_asset_amount, fill_price) = match override_base_asset_amount {
        Some(override_base_asset_amount) => (override_base_asset_amount, override_fill_price),
        None => {
            let fill_price = if user.orders[order_index].post_only {
                Some(user.orders[order_index].get_limit_price(
                    &market.amm,
                    valid_oracle_price,
                    slot,
                )?)
            } else {
                None
            };

            (
                calculate_base_asset_amount_for_amm_to_fulfill(
                    &user.orders[order_index],
                    market,
                    valid_oracle_price,
                    slot,
                )?,
                fill_price,
            )
        }
    };

    let base_asset_amount = base_asset_amount.min(max_base_amount);

    if base_asset_amount == 0 {
<<<<<<< HEAD
        msg!("Amm cant fulfill order");
        return Ok((0, 0));
=======
        // if is an actual swap (and not amm jit order) then msg!
        if override_base_asset_amount.is_none() {
            msg!("Amm cant fulfill order");
        }
        return Ok((0, false));
>>>>>>> a297575d
    }

    let position_index = get_position_index(&user.positions, market.market_index)?;

    let (order_post_only, order_ts, order_direction) =
        get_struct_values!(user.orders[order_index], post_only, ts, direction);

    let (quote_asset_amount, quote_asset_amount_surplus, mut pnl) =
        controller::position::update_position_with_base_asset_amount(
            base_asset_amount,
            order_direction,
            market,
            user,
            position_index,
            mark_price_before,
            now,
            fill_price,
        )?;

    let reward_referrer = referrer.is_some()
        && referrer_stats.is_some()
        && referrer
            .as_mut()
            .unwrap()
            .force_get_position_mut(market.market_index)
            .is_ok();

    let FillFees {
        user_fee,
        fee_to_market,
        filler_reward,
        referee_discount,
        referrer_reward,
        fee_to_market_for_lp,
        ..
    } = fees::calculate_fee_for_order_fulfill_against_amm(
        quote_asset_amount,
        fee_structure,
        order_ts,
        now,
        filler.is_some(),
        reward_referrer,
        quote_asset_amount_surplus,
        order_post_only,
    )?;

    let user_position_delta =
        get_position_delta_for_fill(base_asset_amount, quote_asset_amount, order_direction)?;

    update_amm_and_lp_market_position(
        market,
        &user_position_delta,
        cast_to_i128(fee_to_market_for_lp)?,
    )?;

    // Increment the clearing house's total fee variables
    market.amm.total_fee = market
        .amm
        .total_fee
        .checked_add(fee_to_market)
        .ok_or_else(math_error!())?;
    market.amm.total_exchange_fee = market
        .amm
        .total_exchange_fee
        .checked_add(user_fee)
        .ok_or_else(math_error!())?;
    market.amm.total_mm_fee = cast_to_i128(market.amm.total_mm_fee)?
        .checked_add(quote_asset_amount_surplus)
        .ok_or_else(math_error!())?;
    market.amm.total_fee_minus_distributions = market
        .amm
        .total_fee_minus_distributions
        .checked_add(fee_to_market as i128)
        .ok_or_else(math_error!())?;
    market.amm.net_revenue_since_last_funding = market
        .amm
        .net_revenue_since_last_funding
        .checked_add(fee_to_market as i64)
        .ok_or_else(math_error!())?;

    // Increment the user's total fee variables
    user_stats.fees.total_fee_paid = user_stats
        .fees
        .total_fee_paid
        .checked_add(cast(user_fee)?)
        .ok_or_else(math_error!())?;
    user_stats.fees.total_referee_discount = user_stats
        .fees
        .total_referee_discount
        .checked_add(referee_discount)
        .ok_or_else(math_error!())?;

    if let (Some(referrer), Some(referrer_stats)) = (referrer.as_mut(), referrer_stats.as_mut()) {
        if let Ok(referrer_position) = referrer.force_get_position_mut(market.market_index) {
            update_quote_asset_amount(referrer_position, cast(referrer_reward)?)?;

            referrer_stats.total_referrer_reward = referrer_stats
                .total_referrer_reward
                .checked_add(referrer_reward)
                .ok_or_else(math_error!())?;
        }
    }

    let position_index = get_position_index(&user.positions, market.market_index)?;

    controller::position::update_quote_asset_amount(
        &mut user.positions[position_index],
        -cast(user_fee)?,
    )?;

    if order_post_only {
        user_stats.update_maker_volume_30d(cast(quote_asset_amount)?, now)?;
    } else {
        user_stats.update_taker_volume_30d(cast(quote_asset_amount)?, now)?;
    }

    pnl = pnl.checked_sub(cast(user_fee)?).ok_or_else(math_error!())?;

    if let Some(filler) = filler.as_mut() {
        let position_index = get_position_index(&filler.positions, market.market_index)
            .or_else(|_| add_new_position(&mut filler.positions, market.market_index))?;

        controller::position::update_quote_asset_amount(
            &mut filler.positions[position_index],
            cast(filler_reward)?,
        )?;

        filler_stats
            .as_mut()
            .unwrap()
            .update_filler_volume(cast(quote_asset_amount)?, now)?;
    }

    update_order_after_fill(
        &mut user.orders[order_index],
        market.amm.base_asset_amount_step_size,
        base_asset_amount,
        quote_asset_amount,
        cast(user_fee)?,
    )?;

    decrease_open_bids_and_asks(
        &mut user.positions[position_index],
        &order_direction,
        base_asset_amount,
    )?;

    let (taker, taker_order, taker_pnl, maker, maker_order, maker_pnl) =
        get_taker_and_maker_for_order_record(user_key, &user.orders[order_index], Some(pnl));

    let fill_record_id = get_then_update_id!(market, next_fill_record_id);
    let order_action_record = get_order_action_record(
        now,
        OrderAction::Fill,
        OrderActionExplanation::OrderFilledWithAMM,
        market.market_index,
        Some(*filler_key),
        Some(fill_record_id),
        Some(filler_reward),
        if user_stats.referrer.eq(&Pubkey::default()) {
            None
        } else {
            Some(user_stats.referrer)
        },
        Some(base_asset_amount),
        Some(quote_asset_amount),
        Some(user_fee),
        None,
        Some(referrer_reward),
        Some(referee_discount),
        Some(quote_asset_amount_surplus),
        taker,
        taker_order,
        taker_pnl,
        maker,
        maker_order,
        maker_pnl,
        oracle_map.get_price_data(&market.amm.oracle)?.price,
    )?;
    order_records.push(order_action_record);

    // Cant reset order until after its logged
    if user.orders[order_index].get_base_asset_amount_unfilled()? == 0 {
        user.orders[order_index] = Order::default();
        let market_position = &mut user.positions[position_index];
        market_position.open_orders -= 1;
    }

    Ok((base_asset_amount, quote_asset_amount))
}

pub fn fulfill_order_with_match(
    market: &mut Market,
    taker: &mut User,
    taker_stats: &mut UserStats,
    taker_order_index: usize,
    taker_key: &Pubkey,
    taker_max_base_amount: u128,
    maker: &mut User,
    maker_stats: &mut UserStats,
    maker_order_index: usize,
    maker_key: &Pubkey,
    filler: &mut Option<&mut User>,
    filler_stats: &mut Option<&mut UserStats>,
    filler_key: &Pubkey,
    referrer: &mut Option<&mut User>,
    referrer_stats: &mut Option<&mut UserStats>,
    mark_price_before: u128,
    valid_oracle_price: Option<i128>,
    now: i64,
    slot: u64,
    fee_structure: &FeeStructure,
    oracle_map: &mut OracleMap,
<<<<<<< HEAD
    order_records: &mut Vec<OrderRecord>,
) -> ClearingHouseResult<(u128, u128)> {
=======
    order_records: &mut Vec<OrderActionRecord>,
) -> ClearingHouseResult<(u128, bool)> {
>>>>>>> a297575d
    if !are_orders_same_market_but_different_sides(
        &maker.orders[maker_order_index],
        &taker.orders[taker_order_index],
    ) {
        return Ok((0_u128, 0_u128));
    }

    let oracle_price = oracle_map.get_price_data(&market.amm.oracle)?.price;
    let taker_price =
        taker.orders[taker_order_index].get_limit_price(&market.amm, Some(oracle_price), slot)?;
    let taker_base_asset_amount = taker.orders[taker_order_index]
        .get_base_asset_amount_unfilled()?
        .min(taker_max_base_amount);

    let maker_price =
        maker.orders[maker_order_index].get_limit_price(&market.amm, Some(oracle_price), slot)?;
    let maker_direction = &maker.orders[maker_order_index].direction;
    let maker_base_asset_amount =
        maker.orders[maker_order_index].get_base_asset_amount_unfilled()?;

    let orders_cross = do_orders_cross(maker_direction, maker_price, taker_price);

    if !orders_cross {
        return Ok((0_u128, 0_u128));
    }

    let (base_asset_amount, _) = calculate_fill_for_matched_orders(
        maker_base_asset_amount,
        maker_price,
        taker_base_asset_amount,
    )?;

    if base_asset_amount == 0 {
        return Ok((0_u128, 0_u128));
    }

    let amm_wants_to_make = match taker.orders[taker_order_index].direction {
        PositionDirection::Long => market.amm.net_base_asset_amount < 0,
        PositionDirection::Short => market.amm.net_base_asset_amount > 0,
    };

    let base_asset_amount_left_to_fill = if amm_wants_to_make && market.amm.amm_jit_is_active() {
        let jit_base_asset_amount =
            crate::math::amm_jit::calculate_jit_base_asset_amount(market, base_asset_amount)?;

        if jit_base_asset_amount > 0 {
            let (base_asset_amount_filled_by_amm, _) = fulfill_order_with_amm(
                taker,
                taker_stats,
                taker_order_index,
                market,
                oracle_map,
                mark_price_before,
                now,
                slot,
                valid_oracle_price,
                taker_key,
                filler_key,
                filler,
                filler_stats,
                &mut None,
                &mut None,
                fee_structure,
                order_records,
                Some(jit_base_asset_amount),
                Some(taker_price), // current auction price
            )?;

            base_asset_amount
                .checked_sub(base_asset_amount_filled_by_amm)
                .ok_or_else(math_error!())?
        } else {
            base_asset_amount
        }
    } else {
        base_asset_amount
    };

    let taker_base_asset_amount =
        taker.orders[taker_order_index].get_base_asset_amount_unfilled()?;

    let (_, quote_asset_amount) = calculate_fill_for_matched_orders(
        base_asset_amount_left_to_fill,
        maker_price,
        taker_base_asset_amount,
    )?;

    let maker_position_index = get_position_index(
        &maker.positions,
        maker.orders[maker_order_index].market_index,
    )?;

    let maker_position_delta = get_position_delta_for_fill(
        base_asset_amount_left_to_fill,
        quote_asset_amount,
        maker.orders[maker_order_index].direction,
    )?;

    let mut maker_pnl = update_position_and_market(
        &mut maker.positions[maker_position_index],
        market,
        &maker_position_delta,
    )?;

    maker_stats.update_maker_volume_30d(cast(quote_asset_amount)?, now)?;

    let taker_position_index = get_position_index(
        &taker.positions,
        taker.orders[taker_order_index].market_index,
    )?;

    let taker_position_delta = get_position_delta_for_fill(
        base_asset_amount_left_to_fill,
        quote_asset_amount,
        taker.orders[taker_order_index].direction,
    )?;

    let mut taker_pnl = update_position_and_market(
        &mut taker.positions[taker_position_index],
        market,
        &taker_position_delta,
    )?;

    taker_stats.update_taker_volume_30d(cast(quote_asset_amount)?, now)?;

    let reward_referrer = referrer.is_some()
        && referrer_stats.is_some()
        && referrer
            .as_mut()
            .unwrap()
            .force_get_position_mut(market.market_index)
            .is_ok();

    let FillFees {
        user_fee: taker_fee,
        maker_rebate,
        fee_to_market,
        filler_reward,
        referrer_reward,
        referee_discount,
        ..
    } = fees::calculate_fee_for_fulfillment_with_match(
        quote_asset_amount,
        fee_structure,
        taker.orders[taker_order_index].ts,
        now,
        filler.is_some(),
        reward_referrer,
    )?;

    // Increment the markets house's total fee variables
    market.amm.market_position.quote_asset_amount = market
        .amm
        .market_position
        .quote_asset_amount
        .checked_add(cast_to_i128(fee_to_market)?)
        .ok_or_else(math_error!())?;

    market.amm.total_fee = market
        .amm
        .total_fee
        .checked_add(cast_to_i128(fee_to_market)?)
        .ok_or_else(math_error!())?;
    market.amm.total_fee_minus_distributions = market
        .amm
        .total_fee_minus_distributions
        .checked_add(fee_to_market as i128)
        .ok_or_else(math_error!())?;
    market.amm.net_revenue_since_last_funding = market
        .amm
        .net_revenue_since_last_funding
        .checked_add(fee_to_market as i64)
        .ok_or_else(math_error!())?;

    controller::position::update_quote_asset_amount(
        &mut taker.positions[taker_position_index],
        -cast(taker_fee)?,
    )?;

    taker_stats.fees.total_fee_paid = taker_stats
        .fees
        .total_fee_paid
        .checked_add(cast(taker_fee)?)
        .ok_or_else(math_error!())?;
    taker_stats.fees.total_referee_discount = taker_stats
        .fees
        .total_referee_discount
        .checked_add(referee_discount)
        .ok_or_else(math_error!())?;

    taker_pnl = taker_pnl
        .checked_sub(cast(taker_fee)?)
        .ok_or_else(math_error!())?;

    controller::position::update_quote_asset_amount(
        &mut maker.positions[maker_position_index],
        cast(maker_rebate)?,
    )?;

    maker_stats.fees.total_fee_rebate = maker_stats
        .fees
        .total_fee_rebate
        .checked_add(cast(maker_rebate)?)
        .ok_or_else(math_error!())?;

    maker_pnl = maker_pnl
        .checked_add(cast(maker_rebate)?)
        .ok_or_else(math_error!())?;

    if let Some(filler) = filler {
        let filler_position_index = get_position_index(&filler.positions, market.market_index)
            .or_else(|_| add_new_position(&mut filler.positions, market.market_index))?;

        controller::position::update_quote_asset_amount(
            &mut filler.positions[filler_position_index],
            cast(filler_reward)?,
        )?;

        filler_stats
            .as_mut()
            .unwrap()
            .update_filler_volume(cast(quote_asset_amount)?, now)?;
    }

    if let (Some(referrer), Some(referrer_stats)) = (referrer.as_mut(), referrer_stats.as_mut()) {
        if let Ok(referrer_position) = referrer.force_get_position_mut(market.market_index) {
            update_quote_asset_amount(referrer_position, cast(referrer_reward)?)?;

            referrer_stats.total_referrer_reward = referrer_stats
                .total_referrer_reward
                .checked_add(referrer_reward)
                .ok_or_else(math_error!())?;
        }
    }

    update_order_after_fill(
        &mut taker.orders[taker_order_index],
        market.amm.base_asset_amount_step_size,
        base_asset_amount_left_to_fill,
        quote_asset_amount,
        cast(taker_fee)?,
    )?;

    decrease_open_bids_and_asks(
        &mut taker.positions[taker_position_index],
        &taker.orders[taker_order_index].direction,
        base_asset_amount_left_to_fill,
    )?;

    update_order_after_fill(
        &mut maker.orders[maker_order_index],
        market.amm.base_asset_amount_step_size,
        base_asset_amount_left_to_fill,
        quote_asset_amount,
        -cast(maker_rebate)?,
    )?;

    decrease_open_bids_and_asks(
        &mut maker.positions[maker_position_index],
        &maker.orders[maker_order_index].direction,
        base_asset_amount_left_to_fill,
    )?;

    let fill_record_id = get_then_update_id!(market, next_fill_record_id);
    let order_action_record = get_order_action_record(
        now,
        OrderAction::Place,
        OrderActionExplanation::None,
        market.market_index,
        Some(*filler_key),
        Some(fill_record_id),
        Some(filler_reward),
        if taker_stats.referrer.eq(&Pubkey::default()) {
            None
        } else {
            Some(taker_stats.referrer)
        },
        Some(base_asset_amount_left_to_fill),
        Some(cast(quote_asset_amount)?),
        Some(taker_fee),
        Some(maker_rebate),
        Some(referrer_reward),
        Some(referee_discount),
        None,
        Some(*taker_key),
        Some(taker.orders[taker_order_index]),
        Some(taker_pnl),
        Some(*maker_key),
        Some(maker.orders[maker_order_index]),
        Some(maker_pnl),
        oracle_map.get_price_data(&market.amm.oracle)?.price,
    )?;
    order_records.push(order_action_record);

    if taker.orders[taker_order_index].get_base_asset_amount_unfilled()? == 0 {
        taker.orders[taker_order_index] = Order::default();
        let market_position = &mut taker.positions[taker_position_index];
        market_position.open_orders -= 1;
    }

    if maker.orders[maker_order_index].get_base_asset_amount_unfilled()? == 0 {
        maker.orders[maker_order_index] = Order::default();
        let market_position = &mut maker.positions[maker_position_index];
        market_position.open_orders -= 1;
    }

    Ok((base_asset_amount, quote_asset_amount))
}

pub fn update_order_after_fill(
    order: &mut Order,
    minimum_base_asset_trade_size: u128,
    base_asset_amount: u128,
    quote_asset_amount: u128,
    fee: i128,
) -> ClearingHouseResult {
    order.base_asset_amount_filled = order
        .base_asset_amount_filled
        .checked_add(base_asset_amount)
        .ok_or_else(math_error!())?;

    order.quote_asset_amount_filled = order
        .quote_asset_amount_filled
        .checked_add(quote_asset_amount)
        .ok_or_else(math_error!())?;

    // redundant test to make sure no min trade size remaining
    let base_asset_amount_to_fill = order
        .base_asset_amount
        .checked_sub(order.base_asset_amount_filled)
        .ok_or_else(math_error!())?;

    if base_asset_amount_to_fill > 0 && base_asset_amount_to_fill < minimum_base_asset_trade_size {
        return Err(ErrorCode::OrderAmountTooSmall);
    }

    order.fee = order.fee.checked_add(fee).ok_or_else(math_error!())?;

    if order.get_base_asset_amount_unfilled()? == 0 {
        order.status = OrderStatus::Filled;
    }

    Ok(())
}

fn get_valid_oracle_price(
    oracle_price_data: &OraclePriceData,
    market: &Market,
    order: &Order,
    validity_guardrails: &ValidityGuardRails,
) -> ClearingHouseResult<Option<i128>> {
    let price = {
        let is_oracle_valid = is_oracle_valid(&market.amm, oracle_price_data, validity_guardrails)?;
        if is_oracle_valid {
            Some(oracle_price_data.price)
        } else if order.has_oracle_price_offset() {
            msg!("Invalid oracle for order with oracle price offset");
            return Err(print_error!(ErrorCode::InvalidOracle)());
        } else {
            msg!("Oracle is invalid");
            None
        }
    };

    Ok(price)
}

#[allow(clippy::type_complexity)]
fn get_taker_and_maker_for_order_record(
    user_key: &Pubkey,
    user_order: &Order,
    pnl: Option<i128>,
) -> (
    Option<Pubkey>,
    Option<Order>,
    Option<i128>,
    Option<Pubkey>,
    Option<Order>,
    Option<i128>,
) {
    if user_order.post_only {
        (None, None, None, Some(*user_key), Some(*user_order), pnl)
    } else {
        (Some(*user_key), Some(*user_order), pnl, None, None, None)
    }
}

pub fn trigger_order(
    order_id: u64,
    state: &State,
    user: &AccountLoader<User>,
    market_map: &MarketMap,
    oracle_map: &mut OracleMap,
    filler: &AccountLoader<User>,
    clock: &Clock,
) -> ClearingHouseResult {
    let now = clock.unix_timestamp;
    let slot = clock.slot;

    let filler_key = filler.key();
    let user_key = user.key();
    let user = &mut load_mut!(user)?;

    let order_index = user
        .orders
        .iter()
        .position(|order| order.order_id == order_id)
        .ok_or_else(print_error!(ErrorCode::OrderDoesNotExist))?;

    let (order_status, market_index) =
        get_struct_values!(user.orders[order_index], status, market_index);

    controller::funding::settle_funding_payment(
        user,
        &user_key,
        market_map.get_ref_mut(&market_index)?.deref_mut(),
        now,
    )?;

    validate!(
        order_status == OrderStatus::Open,
        ErrorCode::OrderNotOpen,
        "Order not open"
    )?;

    validate!(
        user.orders[order_index].must_be_triggered(),
        ErrorCode::OrderNotTriggerable,
        "Order is not triggerable"
    )?;

    let market = &mut market_map.get_ref_mut(&market_index)?;
    let oracle_price_data = &oracle_map.get_price_data(&market.amm.oracle)?;

    let is_oracle_valid = amm::is_oracle_valid(
        &market.amm,
        oracle_price_data,
        &state.oracle_guard_rails.validity,
    )?;
    validate!(is_oracle_valid, ErrorCode::InvalidOracle)?;
    let oracle_price = oracle_price_data.price;

    let order_slot = user.orders[order_index].slot;
    let auction_duration = user.orders[order_index].auction_duration;
    validate!(
        is_auction_complete(order_slot, auction_duration, slot)?,
        ErrorCode::OrderDidNotSatisfyTriggerCondition,
        "Auction duration must elapse before triggering"
    )?;

    let can_trigger =
        order_satisfies_trigger_condition(&user.orders[order_index], oracle_price.unsigned_abs());
    validate!(can_trigger, ErrorCode::OrderDidNotSatisfyTriggerCondition)?;

    {
        let direction = user.orders[order_index].direction;
        let base_asset_amount = user.orders[order_index].base_asset_amount;

        user.orders[order_index].triggered = true;
        user.orders[order_index].slot = slot;
        let order_type = user.orders[order_index].order_type;
        if let OrderType::TriggerMarket = order_type {
            let auction_start_price = calculate_auction_start_price(market, direction)?;
            let auction_end_price =
                calculate_auction_end_price(market, direction, base_asset_amount)?;
            user.orders[order_index].auction_start_price = auction_start_price;
            user.orders[order_index].auction_end_price = auction_end_price;
        }

        let user_position = user.get_position_mut(market_index)?;
        increase_open_bids_and_asks(user_position, &direction, base_asset_amount)?;
    }

    let is_filler_taker = user_key == filler_key;
    let mut filler = if !is_filler_taker {
        Some(load_mut!(filler)?)
    } else {
        None
    };

    let filler_reward = pay_keeper_flat_reward(
        user,
        filler.as_deref_mut(),
        market,
        state.fee_structure.cancel_order_fee,
    )?;

    let order_action_record = get_order_action_record(
        now,
        OrderAction::Trigger,
        OrderActionExplanation::None,
        market_index,
        Some(filler_key),
        None,
        Some(filler_reward),
        None,
        None,
        None,
        Some(filler_reward),
        None,
        None,
        None,
        None,
        Some(user_key),
        Some(user.orders[order_index]),
        Some(-cast(filler_reward)?),
        None,
        None,
        None,
        oracle_price,
    )?;
    emit!(order_action_record);

    Ok(())
}

pub fn pay_keeper_flat_reward(
    user: &mut User,
    filler: Option<&mut User>,
    market: &mut Market,
    filler_reward: u128,
) -> ClearingHouseResult<u128> {
    let filler_reward = if let Some(filler) = filler {
        let user_position = user.get_position_mut(market.market_index)?;
        controller::position::update_quote_asset_amount(user_position, -cast(filler_reward)?)?;

        let filler_position = filler.force_get_position_mut(market.market_index)?;
        controller::position::update_quote_asset_amount(filler_position, cast(filler_reward)?)?;

        filler_reward
    } else {
        0
    };

    Ok(filler_reward)
}<|MERGE_RESOLUTION|>--- conflicted
+++ resolved
@@ -867,13 +867,8 @@
     }
 
     let mut base_asset_amount = 0_u128;
-<<<<<<< HEAD
     let mut quote_asset_amount = 0_u128;
-    let mut order_records: Vec<OrderRecord> = vec![];
-=======
-    let mut potentially_risk_increasing = false;
     let mut order_records: Vec<OrderActionRecord> = vec![];
->>>>>>> a297575d
     for fulfillment_method in fulfillment_methods.iter() {
         if user.orders[user_order_index].status != OrderStatus::Open {
             break;
@@ -1058,15 +1053,10 @@
     referrer: &mut Option<&mut User>,
     referrer_stats: &mut Option<&mut UserStats>,
     fee_structure: &FeeStructure,
-<<<<<<< HEAD
-    order_records: &mut Vec<OrderRecord>,
-) -> ClearingHouseResult<(u128, u128)> {
-=======
     order_records: &mut Vec<OrderActionRecord>,
     override_base_asset_amount: Option<u128>,
     override_fill_price: Option<u128>, // todo probs dont need this since its the user_limit_price / current auction time
-) -> ClearingHouseResult<(u128, bool)> {
->>>>>>> a297575d
+) -> ClearingHouseResult<(u128, u128)> {
     // Determine the base asset amount the market can fill
     let (base_asset_amount, fill_price) = match override_base_asset_amount {
         Some(override_base_asset_amount) => (override_base_asset_amount, override_fill_price),
@@ -1096,16 +1086,11 @@
     let base_asset_amount = base_asset_amount.min(max_base_amount);
 
     if base_asset_amount == 0 {
-<<<<<<< HEAD
-        msg!("Amm cant fulfill order");
-        return Ok((0, 0));
-=======
         // if is an actual swap (and not amm jit order) then msg!
         if override_base_asset_amount.is_none() {
             msg!("Amm cant fulfill order");
         }
-        return Ok((0, false));
->>>>>>> a297575d
+        return Ok((0, 0));
     }
 
     let position_index = get_position_index(&user.positions, market.market_index)?;
@@ -1319,13 +1304,8 @@
     slot: u64,
     fee_structure: &FeeStructure,
     oracle_map: &mut OracleMap,
-<<<<<<< HEAD
-    order_records: &mut Vec<OrderRecord>,
+    order_records: &mut Vec<OrderActionRecord>,
 ) -> ClearingHouseResult<(u128, u128)> {
-=======
-    order_records: &mut Vec<OrderActionRecord>,
-) -> ClearingHouseResult<(u128, bool)> {
->>>>>>> a297575d
     if !are_orders_same_market_but_different_sides(
         &maker.orders[maker_order_index],
         &taker.orders[taker_order_index],
@@ -1367,32 +1347,37 @@
         PositionDirection::Short => market.amm.net_base_asset_amount > 0,
     };
 
+    let mut total_quote_asset_amount = 0_u128;
     let base_asset_amount_left_to_fill = if amm_wants_to_make && market.amm.amm_jit_is_active() {
         let jit_base_asset_amount =
             crate::math::amm_jit::calculate_jit_base_asset_amount(market, base_asset_amount)?;
 
         if jit_base_asset_amount > 0 {
-            let (base_asset_amount_filled_by_amm, _) = fulfill_order_with_amm(
-                taker,
-                taker_stats,
-                taker_order_index,
-                market,
-                oracle_map,
-                mark_price_before,
-                now,
-                slot,
-                valid_oracle_price,
-                taker_key,
-                filler_key,
-                filler,
-                filler_stats,
-                &mut None,
-                &mut None,
-                fee_structure,
-                order_records,
-                Some(jit_base_asset_amount),
-                Some(taker_price), // current auction price
-            )?;
+            let (base_asset_amount_filled_by_amm, quote_asset_amount_filled_by_amm) =
+                fulfill_order_with_amm(
+                    jit_base_asset_amount,
+                    taker,
+                    taker_stats,
+                    taker_order_index,
+                    market,
+                    oracle_map,
+                    mark_price_before,
+                    now,
+                    slot,
+                    valid_oracle_price,
+                    taker_key,
+                    filler_key,
+                    filler,
+                    filler_stats,
+                    &mut None,
+                    &mut None,
+                    fee_structure,
+                    order_records,
+                    Some(jit_base_asset_amount),
+                    Some(taker_price), // current auction price
+                )?;
+
+            total_quote_asset_amount = quote_asset_amount_filled_by_amm;
 
             base_asset_amount
                 .checked_sub(base_asset_amount_filled_by_amm)
@@ -1412,6 +1397,10 @@
         maker_price,
         taker_base_asset_amount,
     )?;
+
+    total_quote_asset_amount = total_quote_asset_amount
+        .checked_add(quote_asset_amount)
+        .ok_or_else(math_error!())?;
 
     let maker_position_index = get_position_index(
         &maker.positions,
@@ -1632,7 +1621,7 @@
         market_position.open_orders -= 1;
     }
 
-    Ok((base_asset_amount, quote_asset_amount))
+    Ok((base_asset_amount, total_quote_asset_amount))
 }
 
 pub fn update_order_after_fill(
