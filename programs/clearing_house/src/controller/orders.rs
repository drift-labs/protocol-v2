use anchor_lang::prelude::*;
use solana_program::msg;

use crate::context::*;
use crate::controller;
use crate::controller::position;
use crate::controller::position::{
    add_new_position, decrease_open_bids_and_asks, get_position_index, increase_open_bids_and_asks,
    update_position_and_market, update_position_and_market_with_fee, PositionDirection,
};
use crate::error::ClearingHouseResult;
use crate::error::ErrorCode;
use crate::get_struct_values;
use crate::get_then_update_id;
use crate::load_mut;
use crate::math::amm::is_oracle_valid;
use crate::math::auction::{
    calculate_auction_end_price, calculate_auction_start_price, is_auction_complete,
};
use crate::math::casting::cast;
use crate::math::fulfillment::determine_fulfillment_methods;
use crate::math::matching::{
    are_orders_same_market_but_different_sides, calculate_fill_for_matched_orders, do_orders_cross,
    is_maker_for_taker,
};
use crate::math::{amm, fees, margin::*, orders::*};
use crate::math_error;
use crate::order_validation::validate_order;
use crate::print_error;
use crate::state::bank_map::BankMap;
use crate::state::events::OrderRecord;
use crate::state::events::{OrderAction, OrderActionExplanation};
use crate::state::fulfillment::FulfillmentMethod;
use crate::state::market::Market;
use crate::state::market_map::MarketMap;
use crate::state::oracle::OraclePriceData;
use crate::state::oracle_map::OracleMap;
use crate::state::state::*;
use crate::state::user::{MarketPosition, Order, OrderStatus, OrderType, UserFees};
use crate::state::user::{OrderDiscountTier, User};
use crate::validate;
use std::alloc::{alloc_zeroed, Layout};
use std::cell::RefMut;
use std::cmp::{max, min};
use std::ops::{Deref, DerefMut};
#[cfg(test)]
mod tests;

pub fn place_order(
    state: &State,
    user: &AccountLoader<User>,
    market_map: &MarketMap,
    bank_map: &BankMap,
    oracle_map: &mut OracleMap,
    clock: &Clock,
    params: OrderParams,
) -> ClearingHouseResult {
    let now = clock.unix_timestamp;
    let slot = clock.slot;
    let user_key = user.key();
<<<<<<< HEAD
    let user = &mut load_mut(user)?;
=======
    let user = &mut load_mut!(user)?;
    controller::funding::settle_funding_payment(
        user,
        &user_key,
        market_map.get_ref_mut(&params.market_index)?.deref_mut(),
        now,
    )?;
>>>>>>> e1eb4f16

    let new_order_index = user
        .orders
        .iter()
        .position(|order| order.status.eq(&OrderStatus::Init))
        .ok_or(ErrorCode::MaxNumberOfOrders)?;

    if params.user_order_id > 0 {
        let user_order_id_already_used = user
            .orders
            .iter()
            .position(|order| order.user_order_id == params.user_order_id);

        if user_order_id_already_used.is_some() {
            msg!("user_order_id is already in use {}", params.user_order_id);
            return Err(ErrorCode::UserOrderIdAlreadyInUse);
        }
    }

    let market_index = params.market_index;
    let market = &market_map.get_ref(&market_index)?;

    let position_index = get_position_index(&user.positions, market_index)
        .or_else(|_| add_new_position(&mut user.positions, market_index))?;

    let worst_case_base_asset_amount_before =
        user.positions[position_index].worst_case_base_asset_amount()?;

    // Increment open orders for existing position
    let (existing_position_direction, order_base_asset_amount) = {
        let market_position = &mut user.positions[position_index];
        market_position.open_orders += 1;

        let standardized_base_asset_amount = standardize_base_asset_amount(
            params.base_asset_amount,
            market.amm.base_asset_amount_step_size,
        )?;

        let base_asset_amount = if params.reduce_only {
            calculate_base_asset_amount_for_reduce_only_order(
                standardized_base_asset_amount,
                params.direction,
                market_position.base_asset_amount,
            )
        } else {
            standardized_base_asset_amount
        };

        validate!(
            base_asset_amount >= market.amm.base_asset_amount_step_size,
            ErrorCode::TradeSizeTooSmall,
            "Order base asset amount ({}), smaller than step size ({})",
            params.base_asset_amount,
            market.amm.base_asset_amount_step_size
        )?;

        if !matches!(
            &params.order_type,
            OrderType::TriggerMarket | OrderType::TriggerLimit
        ) {
            increase_open_bids_and_asks(market_position, &params.direction, base_asset_amount)?;
        }

        let existing_position_direction = if market_position.base_asset_amount >= 0 {
            PositionDirection::Long
        } else {
            PositionDirection::Short
        };
        (existing_position_direction, base_asset_amount)
    };

    let (auction_start_price, auction_end_price) = if let OrderType::Market = params.order_type {
        let auction_start_price = calculate_auction_start_price(market, params.direction)?;
        let auction_end_price = if params.price == 0 {
            calculate_auction_end_price(market, params.direction, order_base_asset_amount)?
        } else {
            params.price
        };
        (auction_start_price, auction_end_price)
    } else {
        (0_u128, 0_u128)
    };

    let new_order = Order {
        status: OrderStatus::Open,
        order_type: params.order_type,
        ts: now,
        slot,
        order_id: get_then_update_id!(user, next_order_id),
        user_order_id: params.user_order_id,
        market_index: params.market_index,
        price: params.price,
        existing_position_direction,
        base_asset_amount: order_base_asset_amount,
        base_asset_amount_filled: 0,
        quote_asset_amount_filled: 0,
        fee: 0,
        direction: params.direction,
        reduce_only: params.reduce_only,
        discount_tier: OrderDiscountTier::None,
        trigger_price: params.trigger_price,
        trigger_condition: params.trigger_condition,
        triggered: false,
        referrer: Pubkey::default(),
        post_only: params.post_only,
        oracle_price_offset: params.oracle_price_offset,
        immediate_or_cancel: params.immediate_or_cancel,
        auction_start_price,
        auction_end_price,
        auction_duration: min(
            max(state.min_auction_duration, params.auction_duration),
            state.max_auction_duration,
        ),
        padding: [0; 3],
    };

    let valid_oracle_price = get_valid_oracle_price(
        oracle_map.get_price_data(&market.amm.oracle)?,
        market,
        &new_order,
        &state.oracle_guard_rails.validity,
    )?;

    validate_order(&new_order, market, state, valid_oracle_price, slot)?;

    user.orders[new_order_index] = new_order;

    let worst_case_base_asset_amount_after =
        user.positions[position_index].worst_case_base_asset_amount()?;

    // Order fails if it's risk increasing and it brings the user collateral below the margin requirement
    let risk_increasing = worst_case_base_asset_amount_after.unsigned_abs()
        > worst_case_base_asset_amount_before.unsigned_abs();
    let meets_initial_maintenance_requirement =
        meets_initial_margin_requirement(user, market_map, bank_map, oracle_map)?;
    if !meets_initial_maintenance_requirement && risk_increasing {
        return Err(ErrorCode::InsufficientCollateral);
    }

    let (taker, taker_order, taker_unsettled_pnl, maker, maker_order, maker_unsettled_pnl) =
        get_taker_and_maker_for_order_record(&user_key, &new_order, 0);

    // emit order record
    emit!(OrderRecord {
        ts: now,
        slot,
        taker,
        taker_order,
        maker,
        maker_order,
        maker_unsettled_pnl,
        taker_unsettled_pnl,
        action: OrderAction::Place,
        action_explanation: OrderActionExplanation::None,
        filler: Pubkey::default(),
        fill_record_id: 0,
        market_index: market.market_index,
        base_asset_amount_filled: 0,
        quote_asset_amount_filled: 0,
        filler_reward: 0,
        taker_fee: 0,
        maker_rebate: 0,
        quote_asset_amount_surplus: 0,
        oracle_price: oracle_map.get_price_data(&market.amm.oracle)?.price,
    });

    Ok(())
}

pub fn cancel_order_by_order_id(
    order_id: u64,
    user: &AccountLoader<User>,
    market_map: &MarketMap,
    oracle_map: &mut OracleMap,
    clock: &Clock,
) -> ClearingHouseResult {
    let user_key = user.key();
    let user = &mut load_mut!(user)?;
    let order_index = user
        .orders
        .iter()
        .position(|order| order.order_id == order_id)
        .ok_or_else(print_error!(ErrorCode::OrderDoesNotExist))?;

    cancel_order(
        order_index,
        user,
        &user_key,
        market_map,
        oracle_map,
        clock.unix_timestamp,
        clock.slot,
        OrderActionExplanation::None,
        None,
        0,
    )
}

pub fn cancel_order_by_user_order_id(
    user_order_id: u8,
    user: &AccountLoader<User>,
    market_map: &MarketMap,
    oracle_map: &mut OracleMap,
    clock: &Clock,
) -> ClearingHouseResult {
    let user_key = user.key();
    let user = &mut load_mut!(user)?;
    let order_index = user
        .orders
        .iter()
        .position(|order| order.user_order_id == user_order_id)
        .ok_or_else(print_error!(ErrorCode::OrderDoesNotExist))?;

    cancel_order(
        order_index,
        user,
        &user_key,
        market_map,
        oracle_map,
        clock.unix_timestamp,
        clock.slot,
        OrderActionExplanation::None,
        None,
        0,
    )
}

pub fn cancel_order(
    order_index: usize,
    user: &mut User,
    user_key: &Pubkey,
    market_map: &MarketMap,
    oracle_map: &mut OracleMap,
    now: i64,
    slot: u64,
    explanation: OrderActionExplanation,
    filler_key: Option<&Pubkey>,
    filler_reward: u128,
) -> ClearingHouseResult {
    let (order_status, order_market_index, order_direction) =
        get_struct_values!(user.orders[order_index], status, market_index, direction);

    controller::funding::settle_funding_payment(
        user,
        user_key,
        market_map.get_ref_mut(&order_market_index)?.deref_mut(),
        now,
    )?;

    if order_status != OrderStatus::Open {
        return Err(ErrorCode::OrderNotOpen);
    }

    let market = &market_map.get_ref(&order_market_index)?;

    // When save in the record, we want the status to be canceled
    user.orders[order_index].status = OrderStatus::Canceled;

    let (taker, taker_order, taker_unsettled_pnl, maker, maker_order, maker_unsettled_pnl) =
        get_taker_and_maker_for_order_record(
            user_key,
            &user.orders[order_index],
            -cast(filler_reward)?,
        );

    emit!(OrderRecord {
        ts: now,
        slot,
        taker,
        taker_order,
        maker,
        maker_order,
        maker_unsettled_pnl,
        taker_unsettled_pnl,
        action: OrderAction::Cancel,
        action_explanation: explanation,
        filler: match filler_key {
            Some(filler) => *filler,
            None => Pubkey::default(),
        },
        fill_record_id: 0,
        market_index: market.market_index,
        base_asset_amount_filled: 0,
        quote_asset_amount_filled: 0,
        filler_reward,
        taker_fee: 0,
        maker_rebate: 0,
        quote_asset_amount_surplus: 0,
        oracle_price: oracle_map.get_price_data(&market.amm.oracle)?.price
    });

    // Decrement open orders for existing position
    let position_index = get_position_index(&user.positions, order_market_index)?;
    let base_asset_amount_unfilled = user.orders[order_index].get_base_asset_amount_unfilled()?;
    position::decrease_open_bids_and_asks(
        &mut user.positions[position_index],
        &order_direction,
        base_asset_amount_unfilled,
    )?;
    user.positions[position_index].open_orders -= 1;
    user.orders[order_index] = Order::default();

    Ok(())
}

pub fn fill_order(
    order_id: u64,
    state: &State,
    user: &AccountLoader<User>,
    bank_map: &BankMap,
    market_map: &MarketMap,
    oracle_map: &mut OracleMap,
    filler: &AccountLoader<User>,
    maker: Option<&AccountLoader<User>>,
    maker_order_id: Option<u64>,
    clock: &Clock,
) -> ClearingHouseResult<(u128, bool)> {
    let now = clock.unix_timestamp;
    let slot = clock.slot;

    let filler_key = filler.key();
    let user_key = user.key();
<<<<<<< HEAD
    let user = &mut load_mut(user)?;
=======
    let user = &mut load_mut!(user)?;
>>>>>>> e1eb4f16

    let order_index = user
        .orders
        .iter()
        .position(|order| order.order_id == order_id)
        .ok_or_else(print_error!(ErrorCode::OrderDoesNotExist))?;

    let (order_status, market_index) =
        get_struct_values!(user.orders[order_index], status, market_index);

    controller::funding::settle_funding_payment(
        user,
        &user_key,
        market_map.get_ref_mut(&market_index)?.deref_mut(),
        now,
    )?;

    validate!(
        order_status == OrderStatus::Open,
        ErrorCode::OrderNotOpen,
        "Order not open"
    )?;

    validate!(
        !user.orders[order_index].must_be_triggered() || user.orders[order_index].triggered,
        ErrorCode::OrderMustBeTriggeredFirst,
        "Order must be triggered first"
    )?;

    let mark_price_before: u128;
    let oracle_mark_spread_pct_before: i128;
    let is_oracle_valid: bool;
    let oracle_price: i128;
    {
        let market = &mut market_map.get_ref_mut(&market_index)?;
        validate!(
            (slot == market.amm.last_update_slot || market.amm.curve_update_intensity == 0),
            ErrorCode::AMMNotUpdatedInSameSlot,
            "AMM must be updated in a prior instruction within same slot"
        )?;

        oracle_mark_spread_pct_before = market.amm.last_oracle_mark_spread_pct;

        let oracle_price_data = &oracle_map.get_price_data(&market.amm.oracle)?;

        is_oracle_valid = amm::is_oracle_valid(
            &market.amm,
            oracle_price_data,
            &state.oracle_guard_rails.validity,
        )?;

        mark_price_before = market.amm.mark_price()?;
        oracle_price = oracle_price_data.price;
    }

    let valid_oracle_price = if is_oracle_valid {
        Some(oracle_price)
    } else {
        None
    };

    let is_filler_taker = user_key == filler_key;
    let is_filler_maker = maker.map_or(false, |maker| maker.key() == filler_key);
    let mut filler = if !is_filler_maker && !is_filler_taker {
        Some(load_mut!(filler)?)
    } else {
        None
    };

    let (mut maker, maker_key, maker_order_index) = sanitize_maker_order(
        market_map,
        oracle_map,
        maker,
        maker_order_id,
        &user.orders[order_index],
        &mut filler.as_deref_mut(),
        &filler_key,
        state
            .fee_structure
            .filler_reward_structure
            .time_based_reward_lower_bound,
        oracle_price,
        now,
        slot,
    )?;

    let should_expire_order =
        should_expire_order(user, order_index, slot, state.max_auction_duration)?;
    if should_expire_order {
        let filler_reward = {
            let mut market = market_map.get_ref_mut(&market_index)?;
            pay_filler_flat_reward(
                user,
                filler.as_deref_mut(),
                market.deref_mut(),
                state
                    .fee_structure
                    .filler_reward_structure
                    .time_based_reward_lower_bound,
            )?
        };

        cancel_order(
            order_index,
            user,
            &user_key,
            market_map,
            oracle_map,
            now,
            slot,
            OrderActionExplanation::MarketOrderAuctionExpired,
            Some(&filler_key),
            filler_reward,
        )?;
        return Ok((0, true));
    }

    let (base_asset_amount, potentially_risk_increasing, mut updated_user_state) = fulfill_order(
        user,
        order_index,
        &user_key,
        &mut maker.as_deref_mut(),
        maker_order_index,
        maker_key.as_ref(),
        &mut filler.as_deref_mut(),
        &filler_key,
        bank_map,
        market_map,
        oracle_map,
        &state.fee_structure,
        mark_price_before,
        valid_oracle_price,
        now,
        slot,
    )?;

    if should_cancel_order_after_fulfill(user, order_index, slot)? {
        updated_user_state = true;

        let filler_reward = {
            let mut market = market_map.get_ref_mut(&market_index)?;
            pay_filler_flat_reward(
                user,
                filler.as_deref_mut(),
                market.deref_mut(),
                state
                    .fee_structure
                    .filler_reward_structure
                    .time_based_reward_lower_bound,
            )?
        };

        cancel_order(
            order_index,
            user,
            &user_key,
            market_map,
            oracle_map,
            now,
            slot,
            OrderActionExplanation::MarketOrderFilledToLimitPrice,
            Some(&filler_key),
            filler_reward,
        )?
    }

    if !updated_user_state {
        return Ok((base_asset_amount, updated_user_state));
    }

    let mark_price_after: u128;
    let oracle_mark_spread_pct_after: i128;
    {
        let market = market_map.get_ref_mut(&market_index)?;
        mark_price_after = market.amm.mark_price()?;
        let oracle_price_data = &oracle_map.get_price_data(&market.amm.oracle)?;
        oracle_mark_spread_pct_after = amm::calculate_oracle_mark_spread_pct(
            &market.amm,
            oracle_price_data,
            Some(mark_price_after),
        )?;
    }

    let is_oracle_mark_too_divergent_before = amm::is_oracle_mark_too_divergent(
        oracle_mark_spread_pct_before,
        &state.oracle_guard_rails.price_divergence,
    )?;

    let is_oracle_mark_too_divergent_after = amm::is_oracle_mark_too_divergent(
        oracle_mark_spread_pct_after,
        &state.oracle_guard_rails.price_divergence,
    )?;

    // if oracle-mark divergence pushed outside limit, block order
    if is_oracle_mark_too_divergent_after && !is_oracle_mark_too_divergent_before && is_oracle_valid
    {
        return Err(ErrorCode::OracleMarkSpreadLimit);
    }

    // if oracle-mark divergence outside limit and risk-increasing, block order
    if is_oracle_mark_too_divergent_after
        && oracle_mark_spread_pct_after.unsigned_abs()
            >= oracle_mark_spread_pct_before.unsigned_abs()
        && is_oracle_valid
        && potentially_risk_increasing
    {
        return Err(ErrorCode::OracleMarkSpreadLimit);
    }

    // Try to update the funding rate at the end of every trade
    {
        let market = &mut market_map.get_ref_mut(&market_index)?;
        controller::funding::update_funding_rate(
            market_index,
            market,
            oracle_map,
            now,
            &state.oracle_guard_rails,
            state.funding_paused,
            Some(mark_price_before),
        )?;
    }

    Ok((base_asset_amount, updated_user_state))
}

#[allow(clippy::type_complexity)]
fn sanitize_maker_order<'a>(
    market_map: &MarketMap,
    oracle_map: &mut OracleMap,
    maker: Option<&'a AccountLoader<User>>,
    maker_order_id: Option<u64>,
    taker_order: &Order,
    filler: &mut Option<&mut User>,
    filler_key: &Pubkey,
    filler_reward: u128,
    oracle_price: i128,
    now: i64,
    slot: u64,
) -> ClearingHouseResult<(Option<RefMut<'a, User>>, Option<Pubkey>, Option<usize>)> {
    if maker.is_none() {
        return Ok((None, None, None));
    }

    let maker = maker.unwrap();
    let maker_key = maker.key();
    let mut maker = load_mut!(maker)?;
    let maker_order_index =
        maker.get_order_index(maker_order_id.ok_or(ErrorCode::MakerOrderNotFound)?)?;

    {
        let maker_order = &maker.orders[maker_order_index];
        if !is_maker_for_taker(maker_order, taker_order)? {
            return Ok((None, None, None));
        }

        validate!(
            !maker_order.must_be_triggered() || maker_order.triggered,
            ErrorCode::OrderMustBeTriggeredFirst,
            "Maker order not triggered"
        )?;
    }

    // Dont fulfill with a maker order if oracle has diverged significantly
    if order_breaches_oracle_price_limits(
        market_map
            .get_ref(&maker.orders[maker_order_index].market_index)?
            .deref(),
        &maker.orders[maker_order_index],
        oracle_price,
        slot,
    )? {
        let filler_reward = {
            let mut market =
                market_map.get_ref_mut(&maker.orders[maker_order_index].market_index)?;
            pay_filler_flat_reward(
                &mut maker,
                filler.as_deref_mut(),
                market.deref_mut(),
                filler_reward,
            )?
        };

        cancel_order(
            maker_order_index,
            maker.deref_mut(),
            &maker_key,
            market_map,
            oracle_map,
            now,
            slot,
            OrderActionExplanation::OraclePriceBreachedLimitPrice,
            Some(filler_key),
            filler_reward,
        )?;
        return Ok((None, None, None));
    }

    Ok((Some(maker), Some(maker_key), Some(maker_order_index)))
}

fn fulfill_order(
    user: &mut User,
    user_order_index: usize,
    user_key: &Pubkey,
    maker: &mut Option<&mut User>,
    maker_order_index: Option<usize>,
    maker_key: Option<&Pubkey>,
    filler: &mut Option<&mut User>,
    filler_key: &Pubkey,
    bank_map: &BankMap,
    market_map: &MarketMap,
    oracle_map: &mut OracleMap,
    fee_structure: &FeeStructure,
    mark_price_before: u128,
    valid_oracle_price: Option<i128>,
    now: i64,
    slot: u64,
) -> ClearingHouseResult<(u128, bool, bool)> {
    let market_index = user.orders[user_order_index].market_index;

    let user_checkpoint = checkpoint_user(user, market_index, Some(user_order_index))?;
    let maker_checkpoint = if let Some(maker) = maker {
        let maker_order_index = maker_order_index.ok_or(ErrorCode::MakerOrderNotFound)?;
        Some(checkpoint_user(
            maker,
            market_index,
            Some(maker_order_index),
        )?)
    } else {
        None
    };
    let filler_checkpoint = if let Some(filler) = filler {
        Some(checkpoint_user(filler, market_index, None)?)
    } else {
        None
    };

    let market_checkpoint = clone(market_map.get_ref(&market_index)?.deref());

    let fulfillment_methods =
        determine_fulfillment_methods(&user.orders[user_order_index], maker.is_some(), slot)?;

    if fulfillment_methods.is_empty() {
        return Ok((0, false, false));
    }

    let mut base_asset_amount = 0_u128;
    let mut potentially_risk_increasing = false;
    let mut order_records: Vec<OrderRecord> = vec![];
    for fulfillment_method in fulfillment_methods.iter() {
        if user.orders[user_order_index].status != OrderStatus::Open {
            break;
        }

        let mut market = market_map.get_ref_mut(&market_index)?;

        let (_base_asset_amount, _potentially_risk_increasing) = match fulfillment_method {
            FulfillmentMethod::AMM => fulfill_order_with_amm(
                user,
                user_order_index,
                market.deref_mut(),
                oracle_map,
                mark_price_before,
                now,
                slot,
                valid_oracle_price,
                user_key,
                filler_key,
                filler,
                fee_structure,
                &mut order_records,
            )?,
            FulfillmentMethod::Match => fulfill_order_with_match(
                market.deref_mut(),
                user,
                user_order_index,
                user_key,
                maker.as_deref_mut().unwrap(),
                maker_order_index.unwrap(),
                maker_key.unwrap(),
                filler.as_deref_mut(),
                filler_key,
                now,
                slot,
                fee_structure,
                oracle_map,
                &mut order_records,
            )?,
        };

        potentially_risk_increasing = potentially_risk_increasing || _potentially_risk_increasing;
        base_asset_amount = base_asset_amount
            .checked_add(_base_asset_amount)
            .ok_or_else(math_error!())?;
    }

    let meets_initial_margin_requirement =
        meets_initial_margin_requirement(user, market_map, bank_map, oracle_map)?;

    let mut updated_user_state = base_asset_amount != 0;

    if meets_initial_margin_requirement {
        for order_record in order_records {
            emit!(order_record)
        }
    } else {
        updated_user_state = true;

        revert_to_checkpoint(user, user_checkpoint)?;
        if let Some(maker) = maker {
            revert_to_checkpoint(maker, maker_checkpoint.unwrap())?;
        }
        if let Some(filler) = filler {
            revert_to_checkpoint(filler, filler_checkpoint.unwrap())?;
        }
        {
            let mut market = market_map.get_ref_mut(&market_index)?;
            *market = *market_checkpoint;
        }

        base_asset_amount = 0;
        potentially_risk_increasing = false;

        let filler_reward = {
            let mut market = market_map.get_ref_mut(&market_index)?;
            pay_filler_flat_reward(
                user,
                filler.as_deref_mut(),
                market.deref_mut(),
                fee_structure
                    .filler_reward_structure
                    .time_based_reward_lower_bound,
            )?
        };

        cancel_order(
            user_order_index,
            user,
            user_key,
            market_map,
            oracle_map,
            now,
            slot,
            OrderActionExplanation::BreachedMarginRequirement,
            Some(filler_key),
            filler_reward,
        )?
    }

    Ok((
        base_asset_amount,
        potentially_risk_increasing,
        updated_user_state,
    ))
}

struct UserCheckpoint {
    pub order_index: Option<usize>,
    pub order: Option<Box<Order>>,
    pub position_index: usize,
    pub position: Box<MarketPosition>,
    pub fees: Box<UserFees>,
}

fn checkpoint_user(
    user: &mut User,
    market_index: u64,
    order_index: Option<usize>,
) -> ClearingHouseResult<UserCheckpoint> {
    let order = if let Some(order_index) = order_index {
        let mut order = unsafe {
            let layout = Layout::new::<Order>();
            let raw_allocation = alloc_zeroed(layout) as *mut Order;
            Box::from_raw(raw_allocation)
        };
        *order = user.orders[order_index];
        Some(order)
    } else {
        None
    };

    let position_index = get_position_index(&user.positions, market_index)
        .or_else(|_| add_new_position(&mut user.positions, market_index))?;
    let mut position = unsafe {
        let layout = Layout::new::<MarketPosition>();
        let raw_allocation = alloc_zeroed(layout) as *mut MarketPosition;
        Box::from_raw(raw_allocation)
    };
    *position = user.positions[position_index];
    let mut fees = unsafe {
        let layout = Layout::new::<UserFees>();
        let raw_allocation = alloc_zeroed(layout) as *mut UserFees;
        Box::from_raw(raw_allocation)
    };
    *fees = user.fees;
    Ok(UserCheckpoint {
        order_index,
        order,
        position_index,
        position,
        fees,
    })
}

fn clone<T: Copy>(original: &T) -> Box<T> {
    let mut clone = unsafe {
        let layout = Layout::new::<T>();
        let raw_allocation = alloc_zeroed(layout) as *mut T;
        Box::from_raw(raw_allocation)
    };
    *clone = *original;
    clone
}

fn revert_to_checkpoint(user: &mut User, checkpoint: UserCheckpoint) -> ClearingHouseResult {
    user.fees = *checkpoint.fees;
    user.positions[checkpoint.position_index] = *checkpoint.position;
    if let Some(order) = checkpoint.order {
        user.orders[checkpoint.order_index.unwrap()] = *order;
    }
    Ok(())
}

pub fn fulfill_order_with_amm(
    user: &mut User,
    order_index: usize,
    market: &mut Market,
    oracle_map: &mut OracleMap,
    mark_price_before: u128,
    now: i64,
    slot: u64,
    valid_oracle_price: Option<i128>,
    user_key: &Pubkey,
    filler_key: &Pubkey,
    filler: &mut Option<&mut User>,
    fee_structure: &FeeStructure,
    order_records: &mut Vec<OrderRecord>,
) -> ClearingHouseResult<(u128, bool)> {
    // Determine the base asset amount the market can fill
    let base_asset_amount = calculate_base_asset_amount_for_amm_to_fulfill(
        &user.orders[order_index],
        market,
        valid_oracle_price,
        slot,
    )?;

    let (order_direction, order_post_only) =
        get_struct_values!(user.orders[order_index], direction, post_only);

    if base_asset_amount == 0 {
        msg!("Amm cant fulfill order");
        return Ok((0, false));
    }

    let position_index = get_position_index(&user.positions, market.market_index)?;

    let maker_limit_price = if order_post_only {
        Some(user.orders[order_index].get_limit_price(&market.amm, valid_oracle_price, slot)?)
    } else {
        None
    };

    let (potentially_risk_increasing, _, quote_asset_amount, quote_asset_amount_surplus, pnl) =
        controller::position::update_position_with_base_asset_amount(
            base_asset_amount,
            order_direction,
            market,
            user,
            position_index,
            mark_price_before,
            now,
            maker_limit_price,
        )?;

    controller::position::update_unsettled_pnl(&mut user.positions[position_index], market, pnl)?;

    let mut unsettled_pnl = pnl;

    let (order_post_only, order_ts, order_direction) =
        get_struct_values!(user.orders[order_index], post_only, ts, direction);

    let (user_fee, fee_to_market, filler_reward) =
        fees::calculate_fee_for_order_fulfill_against_amm(
            quote_asset_amount,
            fee_structure,
            order_ts,
            now,
            filler.is_some(),
            quote_asset_amount_surplus,
            order_post_only,
        )?;

    let position_index = get_position_index(&user.positions, market.market_index)?;
    // Increment the clearing house's total fee variables
    market.amm.total_fee = market
        .amm
        .total_fee
        .checked_add(fee_to_market)
        .ok_or_else(math_error!())?;
    market.amm.total_exchange_fee = market
        .amm
        .total_exchange_fee
        .checked_add(user_fee)
        .ok_or_else(math_error!())?;
    market.amm.total_mm_fee = market
        .amm
        .total_mm_fee
        .checked_add(quote_asset_amount_surplus)
        .ok_or_else(math_error!())?;
    market.amm.total_fee_minus_distributions = market
        .amm
        .total_fee_minus_distributions
        .checked_add(fee_to_market as i128)
        .ok_or_else(math_error!())?;
    market.amm.net_revenue_since_last_funding = market
        .amm
        .net_revenue_since_last_funding
        .checked_add(fee_to_market as i64)
        .ok_or_else(math_error!())?;

    // Increment the user's total fee variables
    user.fees.total_fee_paid = user
        .fees
        .total_fee_paid
        .checked_add(cast(user_fee)?)
        .ok_or_else(math_error!())?;

    controller::position::update_unsettled_pnl(
        &mut user.positions[position_index],
        market,
        -cast(user_fee)?,
    )?;

    unsettled_pnl = unsettled_pnl
        .checked_sub(cast(user_fee)?)
        .ok_or_else(math_error!())?;

    if let Some(filler) = filler.as_mut() {
        let position_index = get_position_index(&filler.positions, market.market_index)
            .or_else(|_| add_new_position(&mut filler.positions, market.market_index))?;

        controller::position::update_unsettled_pnl(
            &mut filler.positions[position_index],
            market,
            cast(filler_reward)?,
        )?;
    }

    update_order_after_fill(
        &mut user.orders[order_index],
        market.amm.base_asset_amount_step_size,
        base_asset_amount,
        quote_asset_amount,
        cast(user_fee)?,
    )?;

    decrease_open_bids_and_asks(
        &mut user.positions[position_index],
        &order_direction,
        base_asset_amount,
    )?;

    let (taker, taker_order, taker_unsettled_pnl, maker, maker_order, maker_unsettled_pnl) =
        get_taker_and_maker_for_order_record(user_key, &user.orders[order_index], unsettled_pnl);

    let fill_record_id = get_then_update_id!(market, next_fill_record_id);
    order_records.push(OrderRecord {
        ts: now,
        slot,
        taker,
        taker_order,
        maker,
        maker_order,
        taker_unsettled_pnl,
        maker_unsettled_pnl,
        action: OrderAction::Fill,
        action_explanation: OrderActionExplanation::None,
        filler: *filler_key,
        fill_record_id,
        market_index: market.market_index,
        base_asset_amount_filled: base_asset_amount,
        quote_asset_amount_filled: quote_asset_amount,
        filler_reward,
        taker_fee: user_fee,
        maker_rebate: 0,
        quote_asset_amount_surplus,
        oracle_price: oracle_map.get_price_data(&market.amm.oracle)?.price,
    });

    // Cant reset order until after its logged
    if user.orders[order_index].get_base_asset_amount_unfilled()? == 0 {
        user.orders[order_index] = Order::default();
        let market_position = &mut user.positions[position_index];
        market_position.open_orders -= 1;
    }

    Ok((base_asset_amount, potentially_risk_increasing))
}

pub fn fulfill_order_with_match(
    market: &mut Market,
    taker: &mut User,
    taker_order_index: usize,
    taker_key: &Pubkey,
    maker: &mut User,
    maker_order_index: usize,
    maker_key: &Pubkey,
    filler: Option<&mut User>,
    filler_key: &Pubkey,
    now: i64,
    slot: u64,
    fee_structure: &FeeStructure,
    oracle_map: &mut OracleMap,
    order_records: &mut Vec<OrderRecord>,
) -> ClearingHouseResult<(u128, bool)> {
    if !are_orders_same_market_but_different_sides(
        &maker.orders[maker_order_index],
        &taker.orders[taker_order_index],
    ) {
        return Ok((0_u128, false));
    }

    let oracle_price = oracle_map.get_price_data(&market.amm.oracle)?.price;
    let taker_price =
        taker.orders[taker_order_index].get_limit_price(&market.amm, Some(oracle_price), slot)?;
    let taker_base_asset_amount =
        taker.orders[taker_order_index].get_base_asset_amount_unfilled()?;

    let maker_price =
        maker.orders[maker_order_index].get_limit_price(&market.amm, Some(oracle_price), slot)?;
    let maker_direction = &maker.orders[maker_order_index].direction;
    let maker_base_asset_amount =
        maker.orders[maker_order_index].get_base_asset_amount_unfilled()?;

    let orders_cross = do_orders_cross(maker_direction, maker_price, taker_price);

    if !orders_cross {
        return Ok((0_u128, false));
    }

    let (base_asset_amount, quote_asset_amount) = calculate_fill_for_matched_orders(
        maker_base_asset_amount,
        maker_price,
        taker_base_asset_amount,
    )?;

    if base_asset_amount == 0 {
        return Ok((0_u128, false));
    }

    let maker_position_index = get_position_index(
        &maker.positions,
        maker.orders[maker_order_index].market_index,
    )?;

    let maker_position_delta = get_position_delta_for_fill(
        base_asset_amount,
        quote_asset_amount,
        maker.orders[maker_order_index].direction,
    )?;

    let mut maker_unsettled_pnl = update_position_and_market(
        &mut maker.positions[maker_position_index],
        market,
        &maker_position_delta,
    )?;

    let taker_position_index = get_position_index(
        &taker.positions,
        taker.orders[maker_order_index].market_index,
    )?;

    let taker_position_delta = get_position_delta_for_fill(
        base_asset_amount,
        quote_asset_amount,
        taker.orders[maker_order_index].direction,
    )?;

    let (taker_fee, maker_rebate, fee_to_market, filler_reward) =
        fees::calculate_fee_for_fulfillment_with_match(
            quote_asset_amount,
            fee_structure,
            taker.orders[taker_order_index].ts,
            now,
            filler.is_some(),
        )?;

    let mut taker_unsettled_pnl = update_position_and_market_with_fee(
        &mut taker.positions[taker_position_index],
        market,
        &taker_position_delta,
        fee_to_market,
    )?;

    // Increment the markets house's total fee variables
    market.amm.total_fee = market
        .amm
        .total_fee
        .checked_add(fee_to_market)
        .ok_or_else(math_error!())?;
    market.amm.total_fee_minus_distributions = market
        .amm
        .total_fee_minus_distributions
        .checked_add(fee_to_market as i128)
        .ok_or_else(math_error!())?;
    market.amm.net_revenue_since_last_funding = market
        .amm
        .net_revenue_since_last_funding
        .checked_add(fee_to_market as i64)
        .ok_or_else(math_error!())?;

    controller::position::update_unsettled_pnl(
        &mut taker.positions[taker_position_index],
        market,
        -cast(taker_fee)?,
    )?;

    taker.fees.total_fee_paid = taker
        .fees
        .total_fee_paid
        .checked_add(cast(taker_fee)?)
        .ok_or_else(math_error!())?;

    taker_unsettled_pnl = taker_unsettled_pnl
        .checked_sub(cast(taker_fee)?)
        .ok_or_else(math_error!())?;

    controller::position::update_unsettled_pnl(
        &mut maker.positions[maker_position_index],
        market,
        cast(maker_rebate)?,
    )?;

    maker.fees.total_fee_rebate = maker
        .fees
        .total_fee_rebate
        .checked_add(cast(maker_rebate)?)
        .ok_or_else(math_error!())?;

    maker_unsettled_pnl = maker_unsettled_pnl
        .checked_add(cast(maker_rebate)?)
        .ok_or_else(math_error!())?;

    if let Some(filler) = filler {
        let filler_position_index = get_position_index(&filler.positions, market.market_index)
            .or_else(|_| add_new_position(&mut filler.positions, market.market_index))?;

        controller::position::update_unsettled_pnl(
            &mut filler.positions[filler_position_index],
            market,
            cast(filler_reward)?,
        )?;
    }

    update_order_after_fill(
        &mut taker.orders[taker_order_index],
        market.amm.base_asset_amount_step_size,
        base_asset_amount,
        quote_asset_amount,
        cast(taker_fee)?,
    )?;

    decrease_open_bids_and_asks(
        &mut taker.positions[taker_position_index],
        &taker.orders[taker_order_index].direction,
        base_asset_amount,
    )?;

    update_order_after_fill(
        &mut maker.orders[maker_order_index],
        market.amm.base_asset_amount_step_size,
        base_asset_amount,
        quote_asset_amount,
        -cast(maker_rebate)?,
    )?;

    decrease_open_bids_and_asks(
        &mut maker.positions[maker_position_index],
        &maker.orders[maker_order_index].direction,
        base_asset_amount,
    )?;

    let fill_record_id = get_then_update_id!(market, next_fill_record_id);
    order_records.push(OrderRecord {
        ts: now,
        slot,
        taker: *taker_key,
        taker_order: taker.orders[taker_order_index],
        taker_unsettled_pnl,
        maker: *maker_key,
        maker_order: maker.orders[maker_order_index],
        maker_unsettled_pnl,
        action: OrderAction::Fill,
        action_explanation: OrderActionExplanation::None,
        filler: *filler_key,
        fill_record_id,
        market_index: market.market_index,
        base_asset_amount_filled: base_asset_amount,
        quote_asset_amount_filled: quote_asset_amount,
        filler_reward,
        taker_fee,
        maker_rebate,
        quote_asset_amount_surplus: 0,
        oracle_price: oracle_map.get_price_data(&market.amm.oracle)?.price,
    });

    if taker.orders[taker_order_index].get_base_asset_amount_unfilled()? == 0 {
        taker.orders[taker_order_index] = Order::default();
        let market_position = &mut taker.positions[taker_position_index];
        market_position.open_orders -= 1;
    }

    if maker.orders[maker_order_index].get_base_asset_amount_unfilled()? == 0 {
        maker.orders[maker_order_index] = Order::default();
        let market_position = &mut maker.positions[maker_position_index];
        market_position.open_orders -= 1;
    }

    Ok((base_asset_amount, false))
}

pub fn update_order_after_fill(
    order: &mut Order,
    minimum_base_asset_trade_size: u128,
    base_asset_amount: u128,
    quote_asset_amount: u128,
    fee: i128,
) -> ClearingHouseResult {
    order.base_asset_amount_filled = order
        .base_asset_amount_filled
        .checked_add(base_asset_amount)
        .ok_or_else(math_error!())?;

    order.quote_asset_amount_filled = order
        .quote_asset_amount_filled
        .checked_add(quote_asset_amount)
        .ok_or_else(math_error!())?;

    // redundant test to make sure no min trade size remaining
    let base_asset_amount_to_fill = order
        .base_asset_amount
        .checked_sub(order.base_asset_amount_filled)
        .ok_or_else(math_error!())?;

    if base_asset_amount_to_fill > 0 && base_asset_amount_to_fill < minimum_base_asset_trade_size {
        return Err(ErrorCode::OrderAmountTooSmall);
    }

    order.fee = order.fee.checked_add(fee).ok_or_else(math_error!())?;

    if order.get_base_asset_amount_unfilled()? == 0 {
        order.status = OrderStatus::Filled;
    }

    Ok(())
}

fn get_valid_oracle_price(
    oracle_price_data: &OraclePriceData,
    market: &Market,
    order: &Order,
    validity_guardrails: &ValidityGuardRails,
) -> ClearingHouseResult<Option<i128>> {
    let price = {
        let is_oracle_valid = is_oracle_valid(&market.amm, oracle_price_data, validity_guardrails)?;
        if is_oracle_valid {
            Some(oracle_price_data.price)
        } else if order.has_oracle_price_offset() {
            msg!("Invalid oracle for order with oracle price offset");
            return Err(print_error!(ErrorCode::InvalidOracle)());
        } else {
            None
        }
    };

    Ok(price)
}

fn get_taker_and_maker_for_order_record(
    user_key: &Pubkey,
    user_order: &Order,
    unsettled_pnl: i128,
) -> (Pubkey, Order, i128, Pubkey, Order, i128) {
    if user_order.post_only {
        (
            Pubkey::default(),
            Order::default(),
            0,
            *user_key,
            *user_order,
            unsettled_pnl,
        )
    } else {
        (
            *user_key,
            *user_order,
            unsettled_pnl,
            Pubkey::default(),
            Order::default(),
            0,
        )
    }
}

pub fn trigger_order(
    order_id: u64,
    state: &State,
    user: &AccountLoader<User>,
    market_map: &MarketMap,
    oracle_map: &mut OracleMap,
    filler: &AccountLoader<User>,
    clock: &Clock,
) -> ClearingHouseResult {
    let now = clock.unix_timestamp;
    let slot = clock.slot;

    let filler_key = filler.key();
    let user_key = user.key();
<<<<<<< HEAD
    let user = &mut load_mut(user)?;
=======
    let user = &mut load_mut!(user)?;
>>>>>>> e1eb4f16

    let order_index = user
        .orders
        .iter()
        .position(|order| order.order_id == order_id)
        .ok_or_else(print_error!(ErrorCode::OrderDoesNotExist))?;

    let (order_status, market_index) =
        get_struct_values!(user.orders[order_index], status, market_index);

    controller::funding::settle_funding_payment(
        user,
        &user_key,
        market_map.get_ref_mut(&market_index)?.deref_mut(),
        now,
    )?;

    validate!(
        order_status == OrderStatus::Open,
        ErrorCode::OrderNotOpen,
        "Order not open"
    )?;

    validate!(
        user.orders[order_index].must_be_triggered(),
        ErrorCode::OrderNotTriggerable,
        "Order is not triggerable"
    )?;

    let market = &mut market_map.get_ref_mut(&market_index)?;
    let oracle_price_data = &oracle_map.get_price_data(&market.amm.oracle)?;

    let is_oracle_valid = amm::is_oracle_valid(
        &market.amm,
        oracle_price_data,
        &state.oracle_guard_rails.validity,
    )?;
    validate!(is_oracle_valid, ErrorCode::InvalidOracle)?;
    let oracle_price = oracle_price_data.price;

    let order_slot = user.orders[order_index].slot;
    let auction_duration = user.orders[order_index].auction_duration;
    validate!(
        is_auction_complete(order_slot, auction_duration, slot)?,
        ErrorCode::OrderDidNotSatisfyTriggerCondition,
        "Auction duration must elapse before triggering"
    )?;

    let can_trigger =
        order_satisfies_trigger_condition(&user.orders[order_index], oracle_price.unsigned_abs());
    validate!(can_trigger, ErrorCode::OrderDidNotSatisfyTriggerCondition)?;

    {
        let direction = user.orders[order_index].direction;
        let base_asset_amount = user.orders[order_index].base_asset_amount;

        user.orders[order_index].triggered = true;
        user.orders[order_index].slot = slot;
        let order_type = user.orders[order_index].order_type;
        if let OrderType::TriggerMarket = order_type {
            let auction_start_price = calculate_auction_start_price(market, direction)?;
            let auction_end_price =
                calculate_auction_end_price(market, direction, base_asset_amount)?;
            user.orders[order_index].auction_start_price = auction_start_price;
            user.orders[order_index].auction_end_price = auction_end_price;
        }

        let user_position = user.get_position_mut(market_index)?;
        increase_open_bids_and_asks(user_position, &direction, base_asset_amount)?;
    }

    let is_filler_taker = user_key == filler_key;
    let mut filler = if !is_filler_taker {
        Some(load_mut!(filler)?)
    } else {
        None
    };

    let filler_reward = pay_filler_flat_reward(
        user,
        filler.as_deref_mut(),
        market,
        state
            .fee_structure
            .filler_reward_structure
            .time_based_reward_lower_bound,
    )?;

    emit!(OrderRecord {
        ts: now,
        slot,
        taker: user_key,
        taker_order: user.orders[order_index],
        maker: Pubkey::default(),
        maker_order: Order::default(),
        taker_unsettled_pnl: -cast(filler_reward)?,
        maker_unsettled_pnl: 0,
        action: OrderAction::Trigger,
        action_explanation: OrderActionExplanation::None,
        filler: Pubkey::default(),
        fill_record_id: 0,
        market_index,
        base_asset_amount_filled: 0,
        quote_asset_amount_filled: 0,
        filler_reward,
        taker_fee: 0,
        maker_rebate: 0,
        quote_asset_amount_surplus: 0,
        oracle_price,
    });

    Ok(())
}

pub fn pay_filler_flat_reward(
    user: &mut User,
    filler: Option<&mut User>,
    market: &mut Market,
    filler_reward: u128,
) -> ClearingHouseResult<u128> {
    let filler_reward = if let Some(filler) = filler {
        let user_position = user.get_position_mut(market.market_index)?;
        controller::position::update_unsettled_pnl(user_position, market, -cast(filler_reward)?)?;

        let filler_position = filler.force_get_position_mut(market.market_index)?;
        controller::position::update_unsettled_pnl(filler_position, market, cast(filler_reward)?)?;

        filler_reward
    } else {
        0
    };

    Ok(filler_reward)
}<|MERGE_RESOLUTION|>--- conflicted
+++ resolved
@@ -58,9 +58,6 @@
     let now = clock.unix_timestamp;
     let slot = clock.slot;
     let user_key = user.key();
-<<<<<<< HEAD
-    let user = &mut load_mut(user)?;
-=======
     let user = &mut load_mut!(user)?;
     controller::funding::settle_funding_payment(
         user,
@@ -68,7 +65,6 @@
         market_map.get_ref_mut(&params.market_index)?.deref_mut(),
         now,
     )?;
->>>>>>> e1eb4f16
 
     let new_order_index = user
         .orders
@@ -391,11 +387,7 @@
 
     let filler_key = filler.key();
     let user_key = user.key();
-<<<<<<< HEAD
-    let user = &mut load_mut(user)?;
-=======
     let user = &mut load_mut!(user)?;
->>>>>>> e1eb4f16
 
     let order_index = user
         .orders
@@ -1415,11 +1407,7 @@
 
     let filler_key = filler.key();
     let user_key = user.key();
-<<<<<<< HEAD
-    let user = &mut load_mut(user)?;
-=======
     let user = &mut load_mut!(user)?;
->>>>>>> e1eb4f16
 
     let order_index = user
         .orders
