--- conflicted
+++ resolved
@@ -682,13 +682,8 @@
             return Ok((None, None, None, None));
         }
 
-<<<<<<< HEAD
-        if maker.being_liquidated {
+        if maker.being_liquidated || maker.bankrupt {
             return Ok((None, None, None, None));
-=======
-        if maker.being_liquidated || maker.bankrupt {
-            return Ok((None, None, None));
->>>>>>> cf6aeba0
         }
 
         validate!(
