use std::cell::RefMut;
use std::cmp::max;
use std::num::NonZeroU64;
use std::ops::{Deref, DerefMut};

use anchor_lang::prelude::*;
use serum_dex::instruction::{NewOrderInstructionV3, SelfTradeBehavior};
use serum_dex::matching::Side;
use solana_program::msg;

use crate::controller;
use crate::controller::funding::settle_funding_payment;
use crate::controller::position;
use crate::controller::position::{
    add_new_position, decrease_open_bids_and_asks, get_position_index, increase_open_bids_and_asks,
    update_lp_market_position, update_position_and_market, update_quote_asset_amount,
    PositionDirection,
};
use crate::controller::serum::{invoke_new_order, invoke_settle_funds, SerumFulfillmentParams};
use crate::controller::spot_balance::{
    transfer_spot_balance_to_revenue_pool, update_spot_balances,
};
use crate::controller::spot_position::{
    decrease_spot_open_bids_and_asks, increase_spot_open_bids_and_asks,
    update_spot_balances_and_cumulative_deposits,
};
use crate::error::ClearingHouseResult;
use crate::error::ErrorCode;
use crate::get_struct_values;
use crate::get_then_update_id;
use crate::instructions::OrderParams;
use crate::load_mut;
use crate::math::auction::{calculate_auction_prices, is_auction_complete};
use crate::math::casting::{cast, cast_to_u64, Cast};
use crate::math::constants::{
    BASE_PRECISION_U64, FIVE_MINUTE, ONE_HOUR, PERP_DECIMALS, QUOTE_SPOT_MARKET_INDEX,
    SPOT_FEE_POOL_TO_REVENUE_POOL_THRESHOLD,
};
use crate::math::fees::{FillFees, SerumFillFees};
use crate::math::fulfillment::{
    determine_perp_fulfillment_methods, determine_spot_fulfillment_methods,
};
use crate::math::liquidation::validate_user_not_being_liquidated;
use crate::math::matching::{
    are_orders_same_market_but_different_sides, calculate_fill_for_matched_orders,
    calculate_filler_multiplier_for_matched_orders, do_orders_cross, is_maker_for_taker,
};
use crate::math::oracle;
use crate::math::oracle::{is_oracle_valid_for_action, DriftAction};
use crate::math::serum::{
    calculate_serum_limit_price, calculate_serum_max_coin_qty,
    calculate_serum_max_native_pc_quantity,
};
use crate::math::spot_balance::get_token_amount;
use crate::math::stats::calculate_new_twap;
use crate::math::{amm, fees, margin::*, orders::*};
use crate::math_error;
use crate::print_error;
use crate::state::events::{emit_stack, get_order_action_record, OrderActionRecord, OrderRecord};
use crate::state::events::{OrderAction, OrderActionExplanation};
use crate::state::fulfillment::{PerpFulfillmentMethod, SpotFulfillmentMethod};
use crate::state::oracle::OraclePriceData;
use crate::state::oracle_map::OracleMap;
use crate::state::perp_market::{MarketStatus, PerpMarket};
use crate::state::perp_market_map::PerpMarketMap;
use crate::state::serum::{get_best_bid_and_ask, load_open_orders, load_serum_market};
use crate::state::spot_market::{SpotBalanceType, SpotMarket};
use crate::state::spot_market_map::SpotMarketMap;
use crate::state::state::FeeStructure;
use crate::state::state::*;
use crate::state::user::{AssetType, Order, OrderStatus, OrderType, UserStats};
use crate::state::user::{MarketType, User};
use crate::validate;
use crate::validation::order::{validate_order, validate_spot_order};

#[cfg(test)]
mod tests;

#[cfg(test)]
mod amm_jit_tests;

pub fn place_perp_order(
    state: &State,
    user: &AccountLoader<User>,
    perp_market_map: &PerpMarketMap,
    spot_market_map: &SpotMarketMap,
    oracle_map: &mut OracleMap,
    clock: &Clock,
    params: OrderParams,
) -> ClearingHouseResult {
    let now = clock.unix_timestamp;
    let slot = clock.slot;
    let user_key = user.key();
    let user = &mut load_mut!(user)?;

    validate_user_not_being_liquidated(
        user,
        perp_market_map,
        spot_market_map,
        oracle_map,
        state.liquidation_margin_buffer_ratio,
    )?;

    validate!(!user.is_bankrupt, ErrorCode::UserBankrupt)?;

    let new_order_index = user
        .orders
        .iter()
        .position(|order| order.status.eq(&OrderStatus::Init))
        .ok_or(ErrorCode::MaxNumberOfOrders)?;

    if params.user_order_id > 0 {
        let user_order_id_already_used = user
            .orders
            .iter()
            .position(|order| order.user_order_id == params.user_order_id);

        if user_order_id_already_used.is_some() {
            msg!("user_order_id is already in use {}", params.user_order_id);
            return Err(ErrorCode::UserOrderIdAlreadyInUse);
        }
    }

    let market_index = params.market_index;
    let market = &perp_market_map.get_ref(&market_index)?;
    let force_reduce_only = market.is_reduce_only()?;

    validate!(
        market.is_active(now)?,
        ErrorCode::MarketActionPaused,
        "Market is in settlement mode",
    )?;

    let position_index = get_position_index(&user.perp_positions, market_index)
        .or_else(|_| add_new_position(&mut user.perp_positions, market_index))?;

    let worst_case_base_asset_amount_before =
        user.perp_positions[position_index].worst_case_base_asset_amount()?;

    // Increment open orders for existing position
    let (existing_position_direction, order_base_asset_amount) = {
        let market_position = &mut user.perp_positions[position_index];
        market_position.open_orders += 1;

        validate!(
            params.base_asset_amount >= market.amm.order_step_size,
            ErrorCode::InvalidOrder,
            "params.base_asset_amount={} cannot be below market.amm.order_step_size={}",
            params.base_asset_amount,
            market.amm.order_step_size
        )?;

        let standardized_base_asset_amount =
            standardize_base_asset_amount(params.base_asset_amount, market.amm.order_step_size)?;

        let base_asset_amount = if params.reduce_only || force_reduce_only {
            calculate_base_asset_amount_for_reduce_only_order(
                standardized_base_asset_amount,
                params.direction,
                market_position.base_asset_amount,
            )?
        } else {
            standardized_base_asset_amount
        };

        if !matches!(
            &params.order_type,
            OrderType::TriggerMarket | OrderType::TriggerLimit
        ) {
            increase_open_bids_and_asks(market_position, &params.direction, base_asset_amount)?;
        }

        let existing_position_direction = if market_position.base_asset_amount >= 0 {
            PositionDirection::Long
        } else {
            PositionDirection::Short
        };
        (existing_position_direction, base_asset_amount)
    };

    let oracle_price_data = oracle_map.get_price_data(&market.amm.oracle)?;
    let (auction_start_price, auction_end_price) = if let OrderType::Market = params.order_type {
        let (auction_start_price, auction_end_price) =
            match (params.auction_start_price, params.auction_end_price) {
                (Some(auction_start_price), Some(auction_end_price)) => {
                    (auction_start_price, auction_end_price)
                }
                _ => calculate_auction_prices(oracle_price_data, params.direction, params.price)?,
            };

        (
            standardize_price(
                auction_start_price,
                market.amm.order_tick_size,
                params.direction,
            )?,
            standardize_price(
                auction_end_price,
                market.amm.order_tick_size,
                params.direction,
            )?,
        )
    } else {
        (0_u64, 0_u64)
    };

    validate!(
        params.market_type == MarketType::Perp,
        ErrorCode::InvalidOrder,
        "must be perp order"
    )?;

    let auction_duration = max(
        params.auction_duration.unwrap_or(0),
        state.min_perp_auction_duration,
    );

    let max_ts = params.max_ts.unwrap_or(0);
    validate!(
        max_ts == 0 || max_ts > now,
        ErrorCode::InvalidOrder,
        "max_ts ({}) <= now ({})",
        max_ts,
        now
    )?;

    let new_order = Order {
        status: OrderStatus::Open,
        order_type: params.order_type,
        market_type: params.market_type,
        slot,
        order_id: get_then_update_id!(user, next_order_id),
        user_order_id: params.user_order_id,
        market_index: params.market_index,
        price: standardize_price(params.price, market.amm.order_tick_size, params.direction)?,
        existing_position_direction,
        base_asset_amount: order_base_asset_amount,
        base_asset_amount_filled: 0,
        quote_asset_amount_filled: 0,
        direction: params.direction,
        reduce_only: params.reduce_only || force_reduce_only,
        trigger_price: params.trigger_price.unwrap_or(0),
        trigger_condition: params.trigger_condition,
        triggered: false,
        post_only: params.post_only,
        oracle_price_offset: params.oracle_price_offset.unwrap_or(0),
        immediate_or_cancel: params.immediate_or_cancel,
        auction_start_price,
        auction_end_price,
        auction_duration,
        max_ts,
        padding: [0; 2],
    };

    let valid_oracle_price = get_valid_oracle_price(
        oracle_map.get_price_data(&market.amm.oracle)?,
        market,
        &new_order,
        &state.oracle_guard_rails.validity,
    )?;

    validate_order(&new_order, market, valid_oracle_price, slot)?;

    user.orders[new_order_index] = new_order;

    let worst_case_base_asset_amount_after =
        user.perp_positions[position_index].worst_case_base_asset_amount()?;

    // Order fails if it's risk increasing and it brings the user collateral below the margin requirement
    let risk_decreasing = worst_case_base_asset_amount_after.unsigned_abs()
        <= worst_case_base_asset_amount_before.unsigned_abs();

    let meets_initial_margin_requirement = meets_place_order_margin_requirement(
        user,
        perp_market_map,
        spot_market_map,
        oracle_map,
        risk_decreasing,
    )?;

    if !meets_initial_margin_requirement || (force_reduce_only && !risk_decreasing) {
        return Err(ErrorCode::InvalidOrder);
    }

    let (taker, taker_order, maker, maker_order) =
        get_taker_and_maker_for_order_record(&user_key, &new_order);

    let order_action_record = get_order_action_record(
        now,
        OrderAction::Place,
        OrderActionExplanation::None,
        market_index,
        None,
        None,
        None,
        None,
        None,
        None,
        None,
        None,
        None,
        None,
        taker,
        taker_order,
        maker,
        maker_order,
        oracle_map.get_price_data(&market.amm.oracle)?.price,
    )?;
    emit!(order_action_record);

    let order_record = OrderRecord {
        ts: now,
        user: user_key,
        order: user.orders[new_order_index],
    };
    emit!(order_record);

    Ok(())
}

pub fn cancel_orders(
    user: &mut User,
    user_key: &Pubkey,
    filler_key: Option<&Pubkey>,
    perp_market_map: &PerpMarketMap,
    spot_market_map: &SpotMarketMap,
    oracle_map: &mut OracleMap,
    now: i64,
    slot: u64,
    explanation: OrderActionExplanation,
    market_type: Option<MarketType>,
    market_index: Option<u16>,
    direction: Option<PositionDirection>,
) -> ClearingHouseResult<Vec<u32>> {
    let mut canceled_order_ids: Vec<u32> = vec![];
    for order_index in 0..user.orders.len() {
        if user.orders[order_index].status != OrderStatus::Open {
            continue;
        }

        if let (Some(market_type), Some(market_index)) = (market_type, market_index) {
            if user.orders[order_index].market_type != market_type {
                continue;
            }

            if user.orders[order_index].market_index != market_index {
                continue;
            }
        }

        if let Some(direction) = direction {
            if user.orders[order_index].direction != direction {
                continue;
            }
        }

        canceled_order_ids.push(user.orders[order_index].order_id);
        cancel_order(
            order_index,
            user,
            user_key,
            perp_market_map,
            spot_market_map,
            oracle_map,
            now,
            slot,
            explanation,
            filler_key,
            0,
            false,
        )?;
    }

    Ok(canceled_order_ids)
}

pub fn cancel_order_by_order_id(
    order_id: u32,
    user: &AccountLoader<User>,
    perp_market_map: &PerpMarketMap,
    spot_market_map: &SpotMarketMap,
    oracle_map: &mut OracleMap,
    clock: &Clock,
) -> ClearingHouseResult {
    let user_key = user.key();
    let user = &mut load_mut!(user)?;
    let order_index = match user.get_order_index(order_id) {
        Ok(order_index) => order_index,
        Err(_) => {
            msg!("could not find order id {}", order_id);
            return Ok(());
        }
    };

    cancel_order(
        order_index,
        user,
        &user_key,
        perp_market_map,
        spot_market_map,
        oracle_map,
        clock.unix_timestamp,
        clock.slot,
        OrderActionExplanation::None,
        None,
        0,
        false,
    )
}

pub fn cancel_order_by_user_order_id(
    user_order_id: u8,
    user: &AccountLoader<User>,
    perp_market_map: &PerpMarketMap,
    spot_market_map: &SpotMarketMap,
    oracle_map: &mut OracleMap,
    clock: &Clock,
) -> ClearingHouseResult {
    let user_key = user.key();
    let user = &mut load_mut!(user)?;
    let order_index = match user
        .orders
        .iter()
        .position(|order| order.user_order_id == user_order_id)
    {
        Some(order_index) => order_index,
        None => {
            msg!("could not find user order id {}", user_order_id);
            return Ok(());
        }
    };

    cancel_order(
        order_index,
        user,
        &user_key,
        perp_market_map,
        spot_market_map,
        oracle_map,
        clock.unix_timestamp,
        clock.slot,
        OrderActionExplanation::None,
        None,
        0,
        false,
    )
}

pub fn cancel_order(
    order_index: usize,
    user: &mut User,
    user_key: &Pubkey,
    perp_market_map: &PerpMarketMap,
    spot_market_map: &SpotMarketMap,
    oracle_map: &mut OracleMap,
    now: i64,
    _slot: u64,
    explanation: OrderActionExplanation,
    filler_key: Option<&Pubkey>,
    filler_reward: u64,
    skip_log: bool,
) -> ClearingHouseResult {
    let (order_status, order_market_index, order_direction, order_market_type) = get_struct_values!(
        user.orders[order_index],
        status,
        market_index,
        direction,
        market_type
    );

    let is_perp_order = order_market_type == MarketType::Perp;

    validate!(order_status == OrderStatus::Open, ErrorCode::OrderNotOpen)?;

    // When save in the record, we want the status to be canceled
    user.orders[order_index].status = OrderStatus::Canceled;

    let oracle = if is_perp_order {
        perp_market_map.get_ref(&order_market_index)?.amm.oracle
    } else {
        spot_market_map.get_ref(&order_market_index)?.oracle
    };

    if !skip_log {
        let (taker, taker_order, maker, maker_order) =
            get_taker_and_maker_for_order_record(user_key, &user.orders[order_index]);

        let order_action_record = get_order_action_record(
            now,
            OrderAction::Cancel,
            explanation,
            order_market_index,
            filler_key.copied(),
            None,
            Some(filler_reward),
            None,
            None,
            None,
            None,
            None,
            None,
            None,
            taker,
            taker_order,
            maker,
            maker_order,
            oracle_map.get_price_data(&oracle)?.price,
        )?;
        emit_stack::<_, 424>(order_action_record);
    }

    if is_perp_order {
        // Decrement open orders for existing position
        let position_index = get_position_index(&user.perp_positions, order_market_index)?;

        // only decrease open/bids ask if it's not a trigger order or if it's been triggered
        if !user.orders[order_index].must_be_triggered() || user.orders[order_index].triggered {
            let base_asset_amount_unfilled =
                user.orders[order_index].get_base_asset_amount_unfilled()?;
            position::decrease_open_bids_and_asks(
                &mut user.perp_positions[position_index],
                &order_direction,
                cast(base_asset_amount_unfilled)?,
            )?;
        }

        user.perp_positions[position_index].open_orders -= 1;
        user.orders[order_index] = Order::default();
    } else {
        let spot_position_index = user.get_spot_position_index(order_market_index)?;

        // only decrease open/bids ask if it's not a trigger order or if it's been triggered
        if !user.orders[order_index].must_be_triggered() || user.orders[order_index].triggered {
            let base_asset_amount_unfilled =
                user.orders[order_index].get_base_asset_amount_unfilled()?;
            decrease_spot_open_bids_and_asks(
                &mut user.spot_positions[spot_position_index],
                &order_direction,
                base_asset_amount_unfilled,
            )?;
        }
        user.spot_positions[spot_position_index].open_orders -= 1;
        user.orders[order_index] = Order::default();
    }

    Ok(())
}

pub fn fill_perp_order(
    order_id: u32,
    state: &State,
    user: &AccountLoader<User>,
    user_stats: &AccountLoader<UserStats>,
    spot_market_map: &SpotMarketMap,
    perp_market_map: &PerpMarketMap,
    oracle_map: &mut OracleMap,
    filler: &AccountLoader<User>,
    filler_stats: &AccountLoader<UserStats>,
    maker: Option<&AccountLoader<User>>,
    maker_stats: Option<&AccountLoader<UserStats>>,
    maker_order_id: Option<u32>,
    referrer: Option<&AccountLoader<User>>,
    referrer_stats: Option<&AccountLoader<UserStats>>,
    clock: &Clock,
) -> ClearingHouseResult<(u64, bool)> {
    let now = clock.unix_timestamp;
    let slot = clock.slot;

    let filler_key = filler.key();
    let user_key = user.key();
    let user = &mut load_mut!(user)?;
    let user_stats = &mut load_mut!(user_stats)?;

    let order_index = user
        .orders
        .iter()
        .position(|order| order.order_id == order_id)
        .ok_or_else(print_error!(ErrorCode::OrderDoesNotExist))?;

    let (order_status, market_index, order_market_type) =
        get_struct_values!(user.orders[order_index], status, market_index, market_type);

    validate!(
        order_market_type == MarketType::Perp,
        ErrorCode::InvalidOrder,
        "must be perp order"
    )?;

    // settle lp position so its tradeable
    let mut market = perp_market_map.get_ref_mut(&market_index)?;
    controller::lp::settle_funding_payment_then_lp(user, &user_key, &mut market, now)?;

    validate!(
        matches!(
            market.status,
            MarketStatus::Active
                | MarketStatus::FundingPaused
                | MarketStatus::ReduceOnly
                | MarketStatus::WithdrawPaused
        ),
        ErrorCode::DefaultError,
        "Market unavailable for fills"
    )?;

    drop(market);

    validate!(
        order_status == OrderStatus::Open,
        ErrorCode::OrderNotOpen,
        "Order not open"
    )?;

    validate!(
        !user.orders[order_index].must_be_triggered() || user.orders[order_index].triggered,
        ErrorCode::OrderMustBeTriggeredFirst,
        "Order must be triggered first"
    )?;

    if user.is_bankrupt {
        msg!("user is bankrupt");
        return Ok((0, false));
    }

    match validate_user_not_being_liquidated(
        user,
        perp_market_map,
        spot_market_map,
        oracle_map,
        state.liquidation_margin_buffer_ratio,
    ) {
        Ok(_) => {}
        Err(_) => {
            msg!("user is being liquidated");
            return Ok((0, false));
        }
    }

    let reserve_price_before: u128;
    let oracle_reserve_price_spread_pct_before: i128;
    let is_oracle_valid: bool;
    let oracle_price: i128;
    let market_is_reduce_only: bool;
    let mut amm_is_available = state.exchange_status != ExchangeStatus::AmmPaused;

    {
        let market = &mut perp_market_map.get_ref_mut(&market_index)?;
        market_is_reduce_only = market.is_reduce_only()?;
        amm_is_available &= market.status != MarketStatus::AmmPaused;
        controller::validate::validate_market_account(market)?;
        validate!(
            market.is_active(now)?,
            ErrorCode::MarketActionPaused,
            "Market is in settlement mode",
        )?;

        let oracle_price_data = &oracle_map.get_price_data(&market.amm.oracle)?;
        let oracle_validity = oracle::oracle_validity(
            market.amm.historical_oracle_data.last_oracle_price_twap,
            oracle_price_data,
            &state.oracle_guard_rails.validity,
        )?;

        is_oracle_valid =
            is_oracle_valid_for_action(oracle_validity, Some(DriftAction::FillOrderAmm))?;

        reserve_price_before = market.amm.reserve_price()?;
        oracle_reserve_price_spread_pct_before = amm::calculate_oracle_twap_5min_mark_spread_pct(
            &market.amm,
            Some(reserve_price_before),
        )?;
        oracle_price = oracle_price_data.price;
    }

    let valid_oracle_price = if is_oracle_valid {
        Some(oracle_price)
    } else {
        None
    };

    let is_filler_taker = user_key == filler_key;
    let is_filler_maker = maker.map_or(false, |maker| maker.key() == filler_key);
    let (mut filler, mut filler_stats) = if !is_filler_maker && !is_filler_taker {
        (Some(load_mut!(filler)?), Some(load_mut!(filler_stats)?))
    } else {
        (None, None)
    };

    let (mut maker, mut maker_stats, maker_key, maker_order_index) = sanitize_maker_order(
        perp_market_map,
        spot_market_map,
        oracle_map,
        maker,
        maker_stats,
        maker_order_id,
        &user_key,
        &user.orders[order_index],
        &mut filler.as_deref_mut(),
        &filler_key,
        state.perp_fee_structure.flat_filler_fee,
        oracle_price,
        now,
        slot,
    )?;

    let (mut referrer, mut referrer_stats) =
        sanitize_referrer(referrer, referrer_stats, user_stats)?;

    let order_breaches_oracle_price = {
        let market = perp_market_map.get_ref(&market_index)?;
        order_breaches_oracle_price_limits(
            &user.orders[order_index],
            oracle_price,
            slot,
            market.amm.order_tick_size,
            market.margin_ratio_initial as u128,
            market.margin_ratio_maintenance as u128,
        )?
    };

    if order_breaches_oracle_price {
        let filler_reward = pay_keeper_flat_reward_for_perps(
            user,
            filler.as_deref_mut(),
            perp_market_map.get_ref_mut(&market_index)?.deref_mut(),
            state.perp_fee_structure.flat_filler_fee,
        )?;

        cancel_order(
            order_index,
            user.deref_mut(),
            &user_key,
            perp_market_map,
            spot_market_map,
            oracle_map,
            now,
            slot,
            OrderActionExplanation::OraclePriceBreachedLimitPrice,
            Some(&filler_key),
            filler_reward,
            false,
        )?;

        return Ok((0, true));
    }

    let should_expire_order = should_expire_order(user, order_index, now)?;
    if should_expire_order {
        let filler_reward = {
            let mut market = perp_market_map.get_ref_mut(&market_index)?;
            pay_keeper_flat_reward_for_perps(
                user,
                filler.as_deref_mut(),
                market.deref_mut(),
                state.perp_fee_structure.flat_filler_fee,
            )?
        };

        cancel_order(
            order_index,
            user,
            &user_key,
            perp_market_map,
            spot_market_map,
            oracle_map,
            now,
            slot,
            OrderActionExplanation::OrderExpired,
            Some(&filler_key),
            filler_reward,
            false,
        )?;
        return Ok((0, true));
    }

    let (base_asset_amount, potentially_risk_increasing, mut updated_user_state) =
        fulfill_perp_order(
            user,
            order_index,
            &user_key,
            user_stats,
            &mut maker.as_deref_mut(),
            &mut maker_stats.as_deref_mut(),
            maker_order_index,
            maker_key.as_ref(),
            &mut filler.as_deref_mut(),
            &filler_key,
            &mut filler_stats.as_deref_mut(),
            &mut referrer.as_deref_mut(),
            &mut referrer_stats.as_deref_mut(),
            spot_market_map,
            perp_market_map,
            oracle_map,
            &state.perp_fee_structure,
            reserve_price_before,
            valid_oracle_price,
            now,
            slot,
            market_is_reduce_only,
            amm_is_available,
        )?;

    if should_cancel_order_after_fulfill(user, order_index, slot)? {
        updated_user_state = true;

        let filler_reward = {
            let mut market = perp_market_map.get_ref_mut(&market_index)?;
            pay_keeper_flat_reward_for_perps(
                user,
                filler.as_deref_mut(),
                market.deref_mut(),
                state.perp_fee_structure.flat_filler_fee,
            )?
        };

        cancel_order(
            order_index,
            user,
            &user_key,
            perp_market_map,
            spot_market_map,
            oracle_map,
            now,
            slot,
            OrderActionExplanation::MarketOrderFilledToLimitPrice,
            Some(&filler_key),
            filler_reward,
            false,
        )?
    }

    if !updated_user_state {
        return Ok((base_asset_amount, updated_user_state));
    }

    {
        let market = perp_market_map.get_ref(&market_index)?;
        validate_market_within_price_band(
            &market,
            state,
            potentially_risk_increasing,
            Some(oracle_reserve_price_spread_pct_before),
        )?;
    }

    // Try to update the funding rate at the end of every trade
    {
        let market = &mut perp_market_map.get_ref_mut(&market_index)?;
        let funding_paused = matches!(state.exchange_status, ExchangeStatus::FundingPaused)
            || matches!(market.status, MarketStatus::FundingPaused);

        controller::funding::update_funding_rate(
            market_index,
            market,
            oracle_map,
            now,
            &state.oracle_guard_rails,
            funding_paused,
            Some(reserve_price_before),
        )?;
    }

    Ok((base_asset_amount, updated_user_state))
}

pub fn validate_market_within_price_band(
    market: &PerpMarket,
    state: &State,
    potentially_risk_increasing: bool,
    oracle_reserve_price_spread_pct_before: Option<i128>,
) -> ClearingHouseResult<bool> {
    let reserve_price_after = market.amm.reserve_price()?;

    let is_oracle_mark_too_divergent_before = if let Some(oracle_reserve_price_spread_pct_before) =
        oracle_reserve_price_spread_pct_before
    {
        amm::is_oracle_mark_too_divergent(
            oracle_reserve_price_spread_pct_before,
            &state.oracle_guard_rails.price_divergence,
        )?
    } else {
        false
    };

    let oracle_reserve_price_spread_pct_after =
        amm::calculate_oracle_twap_5min_mark_spread_pct(&market.amm, Some(reserve_price_after))?;

    let breach_increases = if let Some(oracle_reserve_price_spread_pct_before) =
        oracle_reserve_price_spread_pct_before
    {
        oracle_reserve_price_spread_pct_after.unsigned_abs()
            >= oracle_reserve_price_spread_pct_before.unsigned_abs()
    } else {
        false
    };

    let is_oracle_mark_too_divergent_after = amm::is_oracle_mark_too_divergent(
        oracle_reserve_price_spread_pct_after,
        &state.oracle_guard_rails.price_divergence,
    )?;

    // if oracle-mark divergence pushed outside limit, block order
    if is_oracle_mark_too_divergent_after && !is_oracle_mark_too_divergent_before {
        msg!("price pushed outside bounds: last_oracle_price_twap_5min={} vs mark_price={},(breach spread {})",
                market.amm.historical_oracle_data.last_oracle_price_twap_5min,
                reserve_price_after,
                oracle_reserve_price_spread_pct_after,
            );
        return Err(ErrorCode::PriceBandsBreached);
    }

    // if oracle-mark divergence outside limit and risk-increasing, block order
    if is_oracle_mark_too_divergent_after && breach_increases && potentially_risk_increasing {
        msg!("risk-increasing outside bounds: last_oracle_price_twap_5min={} vs mark_price={}, (breach spread {})", 
                market.amm.historical_oracle_data.last_oracle_price_twap_5min,
                reserve_price_after,
                oracle_reserve_price_spread_pct_after,
            );

        return Err(ErrorCode::PriceBandsBreached);
    }

    Ok(true)
}

#[allow(clippy::type_complexity)]
fn sanitize_maker_order<'a>(
    perp_market_map: &PerpMarketMap,
    spot_market_map: &SpotMarketMap,
    oracle_map: &mut OracleMap,
    maker: Option<&'a AccountLoader<User>>,
    maker_stats: Option<&'a AccountLoader<UserStats>>,
    maker_order_id: Option<u32>,
    taker_key: &Pubkey,
    taker_order: &Order,
    filler: &mut Option<&mut User>,
    filler_key: &Pubkey,
    filler_reward: u64,
    oracle_price: i128,
    now: i64,
    slot: u64,
) -> ClearingHouseResult<(
    Option<RefMut<'a, User>>,
    Option<RefMut<'a, UserStats>>,
    Option<Pubkey>,
    Option<usize>,
)> {
    if maker.is_none() || maker_stats.is_none() {
        return Ok((None, None, None, None));
    }

    let maker = maker.unwrap();
    let maker_stats = maker_stats.unwrap();
    if &maker.key() == taker_key {
        return Ok((None, None, None, None));
    }

    let maker_key = maker.key();
    let mut maker = load_mut!(maker)?;
    let maker_stats = load_mut!(maker_stats)?;
    let maker_order_id = maker_order_id.ok_or(ErrorCode::MakerOrderNotFound)?;
    let maker_order_index = match maker.get_order_index(maker_order_id) {
        Ok(order_index) => order_index,
        Err(_) => {
            msg!("Maker has no order id {}", maker_order_id);
            return Ok((None, None, None, None));
        }
    };

    {
        let maker_order = &maker.orders[maker_order_index];
        if !is_maker_for_taker(maker_order, taker_order, slot)? {
            return Ok((None, None, None, None));
        }

        if maker.is_being_liquidated || maker.is_bankrupt {
            return Ok((None, None, None, None));
        }

        validate!(
            !maker_order.must_be_triggered() || maker_order.triggered,
            ErrorCode::OrderMustBeTriggeredFirst,
            "Maker order not triggered"
        )?;

        validate!(
            maker_order.market_type == MarketType::Perp,
            ErrorCode::InvalidOrder,
            "Maker order not a perp order"
        )?
    }

    let breaches_oracle_price_limits = {
        let market = perp_market_map.get_ref(&maker.orders[maker_order_index].market_index)?;

        order_breaches_oracle_price_limits(
            &maker.orders[maker_order_index],
            oracle_price,
            slot,
            market.amm.order_tick_size,
            market.margin_ratio_initial as u128,
            market.margin_ratio_maintenance as u128,
        )?
    };

    let should_expire_order = should_expire_order(&maker, maker_order_index, now)?;

    // Dont fulfill with a maker order if oracle has diverged significantly
    if breaches_oracle_price_limits || should_expire_order {
        let filler_reward = {
            let mut market =
                perp_market_map.get_ref_mut(&maker.orders[maker_order_index].market_index)?;
            pay_keeper_flat_reward_for_perps(
                &mut maker,
                filler.as_deref_mut(),
                market.deref_mut(),
                filler_reward,
            )?
        };

        let explanation = if breaches_oracle_price_limits {
            OrderActionExplanation::OraclePriceBreachedLimitPrice
        } else {
            OrderActionExplanation::OrderExpired
        };

        cancel_order(
            maker_order_index,
            maker.deref_mut(),
            &maker_key,
            perp_market_map,
            spot_market_map,
            oracle_map,
            now,
            slot,
            explanation,
            Some(filler_key),
            filler_reward,
            false,
        )?;
        return Ok((None, None, None, None));
    }

    let market_index = maker.orders[maker_order_index].market_index;
    settle_funding_payment(
        &mut maker,
        &maker_key,
        perp_market_map.get_ref_mut(&market_index)?.deref_mut(),
        now,
    )?;

    Ok((
        Some(maker),
        Some(maker_stats),
        Some(maker_key),
        Some(maker_order_index),
    ))
}

#[allow(clippy::type_complexity)]
fn sanitize_referrer<'a>(
    referrer: Option<&'a AccountLoader<User>>,
    referrer_stats: Option<&'a AccountLoader<UserStats>>,
    user_stats: &UserStats,
) -> ClearingHouseResult<(Option<RefMut<'a, User>>, Option<RefMut<'a, UserStats>>)> {
    if referrer.is_none() || referrer_stats.is_none() {
        validate!(
            !user_stats.has_referrer(),
            ErrorCode::InvalidReferrer,
            "User has referrer but referrer/referrer stats missing"
        )?;

        return Ok((None, None));
    }

    let referrer = load_mut!(referrer.unwrap())?;
    let referrer_stats = load_mut!(referrer_stats.unwrap())?;
    validate!(
        referrer.sub_account_id == 0,
        ErrorCode::InvalidReferrer,
        "Referrer must be user id 0"
    )?;

    validate!(
        referrer.authority.eq(&referrer_stats.authority),
        ErrorCode::InvalidReferrer,
        "Referrer authority != Referrer stats authority"
    )?;

    validate!(
        referrer.authority.eq(&user_stats.referrer),
        ErrorCode::InvalidReferrer,
        "Referrer authority != user stats authority"
    )?;

    Ok((Some(referrer), Some(referrer_stats)))
}

fn fulfill_perp_order(
    user: &mut User,
    user_order_index: usize,
    user_key: &Pubkey,
    user_stats: &mut UserStats,
    maker: &mut Option<&mut User>,
    maker_stats: &mut Option<&mut UserStats>,
    maker_order_index: Option<usize>,
    maker_key: Option<&Pubkey>,
    filler: &mut Option<&mut User>,
    filler_key: &Pubkey,
    filler_stats: &mut Option<&mut UserStats>,
    referrer: &mut Option<&mut User>,
    referrer_stats: &mut Option<&mut UserStats>,
    spot_market_map: &SpotMarketMap,
    perp_market_map: &PerpMarketMap,
    oracle_map: &mut OracleMap,
    fee_structure: &FeeStructure,
    reserve_price_before: u128,
    valid_oracle_price: Option<i128>,
    now: i64,
    slot: u64,
    market_is_reduce_only: bool,
    amm_is_available: bool,
) -> ClearingHouseResult<(u64, bool, bool)> {
    let market_index = user.orders[user_order_index].market_index;

    let position_index = get_position_index(&user.perp_positions, market_index)?;
    let order_direction = user.orders[user_order_index].direction;
    let position_base_asset_amount_before = user.perp_positions[position_index].base_asset_amount;
    let risk_decreasing = is_order_risk_decreasing(
        &order_direction,
        user.orders[user_order_index].get_base_asset_amount_unfilled()?,
        position_base_asset_amount_before.cast()?,
    )?;

    let free_collateral =
        calculate_free_collateral(user, perp_market_map, spot_market_map, oracle_map)?;
    if !risk_decreasing && (free_collateral < 0 || market_is_reduce_only) {
        cancel_risk_increasing_order(
            user,
            user_order_index,
            user_key,
            filler,
            filler_key,
            perp_market_map,
            spot_market_map,
            oracle_map,
            fee_structure,
            now,
            slot,
        )?;

        return Ok((0, false, true));
    }

    let fulfillment_methods = {
        let market = perp_market_map.get_ref(&market_index)?;

        determine_perp_fulfillment_methods(
            &user.orders[user_order_index],
            if let Some(maker) = maker {
                Some(&maker.orders[maker_order_index.unwrap()])
            } else {
                None
            },
            &market.amm,
            reserve_price_before,
            valid_oracle_price,
            amm_is_available,
            slot,
        )?
    };

    if fulfillment_methods.is_empty() {
        return Ok((0, false, false));
    }

    let mut base_asset_amount = 0_u64;
    let mut quote_asset_amount = 0_u64;
    let mut order_records: Vec<OrderActionRecord> = vec![];
    for fulfillment_method in fulfillment_methods.iter() {
        if user.orders[user_order_index].status != OrderStatus::Open {
            break;
        }
        let mut market = perp_market_map.get_ref_mut(&market_index)?;

        let (fill_base_asset_amount, fill_quote_asset_amount) = match fulfillment_method {
            PerpFulfillmentMethod::AMM(maker_price) => fulfill_perp_order_with_amm(
                user,
                user_stats,
                user_order_index,
                market.deref_mut(),
                oracle_map,
                reserve_price_before,
                now,
                slot,
                valid_oracle_price,
                user_key,
                filler_key,
                filler,
                filler_stats,
                referrer,
                referrer_stats,
                fee_structure,
                &mut order_records,
                None,
                *maker_price,
                true,
            )?,
            PerpFulfillmentMethod::Match => fulfill_perp_order_with_match(
                market.deref_mut(),
                user,
                user_stats,
                user_order_index,
                user_key,
                maker.as_deref_mut().unwrap(),
                maker_stats.as_deref_mut().unwrap(),
                maker_order_index.unwrap(),
                maker_key.unwrap(),
                filler,
                filler_stats,
                filler_key,
                referrer,
                referrer_stats,
                reserve_price_before,
                valid_oracle_price,
                now,
                slot,
                fee_structure,
                oracle_map,
                &mut order_records,
            )?,
        };

        base_asset_amount = base_asset_amount
            .checked_add(fill_base_asset_amount)
            .ok_or_else(math_error!())?;
        quote_asset_amount = quote_asset_amount
            .checked_add(fill_quote_asset_amount)
            .ok_or_else(math_error!())?;
        market.amm.update_volume_24h(
            fill_quote_asset_amount,
            user.orders[user_order_index].direction,
            now,
        )?;
    }

    for order_record in order_records {
        emit!(order_record)
    }

    let (taker_margin_requirement, taker_total_collateral, _, _) =
        calculate_margin_requirement_and_total_collateral(
            user,
            perp_market_map,
            MarginRequirementType::Maintenance,
            spot_market_map,
            oracle_map,
            None,
        )?;
    if taker_total_collateral < taker_margin_requirement.cast()? {
        msg!(
            "taker breached maintenance requirements (margin requirement {}) (total_collateral {})",
            taker_margin_requirement,
            taker_total_collateral
        );
        return Err(ErrorCode::InsufficientCollateral);
    }

    if let Some(maker) = maker {
        let (maker_margin_requirement, maker_total_collateral, _, _) =
            calculate_margin_requirement_and_total_collateral(
                maker,
                perp_market_map,
                MarginRequirementType::Maintenance,
                spot_market_map,
                oracle_map,
                None,
            )?;

        if maker_total_collateral < maker_margin_requirement.cast()? {
            msg!(
            "maker breached maintenance requirements (margin requirement {}) (total_collateral {})",
            maker_margin_requirement,
            maker_total_collateral
        );
            return Err(ErrorCode::InsufficientCollateral);
        }
    }

    let position_base_asset_amount_after = user.perp_positions[position_index].base_asset_amount;
    let risk_increasing = position_base_asset_amount_before == 0
        || position_base_asset_amount_before.signum() == position_base_asset_amount_after.signum()
        || position_base_asset_amount_before.abs() < position_base_asset_amount_after.abs();

    let updated_user_state = base_asset_amount != 0;

    Ok((base_asset_amount, risk_increasing, updated_user_state))
}

fn cancel_risk_increasing_order(
    user: &mut User,
    user_order_index: usize,
    user_key: &Pubkey,
    filler: &mut Option<&mut User>,
    filler_key: &Pubkey,
    perp_market_map: &PerpMarketMap,
    spot_market_map: &SpotMarketMap,
    oracle_map: &mut OracleMap,
    fee_structure: &FeeStructure,
    now: i64,
    slot: u64,
) -> ClearingHouseResult {
    let market_index = user.orders[user_order_index].market_index;
    let filler_reward = {
        let mut market = perp_market_map.get_ref_mut(&market_index)?;
        pay_keeper_flat_reward_for_perps(
            user,
            filler.as_deref_mut(),
            market.deref_mut(),
            fee_structure.flat_filler_fee,
        )?
    };

    cancel_order(
        user_order_index,
        user,
        user_key,
        perp_market_map,
        spot_market_map,
        oracle_map,
        now,
        slot,
        OrderActionExplanation::InsufficientFreeCollateral,
        Some(filler_key),
        filler_reward,
        false,
    )?;

    Ok(())
}

pub fn fulfill_perp_order_with_amm(
    user: &mut User,
    user_stats: &mut UserStats,
    order_index: usize,
    market: &mut PerpMarket,
    oracle_map: &mut OracleMap,
    reserve_price_before: u128,
    now: i64,
    slot: u64,
    valid_oracle_price: Option<i128>,
    user_key: &Pubkey,
    filler_key: &Pubkey,
    filler: &mut Option<&mut User>,
    filler_stats: &mut Option<&mut UserStats>,
    referrer: &mut Option<&mut User>,
    referrer_stats: &mut Option<&mut UserStats>,
    fee_structure: &FeeStructure,
    order_records: &mut Vec<OrderActionRecord>,
    override_base_asset_amount: Option<u64>,
    override_fill_price: Option<u128>,
    split_with_lps: bool,
) -> ClearingHouseResult<(u64, u64)> {
    // Determine the base asset amount the market can fill
    let (base_asset_amount, limit_price, fill_price) = match override_base_asset_amount {
        Some(override_base_asset_amount) => {
            let limit_price = user.orders[order_index].get_optional_limit_price(
                valid_oracle_price,
                slot,
                market.amm.order_tick_size,
            )?;

            (override_base_asset_amount, limit_price, override_fill_price)
        }
        None => {
            let (base_asset_amount, limit_price) = calculate_base_asset_amount_for_amm_to_fulfill(
                &user.orders[order_index],
                market,
                valid_oracle_price,
                slot,
                override_fill_price,
            )?;

            let fill_price = if user.orders[order_index].post_only {
                limit_price
            } else {
                None
            };

            (base_asset_amount, limit_price, fill_price)
        }
    };

    if base_asset_amount == 0 {
        // if is an actual swap (and not amm jit order) then msg!
        if override_base_asset_amount.is_none() {
            msg!("Amm cant fulfill order");
        }
        return Ok((0, 0));
    }

    let position_index = get_position_index(&user.perp_positions, market.market_index)?;

    let (order_post_only, order_slot, order_direction) =
        get_struct_values!(user.orders[order_index], post_only, slot, direction);

    controller::validate::validate_amm_account_for_fill(&market.amm, order_direction)?;

    let market_side_price = match order_direction {
        PositionDirection::Long => market.amm.ask_price(reserve_price_before)?,
        PositionDirection::Short => market.amm.bid_price(reserve_price_before)?,
    };

    let sanitize_clamp_denominator = market.get_sanitize_clamp_denominator()?;
    amm::update_mark_twap(
        &mut market.amm,
        now,
        Some(market_side_price),
        Some(order_direction),
        sanitize_clamp_denominator,
    )?;

    let (quote_asset_amount, quote_asset_amount_surplus, _) =
        controller::position::update_position_with_base_asset_amount(
            base_asset_amount,
            order_direction,
            market,
            user,
            position_index,
            fill_price,
        )?;

    if let Some(limit_price) = limit_price {
        validate_fill_price(
            quote_asset_amount,
            base_asset_amount,
            BASE_PRECISION_U64,
            order_direction,
            limit_price,
            !order_post_only,
        )?;
    }

    let reward_referrer = referrer.is_some()
        && referrer_stats.is_some()
        && referrer
            .as_mut()
            .unwrap()
            .force_get_perp_position_mut(market.market_index)
            .is_ok();

    let FillFees {
        user_fee,
        fee_to_market,
        filler_reward,
        referee_discount,
        referrer_reward,
        fee_to_market_for_lp,
        ..
    } = fees::calculate_fee_for_fulfillment_with_amm(
        user_stats,
        quote_asset_amount,
        fee_structure,
        order_slot,
        slot,
        filler.is_some(),
        reward_referrer,
        referrer_stats,
        quote_asset_amount_surplus,
        order_post_only,
    )?;

    let user_position_delta =
        get_position_delta_for_fill(base_asset_amount, quote_asset_amount, order_direction)?;

    if split_with_lps {
        update_lp_market_position(market, &user_position_delta, fee_to_market_for_lp.cast()?)?;
    }

    if market.amm.user_lp_shares > 0 {
        let (new_terminal_quote_reserve, new_terminal_base_reserve) =
            crate::math::amm::calculate_terminal_reserves(&market.amm)?;
        market.amm.terminal_quote_asset_reserve = new_terminal_quote_reserve;

        let (min_base_asset_reserve, max_base_asset_reserve) =
            crate::math::amm::calculate_bid_ask_bounds(
                market.amm.concentration_coef,
                new_terminal_base_reserve,
            )?;
        market.amm.min_base_asset_reserve = min_base_asset_reserve;
        market.amm.max_base_asset_reserve = max_base_asset_reserve;
    }

    // Increment the clearing house's total fee variables
    market.amm.total_fee = market
        .amm
        .total_fee
        .checked_add(fee_to_market.cast()?)
        .ok_or_else(math_error!())?;
    market.amm.total_exchange_fee = market
        .amm
        .total_exchange_fee
        .checked_add(user_fee.cast()?)
        .ok_or_else(math_error!())?;
    market.amm.total_mm_fee = market
        .amm
        .total_mm_fee
        .checked_add(quote_asset_amount_surplus.cast()?)
        .ok_or_else(math_error!())?;
    market.amm.total_fee_minus_distributions = market
        .amm
        .total_fee_minus_distributions
        .checked_add(fee_to_market.cast()?)
        .ok_or_else(math_error!())?;
    market.amm.net_revenue_since_last_funding = market
        .amm
        .net_revenue_since_last_funding
        .checked_add(fee_to_market)
        .ok_or_else(math_error!())?;

    // Increment the user's total fee variables
    user_stats.increment_total_fees(user_fee)?;
    user_stats.increment_total_referee_discount(referee_discount)?;

    if let (Some(referrer), Some(referrer_stats)) = (referrer.as_mut(), referrer_stats.as_mut()) {
        if let Ok(referrer_position) = referrer.force_get_perp_position_mut(market.market_index) {
            if referrer_reward > 0 {
                update_quote_asset_amount(referrer_position, market, referrer_reward.cast()?)?;
                referrer_stats.increment_total_referrer_reward(referrer_reward, now)?;
            }
        }
    }

    let position_index = get_position_index(&user.perp_positions, market.market_index)?;

    controller::position::update_quote_asset_amount(
        &mut user.perp_positions[position_index],
        market,
        -user_fee.cast()?,
    )?;

    if order_post_only {
        user_stats.update_maker_volume_30d(quote_asset_amount, now)?;
    } else {
        user_stats.update_taker_volume_30d(quote_asset_amount, now)?;
    }

    if let Some(filler) = filler.as_mut() {
        let position_index = get_position_index(&filler.perp_positions, market.market_index)
            .or_else(|_| add_new_position(&mut filler.perp_positions, market.market_index))?;

        controller::position::update_quote_asset_amount(
            &mut filler.perp_positions[position_index],
            market,
            filler_reward.cast()?,
        )?;

        filler_stats
            .as_mut()
            .unwrap()
            .update_filler_volume(quote_asset_amount, now)?;
    }

    update_order_after_fill(
        &mut user.orders[order_index],
        base_asset_amount,
        quote_asset_amount,
    )?;

    decrease_open_bids_and_asks(
        &mut user.perp_positions[position_index],
        &order_direction,
        base_asset_amount,
    )?;

    let (taker, taker_order, maker, maker_order) =
        get_taker_and_maker_for_order_record(user_key, &user.orders[order_index]);

    let fill_record_id = get_then_update_id!(market, next_fill_record_id);
    let order_action_record = get_order_action_record(
        now,
        OrderAction::Fill,
        OrderActionExplanation::OrderFilledWithAMM,
        market.market_index,
        Some(*filler_key),
        Some(fill_record_id),
        Some(filler_reward),
        Some(base_asset_amount),
        Some(quote_asset_amount),
        Some(user_fee),
        None,
        Some(referrer_reward),
        Some(quote_asset_amount_surplus),
        None,
        taker,
        taker_order,
        maker,
        maker_order,
        oracle_map.get_price_data(&market.amm.oracle)?.price,
    )?;
    order_records.push(order_action_record);

    // Cant reset order until after its logged
    if user.orders[order_index].get_base_asset_amount_unfilled()? == 0 {
        user.orders[order_index] = Order::default();
        let market_position = &mut user.perp_positions[position_index];
        market_position.open_orders -= 1;
    }

    Ok((base_asset_amount, quote_asset_amount))
}

pub fn fulfill_perp_order_with_match(
    market: &mut PerpMarket,
    taker: &mut User,
    taker_stats: &mut UserStats,
    taker_order_index: usize,
    taker_key: &Pubkey,
    maker: &mut User,
    maker_stats: &mut UserStats,
    maker_order_index: usize,
    maker_key: &Pubkey,
    filler: &mut Option<&mut User>,
    filler_stats: &mut Option<&mut UserStats>,
    filler_key: &Pubkey,
    referrer: &mut Option<&mut User>,
    referrer_stats: &mut Option<&mut UserStats>,
    reserve_price_before: u128,
    valid_oracle_price: Option<i128>,
    now: i64,
    slot: u64,
    fee_structure: &FeeStructure,
    oracle_map: &mut OracleMap,
    order_records: &mut Vec<OrderActionRecord>,
) -> ClearingHouseResult<(u64, u64)> {
    if !are_orders_same_market_but_different_sides(
        &maker.orders[maker_order_index],
        &taker.orders[taker_order_index],
    ) {
        return Ok((0_u64, 0_u64));
    }

    let oracle_price = oracle_map.get_price_data(&market.amm.oracle)?.price;
    let taker_price = taker.orders[taker_order_index].get_limit_price(
        Some(oracle_price),
        slot,
        market.amm.order_tick_size,
    )?;
    let taker_direction = taker.orders[taker_order_index].direction;
    let taker_base_asset_amount =
        taker.orders[taker_order_index].get_base_asset_amount_unfilled()?;

    let maker_price = maker.orders[maker_order_index].get_limit_price(
        Some(oracle_price),
        slot,
        market.amm.order_tick_size,
    )?;
    let maker_direction = maker.orders[maker_order_index].direction;
    let maker_base_asset_amount =
        maker.orders[maker_order_index].get_base_asset_amount_unfilled()?;

    let orders_cross = do_orders_cross(maker_direction, maker_price, taker_price);

    if !orders_cross {
        return Ok((0_u64, 0_u64));
    }

    let (base_asset_amount, _) = calculate_fill_for_matched_orders(
        maker_base_asset_amount,
        maker_price,
        taker_base_asset_amount,
        PERP_DECIMALS,
        maker_direction,
    )?;

    if base_asset_amount == 0 {
        return Ok((0_u64, 0_u64));
    }

    let sanitize_clamp_denominator = market.get_sanitize_clamp_denominator()?;
    amm::update_mark_twap(
        &mut market.amm,
        now,
        Some(maker_price),
        Some(taker_direction),
        sanitize_clamp_denominator,
    )?;

    let amm_wants_to_make = match taker_direction {
        PositionDirection::Long => market.amm.base_asset_amount_with_amm < 0,
        PositionDirection::Short => market.amm.base_asset_amount_with_amm > 0,
    };

    let mut total_quote_asset_amount = 0_u64;
    let base_asset_amount_left_to_fill = if amm_wants_to_make && market.amm.amm_jit_is_active() {
        let jit_base_asset_amount = crate::math::amm_jit::calculate_jit_base_asset_amount(
            market,
            base_asset_amount,
            taker_price,
            valid_oracle_price,
            taker_direction,
        )?;

        if jit_base_asset_amount > 0 {
            let (base_asset_amount_filled_by_amm, quote_asset_amount_filled_by_amm) =
                fulfill_perp_order_with_amm(
                    taker,
                    taker_stats,
                    taker_order_index,
                    market,
                    oracle_map,
                    reserve_price_before,
                    now,
                    slot,
                    valid_oracle_price,
                    taker_key,
                    filler_key,
                    filler,
                    filler_stats,
                    &mut None,
                    &mut None,
                    fee_structure,
                    order_records,
                    Some(jit_base_asset_amount),
                    Some(taker_price), // current auction price
                    false,             // dont split with the lps
                )?;

            total_quote_asset_amount = quote_asset_amount_filled_by_amm;

            base_asset_amount
                .checked_sub(base_asset_amount_filled_by_amm)
                .ok_or_else(math_error!())?
        } else {
            base_asset_amount
        }
    } else {
        base_asset_amount
    };

    let taker_base_asset_amount =
        taker.orders[taker_order_index].get_base_asset_amount_unfilled()?;

    let (base_asset_amount_fulfilled, quote_asset_amount) = calculate_fill_for_matched_orders(
        base_asset_amount_left_to_fill,
        maker_price,
        taker_base_asset_amount,
        PERP_DECIMALS,
        maker_direction,
    )?;

    validate_fill_price(
        quote_asset_amount,
        base_asset_amount_fulfilled,
        BASE_PRECISION_U64,
        taker_direction,
        taker_price,
        true,
    )?;
    validate_fill_price(
        quote_asset_amount,
        base_asset_amount_fulfilled,
        BASE_PRECISION_U64,
        maker_direction,
        maker_price,
        false,
    )?;

    total_quote_asset_amount = total_quote_asset_amount
        .checked_add(quote_asset_amount)
        .ok_or_else(math_error!())?;

    let maker_position_index = get_position_index(
        &maker.perp_positions,
        maker.orders[maker_order_index].market_index,
    )?;

    let maker_position_delta = get_position_delta_for_fill(
        base_asset_amount_left_to_fill,
        quote_asset_amount,
        maker.orders[maker_order_index].direction,
    )?;

    update_position_and_market(
        &mut maker.perp_positions[maker_position_index],
        market,
        &maker_position_delta,
    )?;

    maker_stats.update_maker_volume_30d(quote_asset_amount, now)?;

    let taker_position_index = get_position_index(
        &taker.perp_positions,
        taker.orders[taker_order_index].market_index,
    )?;

    let taker_position_delta = get_position_delta_for_fill(
        base_asset_amount_left_to_fill,
        quote_asset_amount,
        taker.orders[taker_order_index].direction,
    )?;

    update_position_and_market(
        &mut taker.perp_positions[taker_position_index],
        market,
        &taker_position_delta,
    )?;

    taker_stats.update_taker_volume_30d(quote_asset_amount, now)?;

    let reward_referrer = referrer.is_some()
        && referrer_stats.is_some()
        && referrer
            .as_mut()
            .unwrap()
            .force_get_perp_position_mut(market.market_index)
            .is_ok();

    let filler_multiplier = if filler.is_some() {
        calculate_filler_multiplier_for_matched_orders(maker_price, maker_direction, oracle_price)?
    } else {
        0
    };

    let FillFees {
        user_fee: taker_fee,
        maker_rebate,
        fee_to_market,
        filler_reward,
        referrer_reward,
        referee_discount,
        ..
    } = fees::calculate_fee_for_fulfillment_with_match(
        taker_stats,
        maker_stats,
        quote_asset_amount,
        fee_structure,
        taker.orders[taker_order_index].slot,
        slot,
        filler_multiplier,
        reward_referrer,
        referrer_stats,
        &MarketType::Perp,
    )?;

    // Increment the markets house's total fee variables
    market.amm.total_fee = market
        .amm
        .total_fee
        .checked_add(fee_to_market.cast()?)
        .ok_or_else(math_error!())?;
    market.amm.total_exchange_fee = market
        .amm
        .total_exchange_fee
        .checked_add(fee_to_market.cast()?)
        .ok_or_else(math_error!())?;
    market.amm.total_fee_minus_distributions = market
        .amm
        .total_fee_minus_distributions
        .checked_add(fee_to_market.cast()?)
        .ok_or_else(math_error!())?;
    market.amm.net_revenue_since_last_funding = market
        .amm
        .net_revenue_since_last_funding
        .checked_add(fee_to_market)
        .ok_or_else(math_error!())?;

    controller::position::update_quote_asset_amount(
        &mut taker.perp_positions[taker_position_index],
        market,
        -taker_fee.cast()?,
    )?;

    taker_stats.increment_total_fees(taker_fee)?;
    taker_stats.increment_total_referee_discount(referee_discount)?;

    controller::position::update_quote_asset_amount(
        &mut maker.perp_positions[maker_position_index],
        market,
        maker_rebate.cast()?,
    )?;

    maker_stats.increment_total_rebate(maker_rebate)?;

    if let Some(filler) = filler {
        let filler_position_index = get_position_index(&filler.perp_positions, market.market_index)
            .or_else(|_| add_new_position(&mut filler.perp_positions, market.market_index))?;

        controller::position::update_quote_asset_amount(
            &mut filler.perp_positions[filler_position_index],
            market,
            filler_reward.cast()?,
        )?;

        filler_stats
            .as_mut()
            .unwrap()
            .update_filler_volume(quote_asset_amount, now)?;
    }

    if let (Some(referrer), Some(referrer_stats)) = (referrer.as_mut(), referrer_stats.as_mut()) {
        if let Ok(referrer_position) = referrer.force_get_perp_position_mut(market.market_index) {
            if referrer_reward > 0 {
                update_quote_asset_amount(referrer_position, market, referrer_reward.cast()?)?;
                referrer_stats.increment_total_referrer_reward(referrer_reward, now)?;
            }
        }
    }

    update_order_after_fill(
        &mut taker.orders[taker_order_index],
        base_asset_amount_left_to_fill,
        quote_asset_amount,
    )?;

    decrease_open_bids_and_asks(
        &mut taker.perp_positions[taker_position_index],
        &taker.orders[taker_order_index].direction,
        base_asset_amount_left_to_fill,
    )?;

    update_order_after_fill(
        &mut maker.orders[maker_order_index],
        base_asset_amount_left_to_fill,
        quote_asset_amount,
    )?;

    decrease_open_bids_and_asks(
        &mut maker.perp_positions[maker_position_index],
        &maker.orders[maker_order_index].direction,
        base_asset_amount_left_to_fill,
    )?;

    let fill_record_id = get_then_update_id!(market, next_fill_record_id);
    let order_action_record = get_order_action_record(
        now,
        OrderAction::Fill,
        OrderActionExplanation::None,
        market.market_index,
        Some(*filler_key),
        Some(fill_record_id),
        Some(filler_reward),
        Some(base_asset_amount_left_to_fill),
        Some(quote_asset_amount),
        Some(taker_fee),
        Some(maker_rebate),
        Some(referrer_reward),
        None,
        None,
        Some(*taker_key),
        Some(taker.orders[taker_order_index]),
        Some(*maker_key),
        Some(maker.orders[maker_order_index]),
        oracle_map.get_price_data(&market.amm.oracle)?.price,
    )?;
    order_records.push(order_action_record);

    if taker.orders[taker_order_index].get_base_asset_amount_unfilled()? == 0 {
        taker.orders[taker_order_index] = Order::default();
        let market_position = &mut taker.perp_positions[taker_position_index];
        market_position.open_orders -= 1;
    }

    if maker.orders[maker_order_index].get_base_asset_amount_unfilled()? == 0 {
        maker.orders[maker_order_index] = Order::default();
        let market_position = &mut maker.perp_positions[maker_position_index];
        market_position.open_orders -= 1;
    }

    Ok((base_asset_amount, total_quote_asset_amount))
}

pub fn update_order_after_fill(
    order: &mut Order,
    base_asset_amount: u64,
    quote_asset_amount: u64,
) -> ClearingHouseResult {
    order.base_asset_amount_filled = order
        .base_asset_amount_filled
        .checked_add(base_asset_amount)
        .ok_or_else(math_error!())?;

    order.quote_asset_amount_filled = order
        .quote_asset_amount_filled
        .checked_add(quote_asset_amount)
        .ok_or_else(math_error!())?;

    if order.get_base_asset_amount_unfilled()? == 0 {
        order.status = OrderStatus::Filled;
    }

    Ok(())
}

fn get_valid_oracle_price(
    oracle_price_data: &OraclePriceData,
    market: &PerpMarket,
    order: &Order,
    validity_guardrails: &ValidityGuardRails,
) -> ClearingHouseResult<Option<i128>> {
    let price = {
        let oracle_validity = oracle::oracle_validity(
            market.amm.historical_oracle_data.last_oracle_price_twap,
            oracle_price_data,
            validity_guardrails,
        )?;

        let is_oracle_valid =
            is_oracle_valid_for_action(oracle_validity, Some(DriftAction::FillOrderAmm))?;

        if is_oracle_valid {
            Some(oracle_price_data.price)
        } else if order.has_oracle_price_offset() {
            msg!("Invalid oracle for order with oracle price offset");
            return Err(print_error!(ErrorCode::InvalidOracle)());
        } else {
            msg!("Oracle is invalid");
            None
        }
    };

    Ok(price)
}

#[allow(clippy::type_complexity)]
fn get_taker_and_maker_for_order_record(
    user_key: &Pubkey,
    user_order: &Order,
) -> (Option<Pubkey>, Option<Order>, Option<Pubkey>, Option<Order>) {
    if user_order.post_only {
        (None, None, Some(*user_key), Some(*user_order))
    } else {
        (Some(*user_key), Some(*user_order), None, None)
    }
}

pub fn trigger_order(
    order_id: u32,
    state: &State,
    user: &AccountLoader<User>,
    spot_market_map: &SpotMarketMap,
    perp_market_map: &PerpMarketMap,
    oracle_map: &mut OracleMap,
    filler: &AccountLoader<User>,
    clock: &Clock,
) -> ClearingHouseResult {
    let now = clock.unix_timestamp;
    let slot = clock.slot;

    let filler_key = filler.key();
    let user_key = user.key();
    let user = &mut load_mut!(user)?;

    let order_index = user
        .orders
        .iter()
        .position(|order| order.order_id == order_id)
        .ok_or_else(print_error!(ErrorCode::OrderDoesNotExist))?;

    let (order_status, market_index, market_type) =
        get_struct_values!(user.orders[order_index], status, market_index, market_type);

    validate!(
        order_status == OrderStatus::Open,
        ErrorCode::OrderNotOpen,
        "Order not open"
    )?;

    validate!(
        user.orders[order_index].must_be_triggered(),
        ErrorCode::OrderNotTriggerable,
        "Order is not triggerable"
    )?;

    validate!(
        market_type == MarketType::Perp,
        ErrorCode::InvalidOrder,
        "Order must be a perp order"
    )?;

    validate_user_not_being_liquidated(
        user,
        perp_market_map,
        spot_market_map,
        oracle_map,
        state.liquidation_margin_buffer_ratio,
    )?;

    validate!(!user.is_bankrupt, ErrorCode::UserBankrupt)?;

    let mut perp_market = perp_market_map.get_ref_mut(&market_index)?;
    let oracle_price_data = &oracle_map.get_price_data(&perp_market.amm.oracle)?;

    let oracle_validity = oracle::oracle_validity(
        perp_market
            .amm
            .historical_oracle_data
            .last_oracle_price_twap,
        oracle_price_data,
        &state.oracle_guard_rails.validity,
    )?;
    let is_oracle_valid =
        is_oracle_valid_for_action(oracle_validity, Some(DriftAction::TriggerOrder))?;

    validate!(is_oracle_valid, ErrorCode::InvalidOracle)?;

    let oracle_price = oracle_price_data.price;

    let order_slot = user.orders[order_index].slot;
    let auction_duration = user.orders[order_index].auction_duration;
    validate!(
        is_auction_complete(order_slot, auction_duration, slot)?,
        ErrorCode::OrderDidNotSatisfyTriggerCondition,
        "Auction duration must elapse before triggering"
    )?;

    let can_trigger = order_satisfies_trigger_condition(
        &user.orders[order_index],
        cast(oracle_price.unsigned_abs())?,
    );
    validate!(can_trigger, ErrorCode::OrderDidNotSatisfyTriggerCondition)?;

    {
        let direction = user.orders[order_index].direction;
        let base_asset_amount = user.orders[order_index].base_asset_amount;

        user.orders[order_index].triggered = true;
        user.orders[order_index].slot = slot;
        let order_type = user.orders[order_index].order_type;
        if let OrderType::TriggerMarket = order_type {
            let (auction_start_price, auction_end_price) =
                calculate_auction_prices(oracle_price_data, direction, 0)?;
            user.orders[order_index].auction_start_price = auction_start_price;
            user.orders[order_index].auction_end_price = auction_end_price;
        }

        let user_position = user.get_perp_position_mut(market_index)?;
        increase_open_bids_and_asks(user_position, &direction, base_asset_amount)?;
    }

    let is_filler_taker = user_key == filler_key;
    let mut filler = if !is_filler_taker {
        Some(load_mut!(filler)?)
    } else {
        None
    };

    let filler_reward = pay_keeper_flat_reward_for_perps(
        user,
        filler.as_deref_mut(),
        &mut perp_market,
        state.perp_fee_structure.flat_filler_fee,
    )?;

    let order_action_record = get_order_action_record(
        now,
        OrderAction::Trigger,
        OrderActionExplanation::None,
        market_index,
        Some(filler_key),
        None,
        Some(filler_reward),
        None,
        None,
        Some(filler_reward),
        None,
        None,
        None,
        None,
        Some(user_key),
        Some(user.orders[order_index]),
        None,
        None,
        oracle_price,
    )?;
    emit!(order_action_record);

    drop(perp_market);

    // If order is risk increasing and user is below initial margin, cancel it
    let order_direction = user.orders[order_index].direction;
    let order_base_asset_amount = user.orders[order_index].base_asset_amount;
    let position_base_asset_amount = user
        .force_get_perp_position_mut(market_index)?
        .base_asset_amount;
    let is_risk_increasing = is_order_risk_increasing(
        &order_direction,
        order_base_asset_amount,
        position_base_asset_amount,
    )?;

    let meets_initial_margin_requirement =
        meets_initial_margin_requirement(user, perp_market_map, spot_market_map, oracle_map)?;

    if is_risk_increasing && !meets_initial_margin_requirement {
        cancel_order(
            order_index,
            user,
            &user_key,
            perp_market_map,
            spot_market_map,
            oracle_map,
            now,
            slot,
            OrderActionExplanation::InsufficientFreeCollateral,
            Some(&filler_key),
            0,
            false,
        )?;
    }

    Ok(())
}

pub fn pay_keeper_flat_reward_for_perps(
    user: &mut User,
    filler: Option<&mut User>,
    market: &mut PerpMarket,
    filler_reward: u64,
) -> ClearingHouseResult<u64> {
    let filler_reward = if let Some(filler) = filler {
        let user_position = user.get_perp_position_mut(market.market_index)?;
        controller::position::update_quote_asset_amount(
            user_position,
            market,
            -filler_reward.cast()?,
        )?;

        let filler_position = filler.force_get_perp_position_mut(market.market_index)?;
        controller::position::update_quote_asset_amount(
            filler_position,
            market,
            filler_reward.cast()?,
        )?;

        filler_reward
    } else {
        0
    };

    Ok(filler_reward)
}

pub fn pay_keeper_flat_reward_for_spot(
    user: &mut User,
    filler: Option<&mut User>,
    quote_market: &mut SpotMarket,
    filler_reward: u64,
) -> ClearingHouseResult<u64> {
    let filler_reward = if let Some(filler) = filler {
        update_spot_balances(
            filler_reward as u128,
            &SpotBalanceType::Deposit,
            quote_market,
            filler.get_quote_spot_position_mut(),
            false,
        )?;

<<<<<<< HEAD
        filler.update_cumulative_spot_fees(filler_reward.cast()?)?;

=======
>>>>>>> 1d3ce18e
        update_spot_balances(
            filler_reward as u128,
            &SpotBalanceType::Borrow,
            quote_market,
            user.get_quote_spot_position_mut(),
            false,
        )?;

        user.update_cumulative_spot_fees(-filler_reward.cast()?)?;

        filler_reward
    } else {
        0
    };

    Ok(filler_reward)
}

pub fn place_spot_order(
    state: &State,
    user: &AccountLoader<User>,
    perp_market_map: &PerpMarketMap,
    spot_market_map: &SpotMarketMap,
    oracle_map: &mut OracleMap,
    clock: &Clock,
    params: OrderParams,
) -> ClearingHouseResult {
    let now = clock.unix_timestamp;
    let slot = clock.slot;
    let user_key = user.key();
    let user = &mut load_mut!(user)?;

    validate_user_not_being_liquidated(
        user,
        perp_market_map,
        spot_market_map,
        oracle_map,
        state.liquidation_margin_buffer_ratio,
    )?;

    validate!(!user.is_bankrupt, ErrorCode::UserBankrupt)?;

    let new_order_index = user
        .orders
        .iter()
        .position(|order| order.status.eq(&OrderStatus::Init))
        .ok_or(ErrorCode::MaxNumberOfOrders)?;

    if params.user_order_id > 0 {
        let user_order_id_already_used = user
            .orders
            .iter()
            .position(|order| order.user_order_id == params.user_order_id);

        if user_order_id_already_used.is_some() {
            msg!("user_order_id is already in use {}", params.user_order_id);
            return Err(ErrorCode::UserOrderIdAlreadyInUse);
        }
    }

    let market_index = params.market_index;
    let spot_market = &spot_market_map.get_ref(&market_index)?;
    let force_reduce_only = spot_market.is_reduce_only()?;

    let spot_position_index = user
        .get_spot_position_index(market_index)
        .or_else(|_| user.add_spot_position(market_index, SpotBalanceType::Deposit))?;

    let oracle_price_data = *oracle_map.get_price_data(&spot_market.oracle)?;
    let (worst_case_token_amount_before, _) = user.spot_positions[spot_position_index]
        .get_worst_case_token_amounts(spot_market, &oracle_price_data, None)?;

    let signed_token_amount = user.spot_positions[spot_position_index]
        .get_signed_token_amount(spot_market)?
        .cast::<i64>()?;

    // Increment open orders for existing position
    let (existing_position_direction, order_base_asset_amount) = {
        let spot_position = &mut user.spot_positions[spot_position_index];
        spot_position.open_orders += 1;

        validate!(
            params.base_asset_amount >= spot_market.order_step_size,
            ErrorCode::InvalidOrder,
            "params.base_asset_amount={} cannot be below spot_market.order_step_size={}",
            params.base_asset_amount,
            spot_market.order_step_size
        )?;

        let standardized_base_asset_amount =
            standardize_base_asset_amount(params.base_asset_amount, spot_market.order_step_size)?;

        let base_asset_amount = if params.reduce_only || force_reduce_only {
            calculate_base_asset_amount_for_reduce_only_order(
                standardized_base_asset_amount,
                params.direction,
                signed_token_amount,
            )?
        } else {
            standardized_base_asset_amount
        };

        validate!(
            is_multiple_of_step_size(base_asset_amount, spot_market.order_step_size)?,
            ErrorCode::InvalidOrder,
            "Order base asset amount ({}), is not a multiple of step size ({})",
            base_asset_amount,
            spot_market.order_step_size
        )?;

        if !matches!(
            &params.order_type,
            OrderType::TriggerMarket | OrderType::TriggerLimit
        ) {
            increase_spot_open_bids_and_asks(spot_position, &params.direction, base_asset_amount)?;
        }

        let existing_position_direction = if signed_token_amount >= 0 {
            PositionDirection::Long
        } else {
            PositionDirection::Short
        };
        (existing_position_direction, cast_to_u64(base_asset_amount)?)
    };

    let (auction_start_price, auction_end_price) = if let OrderType::Market = params.order_type {
        let (auction_start_price, auction_end_price) =
            match (params.auction_start_price, params.auction_end_price) {
                (Some(auction_start_price), Some(auction_end_price)) => {
                    (auction_start_price, auction_end_price)
                }
                _ => calculate_auction_prices(&oracle_price_data, params.direction, params.price)?,
            };

        (
            standardize_price(
                auction_start_price,
                spot_market.order_tick_size,
                params.direction,
            )?,
            standardize_price(
                auction_end_price,
                spot_market.order_tick_size,
                params.direction,
            )?,
        )
    } else {
        (0_u64, 0_u64)
    };

    validate!(
        params.market_index != QUOTE_SPOT_MARKET_INDEX,
        ErrorCode::InvalidOrder,
        "can not place order for quote asset"
    )?;

    validate!(
        params.market_type == MarketType::Spot,
        ErrorCode::InvalidOrder,
        "must be spot order"
    )?;

    let auction_duration = params
        .auction_duration
        .unwrap_or(state.default_spot_auction_duration);

    let max_ts = params.max_ts.unwrap_or(0);
    validate!(
        max_ts == 0 || max_ts > now,
        ErrorCode::InvalidOrder,
        "max_ts ({}) <= now ({})",
        max_ts,
        now
    )?;

    let new_order = Order {
        status: OrderStatus::Open,
        order_type: params.order_type,
        market_type: params.market_type,
        slot,
        order_id: get_then_update_id!(user, next_order_id),
        user_order_id: params.user_order_id,
        market_index: params.market_index,
        price: standardize_price(params.price, spot_market.order_tick_size, params.direction)?,
        existing_position_direction,
        base_asset_amount: order_base_asset_amount,
        base_asset_amount_filled: 0,
        quote_asset_amount_filled: 0,
        direction: params.direction,
        reduce_only: params.reduce_only || force_reduce_only,
        trigger_price: params.trigger_price.unwrap_or(0),
        trigger_condition: params.trigger_condition,
        triggered: false,
        post_only: params.post_only,
        oracle_price_offset: params.oracle_price_offset.unwrap_or(0),
        immediate_or_cancel: params.immediate_or_cancel,
        auction_start_price,
        auction_end_price,
        auction_duration,
        max_ts,
        padding: [0; 2],
    };

    let valid_oracle_price = Some(oracle_price_data.price);
    validate_spot_order(
        &new_order,
        valid_oracle_price,
        slot,
        spot_market.order_step_size,
        spot_market.order_tick_size,
        spot_market.get_margin_ratio(&MarginRequirementType::Initial)?,
        spot_market.get_margin_ratio(&MarginRequirementType::Maintenance)?,
        spot_market.min_order_size,
    )?;

    user.orders[new_order_index] = new_order;

    let (worst_case_token_amount_after, _) = user.spot_positions[spot_position_index]
        .get_worst_case_token_amounts(spot_market, &oracle_price_data, None)?;

    // Order fails if it's risk increasing and it brings the user collateral below the margin requirement
    let risk_decreasing = worst_case_token_amount_after.unsigned_abs()
        <= worst_case_token_amount_before.unsigned_abs();

    let meets_initial_margin_requirement = meets_place_order_margin_requirement(
        user,
        perp_market_map,
        spot_market_map,
        oracle_map,
        risk_decreasing,
    )?;

    if !meets_initial_margin_requirement || (force_reduce_only && !risk_decreasing) {
        return Err(ErrorCode::InvalidOrder);
    }

    let (taker, taker_order, maker, maker_order) =
        get_taker_and_maker_for_order_record(&user_key, &new_order);

    let order_action_record = get_order_action_record(
        now,
        OrderAction::Place,
        OrderActionExplanation::None,
        params.market_index,
        None,
        None,
        None,
        None,
        None,
        None,
        None,
        None,
        None,
        None,
        taker,
        taker_order,
        maker,
        maker_order,
        oracle_price_data.price,
    )?;
    emit!(order_action_record);

    let order_record = OrderRecord {
        ts: now,
        user: user_key,
        order: user.orders[new_order_index],
    };
    emit!(order_record);

    Ok(())
}

pub fn fill_spot_order(
    order_id: u32,
    state: &State,
    user: &AccountLoader<User>,
    user_stats: &AccountLoader<UserStats>,
    spot_market_map: &SpotMarketMap,
    perp_market_map: &PerpMarketMap,
    oracle_map: &mut OracleMap,
    filler: &AccountLoader<User>,
    filler_stats: &AccountLoader<UserStats>,
    maker: Option<&AccountLoader<User>>,
    maker_stats: Option<&AccountLoader<UserStats>>,
    maker_order_id: Option<u32>,
    clock: &Clock,
    serum_fulfillment_params: Option<SerumFulfillmentParams>,
) -> ClearingHouseResult<u64> {
    let now = clock.unix_timestamp;
    let slot = clock.slot;

    let filler_key = filler.key();
    let user_key = user.key();
    let user = &mut load_mut!(user)?;
    let user_stats = &mut load_mut!(user_stats)?;

    let order_index = user
        .orders
        .iter()
        .position(|order| order.order_id == order_id)
        .ok_or_else(print_error!(ErrorCode::OrderDoesNotExist))?;

    let (order_status, order_market_index, order_market_type) =
        get_struct_values!(user.orders[order_index], status, market_index, market_type);

    {
        let spot_market = spot_market_map.get_ref(&order_market_index)?;
        validate!(
            matches!(
                spot_market.status,
                MarketStatus::Active
                    | MarketStatus::FundingPaused
                    | MarketStatus::ReduceOnly
                    | MarketStatus::WithdrawPaused
            ),
            ErrorCode::MarketActionPaused,
            "Market unavailable for fills"
        )?;
    }

    validate!(
        order_market_type == MarketType::Spot,
        ErrorCode::InvalidOrder,
        "must be spot order"
    )?;

    validate!(
        order_status == OrderStatus::Open,
        ErrorCode::OrderNotOpen,
        "Order not open"
    )?;

    validate!(
        !user.orders[order_index].must_be_triggered() || user.orders[order_index].triggered,
        ErrorCode::OrderMustBeTriggeredFirst,
        "Order must be triggered first"
    )?;

    if user.is_bankrupt {
        msg!("User is bankrupt");
        return Ok(0);
    }

    match validate_user_not_being_liquidated(
        user,
        perp_market_map,
        spot_market_map,
        oracle_map,
        state.liquidation_margin_buffer_ratio,
    ) {
        Ok(_) => {}
        Err(_) => {
            msg!("User is being liquidated");
            return Ok(0);
        }
    }

    // TODO SPOT do we need before and after oracle guardrail checks?

    let is_filler_taker = user_key == filler_key;
    let is_filler_maker = maker.map_or(false, |maker| maker.key() == filler_key);
    let (mut filler, mut filler_stats) = if !is_filler_maker && !is_filler_taker {
        (Some(load_mut!(filler)?), Some(load_mut!(filler_stats)?))
    } else {
        (None, None)
    };

    let (mut maker, mut maker_stats, maker_key, maker_order_index) = sanitize_spot_maker_order(
        perp_market_map,
        spot_market_map,
        oracle_map,
        maker,
        maker_stats,
        maker_order_id,
        &user_key,
        &user.orders[order_index],
        &mut filler.as_deref_mut(),
        &filler_key,
        state.spot_fee_structure.flat_filler_fee,
        now,
        slot,
    )?;

    let should_expire_order = should_expire_order(user, order_index, now)?;
    if should_expire_order {
        let filler_reward = {
            let mut quote_market = spot_market_map.get_quote_spot_market_mut()?;
            pay_keeper_flat_reward_for_spot(
                user,
                filler.as_deref_mut(),
                &mut quote_market,
                state.spot_fee_structure.flat_filler_fee,
            )?
        };

        cancel_order(
            order_index,
            user,
            &user_key,
            perp_market_map,
            spot_market_map,
            oracle_map,
            now,
            slot,
            OrderActionExplanation::OrderExpired,
            Some(&filler_key),
            filler_reward,
            false,
        )?;
        return Ok(0);
    }

    let (base_asset_amount, _updated_user_state) = fulfill_spot_order(
        user,
        order_index,
        &user_key,
        user_stats,
        &mut maker.as_deref_mut(),
        &mut maker_stats.as_deref_mut(),
        maker_order_index,
        maker_key.as_ref(),
        &mut filler.as_deref_mut(),
        &filler_key,
        &mut filler_stats.as_deref_mut(),
        spot_market_map,
        perp_market_map,
        oracle_map,
        now,
        slot,
        &state.spot_fee_structure,
        serum_fulfillment_params,
    )?;

    if should_cancel_order_after_fulfill(user, order_index, slot)? {
        let filler_reward = {
            let mut quote_market = spot_market_map.get_quote_spot_market_mut()?;
            pay_keeper_flat_reward_for_spot(
                user,
                filler.as_deref_mut(),
                &mut quote_market,
                state.spot_fee_structure.flat_filler_fee,
            )?
        };

        cancel_order(
            order_index,
            user,
            &user_key,
            perp_market_map,
            spot_market_map,
            oracle_map,
            now,
            slot,
            OrderActionExplanation::MarketOrderFilledToLimitPrice,
            Some(&filler_key),
            filler_reward,
            false,
        )?
    }

    // TODO SPOT check if we need to check oracle guardrails

    Ok(base_asset_amount)
}

#[allow(clippy::type_complexity)]
fn sanitize_spot_maker_order<'a>(
    perp_market_map: &PerpMarketMap,
    spot_market_map: &SpotMarketMap,
    oracle_map: &mut OracleMap,
    maker: Option<&'a AccountLoader<User>>,
    maker_stats: Option<&'a AccountLoader<UserStats>>,
    maker_order_id: Option<u32>,
    taker_key: &Pubkey,
    taker_order: &Order,
    filler: &mut Option<&mut User>,
    filler_key: &Pubkey,
    filler_reward: u64,
    now: i64,
    slot: u64,
) -> ClearingHouseResult<(
    Option<RefMut<'a, User>>,
    Option<RefMut<'a, UserStats>>,
    Option<Pubkey>,
    Option<usize>,
)> {
    if maker.is_none() || maker_stats.is_none() {
        return Ok((None, None, None, None));
    }

    let maker = maker.unwrap();
    let maker_stats = maker_stats.unwrap();
    if &maker.key() == taker_key {
        return Ok((None, None, None, None));
    }

    let maker_key = maker.key();
    let mut maker = load_mut!(maker)?;
    let maker_stats = load_mut!(maker_stats)?;
    let maker_order_id = maker_order_id.ok_or(ErrorCode::MakerOrderNotFound)?;
    let maker_order_index = match maker.get_order_index(maker_order_id) {
        Ok(order_index) => order_index,
        Err(_) => {
            msg!("Maker has no order id {}", maker_order_id);
            return Ok((None, None, None, None));
        }
    };

    {
        let maker_order = &maker.orders[maker_order_index];
        if !is_maker_for_taker(maker_order, taker_order, slot)? {
            return Ok((None, None, None, None));
        }

        if maker.is_being_liquidated || maker.is_bankrupt {
            return Ok((None, None, None, None));
        }

        validate!(
            !maker_order.must_be_triggered() || maker_order.triggered,
            ErrorCode::OrderMustBeTriggeredFirst,
            "Maker order not triggered"
        )?;

        validate!(
            maker_order.market_type == MarketType::Spot,
            ErrorCode::InvalidOrder,
            "Maker order not a spot order"
        )?
    }

    let breaches_oracle_price_limits = {
        let spot_market = spot_market_map.get_ref(&maker.orders[maker_order_index].market_index)?;
        let oracle_price = oracle_map.get_price_data(&spot_market.oracle)?;
        let initial_margin_ratio = spot_market.get_margin_ratio(&MarginRequirementType::Initial)?;
        let maintenance_margin_ratio =
            spot_market.get_margin_ratio(&MarginRequirementType::Maintenance)?;
        order_breaches_oracle_price_limits(
            &maker.orders[maker_order_index],
            oracle_price.price,
            slot,
            spot_market.order_tick_size,
            initial_margin_ratio,
            maintenance_margin_ratio,
        )?
    };

    let should_expire_order = should_expire_order(&maker, maker_order_index, now)?;

    if breaches_oracle_price_limits || should_expire_order {
        let filler_reward = {
            let mut quote_market = spot_market_map.get_quote_spot_market_mut()?;
            pay_keeper_flat_reward_for_spot(
                &mut maker,
                filler.as_deref_mut(),
                &mut quote_market,
                filler_reward,
            )?
        };

        let explanation = if breaches_oracle_price_limits {
            OrderActionExplanation::OraclePriceBreachedLimitPrice
        } else {
            OrderActionExplanation::OrderExpired
        };

        cancel_order(
            maker_order_index,
            maker.deref_mut(),
            &maker_key,
            perp_market_map,
            spot_market_map,
            oracle_map,
            now,
            slot,
            explanation,
            Some(filler_key),
            filler_reward,
            false,
        )?;

        return Ok((None, None, None, None));
    }

    Ok((
        Some(maker),
        Some(maker_stats),
        Some(maker_key),
        Some(maker_order_index),
    ))
}

fn fulfill_spot_order(
    user: &mut User,
    user_order_index: usize,
    user_key: &Pubkey,
    user_stats: &mut UserStats,
    maker: &mut Option<&mut User>,
    maker_stats: &mut Option<&mut UserStats>,
    maker_order_index: Option<usize>,
    maker_key: Option<&Pubkey>,
    filler: &mut Option<&mut User>,
    filler_key: &Pubkey,
    filler_stats: &mut Option<&mut UserStats>,
    spot_market_map: &SpotMarketMap,
    perp_market_map: &PerpMarketMap,
    oracle_map: &mut OracleMap,
    now: i64,
    slot: u64,
    fee_structure: &FeeStructure,
    mut serum_fulfillment_params: Option<SerumFulfillmentParams>,
) -> ClearingHouseResult<(u64, bool)> {
    let free_collateral =
        calculate_free_collateral(user, perp_market_map, spot_market_map, oracle_map)?;

    let base_market = user.orders[user_order_index].market_index;
    let spot_position_index = user.get_spot_position_index(base_market)?;
    let token_amount = user.spot_positions[spot_position_index]
        .get_token_amount(spot_market_map.get_ref(&base_market)?.deref())?;
    let spot_balance_type: SpotBalanceType = user.spot_positions[spot_position_index].balance_type;

    let risk_decreasing = is_spot_order_risk_decreasing(
        &user.orders[user_order_index],
        &spot_balance_type,
        token_amount,
    )?;

    if free_collateral < 0 && !risk_decreasing {
        let filler_reward = {
            let mut quote_market = spot_market_map.get_quote_spot_market_mut()?;
            pay_keeper_flat_reward_for_spot(
                user,
                filler.as_deref_mut(),
                &mut quote_market,
                fee_structure.flat_filler_fee,
            )?
        };

        cancel_order(
            user_order_index,
            user,
            user_key,
            perp_market_map,
            spot_market_map,
            oracle_map,
            now,
            slot,
            OrderActionExplanation::InsufficientFreeCollateral,
            Some(filler_key),
            filler_reward,
            false,
        )?;

        return Ok((0, true));
    }

    let fulfillment_methods = determine_spot_fulfillment_methods(
        &user.orders[user_order_index],
        maker.is_some(),
        serum_fulfillment_params.is_some(),
    )?;

    let mut quote_market = spot_market_map.get_quote_spot_market_mut()?;
    let mut base_market = spot_market_map.get_ref_mut(&base_market)?;

    let mut order_records: Vec<OrderActionRecord> = vec![];
    let mut base_asset_amount = 0_u64;
    for fulfillment_method in fulfillment_methods.iter() {
        if user.orders[user_order_index].status != OrderStatus::Open {
            break;
        }

        let _base_asset_amount = match fulfillment_method {
            SpotFulfillmentMethod::Match => fulfill_spot_order_with_match(
                &mut base_market,
                &mut quote_market,
                user,
                user_stats,
                user_order_index,
                user_key,
                maker.as_deref_mut().unwrap(),
                maker_stats.as_deref_mut().unwrap(),
                maker_order_index.unwrap(),
                maker_key.unwrap(),
                filler.as_deref_mut(),
                filler_stats.as_deref_mut(),
                filler_key,
                now,
                slot,
                oracle_map,
                fee_structure,
                &mut order_records,
            )?,
            SpotFulfillmentMethod::SerumV3 => fulfill_spot_order_with_serum(
                &mut base_market,
                &mut quote_market,
                user,
                user_stats,
                user_order_index,
                user_key,
                filler.as_deref_mut(),
                filler_stats.as_deref_mut(),
                filler_key,
                now,
                slot,
                oracle_map,
                fee_structure,
                &mut order_records,
                &mut serum_fulfillment_params,
            )?,
        };

        base_asset_amount = base_asset_amount
            .checked_add(_base_asset_amount)
            .ok_or_else(math_error!())?;
    }

    drop(base_market);
    drop(quote_market);

    for order_record in order_records {
        emit!(order_record)
    }

    let (taker_margin_requirement, taker_total_collateral, _, _) =
        calculate_margin_requirement_and_total_collateral(
            user,
            perp_market_map,
            MarginRequirementType::Maintenance,
            spot_market_map,
            oracle_map,
            None,
        )?;

    if taker_total_collateral < taker_margin_requirement.cast()? {
        msg!(
            "taker breached maintenance requirements (margin requirement {}) (total_collateral {})",
            taker_margin_requirement,
            taker_total_collateral
        );
        return Err(ErrorCode::InsufficientCollateral);
    }

    if let Some(maker) = maker {
        let (maker_margin_requirement, maker_total_collateral, _, _) =
            calculate_margin_requirement_and_total_collateral(
                maker,
                perp_market_map,
                MarginRequirementType::Maintenance,
                spot_market_map,
                oracle_map,
                None,
            )?;

        if maker_total_collateral < maker_margin_requirement.cast()? {
            msg!(
            "maker breached maintenance requirements (margin requirement {}) (total_collateral {})",
            maker_margin_requirement,
            maker_total_collateral
        );
            return Err(ErrorCode::InsufficientCollateral);
        }
    }

    Ok((base_asset_amount, base_asset_amount != 0))
}

pub fn fulfill_spot_order_with_match(
    base_market: &mut SpotMarket,
    quote_market: &mut SpotMarket,
    taker: &mut User,
    taker_stats: &mut UserStats,
    taker_order_index: usize,
    taker_key: &Pubkey,
    maker: &mut User,
    maker_stats: &mut UserStats,
    maker_order_index: usize,
    maker_key: &Pubkey,
    filler: Option<&mut User>,
    filler_stats: Option<&mut UserStats>,
    filler_key: &Pubkey,
    now: i64,
    slot: u64,
    oracle_map: &mut OracleMap,
    fee_structure: &FeeStructure,
    order_records: &mut Vec<OrderActionRecord>,
) -> ClearingHouseResult<u64> {
    if !are_orders_same_market_but_different_sides(
        &maker.orders[maker_order_index],
        &taker.orders[taker_order_index],
    ) {
        return Ok(0_u64);
    }

    let market_index = taker.orders[taker_order_index].market_index;
    let oracle_price = oracle_map.get_price_data(&base_market.oracle)?.price;
    let taker_price = taker.orders[taker_order_index].get_limit_price(
        Some(oracle_price),
        slot,
        base_market.order_tick_size,
    )?;
    let taker_base_asset_amount =
        taker.orders[taker_order_index].get_base_asset_amount_unfilled()?;
    let taker_order_slot = taker.orders[taker_order_index].slot;
    let taker_spot_position_index = taker.get_spot_position_index(market_index)?;
    let taker_direction = taker.orders[taker_order_index].direction;

    let maker_price = maker.orders[maker_order_index].get_limit_price(
        Some(oracle_price),
        slot,
        base_market.order_tick_size,
    )?;
    let maker_direction = maker.orders[maker_order_index].direction;
    let maker_base_asset_amount =
        maker.orders[maker_order_index].get_base_asset_amount_unfilled()?;
    let maker_spot_position_index = maker.get_spot_position_index(market_index)?;

    let orders_cross = do_orders_cross(maker_direction, maker_price, taker_price);

    if !orders_cross {
        return Ok(0_u64);
    }

    let (base_asset_amount, quote_asset_amount) = calculate_fill_for_matched_orders(
        maker_base_asset_amount,
        maker_price,
        taker_base_asset_amount,
        base_market.decimals as u32,
        maker_direction,
    )?;

    if base_asset_amount == 0 {
        return Ok(0_u64);
    }

    let base_precision = base_market.get_precision();
    validate_fill_price(
        quote_asset_amount,
        base_asset_amount,
        base_precision,
        taker_direction,
        taker_price,
        true,
    )?;
    validate_fill_price(
        quote_asset_amount,
        base_asset_amount,
        base_precision,
        maker_direction,
        maker_price,
        false,
    )?;

    let filler_multiplier = if filler.is_some() {
        calculate_filler_multiplier_for_matched_orders(maker_price, maker_direction, oracle_price)?
    } else {
        0
    };

    let FillFees {
        user_fee: taker_fee,
        maker_rebate,
        filler_reward,
        fee_to_market,
        ..
    } = fees::calculate_fee_for_fulfillment_with_match(
        taker_stats,
        maker_stats,
        quote_asset_amount,
        fee_structure,
        taker_order_slot,
        slot,
        filler_multiplier,
        false,
        &None,
        &MarketType::Spot,
    )?;

    // Update taker state
    update_spot_balances_and_cumulative_deposits(
        base_asset_amount.cast()?,
        &taker.orders[taker_order_index].get_spot_position_update_direction(AssetType::Base),
        base_market,
        &mut taker.spot_positions[taker_spot_position_index],
        false,
        None,
    )?;

    let taker_quote_asset_amount_delta = match &taker.orders[taker_order_index].direction {
        PositionDirection::Long => quote_asset_amount
            .checked_add(taker_fee)
            .ok_or_else(math_error!())?,
        PositionDirection::Short => quote_asset_amount
            .checked_sub(taker_fee)
            .ok_or_else(math_error!())?,
    };

    update_spot_balances_and_cumulative_deposits(
        taker_quote_asset_amount_delta.cast()?,
        &taker.orders[taker_order_index].get_spot_position_update_direction(AssetType::Quote),
        quote_market,
        taker.get_quote_spot_position_mut(),
        false,
        Some(quote_asset_amount.cast()?),
    )?;

    taker.update_cumulative_spot_fees(-taker_fee.cast()?)?;

    update_order_after_fill(
        &mut taker.orders[taker_order_index],
        base_asset_amount,
        quote_asset_amount,
    )?;

    let taker_order_direction = taker.orders[taker_order_index].direction;
    decrease_spot_open_bids_and_asks(
        &mut taker.spot_positions[taker_spot_position_index],
        &taker_order_direction,
        base_asset_amount,
    )?;

    taker_stats.update_taker_volume_30d(quote_asset_amount, now)?;

    taker_stats.increment_total_fees(taker_fee)?;

    // Update maker state
    update_spot_balances_and_cumulative_deposits(
        base_asset_amount.cast()?,
        &maker.orders[maker_order_index].get_spot_position_update_direction(AssetType::Base),
        base_market,
        &mut maker.spot_positions[maker_spot_position_index],
        false,
        None,
    )?;

    let maker_quote_asset_amount_delta = match &maker.orders[maker_order_index].direction {
        PositionDirection::Long => quote_asset_amount
            .checked_sub(maker_rebate)
            .ok_or_else(math_error!())?,
        PositionDirection::Short => quote_asset_amount
            .checked_add(maker_rebate)
            .ok_or_else(math_error!())?,
    };

    update_spot_balances_and_cumulative_deposits(
        maker_quote_asset_amount_delta.cast()?,
        &maker.orders[maker_order_index].get_spot_position_update_direction(AssetType::Quote),
        quote_market,
        maker.get_quote_spot_position_mut(),
        false,
        Some(quote_asset_amount.cast()?),
    )?;

    maker.update_cumulative_spot_fees(maker_rebate.cast()?)?;

    update_order_after_fill(
        &mut maker.orders[maker_order_index],
        base_asset_amount,
        quote_asset_amount,
    )?;

    let maker_order_direction = maker.orders[maker_order_index].direction;
    decrease_spot_open_bids_and_asks(
        &mut maker.spot_positions[maker_spot_position_index],
        &maker_order_direction,
        base_asset_amount,
    )?;

    maker_stats.update_maker_volume_30d(quote_asset_amount, now)?;

    maker_stats.increment_total_rebate(maker_rebate)?;

    // Update filler state
    if let (Some(filler), Some(filler_stats)) = (filler, filler_stats) {
        if filler_reward > 0 {
            update_spot_balances(
                filler_reward.cast()?,
                &SpotBalanceType::Deposit,
                quote_market,
                filler.get_quote_spot_position_mut(),
                false,
            )?;

            filler.update_cumulative_spot_fees(filler_reward.cast()?)?;
        }

        filler_stats.update_filler_volume(quote_asset_amount, now)?;
    }

    // Update base market
    base_market.total_spot_fee = base_market
        .total_spot_fee
        .checked_add(cast(fee_to_market)?)
        .ok_or_else(math_error!())?;

    update_spot_balances(
        cast(fee_to_market)?,
        &SpotBalanceType::Deposit,
        quote_market,
        &mut base_market.spot_fee_pool,
        false,
    )?;

    let fee_pool_amount = get_token_amount(
        base_market.spot_fee_pool.scaled_balance,
        quote_market,
        &SpotBalanceType::Deposit,
    )?;

    if fee_pool_amount > SPOT_FEE_POOL_TO_REVENUE_POOL_THRESHOLD * 2 {
        transfer_spot_balance_to_revenue_pool(
            fee_pool_amount - SPOT_FEE_POOL_TO_REVENUE_POOL_THRESHOLD,
            quote_market,
            &mut base_market.spot_fee_pool,
        )?;
    }

    let fill_record_id = get_then_update_id!(base_market, next_fill_record_id);
    let order_action_record = get_order_action_record(
        now,
        OrderAction::Fill,
        OrderActionExplanation::None,
        maker.orders[maker_order_index].market_index,
        Some(*filler_key),
        Some(fill_record_id),
        Some(filler_reward),
        Some(base_asset_amount),
        Some(cast(quote_asset_amount)?),
        Some(taker_fee),
        Some(maker_rebate),
        None,
        Some(0),
        Some(0),
        Some(*taker_key),
        Some(taker.orders[taker_order_index]),
        Some(*maker_key),
        Some(maker.orders[maker_order_index]),
        oracle_map.get_price_data(&base_market.oracle)?.price,
    )?;
    order_records.push(order_action_record);

    // Clear taker/maker order if completely filled
    if taker.orders[taker_order_index].get_base_asset_amount_unfilled()? == 0 {
        taker.orders[taker_order_index] = Order::default();
        taker.spot_positions[taker_spot_position_index].open_orders -= 1;
    }

    if maker.orders[maker_order_index].get_base_asset_amount_unfilled()? == 0 {
        maker.orders[maker_order_index] = Order::default();
        maker.spot_positions[maker_spot_position_index].open_orders -= 1;
    }

    Ok(base_asset_amount)
}

pub fn fulfill_spot_order_with_serum(
    base_market: &mut SpotMarket,
    quote_market: &mut SpotMarket,
    taker: &mut User,
    taker_stats: &mut UserStats,
    taker_order_index: usize,
    taker_key: &Pubkey,
    filler: Option<&mut User>,
    filler_stats: Option<&mut UserStats>,
    filler_key: &Pubkey,
    now: i64,
    slot: u64,
    oracle_map: &mut OracleMap,
    fee_structure: &FeeStructure,
    order_records: &mut Vec<OrderActionRecord>,
    serum_fulfillment_params: &mut Option<SerumFulfillmentParams>,
) -> ClearingHouseResult<u64> {
    let serum_new_order_accounts = match serum_fulfillment_params {
        Some(serum_new_order_accounts) => serum_new_order_accounts,
        None => return Ok(0),
    };

    let oracle_price = oracle_map.get_price_data(&base_market.oracle)?.price;
    let taker_price = taker.orders[taker_order_index].get_optional_limit_price(
        Some(oracle_price),
        slot,
        base_market.order_tick_size,
    )?;
    let taker_base_asset_amount =
        taker.orders[taker_order_index].get_base_asset_amount_unfilled()?;
    let order_direction = taker.orders[taker_order_index].direction;
    let taker_order_slot = taker.orders[taker_order_index].slot;

    let (best_bid, best_ask) = get_best_bid_and_ask(
        serum_new_order_accounts.serum_market,
        serum_new_order_accounts.serum_bids,
        serum_new_order_accounts.serum_asks,
        serum_new_order_accounts.serum_program_id.key,
        base_market.decimals as u32,
    )?;

    let mut mid_price = 0;
    if let Some(best_bid) = best_bid {
        base_market.historical_index_data.last_index_bid_price = best_bid;
        mid_price += best_bid;
    }

    if let Some(best_ask) = best_ask {
        base_market.historical_index_data.last_index_ask_price = best_ask;
        mid_price = if mid_price == 0 {
            best_ask
        } else {
            mid_price
                .checked_add(best_ask)
                .ok_or_else(math_error!())?
                .checked_div(2)
                .ok_or_else(math_error!())?
        };
    }

    base_market.historical_index_data.last_index_price_twap = cast(calculate_new_twap(
        cast(mid_price)?,
        now,
        cast(base_market.historical_index_data.last_index_price_twap)?,
        base_market.historical_index_data.last_index_price_twap_ts,
        ONE_HOUR as i64,
    )?)?;

    base_market.historical_index_data.last_index_price_twap_5min = cast(calculate_new_twap(
        cast(mid_price)?,
        now,
        cast(base_market.historical_index_data.last_index_price_twap_5min)?,
        base_market.historical_index_data.last_index_price_twap_ts,
        FIVE_MINUTE as i64,
    )?)?;

    let taker_price = if let Some(price) = taker_price {
        price
    } else {
        match order_direction {
            PositionDirection::Long => {
                if let Some(ask) = best_ask {
                    ask.checked_add(ask / 100).ok_or_else(math_error!())?
                } else {
                    msg!("Serum has no ask");
                    return Ok(0);
                }
            }
            PositionDirection::Short => {
                if let Some(bid) = best_bid {
                    bid.checked_sub(bid / 100).ok_or_else(math_error!())?
                } else {
                    msg!("Serum has no bid");
                    return Ok(0);
                }
            }
        }
    };

    let market_state_before = load_serum_market(
        serum_new_order_accounts.serum_market,
        serum_new_order_accounts.serum_program_id.key,
    )?;

    let serum_order_side = match order_direction {
        PositionDirection::Long => Side::Bid,
        PositionDirection::Short => Side::Ask,
    };

    let serum_max_coin_qty =
        calculate_serum_max_coin_qty(taker_base_asset_amount, market_state_before.coin_lot_size)?;

    let serum_limit_price = calculate_serum_limit_price(
        taker_price,
        market_state_before.pc_lot_size,
        base_market.decimals as u32,
        market_state_before.coin_lot_size,
    )?;

    let serum_max_native_pc_qty = calculate_serum_max_native_pc_quantity(
        serum_limit_price,
        serum_max_coin_qty,
        market_state_before.pc_lot_size,
    )?;

    let serum_order = NewOrderInstructionV3 {
        side: serum_order_side,
        limit_price: NonZeroU64::new(serum_limit_price).unwrap(),
        max_coin_qty: NonZeroU64::new(serum_max_coin_qty).unwrap(), // max base to deposit into serum
        max_native_pc_qty_including_fees: NonZeroU64::new(serum_max_native_pc_qty).unwrap(), // max quote to deposit into serum
        self_trade_behavior: SelfTradeBehavior::AbortTransaction,
        order_type: serum_dex::matching::OrderType::ImmediateOrCancel,
        client_order_id: 0,
        limit: 10,
        max_ts: now,
    };

    let market_fees_accrued_before = market_state_before.pc_fees_accrued;
    let base_before = serum_new_order_accounts.base_market_vault.amount;
    let quote_before = serum_new_order_accounts.quote_market_vault.amount;
    let market_rebates_accrued_before = market_state_before.referrer_rebates_accrued;

    drop(market_state_before);

    invoke_new_order(
        serum_new_order_accounts.serum_program_id,
        serum_new_order_accounts.serum_market,
        serum_new_order_accounts.serum_open_orders,
        serum_new_order_accounts.serum_request_queue,
        serum_new_order_accounts.serum_event_queue,
        serum_new_order_accounts.serum_bids,
        serum_new_order_accounts.serum_asks,
        &match order_direction {
            PositionDirection::Long => serum_new_order_accounts
                .quote_market_vault
                .to_account_info(),
            PositionDirection::Short => {
                serum_new_order_accounts.base_market_vault.to_account_info()
            }
        },
        serum_new_order_accounts.clearing_house_signer,
        serum_new_order_accounts.serum_base_vault,
        serum_new_order_accounts.serum_quote_vault,
        serum_new_order_accounts.srm_vault,
        &serum_new_order_accounts.token_program.to_account_info(),
        serum_order,
        serum_new_order_accounts.signer_nonce,
    )?;

    let market_state_after = load_serum_market(
        serum_new_order_accounts.serum_market,
        serum_new_order_accounts.serum_program_id.key,
    )?;

    let market_fees_accrued_after = market_state_after.pc_fees_accrued;
    let market_rebates_accrued_after = market_state_after.referrer_rebates_accrued;

    drop(market_state_after);

    let open_orders_before = load_open_orders(serum_new_order_accounts.serum_open_orders)?;
    let unsettled_referrer_rebate_before = open_orders_before.referrer_rebates_accrued;

    drop(open_orders_before);

    invoke_settle_funds(
        serum_new_order_accounts.serum_program_id,
        serum_new_order_accounts.serum_market,
        serum_new_order_accounts.serum_open_orders,
        serum_new_order_accounts.clearing_house_signer,
        serum_new_order_accounts.serum_base_vault,
        serum_new_order_accounts.serum_quote_vault,
        &serum_new_order_accounts.base_market_vault.to_account_info(),
        &serum_new_order_accounts
            .quote_market_vault
            .to_account_info(),
        serum_new_order_accounts.serum_signer,
        &serum_new_order_accounts.token_program.to_account_info(),
        serum_new_order_accounts.signer_nonce,
    )?;

    serum_new_order_accounts
        .base_market_vault
        .reload()
        .map_err(|_e| {
            msg!("Failed to reload base_market_vault");
            ErrorCode::FailedSerumCPI
        })?;
    serum_new_order_accounts
        .quote_market_vault
        .reload()
        .map_err(|_e| {
            msg!("Failed to reload quote_market_vault");
            ErrorCode::FailedSerumCPI
        })?;

    let base_after = serum_new_order_accounts.base_market_vault.amount;
    let quote_after = serum_new_order_accounts.quote_market_vault.amount;

    let open_orders_after = load_open_orders(serum_new_order_accounts.serum_open_orders)?;
    let unsettled_referrer_rebate_after = open_orders_after.referrer_rebates_accrued;

    drop(open_orders_after);

    let settled_referred_rebate = unsettled_referrer_rebate_before
        .checked_sub(unsettled_referrer_rebate_after)
        .ok_or_else(math_error!())?;

    update_spot_balances(
        settled_referred_rebate as u128,
        &SpotBalanceType::Deposit,
        quote_market,
        &mut base_market.spot_fee_pool,
        false,
    )?;

    let (base_update_direction, base_asset_amount_filled) = if base_after > base_before {
        (
            SpotBalanceType::Deposit,
            base_after
                .checked_sub(base_before)
                .ok_or_else(math_error!())?,
        )
    } else {
        (
            SpotBalanceType::Borrow,
            base_before
                .checked_sub(base_after)
                .ok_or_else(math_error!())?,
        )
    };

    if base_asset_amount_filled == 0 {
        msg!("No base filled on serum");
        return Ok(0);
    }

    let serum_fee = market_fees_accrued_after
        .checked_sub(market_fees_accrued_before)
        .ok_or_else(math_error!())?;

    let serum_referrer_rebate = market_rebates_accrued_after
        .checked_sub(market_rebates_accrued_before)
        .ok_or_else(math_error!())?;

    let (quote_update_direction, quote_asset_amount_filled) = if quote_after > quote_before {
        let quote_asset_amount_delta = quote_after
            .checked_sub(quote_before)
            .ok_or_else(math_error!())?
            .checked_sub(settled_referred_rebate)
            .ok_or_else(math_error!())?;

        (
            SpotBalanceType::Deposit,
            quote_asset_amount_delta
                .checked_add(serum_fee)
                .ok_or_else(math_error!())?
                .checked_add(serum_referrer_rebate)
                .ok_or_else(math_error!())?,
        )
    } else {
        let quote_asset_amount_delta = quote_before
            .checked_sub(quote_after)
            .ok_or_else(math_error!())?
            .checked_add(settled_referred_rebate)
            .ok_or_else(math_error!())?;

        (
            SpotBalanceType::Borrow,
            quote_asset_amount_delta
                .checked_sub(serum_fee)
                .ok_or_else(math_error!())?
                .checked_sub(serum_referrer_rebate)
                .ok_or_else(math_error!())?,
        )
    };

    validate_fill_price(
        quote_asset_amount_filled,
        base_asset_amount_filled,
        base_market.get_precision(),
        order_direction,
        taker_price,
        true,
    )?;

    let fee_pool_amount = get_token_amount(
        base_market.spot_fee_pool.scaled_balance,
        quote_market,
        &SpotBalanceType::Deposit,
    )?;

    if fee_pool_amount > SPOT_FEE_POOL_TO_REVENUE_POOL_THRESHOLD * 2 {
        transfer_spot_balance_to_revenue_pool(
            fee_pool_amount - SPOT_FEE_POOL_TO_REVENUE_POOL_THRESHOLD,
            quote_market,
            &mut base_market.spot_fee_pool,
        )?;
    }

    let SerumFillFees {
        user_fee: taker_fee,
        fee_to_market,
        fee_pool_delta,
        filler_reward,
    } = fees::calculate_fee_for_fulfillment_with_serum(
        taker_stats,
        quote_asset_amount_filled,
        fee_structure,
        taker_order_slot,
        slot,
        filler.is_some(),
        serum_fee,
        serum_referrer_rebate,
        fee_pool_amount.cast()?,
    )?;

    let quote_spot_position_delta = match quote_update_direction {
        SpotBalanceType::Deposit => quote_asset_amount_filled
            .checked_sub(taker_fee)
            .ok_or_else(math_error!())?,
        SpotBalanceType::Borrow => quote_asset_amount_filled
            .checked_add(taker_fee)
            .ok_or_else(math_error!())?,
    };

    validate!(
        base_update_direction
            == taker.orders[taker_order_index].get_spot_position_update_direction(AssetType::Base),
        ErrorCode::FailedToFillOnSerum,
        "Fill on serum lead to unexpected to update direction"
    )?;

    update_spot_balances_and_cumulative_deposits(
        base_asset_amount_filled.cast()?,
        &taker.orders[taker_order_index].get_spot_position_update_direction(AssetType::Base),
        base_market,
        taker.force_get_spot_position_mut(base_market.market_index)?,
        false,
        None,
    )?;

    validate!(
        quote_update_direction
            == taker.orders[taker_order_index].get_spot_position_update_direction(AssetType::Quote),
        ErrorCode::FailedToFillOnSerum,
        "Fill on serum lead to unexpected to update direction"
    )?;

    update_spot_balances_and_cumulative_deposits(
        quote_spot_position_delta.cast()?,
        &taker.orders[taker_order_index].get_spot_position_update_direction(AssetType::Quote),
        quote_market,
        taker.get_quote_spot_position_mut(),
        false,
        Some(quote_asset_amount_filled.cast()?),
    )?;

    taker.update_cumulative_spot_fees(-taker_fee.cast()?)?;

    taker_stats.update_taker_volume_30d(cast(quote_asset_amount_filled)?, now)?;

    taker_stats.increment_total_fees(cast(taker_fee)?)?;

    update_order_after_fill(
        &mut taker.orders[taker_order_index],
        base_asset_amount_filled,
        quote_asset_amount_filled,
    )?;

    let taker_order_direction = taker.orders[taker_order_index].direction;
    decrease_spot_open_bids_and_asks(
        taker.force_get_spot_position_mut(base_market.market_index)?,
        &taker_order_direction,
        base_asset_amount_filled,
    )?;

    if let (Some(filler), Some(filler_stats)) = (filler, filler_stats) {
        if filler_reward > 0 {
            update_spot_balances(
                filler_reward.cast()?,
                &SpotBalanceType::Deposit,
                quote_market,
                filler.get_quote_spot_position_mut(),
                false,
            )?;

            filler.update_cumulative_spot_fees(filler_reward.cast()?)?;
        }

        filler_stats.update_filler_volume(cast(quote_asset_amount_filled)?, now)?;
    }

    if fee_pool_delta != 0 {
        update_spot_balances(
            fee_pool_delta.unsigned_abs().cast()?,
            if fee_to_market > 0 {
                &SpotBalanceType::Deposit
            } else {
                &SpotBalanceType::Borrow
            },
            quote_market,
            &mut base_market.spot_fee_pool,
            false,
        )?;
    }

    base_market.total_spot_fee = base_market
        .total_spot_fee
        .checked_add(fee_to_market.cast()?)
        .ok_or_else(math_error!())?;

    let fill_record_id = get_then_update_id!(base_market, next_fill_record_id);
    let order_action_record = get_order_action_record(
        now,
        OrderAction::Fill,
        OrderActionExplanation::None,
        taker.orders[taker_order_index].market_index,
        Some(*filler_key),
        Some(fill_record_id),
        Some(filler_reward),
        Some(base_asset_amount_filled),
        Some(cast(quote_asset_amount_filled)?),
        Some(taker_fee),
        Some(0),
        None,
        Some(0),
        Some(serum_fee),
        Some(*taker_key),
        Some(taker.orders[taker_order_index]),
        None,
        None,
        oracle_price,
    )?;
    order_records.push(order_action_record);

    if taker.orders[taker_order_index].get_base_asset_amount_unfilled()? == 0 {
        taker.orders[taker_order_index] = Order::default();
        taker
            .force_get_spot_position_mut(base_market.market_index)?
            .open_orders -= 1;
    }

    Ok(base_asset_amount_filled)
}

pub fn trigger_spot_order(
    order_id: u32,
    state: &State,
    user: &AccountLoader<User>,
    spot_market_map: &SpotMarketMap,
    perp_market_map: &PerpMarketMap,
    oracle_map: &mut OracleMap,
    filler: &AccountLoader<User>,
    clock: &Clock,
) -> ClearingHouseResult {
    let now = clock.unix_timestamp;
    let slot = clock.slot;

    let filler_key = filler.key();
    let user_key = user.key();
    let user = &mut load_mut!(user)?;

    let order_index = user
        .orders
        .iter()
        .position(|order| order.order_id == order_id)
        .ok_or_else(print_error!(ErrorCode::OrderDoesNotExist))?;

    let (order_status, market_index, market_type) =
        get_struct_values!(user.orders[order_index], status, market_index, market_type);

    validate!(
        order_status == OrderStatus::Open,
        ErrorCode::OrderNotOpen,
        "Order not open"
    )?;

    validate!(
        user.orders[order_index].must_be_triggered(),
        ErrorCode::OrderNotTriggerable,
        "Order is not triggerable"
    )?;

    validate!(
        market_type == MarketType::Spot,
        ErrorCode::InvalidOrder,
        "Order must be a spot order"
    )?;

    validate_user_not_being_liquidated(
        user,
        perp_market_map,
        spot_market_map,
        oracle_map,
        state.liquidation_margin_buffer_ratio,
    )?;

    validate!(!user.is_bankrupt, ErrorCode::UserBankrupt)?;

    let spot_market = spot_market_map.get_ref(&market_index)?;
    let (oracle_price_data, oracle_validity) = oracle_map.get_price_data_and_validity(
        &spot_market.oracle,
        spot_market.historical_oracle_data.last_oracle_price_twap,
    )?;

    validate!(
        is_oracle_valid_for_action(oracle_validity, Some(DriftAction::TriggerOrder))?,
        ErrorCode::InvalidOracle,
        "OracleValidity for spot marketIndex={} invalid for TriggerOrder",
        spot_market.market_index
    )?;

    let oracle_price = oracle_price_data.price;

    let order_slot = user.orders[order_index].slot;
    let auction_duration = user.orders[order_index].auction_duration;
    validate!(
        is_auction_complete(order_slot, auction_duration, slot)?,
        ErrorCode::OrderDidNotSatisfyTriggerCondition,
        "Auction duration must elapse before triggering"
    )?;

    let can_trigger = order_satisfies_trigger_condition(
        &user.orders[order_index],
        cast(oracle_price.unsigned_abs())?,
    );
    validate!(can_trigger, ErrorCode::OrderDidNotSatisfyTriggerCondition)?;

    {
        let direction = user.orders[order_index].direction;
        let base_asset_amount = user.orders[order_index].base_asset_amount;

        user.orders[order_index].triggered = true;
        user.orders[order_index].slot = slot;
        let order_type = user.orders[order_index].order_type;
        if let OrderType::TriggerMarket = order_type {
            let (auction_start_price, auction_end_price) =
                calculate_auction_prices(oracle_price_data, direction, 0)?;
            user.orders[order_index].auction_start_price = auction_start_price;
            user.orders[order_index].auction_end_price = auction_end_price;
        }

        let user_position = user.force_get_spot_position_mut(market_index)?;
        increase_spot_open_bids_and_asks(user_position, &direction, cast(base_asset_amount)?)?;
    }

    let is_filler_taker = user_key == filler_key;
    let mut filler = if !is_filler_taker {
        Some(load_mut!(filler)?)
    } else {
        None
    };

    let mut quote_market = spot_market_map.get_quote_spot_market_mut()?;
    let filler_reward = pay_keeper_flat_reward_for_spot(
        user,
        filler.as_deref_mut(),
        &mut quote_market,
        state.spot_fee_structure.flat_filler_fee,
    )?;

    let order_action_record = get_order_action_record(
        now,
        OrderAction::Trigger,
        OrderActionExplanation::None,
        market_index,
        Some(filler_key),
        None,
        Some(filler_reward),
        None,
        None,
        Some(filler_reward),
        None,
        None,
        None,
        None,
        Some(user_key),
        Some(user.orders[order_index]),
        None,
        None,
        oracle_price,
    )?;

    emit!(order_action_record);

    let position_index = user.get_spot_position_index(market_index)?;
    let token_amount = user.spot_positions[position_index].get_token_amount(&spot_market)?;

    drop(spot_market);
    drop(quote_market);

    // If order is risk increasing and user is below initial margin, cancel it
    let balance_type = user.spot_positions[position_index].balance_type;
    let is_risk_increasing =
        is_spot_order_risk_increasing(&user.orders[order_index], &balance_type, token_amount)?;

    let meets_initial_margin_requirement =
        meets_initial_margin_requirement(user, perp_market_map, spot_market_map, oracle_map)?;

    if is_risk_increasing && !meets_initial_margin_requirement {
        cancel_order(
            order_index,
            user,
            &user_key,
            perp_market_map,
            spot_market_map,
            oracle_map,
            now,
            slot,
            OrderActionExplanation::InsufficientFreeCollateral,
            Some(&filler_key),
            0,
            false,
        )?;
    }

    Ok(())
}<|MERGE_RESOLUTION|>--- conflicted
+++ resolved
@@ -2255,11 +2255,8 @@
             false,
         )?;
 
-<<<<<<< HEAD
         filler.update_cumulative_spot_fees(filler_reward.cast()?)?;
 
-=======
->>>>>>> 1d3ce18e
         update_spot_balances(
             filler_reward as u128,
             &SpotBalanceType::Borrow,
