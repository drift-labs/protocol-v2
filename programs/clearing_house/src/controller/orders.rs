use anchor_lang::prelude::*;
use solana_program::msg;

use crate::context::*;
use crate::controller;
use crate::controller::funding::settle_funding_payment;
use crate::controller::position;
use crate::controller::position::{
    add_new_position, decrease_open_bids_and_asks, get_position_index, increase_open_bids_and_asks,
    update_amm_and_lp_market_position, update_position_and_market, update_quote_asset_amount,
    PositionDirection,
};
use crate::controller::repeg::update_market_status;
use crate::controller::serum::{invoke_new_order, invoke_settle_funds, SerumFulfillmentParams};
use crate::controller::spot_balance::update_spot_balances;
use crate::controller::spot_position::{
    decrease_spot_open_bids_and_asks, increase_spot_open_bids_and_asks,
};
<<<<<<< HEAD
use crate::math::constants::{
    MARK_PRICE_PRECISION, MARK_PRICE_PRECISION_I128, QUOTE_SPOT_MARKET_INDEX,
};
=======
>>>>>>> 06e9ae6f

use crate::error::ClearingHouseResult;
use crate::error::ErrorCode;
use crate::get_struct_values;
use crate::get_then_update_id;
use crate::load_mut;
use crate::math::amm::is_oracle_valid;
use crate::math::auction::{
    calculate_auction_end_price, calculate_auction_start_price, calculate_spot_auction_end_price,
    is_auction_complete,
};
<<<<<<< HEAD
use crate::math::casting::{cast, cast_to_i128, cast_to_u128};
use crate::math::constants::PERP_DECIMALS;
=======
use crate::math::casting::{cast, cast_to_i128};
use crate::math::constants::{PERP_DECIMALS, QUOTE_SPOT_MARKET_INDEX};
>>>>>>> 06e9ae6f
use crate::math::fees::{FillFees, SerumFillFees};
use crate::math::fulfillment::{
    determine_perp_fulfillment_methods, determine_spot_fulfillment_methods,
};
use crate::math::liquidation::validate_user_not_being_liquidated;
use crate::math::matching::{
    are_orders_same_market_but_different_sides, calculate_fill_for_matched_orders, do_orders_cross,
    is_maker_for_taker,
};
use crate::math::serum::{
    calculate_serum_limit_price, calculate_serum_max_coin_qty,
    calculate_serum_max_native_pc_quantity,
};
use crate::math::spot_balance::get_token_amount;
use crate::math::{amm, fees, margin::*, orders::*};
use crate::math_error;
use crate::order_validation::{validate_order, validate_spot_order};
use crate::print_error;
use crate::state::events::{get_order_action_record, OrderActionRecord, OrderRecord};
use crate::state::events::{OrderAction, OrderActionExplanation};
use crate::state::fulfillment::{PerpFulfillmentMethod, SpotFulfillmentMethod};
use crate::state::market::{MarketStatus, PerpMarket};
use crate::state::oracle::OraclePriceData;
use crate::state::oracle_map::OracleMap;
use crate::state::perp_market_map::PerpMarketMap;
use crate::state::serum::{load_market_state, load_open_orders};
use crate::state::spot_market::{SpotBalanceType, SpotMarket};
use crate::state::spot_market_map::SpotMarketMap;
use crate::state::state::*;
use crate::state::user::{AssetType, Order, OrderStatus, OrderType, UserStats};
use crate::state::user::{MarketType, User};
use crate::validate;
use serum_dex::instruction::{NewOrderInstructionV3, SelfTradeBehavior};
use serum_dex::matching::Side;
use std::cell::RefMut;
use std::cmp::{max, min};
use std::num::NonZeroU64;
use std::ops::{Deref, DerefMut};

#[cfg(test)]
mod tests;

#[cfg(test)]
mod amm_jit_tests;

pub fn place_order(
    state: &State,
    user: &AccountLoader<User>,
    perp_market_map: &PerpMarketMap,
    spot_market_map: &SpotMarketMap,
    oracle_map: &mut OracleMap,
    clock: &Clock,
    params: OrderParams,
) -> ClearingHouseResult {
    let now = clock.unix_timestamp;
    let slot = clock.slot;
    let user_key = user.key();
    let user = &mut load_mut!(user)?;

    validate_user_not_being_liquidated(
        user,
        perp_market_map,
        spot_market_map,
        oracle_map,
        state.liquidation_margin_buffer_ratio,
    )?;

    validate!(!user.bankrupt, ErrorCode::UserBankrupt)?;

    let new_order_index = user
        .orders
        .iter()
        .position(|order| order.status.eq(&OrderStatus::Init))
        .ok_or(ErrorCode::MaxNumberOfOrders)?;

    if params.user_order_id > 0 {
        let user_order_id_already_used = user
            .orders
            .iter()
            .position(|order| order.user_order_id == params.user_order_id);

        if user_order_id_already_used.is_some() {
            msg!("user_order_id is already in use {}", params.user_order_id);
            return Err(ErrorCode::UserOrderIdAlreadyInUse);
        }
    }

    let market_index = params.market_index;
    let market = &perp_market_map.get_ref(&market_index)?;

    validate!(
<<<<<<< HEAD
        market.status != MarketStatus::Settlement,
=======
        market.is_active(now)?,
>>>>>>> 06e9ae6f
        ErrorCode::DefaultError,
        "Market is in settlement mode",
    )?;

    let position_index = get_position_index(&user.perp_positions, market_index)
        .or_else(|_| add_new_position(&mut user.perp_positions, market_index))?;

    let worst_case_base_asset_amount_before =
        user.perp_positions[position_index].worst_case_base_asset_amount()?;

    // Increment open orders for existing position
    let (existing_position_direction, order_base_asset_amount) = {
        let market_position = &mut user.perp_positions[position_index];
        market_position.open_orders += 1;

        let standardized_base_asset_amount = standardize_base_asset_amount(
            params.base_asset_amount,
            market.amm.base_asset_amount_step_size,
        )?;

        let base_asset_amount = if params.reduce_only {
            calculate_base_asset_amount_for_reduce_only_order(
                standardized_base_asset_amount,
                params.direction,
                market_position.base_asset_amount,
            )
        } else {
            standardized_base_asset_amount
        };

        if !matches!(
            &params.order_type,
            OrderType::TriggerMarket | OrderType::TriggerLimit
        ) {
            increase_open_bids_and_asks(market_position, &params.direction, base_asset_amount)?;
        }

        let existing_position_direction = if market_position.base_asset_amount >= 0 {
            PositionDirection::Long
        } else {
            PositionDirection::Short
        };
        (existing_position_direction, base_asset_amount)
    };

    let (auction_start_price, auction_end_price) = if let OrderType::Market = params.order_type {
        let auction_start_price = calculate_auction_start_price(market, params.direction)?;
        let auction_end_price = if params.price == 0 {
            calculate_auction_end_price(market, params.direction, order_base_asset_amount)?
        } else {
            params.price
        };
        (auction_start_price, auction_end_price)
    } else {
        (0_u128, 0_u128)
    };

    validate!(
        params.market_type == MarketType::Perp,
        ErrorCode::InvalidOrder,
        "must be perp order"
    )?;

    let force_reduce_only = market.is_reduce_only()?;

    let new_order = Order {
        status: OrderStatus::Open,
        order_type: params.order_type,
        market_type: params.market_type,
        ts: now,
        slot,
        order_id: get_then_update_id!(user, next_order_id),
        user_order_id: params.user_order_id,
        market_index: params.market_index,
        quote_spot_market_index: params.quote_spot_market_index,
        price: params.price,
        existing_position_direction,
        base_asset_amount: order_base_asset_amount,
        base_asset_amount_filled: 0,
        quote_asset_amount_filled: 0,
        fee: 0,
        direction: params.direction,
        reduce_only: params.reduce_only || force_reduce_only,
        trigger_price: params.trigger_price,
        trigger_condition: params.trigger_condition,
        triggered: false,
        post_only: params.post_only,
        oracle_price_offset: params.oracle_price_offset,
        immediate_or_cancel: params.immediate_or_cancel,
        auction_start_price,
        auction_end_price,
        auction_duration: min(
            max(state.min_perp_auction_duration, params.auction_duration),
            state.max_perp_auction_duration,
        ),
        padding: [0; 3],
    };

    let valid_oracle_price = get_valid_oracle_price(
        oracle_map.get_price_data(&market.amm.oracle)?,
        market,
        &new_order,
        &state.oracle_guard_rails.validity,
    )?;

    validate_order(&new_order, market, state, valid_oracle_price, slot)?;

    user.orders[new_order_index] = new_order;

    let worst_case_base_asset_amount_after =
        user.perp_positions[position_index].worst_case_base_asset_amount()?;

    // Order fails if it's risk increasing and it brings the user collateral below the margin requirement
    let risk_decreasing = worst_case_base_asset_amount_after.unsigned_abs()
        <= worst_case_base_asset_amount_before.unsigned_abs();

    let meets_initial_maintenance_requirement =
        meets_initial_margin_requirement(user, perp_market_map, spot_market_map, oracle_map)?;

    if !meets_initial_maintenance_requirement && !risk_decreasing {
        return Err(ErrorCode::InsufficientCollateral);
    }

    let (taker, taker_order, taker_pnl, maker, maker_order, maker_pnl) =
        get_taker_and_maker_for_order_record(&user_key, &new_order, None);

    let order_action_record = get_order_action_record(
        now,
        OrderAction::Place,
        OrderActionExplanation::None,
        market_index,
        None,
        None,
        None,
        None,
        None,
        None,
        None,
        None,
        None,
        None,
        None,
        None,
        taker,
        taker_order,
        taker_pnl,
        maker,
        maker_order,
        maker_pnl,
        oracle_map.get_price_data(&market.amm.oracle)?.price,
    )?;
    emit!(order_action_record);

    let order_record = OrderRecord {
        ts: now,
        user: user_key,
        order: user.orders[new_order_index],
    };
    emit!(order_record);

    Ok(())
}

pub fn cancel_order_by_order_id(
    order_id: u64,
    user: &AccountLoader<User>,
    perp_market_map: &PerpMarketMap,
    spot_market_map: &SpotMarketMap,
    oracle_map: &mut OracleMap,
    clock: &Clock,
) -> ClearingHouseResult {
    let user_key = user.key();
    let user = &mut load_mut!(user)?;
    let order_index = user
        .orders
        .iter()
        .position(|order| order.order_id == order_id)
        .ok_or_else(print_error!(ErrorCode::OrderDoesNotExist))?;

    cancel_order(
        order_index,
        user,
        &user_key,
        perp_market_map,
        spot_market_map,
        oracle_map,
        clock.unix_timestamp,
        clock.slot,
        OrderActionExplanation::None,
        None,
        0,
        false,
    )
}

pub fn cancel_order_by_user_order_id(
    user_order_id: u8,
    user: &AccountLoader<User>,
    perp_market_map: &PerpMarketMap,
    spot_market_map: &SpotMarketMap,
    oracle_map: &mut OracleMap,
    clock: &Clock,
) -> ClearingHouseResult {
    let user_key = user.key();
    let user = &mut load_mut!(user)?;
    let order_index = user
        .orders
        .iter()
        .position(|order| order.user_order_id == user_order_id)
        .ok_or_else(print_error!(ErrorCode::OrderDoesNotExist))?;

    cancel_order(
        order_index,
        user,
        &user_key,
        perp_market_map,
        spot_market_map,
        oracle_map,
        clock.unix_timestamp,
        clock.slot,
        OrderActionExplanation::None,
        None,
        0,
        false,
    )
}

pub fn cancel_order(
    order_index: usize,
    user: &mut User,
    user_key: &Pubkey,
    perp_market_map: &PerpMarketMap,
    spot_market_map: &SpotMarketMap,
    oracle_map: &mut OracleMap,
    now: i64,
    _slot: u64,
    explanation: OrderActionExplanation,
    filler_key: Option<&Pubkey>,
    filler_reward: u128,
    skip_log: bool,
) -> ClearingHouseResult {
    let (order_status, order_market_index, order_direction, order_market_type) = get_struct_values!(
        user.orders[order_index],
        status,
        market_index,
        direction,
        market_type
    );

    let is_perp_order = order_market_type == MarketType::Perp;

    validate!(order_status == OrderStatus::Open, ErrorCode::OrderNotOpen)?;

    // When save in the record, we want the status to be canceled
    user.orders[order_index].status = OrderStatus::Canceled;

    let oracle = if is_perp_order {
        perp_market_map.get_ref(&order_market_index)?.amm.oracle
    } else {
        spot_market_map.get_ref(&order_market_index)?.oracle
    };

    if !skip_log {
        let (taker, taker_order, taker_pnl, maker, maker_order, maker_pnl) =
            get_taker_and_maker_for_order_record(
                user_key,
                &user.orders[order_index],
                Some(-cast(filler_reward)?),
            );

        let order_action_record = get_order_action_record(
            now,
            OrderAction::Cancel,
            explanation,
            order_market_index,
            filler_key.copied(),
            None,
            Some(filler_reward),
            None,
            None,
            None,
            None,
            None,
            None,
            None,
            None,
            None,
            taker,
            taker_order,
            taker_pnl,
            maker,
            maker_order,
            maker_pnl,
            oracle_map.get_price_data(&oracle)?.price,
        )?;
        emit!(order_action_record);
    }

    if is_perp_order {
        // Decrement open orders for existing position
        let position_index = get_position_index(&user.perp_positions, order_market_index)?;
        let base_asset_amount_unfilled =
            user.orders[order_index].get_base_asset_amount_unfilled()?;
        position::decrease_open_bids_and_asks(
            &mut user.perp_positions[position_index],
            &order_direction,
            base_asset_amount_unfilled,
        )?;
        user.perp_positions[position_index].open_orders -= 1;
        user.orders[order_index] = Order::default();
    } else {
        let spot_position_index = user.get_spot_position_index(order_market_index)?;
        let base_asset_amount_unfilled =
            user.orders[order_index].get_base_asset_amount_unfilled()?;
        decrease_spot_open_bids_and_asks(
            &mut user.spot_positions[spot_position_index],
            &order_direction,
            base_asset_amount_unfilled,
        )?;
        user.spot_positions[spot_position_index].open_orders -= 1;
        user.orders[order_index] = Order::default();
    }

    Ok(())
}

pub fn fill_order(
    order_id: u64,
    state: &State,
    user: &AccountLoader<User>,
    user_stats: &AccountLoader<UserStats>,
    spot_market_map: &SpotMarketMap,
    perp_market_map: &PerpMarketMap,
    oracle_map: &mut OracleMap,
    filler: &AccountLoader<User>,
    filler_stats: &AccountLoader<UserStats>,
    maker: Option<&AccountLoader<User>>,
    maker_stats: Option<&AccountLoader<UserStats>>,
    maker_order_id: Option<u64>,
    referrer: Option<&AccountLoader<User>>,
    referrer_stats: Option<&AccountLoader<UserStats>>,
    clock: &Clock,
) -> ClearingHouseResult<(u128, bool)> {
    let now = clock.unix_timestamp;
    let slot = clock.slot;

    let filler_key = filler.key();
    let user_key = user.key();
    let user = &mut load_mut!(user)?;
    let user_stats = &mut load_mut!(user_stats)?;

    let order_index = user
        .orders
        .iter()
        .position(|order| order.order_id == order_id)
        .ok_or_else(print_error!(ErrorCode::OrderDoesNotExist))?;

    let (order_status, market_index, order_market_type) =
        get_struct_values!(user.orders[order_index], status, market_index, market_type);

    validate!(
        order_market_type == MarketType::Perp,
        ErrorCode::InvalidOrder,
        "must be perp order"
    )?;

    // settle lp position so its tradeable
    let mut market = perp_market_map.get_ref_mut(&market_index)?;

    controller::lp::settle_lp(user, &user_key, &mut market, now)?;
    controller::funding::settle_funding_payment(user, &user_key, &mut market, now)?;

    drop(market);

    validate!(
        order_status == OrderStatus::Open,
        ErrorCode::OrderNotOpen,
        "Order not open"
    )?;

    validate!(
        !user.orders[order_index].must_be_triggered() || user.orders[order_index].triggered,
        ErrorCode::OrderMustBeTriggeredFirst,
        "Order must be triggered first"
    )?;

    validate!(!user.bankrupt, ErrorCode::UserBankrupt)?;

    validate_user_not_being_liquidated(
        user,
        perp_market_map,
        spot_market_map,
        oracle_map,
        state.liquidation_margin_buffer_ratio,
    )?;

    let mark_price_before: u128;
    let oracle_mark_spread_pct_before: i128;
    let is_oracle_valid: bool;
    let oracle_price: i128;
    {
        let market = &mut perp_market_map.get_ref_mut(&market_index)?;
        update_market_status(market, now)?;
        controller::validate::validate_market_account(market)?;
<<<<<<< HEAD
=======
        validate!(
            market.is_active(now)?,
            ErrorCode::DefaultError,
            "Market is in settlement mode",
        )?;

>>>>>>> 06e9ae6f
        validate!(
            ((oracle_map.slot == market.amm.last_update_slot && market.amm.last_oracle_valid)
                || market.amm.curve_update_intensity == 0),
            ErrorCode::AMMNotUpdatedInSameSlot,
            "AMM must be updated in a prior instruction within same slot"
        )?;

        let oracle_price_data = &oracle_map.get_price_data(&market.amm.oracle)?;

        is_oracle_valid = amm::is_oracle_valid(
            &market.amm,
            oracle_price_data,
            &state.oracle_guard_rails.validity,
        )?;

        mark_price_before = market.amm.mark_price()?;
        oracle_mark_spread_pct_before =
            amm::calculate_oracle_twap_5min_mark_spread_pct(&market.amm, Some(mark_price_before))?;
        oracle_price = oracle_price_data.price;
    }

    let valid_oracle_price = if is_oracle_valid {
        Some(oracle_price)
    } else {
        None
    };

    let is_filler_taker = user_key == filler_key;
    let is_filler_maker = maker.map_or(false, |maker| maker.key() == filler_key);
    let (mut filler, mut filler_stats) = if !is_filler_maker && !is_filler_taker {
        (Some(load_mut!(filler)?), Some(load_mut!(filler_stats)?))
    } else {
        (None, None)
    };

    let (mut maker, mut maker_stats, maker_key, maker_order_index) = sanitize_maker_order(
        perp_market_map,
        spot_market_map,
        oracle_map,
        maker,
        maker_stats,
        maker_order_id,
        &user_key,
        &user.orders[order_index],
        &mut filler.as_deref_mut(),
        &filler_key,
        state.perp_fee_structure.cancel_order_fee,
        oracle_price,
        now,
        slot,
    )?;

    let (mut referrer, mut referrer_stats) =
        sanitize_referrer(referrer, referrer_stats, user_stats)?;

    let order_breaches_oracle_price = {
        let market = perp_market_map.get_ref(&market_index)?;
        order_breaches_oracle_price_limits(
            &user.orders[order_index],
            oracle_price,
            slot,
            market.margin_ratio_initial as u128,
            market.margin_ratio_maintenance as u128,
            Some(&market.amm),
        )?
    };

    if order_breaches_oracle_price {
        let filler_reward = pay_keeper_flat_reward_for_perps(
            user,
            filler.as_deref_mut(),
            perp_market_map.get_ref_mut(&market_index)?.deref_mut(),
            state.perp_fee_structure.cancel_order_fee,
        )?;

        cancel_order(
            order_index,
            user.deref_mut(),
            &user_key,
            perp_market_map,
            spot_market_map,
            oracle_map,
            now,
            slot,
            OrderActionExplanation::OraclePriceBreachedLimitPrice,
            Some(&filler_key),
            filler_reward,
            false,
        )?;

        return Ok((0, true));
    }

    let should_expire_order =
        should_expire_order(user, order_index, slot, state.max_perp_auction_duration)?;
    if should_expire_order {
        let filler_reward = {
            let mut market = perp_market_map.get_ref_mut(&market_index)?;
            pay_keeper_flat_reward_for_perps(
                user,
                filler.as_deref_mut(),
                market.deref_mut(),
                state.perp_fee_structure.cancel_order_fee,
            )?
        };

        cancel_order(
            order_index,
            user,
            &user_key,
            perp_market_map,
            spot_market_map,
            oracle_map,
            now,
            slot,
            OrderActionExplanation::MarketOrderAuctionExpired,
            Some(&filler_key),
            filler_reward,
            false,
        )?;
        return Ok((0, true));
    }

    let (base_asset_amount, potentially_risk_increasing, mut updated_user_state) = fulfill_order(
        user,
        order_index,
        &user_key,
        user_stats,
        &mut maker.as_deref_mut(),
        &mut maker_stats.as_deref_mut(),
        maker_order_index,
        maker_key.as_ref(),
        &mut filler.as_deref_mut(),
        &filler_key,
        &mut filler_stats.as_deref_mut(),
        &mut referrer.as_deref_mut(),
        &mut referrer_stats.as_deref_mut(),
        spot_market_map,
        perp_market_map,
        oracle_map,
        &state.perp_fee_structure,
        mark_price_before,
        valid_oracle_price,
        now,
        slot,
    )?;

    if should_cancel_order_after_fulfill(user, order_index, slot)? {
        updated_user_state = true;

        let filler_reward = {
            let mut market = perp_market_map.get_ref_mut(&market_index)?;
            pay_keeper_flat_reward_for_perps(
                user,
                filler.as_deref_mut(),
                market.deref_mut(),
                state.perp_fee_structure.cancel_order_fee,
            )?
        };

        cancel_order(
            order_index,
            user,
            &user_key,
            perp_market_map,
            spot_market_map,
            oracle_map,
            now,
            slot,
            OrderActionExplanation::MarketOrderFilledToLimitPrice,
            Some(&filler_key),
            filler_reward,
            false,
        )?
    }

    if !updated_user_state {
        return Ok((base_asset_amount, updated_user_state));
    }

    let mark_price_after: u128;
    let oracle_mark_spread_pct_after: i128;
    {
        let market = perp_market_map.get_ref_mut(&market_index)?;
        mark_price_after = market.amm.mark_price()?;
        oracle_mark_spread_pct_after =
            amm::calculate_oracle_twap_5min_mark_spread_pct(&market.amm, Some(mark_price_after))?;
    }

    let is_oracle_mark_too_divergent_before = amm::is_oracle_mark_too_divergent(
        oracle_mark_spread_pct_before,
        &state.oracle_guard_rails.price_divergence,
    )?;

    let is_oracle_mark_too_divergent_after = amm::is_oracle_mark_too_divergent(
        oracle_mark_spread_pct_after,
        &state.oracle_guard_rails.price_divergence,
    )?;

    // if oracle-mark divergence pushed outside limit, block order
    if is_oracle_mark_too_divergent_after && !is_oracle_mark_too_divergent_before && is_oracle_valid
    {
        return Err(ErrorCode::OracleMarkSpreadLimit);
    }

    // if oracle-mark divergence outside limit and risk-increasing, block order
    if is_oracle_mark_too_divergent_after
        && oracle_mark_spread_pct_after.unsigned_abs()
            >= oracle_mark_spread_pct_before.unsigned_abs()
        && is_oracle_valid
        && potentially_risk_increasing
    {
        return Err(ErrorCode::OracleMarkSpreadLimit);
    }

    // Try to update the funding rate at the end of every trade
    {
        let market = &mut perp_market_map.get_ref_mut(&market_index)?;
        controller::funding::update_funding_rate(
            market_index,
            market,
            oracle_map,
            now,
            &state.oracle_guard_rails,
            state.funding_paused,
            Some(mark_price_before),
        )?;
    }

    Ok((base_asset_amount, updated_user_state))
}

#[allow(clippy::type_complexity)]
fn sanitize_maker_order<'a>(
    perp_market_map: &PerpMarketMap,
    spot_market_map: &SpotMarketMap,
    oracle_map: &mut OracleMap,
    maker: Option<&'a AccountLoader<User>>,
    maker_stats: Option<&'a AccountLoader<UserStats>>,
    maker_order_id: Option<u64>,
    taker_key: &Pubkey,
    taker_order: &Order,
    filler: &mut Option<&mut User>,
    filler_key: &Pubkey,
    filler_reward: u128,
    oracle_price: i128,
    now: i64,
    slot: u64,
) -> ClearingHouseResult<(
    Option<RefMut<'a, User>>,
    Option<RefMut<'a, UserStats>>,
    Option<Pubkey>,
    Option<usize>,
)> {
    if maker.is_none() || maker_stats.is_none() {
        return Ok((None, None, None, None));
    }

    let maker = maker.unwrap();
    let maker_stats = maker_stats.unwrap();
    if &maker.key() == taker_key {
        return Ok((None, None, None, None));
    }

    let maker_key = maker.key();
    let mut maker = load_mut!(maker)?;
    let maker_stats = load_mut!(maker_stats)?;
    let maker_order_index =
        maker.get_order_index(maker_order_id.ok_or(ErrorCode::MakerOrderNotFound)?)?;

    {
        let maker_order = &maker.orders[maker_order_index];
        if !is_maker_for_taker(maker_order, taker_order)? {
            return Ok((None, None, None, None));
        }

        if maker.being_liquidated || maker.bankrupt {
            return Ok((None, None, None, None));
        }

        validate!(
            !maker_order.must_be_triggered() || maker_order.triggered,
            ErrorCode::OrderMustBeTriggeredFirst,
            "Maker order not triggered"
        )?;

        validate!(
            maker_order.market_type == MarketType::Perp,
            ErrorCode::InvalidOrder,
            "Maker order not a perp order"
        )?
    }

    let breaches_oracle_price_limits = {
        let market = perp_market_map.get_ref(&maker.orders[maker_order_index].market_index)?;

        order_breaches_oracle_price_limits(
            &maker.orders[maker_order_index],
            oracle_price,
            slot,
            market.margin_ratio_initial as u128,
            market.margin_ratio_maintenance as u128,
            Some(&market.amm),
        )?
    };

    // Dont fulfill with a maker order if oracle has diverged significantly
    if breaches_oracle_price_limits {
        let filler_reward = {
            let mut market =
                perp_market_map.get_ref_mut(&maker.orders[maker_order_index].market_index)?;
            pay_keeper_flat_reward_for_perps(
                &mut maker,
                filler.as_deref_mut(),
                market.deref_mut(),
                filler_reward,
            )?
        };

        cancel_order(
            maker_order_index,
            maker.deref_mut(),
            &maker_key,
            perp_market_map,
            spot_market_map,
            oracle_map,
            now,
            slot,
            OrderActionExplanation::OraclePriceBreachedLimitPrice,
            Some(filler_key),
            filler_reward,
            false,
        )?;
        return Ok((None, None, None, None));
    }

    let market_index = maker.orders[maker_order_index].market_index;
    settle_funding_payment(
        &mut maker,
        &maker_key,
        perp_market_map.get_ref_mut(&market_index)?.deref_mut(),
        now,
    )?;

    Ok((
        Some(maker),
        Some(maker_stats),
        Some(maker_key),
        Some(maker_order_index),
    ))
}

#[allow(clippy::type_complexity)]
fn sanitize_referrer<'a>(
    referrer: Option<&'a AccountLoader<User>>,
    referrer_stats: Option<&'a AccountLoader<UserStats>>,
    user_stats: &UserStats,
) -> ClearingHouseResult<(Option<RefMut<'a, User>>, Option<RefMut<'a, UserStats>>)> {
    if referrer.is_none() || referrer_stats.is_none() {
        validate!(
            !user_stats.has_referrer(),
            ErrorCode::InvalidReferrer,
            "User has referrer but referrer/referrer stats missing"
        )?;

        return Ok((None, None));
    }

    let referrer = load_mut!(referrer.unwrap())?;
    let referrer_stats = load_mut!(referrer_stats.unwrap())?;
    validate!(
        referrer.user_id == 0,
        ErrorCode::InvalidReferrer,
        "Referrer must be user id 0"
    )?;

    validate!(
        referrer.authority.eq(&referrer_stats.authority),
        ErrorCode::InvalidReferrer,
        "Referrer authority != Referrer stats authority"
    )?;

    validate!(
        referrer.authority.eq(&user_stats.referrer),
        ErrorCode::InvalidReferrer,
        "Referrer authority != user stats authority"
    )?;

    Ok((Some(referrer), Some(referrer_stats)))
}

fn fulfill_order(
    user: &mut User,
    user_order_index: usize,
    user_key: &Pubkey,
    user_stats: &mut UserStats,
    maker: &mut Option<&mut User>,
    maker_stats: &mut Option<&mut UserStats>,
    maker_order_index: Option<usize>,
    maker_key: Option<&Pubkey>,
    filler: &mut Option<&mut User>,
    filler_key: &Pubkey,
    filler_stats: &mut Option<&mut UserStats>,
    referrer: &mut Option<&mut User>,
    referrer_stats: &mut Option<&mut UserStats>,
    spot_market_map: &SpotMarketMap,
    perp_market_map: &PerpMarketMap,
    oracle_map: &mut OracleMap,
    fee_structure: &FeeStructure,
    mark_price_before: u128,
    valid_oracle_price: Option<i128>,
    now: i64,
    slot: u64,
) -> ClearingHouseResult<(u128, bool, bool)> {
    let market_index = user.orders[user_order_index].market_index;

    let position_index = get_position_index(&user.perp_positions, market_index)?;
    let order_direction = user.orders[user_order_index].direction;
    let position_base_asset_amount_before = user.perp_positions[position_index].base_asset_amount;
    let risk_decreasing = is_order_risk_decreasing(
        &order_direction,
        user.orders[user_order_index].get_base_asset_amount_unfilled()?,
        position_base_asset_amount_before,
    )?;

    let free_collateral =
        calculate_free_collateral(user, perp_market_map, spot_market_map, oracle_map)?;
    if free_collateral < 0 && !risk_decreasing {
        cancel_risk_increasing_order(
            user,
            user_order_index,
            user_key,
            filler,
            filler_key,
            perp_market_map,
            spot_market_map,
            oracle_map,
            fee_structure,
            now,
            slot,
        )?;

        return Ok((0, false, true));
    }

    let fulfillment_methods =
        determine_perp_fulfillment_methods(&user.orders[user_order_index], maker.is_some(), slot)?;

    if fulfillment_methods.is_empty() {
        return Ok((0, false, false));
    }

    let mut base_asset_amount = 0_u128;
    let mut quote_asset_amount = 0_u128;
    let mut order_records: Vec<OrderActionRecord> = vec![];
    for fulfillment_method in fulfillment_methods.iter() {
        if user.orders[user_order_index].status != OrderStatus::Open {
            break;
        }

        let mut market = perp_market_map.get_ref_mut(&market_index)?;

        let (_base_asset_amount, _quote_asset_amount) = match fulfillment_method {
            PerpFulfillmentMethod::AMM => fulfill_order_with_amm(
                user,
                user_stats,
                user_order_index,
                market.deref_mut(),
                oracle_map,
                mark_price_before,
                now,
                slot,
                valid_oracle_price,
                user_key,
                filler_key,
                filler,
                filler_stats,
                referrer,
                referrer_stats,
                fee_structure,
                &mut order_records,
                None,
                None,
            )?,
            PerpFulfillmentMethod::Match => fulfill_order_with_match(
                market.deref_mut(),
                user,
                user_stats,
                user_order_index,
                user_key,
                maker.as_deref_mut().unwrap(),
                maker_stats.as_deref_mut().unwrap(),
                maker_order_index.unwrap(),
                maker_key.unwrap(),
                filler,
                filler_stats,
                filler_key,
                referrer,
                referrer_stats,
                mark_price_before,
                valid_oracle_price,
                now,
                slot,
                fee_structure,
                oracle_map,
                &mut order_records,
            )?,
        };

        base_asset_amount = base_asset_amount
            .checked_add(_base_asset_amount)
            .ok_or_else(math_error!())?;
        quote_asset_amount = quote_asset_amount
            .checked_add(_quote_asset_amount)
            .ok_or_else(math_error!())?;
    }

    for order_record in order_records {
        emit!(order_record)
    }

    let (margin_requirement, total_collateral) = calculate_margin_requirement_and_total_collateral(
        user,
        perp_market_map,
        MarginRequirementType::Maintenance,
        spot_market_map,
        oracle_map,
    )?;
    if total_collateral < cast_to_i128(margin_requirement)? {
        msg!(
            "taker breached maintenance requirements (margin requirement {}) (total_collateral {})",
            margin_requirement,
            total_collateral
        );
        return Err(ErrorCode::InsufficientCollateral);
    }

    let position_base_asset_amount_after = user.perp_positions[position_index].base_asset_amount;
    let risk_increasing = position_base_asset_amount_before == 0
        || position_base_asset_amount_before.signum() == position_base_asset_amount_after.signum()
        || position_base_asset_amount_before.abs() < position_base_asset_amount_after.abs();

    let updated_user_state = base_asset_amount != 0;

    Ok((base_asset_amount, risk_increasing, updated_user_state))
}

fn cancel_risk_increasing_order(
    user: &mut User,
    user_order_index: usize,
    user_key: &Pubkey,
    filler: &mut Option<&mut User>,
    filler_key: &Pubkey,
    perp_market_map: &PerpMarketMap,
    spot_market_map: &SpotMarketMap,
    oracle_map: &mut OracleMap,
    fee_structure: &FeeStructure,
    now: i64,
    slot: u64,
) -> ClearingHouseResult {
    let market_index = user.orders[user_order_index].market_index;
    let filler_reward = {
        let mut market = perp_market_map.get_ref_mut(&market_index)?;
        pay_keeper_flat_reward_for_perps(
            user,
            filler.as_deref_mut(),
            market.deref_mut(),
            fee_structure.cancel_order_fee,
        )?
    };

    cancel_order(
        user_order_index,
        user,
        user_key,
        perp_market_map,
        spot_market_map,
        oracle_map,
        now,
        slot,
        OrderActionExplanation::InsufficientFreeCollateral,
        Some(filler_key),
        filler_reward,
        false,
    )?;

    Ok(())
}

pub fn fulfill_order_with_amm(
    user: &mut User,
    user_stats: &mut UserStats,
    order_index: usize,
    market: &mut PerpMarket,
    oracle_map: &mut OracleMap,
    mark_price_before: u128,
    now: i64,
    slot: u64,
    valid_oracle_price: Option<i128>,
    user_key: &Pubkey,
    filler_key: &Pubkey,
    filler: &mut Option<&mut User>,
    filler_stats: &mut Option<&mut UserStats>,
    referrer: &mut Option<&mut User>,
    referrer_stats: &mut Option<&mut UserStats>,
    fee_structure: &FeeStructure,
    order_records: &mut Vec<OrderActionRecord>,
    override_base_asset_amount: Option<u128>,
    override_fill_price: Option<u128>, // todo probs dont need this since its the user_limit_price / current auction time
) -> ClearingHouseResult<(u128, u128)> {
    // Determine the base asset amount the market can fill
    let (base_asset_amount, fill_price) = match override_base_asset_amount {
        Some(override_base_asset_amount) => (override_base_asset_amount, override_fill_price),
        None => {
            let fill_price = if user.orders[order_index].post_only {
                Some(user.orders[order_index].get_limit_price(
                    valid_oracle_price,
                    slot,
                    Some(&market.amm),
                )?)
            } else {
                None
            };

            (
                calculate_base_asset_amount_for_amm_to_fulfill(
                    &user.orders[order_index],
                    market,
                    valid_oracle_price,
                    slot,
                )?,
                fill_price,
            )
        }
    };

    if base_asset_amount == 0 {
        // if is an actual swap (and not amm jit order) then msg!
        if override_base_asset_amount.is_none() {
            msg!("Amm cant fulfill order");
        }
        return Ok((0, 0));
    }

    let position_index = get_position_index(&user.perp_positions, market.market_index)?;

    let (order_post_only, order_ts, order_direction) =
        get_struct_values!(user.orders[order_index], post_only, ts, direction);

    let (quote_asset_amount, quote_asset_amount_surplus, mut pnl) =
        controller::position::update_position_with_base_asset_amount(
            base_asset_amount,
            order_direction,
            market,
            user,
            position_index,
            mark_price_before,
            now,
            fill_price,
        )?;

    let reward_referrer = referrer.is_some()
        && referrer_stats.is_some()
        && referrer
            .as_mut()
            .unwrap()
            .force_get_perp_position_mut(market.market_index)
            .is_ok();

    let FillFees {
        user_fee,
        fee_to_market,
        filler_reward,
        referee_discount,
        referrer_reward,
        fee_to_market_for_lp,
        ..
    } = fees::calculate_fee_for_order_fulfill_against_amm(
        quote_asset_amount,
        fee_structure,
        order_ts,
        now,
        filler.is_some(),
        reward_referrer,
        quote_asset_amount_surplus,
        order_post_only,
    )?;

    amm::update_amm_long_short_intensity(
        &mut market.amm,
        now,
        quote_asset_amount,
        order_direction,
    )?;

    let user_position_delta =
        get_position_delta_for_fill(base_asset_amount, quote_asset_amount, order_direction)?;

    update_amm_and_lp_market_position(
        market,
        &user_position_delta,
        cast_to_i128(fee_to_market_for_lp)?,
    )?;

    // Increment the clearing house's total fee variables
    market.amm.total_fee = market
        .amm
        .total_fee
        .checked_add(fee_to_market)
        .ok_or_else(math_error!())?;
    market.amm.total_exchange_fee = market
        .amm
        .total_exchange_fee
        .checked_add(user_fee)
        .ok_or_else(math_error!())?;
    market.amm.total_mm_fee = cast_to_i128(market.amm.total_mm_fee)?
        .checked_add(quote_asset_amount_surplus)
        .ok_or_else(math_error!())?;
    market.amm.total_fee_minus_distributions = market
        .amm
        .total_fee_minus_distributions
        .checked_add(fee_to_market as i128)
        .ok_or_else(math_error!())?;
    market.amm.net_revenue_since_last_funding = market
        .amm
        .net_revenue_since_last_funding
        .checked_add(fee_to_market as i64)
        .ok_or_else(math_error!())?;

    // Increment the user's total fee variables
    user_stats.increment_total_fees(cast(user_fee)?)?;
    user_stats.increment_total_referee_discount(cast(referee_discount)?)?;

    if let (Some(referrer), Some(referrer_stats)) = (referrer.as_mut(), referrer_stats.as_mut()) {
        if let Ok(referrer_position) = referrer.force_get_perp_position_mut(market.market_index) {
            update_quote_asset_amount(referrer_position, market, cast(referrer_reward)?)?;

            referrer_stats.increment_total_referrer_reward(cast(referrer_reward)?)?;
        }
    }

    let position_index = get_position_index(&user.perp_positions, market.market_index)?;

    controller::position::update_quote_asset_amount(
        &mut user.perp_positions[position_index],
        market,
        -cast(user_fee)?,
    )?;

    if order_post_only {
        user_stats.update_maker_volume_30d(cast(quote_asset_amount)?, now)?;
    } else {
        user_stats.update_taker_volume_30d(cast(quote_asset_amount)?, now)?;
    }

    pnl = pnl.checked_sub(cast(user_fee)?).ok_or_else(math_error!())?;

    if let Some(filler) = filler.as_mut() {
        let position_index = get_position_index(&filler.perp_positions, market.market_index)
            .or_else(|_| add_new_position(&mut filler.perp_positions, market.market_index))?;

        controller::position::update_quote_asset_amount(
            &mut filler.perp_positions[position_index],
            market,
            cast(filler_reward)?,
        )?;

        filler_stats
            .as_mut()
            .unwrap()
            .update_filler_volume(cast(quote_asset_amount)?, now)?;
    }

    update_order_after_fill(
        &mut user.orders[order_index],
        market.amm.base_asset_amount_step_size,
        base_asset_amount,
        quote_asset_amount,
        cast(user_fee)?,
    )?;

    decrease_open_bids_and_asks(
        &mut user.perp_positions[position_index],
        &order_direction,
        base_asset_amount,
    )?;

    let (taker, taker_order, taker_pnl, maker, maker_order, maker_pnl) =
        get_taker_and_maker_for_order_record(user_key, &user.orders[order_index], Some(pnl));

    let fill_record_id = get_then_update_id!(market, next_fill_record_id);
    let order_action_record = get_order_action_record(
        now,
        OrderAction::Fill,
        OrderActionExplanation::OrderFilledWithAMM,
        market.market_index,
        Some(*filler_key),
        Some(fill_record_id),
        Some(filler_reward),
        if user_stats.referrer.eq(&Pubkey::default()) {
            None
        } else {
            Some(user_stats.referrer)
        },
        Some(base_asset_amount),
        Some(quote_asset_amount),
        Some(user_fee),
        None,
        Some(referrer_reward),
        Some(referee_discount),
        Some(quote_asset_amount_surplus),
        None,
        taker,
        taker_order,
        taker_pnl,
        maker,
        maker_order,
        maker_pnl,
        oracle_map.get_price_data(&market.amm.oracle)?.price,
    )?;
    order_records.push(order_action_record);

    // Cant reset order until after its logged
    if user.orders[order_index].get_base_asset_amount_unfilled()? == 0 {
        user.orders[order_index] = Order::default();
        let market_position = &mut user.perp_positions[position_index];
        market_position.open_orders -= 1;
    }

    Ok((base_asset_amount, quote_asset_amount))
}

pub fn fulfill_order_with_match(
    market: &mut PerpMarket,
    taker: &mut User,
    taker_stats: &mut UserStats,
    taker_order_index: usize,
    taker_key: &Pubkey,
    maker: &mut User,
    maker_stats: &mut UserStats,
    maker_order_index: usize,
    maker_key: &Pubkey,
    filler: &mut Option<&mut User>,
    filler_stats: &mut Option<&mut UserStats>,
    filler_key: &Pubkey,
    referrer: &mut Option<&mut User>,
    referrer_stats: &mut Option<&mut UserStats>,
    mark_price_before: u128,
    valid_oracle_price: Option<i128>,
    now: i64,
    slot: u64,
    fee_structure: &FeeStructure,
    oracle_map: &mut OracleMap,
    order_records: &mut Vec<OrderActionRecord>,
) -> ClearingHouseResult<(u128, u128)> {
    if !are_orders_same_market_but_different_sides(
        &maker.orders[maker_order_index],
        &taker.orders[taker_order_index],
    ) {
        return Ok((0_u128, 0_u128));
    }

    let oracle_price = oracle_map.get_price_data(&market.amm.oracle)?.price;
    let taker_price = taker.orders[taker_order_index].get_limit_price(
        Some(oracle_price),
        slot,
        Some(&market.amm),
    )?;
    let taker_direction = taker.orders[taker_order_index].direction;
    let taker_base_asset_amount =
        taker.orders[taker_order_index].get_base_asset_amount_unfilled()?;

    let maker_price = maker.orders[maker_order_index].get_limit_price(
        Some(oracle_price),
        slot,
        Some(&market.amm),
    )?;
    let maker_direction = &maker.orders[maker_order_index].direction;
    let maker_base_asset_amount =
        maker.orders[maker_order_index].get_base_asset_amount_unfilled()?;

    amm::update_mark_twap(
        &mut market.amm,
        now,
        Some(maker_price),
        Some(taker_direction),
    )?;

    let orders_cross = do_orders_cross(maker_direction, maker_price, taker_price);

    if !orders_cross {
        return Ok((0_u128, 0_u128));
    }

    let (base_asset_amount, _) = calculate_fill_for_matched_orders(
        maker_base_asset_amount,
        maker_price,
        taker_base_asset_amount,
        PERP_DECIMALS,
    )?;

    if base_asset_amount == 0 {
        return Ok((0_u128, 0_u128));
    }

    let amm_wants_to_make = match taker_direction {
        PositionDirection::Long => market.amm.net_base_asset_amount < 0,
        PositionDirection::Short => market.amm.net_base_asset_amount > 0,
    };

    let mut total_quote_asset_amount = 0_u128;
    let base_asset_amount_left_to_fill = if amm_wants_to_make && market.amm.amm_jit_is_active() {
        let jit_base_asset_amount =
            crate::math::amm_jit::calculate_jit_base_asset_amount(market, base_asset_amount)?;

        if jit_base_asset_amount > 0 {
            let (base_asset_amount_filled_by_amm, quote_asset_amount_filled_by_amm) =
                fulfill_order_with_amm(
                    taker,
                    taker_stats,
                    taker_order_index,
                    market,
                    oracle_map,
                    mark_price_before,
                    now,
                    slot,
                    valid_oracle_price,
                    taker_key,
                    filler_key,
                    filler,
                    filler_stats,
                    &mut None,
                    &mut None,
                    fee_structure,
                    order_records,
                    Some(jit_base_asset_amount),
                    Some(taker_price), // current auction price
                )?;

            total_quote_asset_amount = quote_asset_amount_filled_by_amm;

            base_asset_amount
                .checked_sub(base_asset_amount_filled_by_amm)
                .ok_or_else(math_error!())?
        } else {
            base_asset_amount
        }
    } else {
        base_asset_amount
    };

    let taker_base_asset_amount =
        taker.orders[taker_order_index].get_base_asset_amount_unfilled()?;

    let (_, quote_asset_amount) = calculate_fill_for_matched_orders(
        base_asset_amount_left_to_fill,
        maker_price,
        taker_base_asset_amount,
        PERP_DECIMALS,
    )?;

    total_quote_asset_amount = total_quote_asset_amount
        .checked_add(quote_asset_amount)
        .ok_or_else(math_error!())?;

    let maker_position_index = get_position_index(
        &maker.perp_positions,
        maker.orders[maker_order_index].market_index,
    )?;

    let maker_position_delta = get_position_delta_for_fill(
        base_asset_amount_left_to_fill,
        quote_asset_amount,
        maker.orders[maker_order_index].direction,
    )?;

    let mut maker_pnl = update_position_and_market(
        &mut maker.perp_positions[maker_position_index],
        market,
        &maker_position_delta,
    )?;

    maker_stats.update_maker_volume_30d(cast(quote_asset_amount)?, now)?;

    let taker_position_index = get_position_index(
        &taker.perp_positions,
        taker.orders[taker_order_index].market_index,
    )?;

    let taker_position_delta = get_position_delta_for_fill(
        base_asset_amount_left_to_fill,
        quote_asset_amount,
        taker.orders[taker_order_index].direction,
    )?;

    let mut taker_pnl = update_position_and_market(
        &mut taker.perp_positions[taker_position_index],
        market,
        &taker_position_delta,
    )?;

    taker_stats.update_taker_volume_30d(cast(quote_asset_amount)?, now)?;

    let reward_referrer = referrer.is_some()
        && referrer_stats.is_some()
        && referrer
            .as_mut()
            .unwrap()
            .force_get_perp_position_mut(market.market_index)
            .is_ok();

    let FillFees {
        user_fee: taker_fee,
        maker_rebate,
        fee_to_market,
        filler_reward,
        referrer_reward,
        referee_discount,
        ..
    } = fees::calculate_fee_for_fulfillment_with_match(
        quote_asset_amount,
        fee_structure,
        taker.orders[taker_order_index].ts,
        now,
        filler.is_some(),
        reward_referrer,
    )?;

    // Increment the markets house's total fee variables
    market.amm.market_position.quote_asset_amount = market
        .amm
        .market_position
        .quote_asset_amount
        .checked_add(cast_to_i128(fee_to_market)?)
        .ok_or_else(math_error!())?;

    market.amm.total_fee = market
        .amm
        .total_fee
        .checked_add(cast_to_i128(fee_to_market)?)
        .ok_or_else(math_error!())?;
    market.amm.total_fee_minus_distributions = market
        .amm
        .total_fee_minus_distributions
        .checked_add(fee_to_market as i128)
        .ok_or_else(math_error!())?;
    market.amm.net_revenue_since_last_funding = market
        .amm
        .net_revenue_since_last_funding
        .checked_add(fee_to_market as i64)
        .ok_or_else(math_error!())?;

    controller::position::update_quote_asset_amount(
        &mut taker.perp_positions[taker_position_index],
        market,
        -cast(taker_fee)?,
    )?;

    taker_stats.increment_total_fees(cast(taker_fee)?)?;
    taker_stats.increment_total_referee_discount(cast(referee_discount)?)?;

    taker_pnl = taker_pnl
        .checked_sub(cast(taker_fee)?)
        .ok_or_else(math_error!())?;

    controller::position::update_quote_asset_amount(
        &mut maker.perp_positions[maker_position_index],
        market,
        cast(maker_rebate)?,
    )?;

    maker_stats.increment_total_rebate(cast(maker_rebate)?)?;

    maker_pnl = maker_pnl
        .checked_add(cast(maker_rebate)?)
        .ok_or_else(math_error!())?;

    if let Some(filler) = filler {
        let filler_position_index = get_position_index(&filler.perp_positions, market.market_index)
            .or_else(|_| add_new_position(&mut filler.perp_positions, market.market_index))?;

        controller::position::update_quote_asset_amount(
            &mut filler.perp_positions[filler_position_index],
            market,
            cast(filler_reward)?,
        )?;

        filler_stats
            .as_mut()
            .unwrap()
            .update_filler_volume(cast(quote_asset_amount)?, now)?;
    }

    if let (Some(referrer), Some(referrer_stats)) = (referrer.as_mut(), referrer_stats.as_mut()) {
        if let Ok(referrer_position) = referrer.force_get_perp_position_mut(market.market_index) {
            update_quote_asset_amount(referrer_position, market, cast(referrer_reward)?)?;

            referrer_stats.increment_total_referrer_reward(cast(referrer_reward)?)?;
        }
    }

    update_order_after_fill(
        &mut taker.orders[taker_order_index],
        market.amm.base_asset_amount_step_size,
        base_asset_amount_left_to_fill,
        quote_asset_amount,
        cast(taker_fee)?,
    )?;

    decrease_open_bids_and_asks(
        &mut taker.perp_positions[taker_position_index],
        &taker.orders[taker_order_index].direction,
        base_asset_amount_left_to_fill,
    )?;

    update_order_after_fill(
        &mut maker.orders[maker_order_index],
        market.amm.base_asset_amount_step_size,
        base_asset_amount_left_to_fill,
        quote_asset_amount,
        -cast(maker_rebate)?,
    )?;

    decrease_open_bids_and_asks(
        &mut maker.perp_positions[maker_position_index],
        &maker.orders[maker_order_index].direction,
        base_asset_amount_left_to_fill,
    )?;

    let fill_record_id = get_then_update_id!(market, next_fill_record_id);
    let order_action_record = get_order_action_record(
        now,
        OrderAction::Fill,
        OrderActionExplanation::None,
        market.market_index,
        Some(*filler_key),
        Some(fill_record_id),
        Some(filler_reward),
        if taker_stats.referrer.eq(&Pubkey::default()) {
            None
        } else {
            Some(taker_stats.referrer)
        },
        Some(base_asset_amount_left_to_fill),
        Some(cast(quote_asset_amount)?),
        Some(taker_fee),
        Some(maker_rebate),
        Some(referrer_reward),
        Some(referee_discount),
        None,
        None,
        Some(*taker_key),
        Some(taker.orders[taker_order_index]),
        Some(taker_pnl),
        Some(*maker_key),
        Some(maker.orders[maker_order_index]),
        Some(maker_pnl),
        oracle_map.get_price_data(&market.amm.oracle)?.price,
    )?;
    order_records.push(order_action_record);

    if taker.orders[taker_order_index].get_base_asset_amount_unfilled()? == 0 {
        taker.orders[taker_order_index] = Order::default();
        let market_position = &mut taker.perp_positions[taker_position_index];
        market_position.open_orders -= 1;
    }

    if maker.orders[maker_order_index].get_base_asset_amount_unfilled()? == 0 {
        maker.orders[maker_order_index] = Order::default();
        let market_position = &mut maker.perp_positions[maker_position_index];
        market_position.open_orders -= 1;
    }

    Ok((base_asset_amount, total_quote_asset_amount))
}

pub fn update_order_after_fill(
    order: &mut Order,
    minimum_base_asset_trade_size: u128,
    base_asset_amount: u128,
    quote_asset_amount: u128,
    fee: i128,
) -> ClearingHouseResult {
    order.base_asset_amount_filled = order
        .base_asset_amount_filled
        .checked_add(base_asset_amount)
        .ok_or_else(math_error!())?;

    order.quote_asset_amount_filled = order
        .quote_asset_amount_filled
        .checked_add(quote_asset_amount)
        .ok_or_else(math_error!())?;

    // redundant test to make sure no min trade size remaining
    let base_asset_amount_to_fill = order
        .base_asset_amount
        .checked_sub(order.base_asset_amount_filled)
        .ok_or_else(math_error!())?;

    if base_asset_amount_to_fill > 0 && base_asset_amount_to_fill < minimum_base_asset_trade_size {
        return Err(ErrorCode::OrderAmountTooSmall);
    }

    order.fee = order.fee.checked_add(fee).ok_or_else(math_error!())?;

    if order.get_base_asset_amount_unfilled()? == 0 {
        order.status = OrderStatus::Filled;
    }

    Ok(())
}

fn get_valid_oracle_price(
    oracle_price_data: &OraclePriceData,
    market: &PerpMarket,
    order: &Order,
    validity_guardrails: &ValidityGuardRails,
) -> ClearingHouseResult<Option<i128>> {
    let price = {
        let is_oracle_valid = is_oracle_valid(&market.amm, oracle_price_data, validity_guardrails)?;
        if is_oracle_valid {
            Some(oracle_price_data.price)
        } else if order.has_oracle_price_offset() {
            msg!("Invalid oracle for order with oracle price offset");
            return Err(print_error!(ErrorCode::InvalidOracle)());
        } else {
            msg!("Oracle is invalid");
            None
        }
    };

    Ok(price)
}

#[allow(clippy::type_complexity)]
fn get_taker_and_maker_for_order_record(
    user_key: &Pubkey,
    user_order: &Order,
    pnl: Option<i128>,
) -> (
    Option<Pubkey>,
    Option<Order>,
    Option<i128>,
    Option<Pubkey>,
    Option<Order>,
    Option<i128>,
) {
    if user_order.post_only {
        (None, None, None, Some(*user_key), Some(*user_order), pnl)
    } else {
        (Some(*user_key), Some(*user_order), pnl, None, None, None)
    }
}

pub fn trigger_order(
    order_id: u64,
    state: &State,
    user: &AccountLoader<User>,
    market_map: &PerpMarketMap,
    oracle_map: &mut OracleMap,
    filler: &AccountLoader<User>,
    clock: &Clock,
) -> ClearingHouseResult {
    let now = clock.unix_timestamp;
    let slot = clock.slot;

    let filler_key = filler.key();
    let user_key = user.key();
    let user = &mut load_mut!(user)?;

    let order_index = user
        .orders
        .iter()
        .position(|order| order.order_id == order_id)
        .ok_or_else(print_error!(ErrorCode::OrderDoesNotExist))?;

    let (order_status, market_index, market_type) =
        get_struct_values!(user.orders[order_index], status, market_index, market_type);

    validate!(
        order_status == OrderStatus::Open,
        ErrorCode::OrderNotOpen,
        "Order not open"
    )?;

    validate!(
        user.orders[order_index].must_be_triggered(),
        ErrorCode::OrderNotTriggerable,
        "Order is not triggerable"
    )?;

    validate!(
        market_type == MarketType::Perp,
        ErrorCode::InvalidOrder,
        "Order must be a perp order"
    )?;

    let market = &mut market_map.get_ref_mut(&market_index)?;
    let oracle_price_data = &oracle_map.get_price_data(&market.amm.oracle)?;

    let is_oracle_valid = amm::is_oracle_valid(
        &market.amm,
        oracle_price_data,
        &state.oracle_guard_rails.validity,
    )?;
    validate!(is_oracle_valid, ErrorCode::InvalidOracle)?;
    let oracle_price = oracle_price_data.price;

    let order_slot = user.orders[order_index].slot;
    let auction_duration = user.orders[order_index].auction_duration;
    validate!(
        is_auction_complete(order_slot, auction_duration, slot)?,
        ErrorCode::OrderDidNotSatisfyTriggerCondition,
        "Auction duration must elapse before triggering"
    )?;

    let can_trigger =
        order_satisfies_trigger_condition(&user.orders[order_index], oracle_price.unsigned_abs());
    validate!(can_trigger, ErrorCode::OrderDidNotSatisfyTriggerCondition)?;

    {
        let direction = user.orders[order_index].direction;
        let base_asset_amount = user.orders[order_index].base_asset_amount;

        user.orders[order_index].triggered = true;
        user.orders[order_index].slot = slot;
        let order_type = user.orders[order_index].order_type;
        if let OrderType::TriggerMarket = order_type {
            let auction_start_price = calculate_auction_start_price(market, direction)?;
            let auction_end_price =
                calculate_auction_end_price(market, direction, base_asset_amount)?;
            user.orders[order_index].auction_start_price = auction_start_price;
            user.orders[order_index].auction_end_price = auction_end_price;
        }

        let user_position = user.get_perp_position_mut(market_index)?;
        increase_open_bids_and_asks(user_position, &direction, base_asset_amount)?;
    }

    let is_filler_taker = user_key == filler_key;
    let mut filler = if !is_filler_taker {
        Some(load_mut!(filler)?)
    } else {
        None
    };

    let filler_reward = pay_keeper_flat_reward_for_perps(
        user,
        filler.as_deref_mut(),
        market,
        state.perp_fee_structure.cancel_order_fee,
    )?;

    let order_action_record = get_order_action_record(
        now,
        OrderAction::Trigger,
        OrderActionExplanation::None,
        market_index,
        Some(filler_key),
        None,
        Some(filler_reward),
        None,
        None,
        None,
        Some(filler_reward),
        None,
        None,
        None,
        None,
        None,
        Some(user_key),
        Some(user.orders[order_index]),
        Some(-cast(filler_reward)?),
        None,
        None,
        None,
        oracle_price,
    )?;
    emit!(order_action_record);

    Ok(())
}

pub fn pay_keeper_flat_reward_for_perps(
    user: &mut User,
    filler: Option<&mut User>,
    market: &mut PerpMarket,
    filler_reward: u128,
) -> ClearingHouseResult<u128> {
    let filler_reward = if let Some(filler) = filler {
        let user_position = user.get_perp_position_mut(market.market_index)?;
        controller::position::update_quote_asset_amount(
            user_position,
            market,
            -cast(filler_reward)?,
        )?;

        let filler_position = filler.force_get_perp_position_mut(market.market_index)?;
        controller::position::update_quote_asset_amount(
            filler_position,
            market,
            cast(filler_reward)?,
        )?;

        filler_reward
    } else {
        0
    };

    Ok(filler_reward)
}

pub fn pay_keeper_flat_reward_for_spot(
    user: &mut User,
    filler: Option<&mut User>,
    quote_market: &mut SpotMarket,
    filler_reward: u128,
) -> ClearingHouseResult<u128> {
    let filler_reward = if let Some(filler) = filler {
        update_spot_balances(
            filler_reward,
            &SpotBalanceType::Deposit,
            quote_market,
            filler.get_quote_spot_position_mut(),
            false,
        )?;

        update_spot_balances(
            filler_reward,
            &SpotBalanceType::Borrow,
            quote_market,
            user.get_quote_spot_position_mut(),
            false,
        )?;

        filler_reward
    } else {
        0
    };

    Ok(filler_reward)
}

pub fn place_spot_order(
    state: &State,
    user: &AccountLoader<User>,
    perp_market_map: &PerpMarketMap,
    spot_market_map: &SpotMarketMap,
    oracle_map: &mut OracleMap,
    clock: &Clock,
    params: OrderParams,
) -> ClearingHouseResult {
    let now = clock.unix_timestamp;
    let slot = clock.slot;
    let user_key = user.key();
    let user = &mut load_mut!(user)?;

    validate_user_not_being_liquidated(
        user,
        perp_market_map,
        spot_market_map,
        oracle_map,
        state.liquidation_margin_buffer_ratio,
    )?;

    validate!(!user.bankrupt, ErrorCode::UserBankrupt)?;

    let new_order_index = user
        .orders
        .iter()
        .position(|order| order.status.eq(&OrderStatus::Init))
        .ok_or(ErrorCode::MaxNumberOfOrders)?;

    if params.user_order_id > 0 {
        let user_order_id_already_used = user
            .orders
            .iter()
            .position(|order| order.user_order_id == params.user_order_id);

        if user_order_id_already_used.is_some() {
            msg!("user_order_id is already in use {}", params.user_order_id);
            return Err(ErrorCode::UserOrderIdAlreadyInUse);
        }
    }

    let market_index = params.market_index;
    let spot_market = &spot_market_map.get_ref(&market_index)?;

    let spot_position_index = user
        .get_spot_position_index(market_index)
        .or_else(|_| user.add_spot_position(market_index, SpotBalanceType::Deposit))?;

    let oracle_price_data = *oracle_map.get_price_data(&spot_market.oracle)?;
    let (worst_case_token_amount_before, _) = user.spot_positions[spot_position_index]
        .get_worst_case_token_amounts(spot_market, &oracle_price_data, None)?;

    let signed_token_amount =
        user.spot_positions[spot_position_index].get_signed_token_amount(spot_market)?;

    // Increment open orders for existing position
    let (existing_position_direction, order_base_asset_amount) = {
        let spot_position = &mut user.spot_positions[spot_position_index];
        spot_position.open_orders += 1;

        let standardized_base_asset_amount =
            standardize_base_asset_amount(params.base_asset_amount, spot_market.order_step_size)?;

        let base_asset_amount = if params.reduce_only {
            calculate_base_asset_amount_for_reduce_only_order(
                standardized_base_asset_amount,
                params.direction,
                signed_token_amount,
            )
        } else {
            standardized_base_asset_amount
        };

        validate!(
            is_multiple_of_step_size(base_asset_amount, spot_market.order_step_size)?,
            ErrorCode::InvalidOrder,
            "Order base asset amount ({}), is not a multiple of step size ({})",
            base_asset_amount,
            spot_market.order_step_size
        )?;

        if !matches!(
            &params.order_type,
            OrderType::TriggerMarket | OrderType::TriggerLimit
        ) {
            increase_spot_open_bids_and_asks(spot_position, &params.direction, base_asset_amount)?;
        }

        let existing_position_direction = if signed_token_amount >= 0 {
            PositionDirection::Long
        } else {
            PositionDirection::Short
        };
        (existing_position_direction, base_asset_amount)
    };

    let (auction_start_price, auction_end_price) = if let OrderType::Market = params.order_type {
        let auction_start_price = oracle_price_data.price.unsigned_abs();
        let auction_end_price = if params.price == 0 {
            calculate_spot_auction_end_price(&oracle_price_data, params.direction)?
        } else {
            params.price
        };
        (auction_start_price, auction_end_price)
    } else {
        (0_u128, 0_u128)
    };

    validate!(
        params.market_index != QUOTE_SPOT_MARKET_INDEX,
        ErrorCode::InvalidOrder,
        "can not place order for quote asset"
    )?;

    validate!(
        params.market_type == MarketType::Spot,
        ErrorCode::InvalidOrder,
        "must be spot order"
    )?;

    let force_reduce_only = spot_market.is_reduce_only()?;

    let new_order = Order {
        status: OrderStatus::Open,
        order_type: params.order_type,
        market_type: params.market_type,
        ts: now,
        slot,
        order_id: get_then_update_id!(user, next_order_id),
        user_order_id: params.user_order_id,
        market_index: params.market_index,
        quote_spot_market_index: params.quote_spot_market_index,
        price: params.price,
        existing_position_direction,
        base_asset_amount: order_base_asset_amount,
        base_asset_amount_filled: 0,
        quote_asset_amount_filled: 0,
        fee: 0,
        direction: params.direction,
        reduce_only: params.reduce_only || force_reduce_only,
        trigger_price: params.trigger_price,
        trigger_condition: params.trigger_condition,
        triggered: false,
        post_only: params.post_only,
        oracle_price_offset: params.oracle_price_offset,
        immediate_or_cancel: params.immediate_or_cancel,
        auction_start_price,
        auction_end_price,
        auction_duration: min(
            max(state.min_spot_auction_duration, params.auction_duration),
            state.max_spot_auction_duration,
        ),
        padding: [0; 3],
    };

    let valid_oracle_price = Some(oracle_price_data.price);
    validate_spot_order(
        &new_order,
        valid_oracle_price,
        slot,
        spot_market.order_step_size,
        spot_market.get_margin_ratio(&MarginRequirementType::Initial)?,
        spot_market.get_margin_ratio(&MarginRequirementType::Maintenance)?,
        state.min_order_quote_asset_amount,
        spot_market.decimals as u32,
    )?;

    user.orders[new_order_index] = new_order;

    let (worst_case_token_amount_after, _) = user.spot_positions[spot_position_index]
        .get_worst_case_token_amounts(spot_market, &oracle_price_data, None)?;

    // Order fails if it's risk increasing and it brings the user collateral below the margin requirement
    let risk_decreasing = worst_case_token_amount_after.unsigned_abs()
        <= worst_case_token_amount_before.unsigned_abs();

    let meets_initial_maintenance_requirement =
        meets_initial_margin_requirement(user, perp_market_map, spot_market_map, oracle_map)?;

    if !meets_initial_maintenance_requirement && !risk_decreasing {
        return Err(ErrorCode::InsufficientCollateral);
    }

    let (taker, taker_order, taker_pnl, maker, maker_order, maker_pnl) =
        get_taker_and_maker_for_order_record(&user_key, &new_order, None);

    let order_action_record = get_order_action_record(
        now,
        OrderAction::Place,
        OrderActionExplanation::None,
        params.market_index,
        None,
        None,
        None,
        None,
        None,
        None,
        None,
        None,
        None,
        None,
        None,
        None,
        taker,
        taker_order,
        taker_pnl,
        maker,
        maker_order,
        maker_pnl,
        oracle_price_data.price,
    )?;
    emit!(order_action_record);

    let order_record = OrderRecord {
        ts: now,
        user: user_key,
        order: user.orders[new_order_index],
    };
    emit!(order_record);

    Ok(())
}

pub fn fill_spot_order(
    order_id: u64,
    state: &State,
    user: &AccountLoader<User>,
    user_stats: &AccountLoader<UserStats>,
    spot_market_map: &SpotMarketMap,
    perp_market_map: &PerpMarketMap,
    oracle_map: &mut OracleMap,
    filler: &AccountLoader<User>,
    filler_stats: &AccountLoader<UserStats>,
    maker: Option<&AccountLoader<User>>,
    maker_stats: Option<&AccountLoader<UserStats>>,
    maker_order_id: Option<u64>,
    clock: &Clock,
    serum_fulfillment_params: Option<SerumFulfillmentParams>,
) -> ClearingHouseResult<u128> {
    let now = clock.unix_timestamp;
    let slot = clock.slot;

    let filler_key = filler.key();
    let user_key = user.key();
    let user = &mut load_mut!(user)?;
    let user_stats = &mut load_mut!(user_stats)?;

    let order_index = user
        .orders
        .iter()
        .position(|order| order.order_id == order_id)
        .ok_or_else(print_error!(ErrorCode::OrderDoesNotExist))?;

    let (order_status, order_market_type) =
        get_struct_values!(user.orders[order_index], status, market_type);

    validate!(
        order_market_type == MarketType::Spot,
        ErrorCode::InvalidOrder,
        "must be spot order"
    )?;

    validate!(
        order_status == OrderStatus::Open,
        ErrorCode::OrderNotOpen,
        "Order not open"
    )?;

    validate!(
        !user.orders[order_index].must_be_triggered() || user.orders[order_index].triggered,
        ErrorCode::OrderMustBeTriggeredFirst,
        "Order must be triggered first"
    )?;

    validate!(!user.bankrupt, ErrorCode::UserBankrupt)?;

    validate_user_not_being_liquidated(
        user,
        perp_market_map,
        spot_market_map,
        oracle_map,
        state.liquidation_margin_buffer_ratio,
    )?;

    // TODO SPOT do we need before and after oracle guardrail checks?

    let is_filler_taker = user_key == filler_key;
    let is_filler_maker = maker.map_or(false, |maker| maker.key() == filler_key);
    let (mut filler, mut filler_stats) = if !is_filler_maker && !is_filler_taker {
        (Some(load_mut!(filler)?), Some(load_mut!(filler_stats)?))
    } else {
        (None, None)
    };

    let (mut maker, mut maker_stats, maker_key, maker_order_index) = sanitize_spot_maker_order(
        perp_market_map,
        spot_market_map,
        oracle_map,
        maker,
        maker_stats,
        maker_order_id,
        &user_key,
        &user.orders[order_index],
        &mut filler.as_deref_mut(),
        &filler_key,
        state.spot_fee_structure.cancel_order_fee,
        now,
        slot,
    )?;

    let should_expire_order =
        should_expire_order(user, order_index, slot, state.max_spot_auction_duration)?;
    if should_expire_order {
        let filler_reward = {
            let mut quote_market = spot_market_map.get_quote_spot_market_mut()?;
            pay_keeper_flat_reward_for_spot(
                user,
                filler.as_deref_mut(),
                &mut quote_market,
                state.spot_fee_structure.cancel_order_fee,
            )?
        };

        cancel_order(
            order_index,
            user,
            &user_key,
            perp_market_map,
            spot_market_map,
            oracle_map,
            now,
            slot,
            OrderActionExplanation::MarketOrderAuctionExpired,
            Some(&filler_key),
            filler_reward,
            false,
        )?;
        return Ok(0);
    }

    let (base_asset_amount, _updated_user_state) = fulfill_spot_order(
        user,
        order_index,
        &user_key,
        user_stats,
        &mut maker.as_deref_mut(),
        &mut maker_stats.as_deref_mut(),
        maker_order_index,
        maker_key.as_ref(),
        &mut filler.as_deref_mut(),
        &filler_key,
        &mut filler_stats.as_deref_mut(),
        spot_market_map,
        perp_market_map,
        oracle_map,
        now,
        slot,
        &state.spot_fee_structure,
        serum_fulfillment_params,
    )?;

    if should_cancel_order_after_fulfill(user, order_index, slot)? {
        let filler_reward = {
            let mut quote_market = spot_market_map.get_quote_spot_market_mut()?;
            pay_keeper_flat_reward_for_spot(
                user,
                filler.as_deref_mut(),
                &mut quote_market,
                state.spot_fee_structure.cancel_order_fee,
            )?
        };

        cancel_order(
            order_index,
            user,
            &user_key,
            perp_market_map,
            spot_market_map,
            oracle_map,
            now,
            slot,
            OrderActionExplanation::MarketOrderFilledToLimitPrice,
            Some(&filler_key),
            filler_reward,
            false,
        )?
    }

    // TODO SPOT check if we need to check oracle guardrails

    Ok(base_asset_amount)
}

#[allow(clippy::type_complexity)]
fn sanitize_spot_maker_order<'a>(
    perp_market_map: &PerpMarketMap,
    spot_market_map: &SpotMarketMap,
    oracle_map: &mut OracleMap,
    maker: Option<&'a AccountLoader<User>>,
    maker_stats: Option<&'a AccountLoader<UserStats>>,
    maker_order_id: Option<u64>,
    taker_key: &Pubkey,
    taker_order: &Order,
    filler: &mut Option<&mut User>,
    filler_key: &Pubkey,
    filler_reward: u128,
    now: i64,
    slot: u64,
) -> ClearingHouseResult<(
    Option<RefMut<'a, User>>,
    Option<RefMut<'a, UserStats>>,
    Option<Pubkey>,
    Option<usize>,
)> {
    if maker.is_none() || maker_stats.is_none() {
        return Ok((None, None, None, None));
    }

    let maker = maker.unwrap();
    let maker_stats = maker_stats.unwrap();
    if &maker.key() == taker_key {
        return Ok((None, None, None, None));
    }

    let maker_key = maker.key();
    let mut maker = load_mut!(maker)?;
    let maker_stats = load_mut!(maker_stats)?;
    let maker_order_index =
        maker.get_order_index(maker_order_id.ok_or(ErrorCode::MakerOrderNotFound)?)?;

    {
        let maker_order = &maker.orders[maker_order_index];
        if !is_maker_for_taker(maker_order, taker_order)? {
            return Ok((None, None, None, None));
        }

        if maker.being_liquidated || maker.bankrupt {
            return Ok((None, None, None, None));
        }

        validate!(
            !maker_order.must_be_triggered() || maker_order.triggered,
            ErrorCode::OrderMustBeTriggeredFirst,
            "Maker order not triggered"
        )?;

        validate!(
            maker_order.market_type == MarketType::Spot,
            ErrorCode::InvalidOrder,
            "Maker order not a spot order"
        )?
    }

    let breaches_oracle_price_limits = {
        let spot_market = spot_market_map.get_ref(&maker.orders[maker_order_index].market_index)?;
        let oracle_price = oracle_map.get_price_data(&spot_market.oracle)?;
        let initial_margin_ratio = spot_market.get_margin_ratio(&MarginRequirementType::Initial)?;
        let maintenance_margin_ratio =
            spot_market.get_margin_ratio(&MarginRequirementType::Maintenance)?;
        order_breaches_oracle_price_limits(
            &maker.orders[maker_order_index],
            oracle_price.price,
            slot,
            initial_margin_ratio,
            maintenance_margin_ratio,
            None,
        )?
    };

    if breaches_oracle_price_limits {
        let filler_reward = {
            let mut quote_market = spot_market_map.get_quote_spot_market_mut()?;
            pay_keeper_flat_reward_for_spot(
                &mut maker,
                filler.as_deref_mut(),
                &mut quote_market,
                filler_reward,
            )?
        };

        cancel_order(
            maker_order_index,
            maker.deref_mut(),
            &maker_key,
            perp_market_map,
            spot_market_map,
            oracle_map,
            now,
            slot,
            OrderActionExplanation::OraclePriceBreachedLimitPrice,
            Some(filler_key),
            filler_reward,
            false,
        )?;

        return Ok((None, None, None, None));
    }

    Ok((
        Some(maker),
        Some(maker_stats),
        Some(maker_key),
        Some(maker_order_index),
    ))
}

fn fulfill_spot_order(
    user: &mut User,
    user_order_index: usize,
    user_key: &Pubkey,
    user_stats: &mut UserStats,
    maker: &mut Option<&mut User>,
    maker_stats: &mut Option<&mut UserStats>,
    maker_order_index: Option<usize>,
    maker_key: Option<&Pubkey>,
    filler: &mut Option<&mut User>,
    filler_key: &Pubkey,
    filler_stats: &mut Option<&mut UserStats>,
    spot_market_map: &SpotMarketMap,
    perp_market_map: &PerpMarketMap,
    oracle_map: &mut OracleMap,
    now: i64,
    slot: u64,
    fee_structure: &FeeStructure,
    mut serum_fulfillment_params: Option<SerumFulfillmentParams>,
) -> ClearingHouseResult<(u128, bool)> {
    let free_collateral =
        calculate_free_collateral(user, perp_market_map, spot_market_map, oracle_map)?;

    let base_market = user.orders[user_order_index].market_index;
    let quote_market = user.orders[user_order_index].quote_spot_market_index;

    let spot_position_index = user.get_spot_position_index(base_market)?;
    let token_amount = user.spot_positions[spot_position_index]
        .get_token_amount(spot_market_map.get_ref(&base_market)?.deref())?;
    let spot_balance_type: SpotBalanceType = user.spot_positions[spot_position_index].balance_type;

    let risk_decreasing = is_spot_order_risk_decreasing(
        &user.orders[user_order_index],
        &spot_balance_type,
        token_amount,
    )?;

    if free_collateral < 0 && !risk_decreasing {
        let filler_reward = {
            let mut quote_market = spot_market_map.get_quote_spot_market_mut()?;
            pay_keeper_flat_reward_for_spot(
                user,
                filler.as_deref_mut(),
                &mut quote_market,
                fee_structure.cancel_order_fee,
            )?
        };

        cancel_order(
            user_order_index,
            user,
            user_key,
            perp_market_map,
            spot_market_map,
            oracle_map,
            now,
            slot,
            OrderActionExplanation::InsufficientFreeCollateral,
            Some(filler_key),
            filler_reward,
            false,
        )?;

        return Ok((0, true));
    }

    let fulfillment_methods = determine_spot_fulfillment_methods(
        &user.orders[user_order_index],
        maker.is_some(),
        serum_fulfillment_params.is_some(),
        slot,
    )?;

    let mut quote_market = spot_market_map.get_ref_mut(&quote_market)?;
    let mut base_market = spot_market_map.get_ref_mut(&base_market)?;

    let mut order_records: Vec<OrderActionRecord> = vec![];
    let mut base_asset_amount = 0_u128;
    for fulfillment_method in fulfillment_methods.iter() {
        if user.orders[user_order_index].status != OrderStatus::Open {
            break;
        }

        let _base_asset_amount = match fulfillment_method {
            SpotFulfillmentMethod::Match => fulfill_spot_order_with_match(
                &mut base_market,
                &mut quote_market,
                user,
                user_stats,
                user_order_index,
                user_key,
                maker.as_deref_mut().unwrap(),
                maker_stats.as_deref_mut().unwrap(),
                maker_order_index.unwrap(),
                maker_key.unwrap(),
                filler.as_deref_mut(),
                filler_stats.as_deref_mut(),
                filler_key,
                now,
                slot,
                oracle_map,
                fee_structure,
                &mut order_records,
            )?,
            SpotFulfillmentMethod::SerumV3 => fulfill_spot_order_with_serum(
                &mut base_market,
                &mut quote_market,
                user,
                user_stats,
                user_order_index,
                user_key,
                filler.as_deref_mut(),
                filler_stats.as_deref_mut(),
                filler_key,
                now,
                slot,
                oracle_map,
                fee_structure,
                &mut order_records,
                &mut serum_fulfillment_params,
            )?,
        };

        base_asset_amount = base_asset_amount
            .checked_add(_base_asset_amount)
            .ok_or_else(math_error!())?;
    }

    drop(base_market);
    drop(quote_market);

    for order_record in order_records {
        emit!(order_record)
    }

    let (margin_requirement, total_collateral) = calculate_margin_requirement_and_total_collateral(
        user,
        perp_market_map,
        MarginRequirementType::Maintenance,
        spot_market_map,
        oracle_map,
    )?;

    if total_collateral < cast_to_i128(margin_requirement)? {
        msg!(
            "taker breached maintenance requirements (margin requirement {}) (total_collateral {})",
            margin_requirement,
            total_collateral
        );
        return Err(ErrorCode::InsufficientCollateral);
    }

    Ok((base_asset_amount, base_asset_amount != 0))
}

pub fn derive_oracle_price_data_with_quote_market(
    oracle_map: &mut OracleMap,
    base_market: &mut SpotMarket,
    quote_market: &mut SpotMarket,
) -> ClearingHouseResult<OraclePriceData> {
    let oracle_price_data: OraclePriceData = if quote_market.market_index != QUOTE_SPOT_MARKET_INDEX
    {
        let (base_oracle_data, quote_oracle_data) =
            oracle_map.get_price_datas(&base_market.oracle, &quote_market.oracle)?;

        let oracle_price = base_oracle_data
            .price
            .checked_mul(MARK_PRICE_PRECISION_I128)
            .ok_or_else(math_error!())?
            .checked_div(quote_oracle_data.price)
            .ok_or_else(math_error!())?;

        let oracle_confidence = base_oracle_data
            .confidence
            .checked_add(
                quote_oracle_data
                    .confidence
                    .checked_mul(MARK_PRICE_PRECISION)
                    .ok_or_else(math_error!())?
                    .checked_div(cast_to_u128(base_oracle_data.price)?)
                    .ok_or_else(math_error!())?,
            )
            .ok_or_else(math_error!())?
            .checked_mul(MARK_PRICE_PRECISION)
            .ok_or_else(math_error!())?
            .checked_div(cast_to_u128(quote_oracle_data.price)?)
            .ok_or_else(math_error!())?;

        let delay = base_oracle_data.delay.max(quote_oracle_data.delay);
        let has_sufficient_number_of_data_points = base_oracle_data
            .has_sufficient_number_of_data_points
            && quote_oracle_data.has_sufficient_number_of_data_points;

        OraclePriceData {
            price: oracle_price,
            confidence: oracle_confidence,
            delay,
            has_sufficient_number_of_data_points,
        }
    } else {
        *oracle_map.get_price_data(&base_market.oracle)?
    };

    Ok(oracle_price_data)
}

pub fn fulfill_spot_order_with_match(
    base_market: &mut SpotMarket,
    quote_market: &mut SpotMarket,
    taker: &mut User,
    taker_stats: &mut UserStats,
    taker_order_index: usize,
    taker_key: &Pubkey,
    maker: &mut User,
    maker_stats: &mut UserStats,
    maker_order_index: usize,
    maker_key: &Pubkey,
    filler: Option<&mut User>,
    filler_stats: Option<&mut UserStats>,
    filler_key: &Pubkey,
    now: i64,
    slot: u64,
    oracle_map: &mut OracleMap,
    fee_structure: &FeeStructure,
    order_records: &mut Vec<OrderActionRecord>,
) -> ClearingHouseResult<u128> {
    if !are_orders_same_market_but_different_sides(
        &maker.orders[maker_order_index],
        &taker.orders[taker_order_index],
    ) {
        return Ok(0_u128);
    }

    let market_index = taker.orders[taker_order_index].market_index;

    let oracle_price =
        derive_oracle_price_data_with_quote_market(oracle_map, base_market, quote_market)?.price;

    let taker_price =
        taker.orders[taker_order_index].get_limit_price(Some(oracle_price), slot, None)?;
    let taker_base_asset_amount =
        taker.orders[taker_order_index].get_base_asset_amount_unfilled()?;
    let taker_order_ts = taker.orders[taker_order_index].ts;
    let taker_spot_position_index = taker.get_spot_position_index(market_index)?;

    let maker_price =
        maker.orders[maker_order_index].get_limit_price(Some(oracle_price), slot, None)?;
    let maker_direction = &maker.orders[maker_order_index].direction;
    let maker_base_asset_amount =
        maker.orders[maker_order_index].get_base_asset_amount_unfilled()?;
    let maker_spot_position_index = maker.get_spot_position_index(market_index)?;

    let orders_cross = do_orders_cross(maker_direction, maker_price, taker_price);

    if !orders_cross {
        return Ok(0_u128);
    }

    let (base_asset_amount, quote_asset_amount) = calculate_fill_for_matched_orders(
        maker_base_asset_amount,
        maker_price,
        taker_base_asset_amount,
        base_market.decimals as u32,
    )?;

    if base_asset_amount == 0 {
        return Ok(0_u128);
    }

    let FillFees {
        user_fee: taker_fee,
        maker_rebate,
        filler_reward,
        fee_to_market,
        ..
    } = fees::calculate_fee_for_fulfillment_with_match(
        quote_asset_amount,
        fee_structure,
        taker_order_ts,
        now,
        filler.is_some(),
        false,
    )?;

    // Update taker state
    update_spot_balances(
        base_asset_amount,
        &taker.orders[taker_order_index].get_spot_position_update_direction(AssetType::Base),
        base_market,
        &mut taker.spot_positions[taker_spot_position_index],
        false,
    )?;

    let taker_quote_asset_amount_delta = match &taker.orders[taker_order_index].direction {
        PositionDirection::Long => quote_asset_amount
            .checked_add(taker_fee)
            .ok_or_else(math_error!())?,
        PositionDirection::Short => quote_asset_amount
            .checked_sub(taker_fee)
            .ok_or_else(math_error!())?,
    };

    update_spot_balances(
        taker_quote_asset_amount_delta,
        &taker.orders[taker_order_index].get_spot_position_update_direction(AssetType::Quote),
        quote_market,
        taker.get_quote_spot_position_mut(),
        false,
    )?;

    update_order_after_fill(
        &mut taker.orders[taker_order_index],
        base_market.order_step_size,
        base_asset_amount,
        quote_asset_amount,
        cast_to_i128(taker_fee)?,
    )?;

    let taker_order_direction = taker.orders[taker_order_index].direction;
    decrease_spot_open_bids_and_asks(
        &mut taker.spot_positions[taker_spot_position_index],
        &taker_order_direction,
        base_asset_amount,
    )?;

    taker_stats.update_taker_volume_30d(cast(quote_asset_amount)?, now)?;

    taker_stats.increment_total_fees(cast(taker_fee)?)?;

    // Update maker state
    update_spot_balances(
        base_asset_amount,
        &maker.orders[maker_order_index].get_spot_position_update_direction(AssetType::Base),
        base_market,
        &mut maker.spot_positions[maker_spot_position_index],
        false,
    )?;

    let maker_quote_asset_amount_delta = match &maker.orders[maker_order_index].direction {
        PositionDirection::Long => quote_asset_amount
            .checked_sub(maker_rebate)
            .ok_or_else(math_error!())?,
        PositionDirection::Short => quote_asset_amount
            .checked_add(maker_rebate)
            .ok_or_else(math_error!())?,
    };

    update_spot_balances(
        maker_quote_asset_amount_delta,
        &maker.orders[maker_order_index].get_spot_position_update_direction(AssetType::Quote),
        quote_market,
        maker.get_quote_spot_position_mut(),
        false,
    )?;

    update_order_after_fill(
        &mut maker.orders[maker_order_index],
        base_market.order_step_size,
        base_asset_amount,
        quote_asset_amount,
        -cast_to_i128(maker_rebate)?,
    )?;

    let maker_order_direction = maker.orders[maker_order_index].direction;
    decrease_spot_open_bids_and_asks(
        &mut maker.spot_positions[maker_spot_position_index],
        &maker_order_direction,
        base_asset_amount,
    )?;

    maker_stats.update_maker_volume_30d(cast(quote_asset_amount)?, now)?;

    maker_stats.increment_total_rebate(cast(maker_rebate)?)?;

    // Update filler state
    if let (Some(filler), Some(filler_stats)) = (filler, filler_stats) {
        if filler_reward > 0 {
            update_spot_balances(
                filler_reward,
                &SpotBalanceType::Deposit,
                quote_market,
                filler.get_quote_spot_position_mut(),
                false,
            )?;
        }

        filler_stats.update_filler_volume(cast(quote_asset_amount)?, now)?;
    }

    // Update base market
    base_market.total_spot_fee = base_market
        .total_spot_fee
        .checked_add(cast(fee_to_market)?)
        .ok_or_else(math_error!())?;

    update_spot_balances(
        cast(fee_to_market)?,
        &SpotBalanceType::Deposit,
        quote_market,
        &mut base_market.spot_fee_pool,
        false,
    )?;

    let fill_record_id = get_then_update_id!(base_market, next_fill_record_id);
    let order_action_record = get_order_action_record(
        now,
        OrderAction::Fill,
        OrderActionExplanation::None,
        maker.orders[maker_order_index].market_index,
        Some(*filler_key),
        Some(fill_record_id),
        Some(filler_reward),
        None,
        Some(base_asset_amount),
        Some(cast(quote_asset_amount)?),
        Some(taker_fee),
        Some(maker_rebate),
        Some(0),
        Some(0),
        None,
        None,
        Some(*taker_key),
        Some(taker.orders[taker_order_index]),
        None,
        Some(*maker_key),
        Some(maker.orders[maker_order_index]),
        None,
        oracle_map.get_price_data(&base_market.oracle)?.price,
    )?;
    order_records.push(order_action_record);

    // Clear taker/maker order if completely filled
    if taker.orders[taker_order_index].get_base_asset_amount_unfilled()? == 0 {
        taker.orders[taker_order_index] = Order::default();
        taker.spot_positions[taker_spot_position_index].open_orders -= 1;
    }

    if maker.orders[maker_order_index].get_base_asset_amount_unfilled()? == 0 {
        maker.orders[maker_order_index] = Order::default();
        maker.spot_positions[maker_spot_position_index].open_orders -= 1;
    }

    Ok(base_asset_amount)
}

pub fn fulfill_spot_order_with_serum(
    base_market: &mut SpotMarket,
    quote_market: &mut SpotMarket,
    taker: &mut User,
    taker_stats: &mut UserStats,
    taker_order_index: usize,
    taker_key: &Pubkey,
    filler: Option<&mut User>,
    filler_stats: Option<&mut UserStats>,
    filler_key: &Pubkey,
    now: i64,
    slot: u64,
    oracle_map: &mut OracleMap,
    fee_structure: &FeeStructure,
    order_records: &mut Vec<OrderActionRecord>,
    serum_fulfillment_params: &mut Option<SerumFulfillmentParams>,
) -> ClearingHouseResult<u128> {
    let serum_new_order_accounts = match serum_fulfillment_params {
        Some(serum_new_order_accounts) => serum_new_order_accounts,
        None => return Ok(0),
    };

    let oracle_price = oracle_map.get_price_data(&base_market.oracle)?.price;
    let taker_price =
        taker.orders[taker_order_index].get_limit_price(Some(oracle_price), slot, None)?;
    let taker_base_asset_amount =
        taker.orders[taker_order_index].get_base_asset_amount_unfilled()?;
    let order_direction = taker.orders[taker_order_index].direction;
    let taker_order_ts = taker.orders[taker_order_index].ts;

    let market_state_before = load_market_state(
        serum_new_order_accounts.serum_market,
        serum_new_order_accounts.serum_program_id.key,
    )?;

    let serum_order_side = match order_direction {
        PositionDirection::Long => Side::Bid,
        PositionDirection::Short => Side::Ask,
    };

    let serum_max_coin_qty =
        calculate_serum_max_coin_qty(taker_base_asset_amount, market_state_before.coin_lot_size)?;
    let serum_limit_price = calculate_serum_limit_price(
        taker_price,
        market_state_before.pc_lot_size,
        base_market.decimals as u32,
        market_state_before.coin_lot_size,
    )?;
    let serum_max_native_pc_qty = calculate_serum_max_native_pc_quantity(
        serum_limit_price,
        serum_max_coin_qty,
        market_state_before.pc_lot_size,
    )?;

    let serum_order = NewOrderInstructionV3 {
        side: serum_order_side,
        limit_price: NonZeroU64::new(serum_limit_price).unwrap(),
        max_coin_qty: NonZeroU64::new(serum_max_coin_qty).unwrap(), // max base to deposit into serum
        max_native_pc_qty_including_fees: NonZeroU64::new(serum_max_native_pc_qty).unwrap(), // max quote to deposit into serum
        self_trade_behavior: SelfTradeBehavior::AbortTransaction,
        order_type: serum_dex::matching::OrderType::ImmediateOrCancel,
        client_order_id: 0,
        limit: 10,
        max_ts: now,
    };

    let market_fees_accrued_before = market_state_before.pc_fees_accrued;
    let base_before = serum_new_order_accounts.base_market_vault.amount;
    let quote_before = serum_new_order_accounts.quote_market_vault.amount;
    let market_rebates_accrued_before = market_state_before.referrer_rebates_accrued;

    drop(market_state_before);

    invoke_new_order(
        serum_new_order_accounts.serum_program_id,
        serum_new_order_accounts.serum_market,
        serum_new_order_accounts.serum_open_orders,
        serum_new_order_accounts.serum_request_queue,
        serum_new_order_accounts.serum_event_queue,
        serum_new_order_accounts.serum_bids,
        serum_new_order_accounts.serum_asks,
        &match order_direction {
            PositionDirection::Long => serum_new_order_accounts
                .quote_market_vault
                .to_account_info(),
            PositionDirection::Short => {
                serum_new_order_accounts.base_market_vault.to_account_info()
            }
        },
        serum_new_order_accounts.clearing_house_signer,
        serum_new_order_accounts.serum_base_vault,
        serum_new_order_accounts.serum_quote_vault,
        &serum_new_order_accounts.token_program.to_account_info(),
        serum_order,
        serum_new_order_accounts.signer_nonce,
    )?;

    let market_state_after = load_market_state(
        serum_new_order_accounts.serum_market,
        serum_new_order_accounts.serum_program_id.key,
    )?;

    let market_fees_accrued_after = market_state_after.pc_fees_accrued;
    let market_rebates_accrued_after = market_state_after.referrer_rebates_accrued;

    drop(market_state_after);

    let open_orders_before = load_open_orders(serum_new_order_accounts.serum_open_orders)?;
    let unsettled_referrer_rebate_before = open_orders_before.referrer_rebates_accrued;

    drop(open_orders_before);

    invoke_settle_funds(
        serum_new_order_accounts.serum_program_id,
        serum_new_order_accounts.serum_market,
        serum_new_order_accounts.serum_open_orders,
        serum_new_order_accounts.clearing_house_signer,
        serum_new_order_accounts.serum_base_vault,
        serum_new_order_accounts.serum_quote_vault,
        &serum_new_order_accounts.base_market_vault.to_account_info(),
        &serum_new_order_accounts
            .quote_market_vault
            .to_account_info(),
        serum_new_order_accounts.serum_signer,
        &serum_new_order_accounts.token_program.to_account_info(),
        serum_new_order_accounts.signer_nonce,
    )?;

    serum_new_order_accounts
        .base_market_vault
        .reload()
        .map_err(|_e| {
            msg!("Failed to reload base_market_vault");
            ErrorCode::FailedSerumCPI
        })?;
    serum_new_order_accounts
        .quote_market_vault
        .reload()
        .map_err(|_e| {
            msg!("Failed to reload quote_market_vault");
            ErrorCode::FailedSerumCPI
        })?;

    let base_after = serum_new_order_accounts.base_market_vault.amount;
    let quote_after = serum_new_order_accounts.quote_market_vault.amount;

    let open_orders_after = load_open_orders(serum_new_order_accounts.serum_open_orders)?;
    let unsettled_referrer_rebate_after = open_orders_after.referrer_rebates_accrued;

    drop(open_orders_after);

    let settled_referred_rebate = unsettled_referrer_rebate_before
        .checked_sub(unsettled_referrer_rebate_after)
        .ok_or_else(math_error!())?;

    update_spot_balances(
        settled_referred_rebate as u128,
        &SpotBalanceType::Deposit,
        quote_market,
        &mut base_market.spot_fee_pool,
        false,
    )?;

    let (base_update_direction, base_asset_amount_filled) = if base_after > base_before {
        (
            SpotBalanceType::Deposit,
            base_after
                .checked_sub(base_before)
                .ok_or_else(math_error!())? as u128,
        )
    } else {
        (
            SpotBalanceType::Borrow,
            base_before
                .checked_sub(base_after)
                .ok_or_else(math_error!())? as u128,
        )
    };

    if base_asset_amount_filled == 0 {
        msg!("No base filled on serum");
        return Ok(0);
    }

    let serum_fee = market_fees_accrued_after
        .checked_sub(market_fees_accrued_before)
        .ok_or_else(math_error!())?;

    let serum_referrer_rebate = market_rebates_accrued_after
        .checked_sub(market_rebates_accrued_before)
        .ok_or_else(math_error!())?;

    let (quote_update_direction, quote_asset_amount_filled) = if quote_after > quote_before {
        let quote_asset_amount_delta = quote_after
            .checked_sub(quote_before)
            .ok_or_else(math_error!())?
            .checked_sub(settled_referred_rebate)
            .ok_or_else(math_error!())?;

        (
            SpotBalanceType::Deposit,
            quote_asset_amount_delta
                .checked_add(serum_fee)
                .ok_or_else(math_error!())?
                .checked_add(serum_referrer_rebate)
                .ok_or_else(math_error!())? as u128,
        )
    } else {
        let quote_asset_amount_delta = quote_before
            .checked_sub(quote_after)
            .ok_or_else(math_error!())?
            .checked_add(settled_referred_rebate)
            .ok_or_else(math_error!())?;

        (
            SpotBalanceType::Borrow,
            quote_asset_amount_delta
                .checked_sub(serum_fee)
                .ok_or_else(math_error!())?
                .checked_sub(serum_referrer_rebate)
                .ok_or_else(math_error!())? as u128,
        )
    };

    let fee_pool_amount = get_token_amount(
        base_market.spot_fee_pool.balance,
        base_market,
        &SpotBalanceType::Deposit,
    )?;

    let SerumFillFees {
        user_fee: taker_fee,
        fee_to_market,
        fee_pool_delta,
        filler_reward,
    } = fees::calculate_fee_for_fulfillment_with_serum(
        quote_asset_amount_filled,
        fee_structure,
        taker_order_ts,
        now,
        filler.is_some(),
        serum_fee as u128,
        serum_referrer_rebate as u128,
        fee_pool_amount,
    )?;

    let quote_spot_position_delta = match quote_update_direction {
        SpotBalanceType::Deposit => quote_asset_amount_filled
            .checked_sub(taker_fee)
            .ok_or_else(math_error!())?,
        SpotBalanceType::Borrow => quote_asset_amount_filled
            .checked_add(taker_fee)
            .ok_or_else(math_error!())?,
    };

    validate!(
        base_update_direction
            == taker.orders[taker_order_index].get_spot_position_update_direction(AssetType::Base),
        ErrorCode::FailedToFillOnSerum,
        "Fill on serum lead to unexpected to update direction"
    )?;

    update_spot_balances(
        base_asset_amount_filled,
        &taker.orders[taker_order_index].get_spot_position_update_direction(AssetType::Base),
        base_market,
        taker.force_get_spot_position_mut(base_market.market_index)?,
        false,
    )?;

    validate!(
        quote_update_direction
            == taker.orders[taker_order_index].get_spot_position_update_direction(AssetType::Quote),
        ErrorCode::FailedToFillOnSerum,
        "Fill on serum lead to unexpected to update direction"
    )?;

    update_spot_balances(
        quote_spot_position_delta,
        &taker.orders[taker_order_index].get_spot_position_update_direction(AssetType::Quote),
        quote_market,
        taker.get_quote_spot_position_mut(),
        false,
    )?;

    taker_stats.update_taker_volume_30d(cast(quote_asset_amount_filled)?, now)?;

    taker_stats.increment_total_fees(cast(taker_fee)?)?;

    update_order_after_fill(
        &mut taker.orders[taker_order_index],
        base_market.order_step_size,
        base_asset_amount_filled,
        quote_asset_amount_filled,
        taker_fee as i128,
    )?;

    let taker_order_direction = taker.orders[taker_order_index].direction;
    decrease_spot_open_bids_and_asks(
        taker.force_get_spot_position_mut(base_market.market_index)?,
        &taker_order_direction,
        base_asset_amount_filled,
    )?;

    if let (Some(filler), Some(filler_stats)) = (filler, filler_stats) {
        if filler_reward > 0 {
            update_spot_balances(
                filler_reward,
                &SpotBalanceType::Deposit,
                quote_market,
                filler.get_quote_spot_position_mut(),
                false,
            )?;
        }

        filler_stats.update_filler_volume(cast(quote_asset_amount_filled)?, now)?;
    }

    if fee_pool_delta != 0 {
        update_spot_balances(
            fee_pool_delta.unsigned_abs(),
            if fee_to_market > 0 {
                &SpotBalanceType::Deposit
            } else {
                &SpotBalanceType::Borrow
            },
            quote_market,
            &mut base_market.spot_fee_pool,
            false,
        )?;
    }

    base_market.total_spot_fee = base_market
        .total_spot_fee
        .checked_add(fee_to_market)
        .ok_or_else(math_error!())?;

    let fill_record_id = get_then_update_id!(base_market, next_fill_record_id);
    let order_action_record = get_order_action_record(
        now,
        OrderAction::Fill,
        OrderActionExplanation::None,
        taker.orders[taker_order_index].market_index,
        Some(*filler_key),
        Some(fill_record_id),
        Some(filler_reward),
        None,
        Some(base_asset_amount_filled),
        Some(cast(quote_asset_amount_filled)?),
        Some(taker_fee as u128),
        Some(0),
        Some(0),
        Some(0),
        None,
        Some(serum_fee),
        Some(*taker_key),
        Some(taker.orders[taker_order_index]),
        None,
        None,
        None,
        Some(0),
        oracle_price,
    )?;
    order_records.push(order_action_record);

    if taker.orders[taker_order_index].get_base_asset_amount_unfilled()? == 0 {
        taker.orders[taker_order_index] = Order::default();
        taker
            .force_get_spot_position_mut(base_market.market_index)?
            .open_orders -= 1;
    }

    Ok(base_asset_amount_filled)
}

pub fn trigger_spot_order(
    order_id: u64,
    state: &State,
    user: &AccountLoader<User>,
    spot_market_map: &SpotMarketMap,
    oracle_map: &mut OracleMap,
    filler: &AccountLoader<User>,
    clock: &Clock,
) -> ClearingHouseResult {
    let now = clock.unix_timestamp;
    let slot = clock.slot;

    let filler_key = filler.key();
    let user_key = user.key();
    let user = &mut load_mut!(user)?;

    let order_index = user
        .orders
        .iter()
        .position(|order| order.order_id == order_id)
        .ok_or_else(print_error!(ErrorCode::OrderDoesNotExist))?;

    let (order_status, market_index, market_type, order_direction) = get_struct_values!(
        user.orders[order_index],
        status,
        market_index,
        market_type,
        direction
    );

    validate!(
        order_status == OrderStatus::Open,
        ErrorCode::OrderNotOpen,
        "Order not open"
    )?;

    validate!(
        user.orders[order_index].must_be_triggered(),
        ErrorCode::OrderNotTriggerable,
        "Order is not triggerable"
    )?;

    validate!(
        market_type == MarketType::Spot,
        ErrorCode::InvalidOrder,
        "Order must be a spot order"
    )?;

    let market = spot_market_map.get_ref(&market_index)?;
    let oracle_price_data = &oracle_map.get_price_data(&market.oracle)?;

    // TODO check
    let oracle_price = oracle_price_data.price;

    let order_slot = user.orders[order_index].slot;
    let auction_duration = user.orders[order_index].auction_duration;
    validate!(
        is_auction_complete(order_slot, auction_duration, slot)?,
        ErrorCode::OrderDidNotSatisfyTriggerCondition,
        "Auction duration must elapse before triggering"
    )?;

    let can_trigger =
        order_satisfies_trigger_condition(&user.orders[order_index], oracle_price.unsigned_abs());
    validate!(can_trigger, ErrorCode::OrderDidNotSatisfyTriggerCondition)?;

    {
        let direction = user.orders[order_index].direction;
        let base_asset_amount = user.orders[order_index].base_asset_amount;

        user.orders[order_index].triggered = true;
        user.orders[order_index].slot = slot;
        let order_type = user.orders[order_index].order_type;
        if let OrderType::TriggerMarket = order_type {
            let auction_start_price = oracle_price_data.price.unsigned_abs();
            let auction_end_price =
                calculate_spot_auction_end_price(oracle_price_data, order_direction)?;
            user.orders[order_index].auction_start_price = auction_start_price;
            user.orders[order_index].auction_end_price = auction_end_price;
        }

        let user_position = user.force_get_spot_position_mut(market_index)?;
        increase_spot_open_bids_and_asks(user_position, &direction, base_asset_amount)?;
    }

    let is_filler_taker = user_key == filler_key;
    let mut filler = if !is_filler_taker {
        Some(load_mut!(filler)?)
    } else {
        None
    };

    let mut quote_market = spot_market_map.get_quote_spot_market_mut()?;
    let filler_reward = pay_keeper_flat_reward_for_spot(
        user,
        filler.as_deref_mut(),
        &mut quote_market,
        state.spot_fee_structure.cancel_order_fee,
    )?;

    let order_action_record = get_order_action_record(
        now,
        OrderAction::Trigger,
        OrderActionExplanation::None,
        market_index,
        Some(filler_key),
        None,
        Some(filler_reward),
        None,
        None,
        None,
        Some(filler_reward),
        None,
        None,
        None,
        None,
        None,
        Some(user_key),
        Some(user.orders[order_index]),
        None,
        None,
        None,
        None,
        oracle_price,
    )?;
    emit!(order_action_record);

    Ok(())
}<|MERGE_RESOLUTION|>--- conflicted
+++ resolved
@@ -10,18 +10,14 @@
     update_amm_and_lp_market_position, update_position_and_market, update_quote_asset_amount,
     PositionDirection,
 };
-use crate::controller::repeg::update_market_status;
 use crate::controller::serum::{invoke_new_order, invoke_settle_funds, SerumFulfillmentParams};
 use crate::controller::spot_balance::update_spot_balances;
 use crate::controller::spot_position::{
     decrease_spot_open_bids_and_asks, increase_spot_open_bids_and_asks,
 };
-<<<<<<< HEAD
 use crate::math::constants::{
-    MARK_PRICE_PRECISION, MARK_PRICE_PRECISION_I128, QUOTE_SPOT_MARKET_INDEX,
+    MARK_PRICE_PRECISION, MARK_PRICE_PRECISION_I128, PERP_DECIMALS, QUOTE_SPOT_MARKET_INDEX,
 };
-=======
->>>>>>> 06e9ae6f
 
 use crate::error::ClearingHouseResult;
 use crate::error::ErrorCode;
@@ -33,13 +29,7 @@
     calculate_auction_end_price, calculate_auction_start_price, calculate_spot_auction_end_price,
     is_auction_complete,
 };
-<<<<<<< HEAD
 use crate::math::casting::{cast, cast_to_i128, cast_to_u128};
-use crate::math::constants::PERP_DECIMALS;
-=======
-use crate::math::casting::{cast, cast_to_i128};
-use crate::math::constants::{PERP_DECIMALS, QUOTE_SPOT_MARKET_INDEX};
->>>>>>> 06e9ae6f
 use crate::math::fees::{FillFees, SerumFillFees};
 use crate::math::fulfillment::{
     determine_perp_fulfillment_methods, determine_spot_fulfillment_methods,
@@ -61,7 +51,7 @@
 use crate::state::events::{get_order_action_record, OrderActionRecord, OrderRecord};
 use crate::state::events::{OrderAction, OrderActionExplanation};
 use crate::state::fulfillment::{PerpFulfillmentMethod, SpotFulfillmentMethod};
-use crate::state::market::{MarketStatus, PerpMarket};
+use crate::state::market::PerpMarket;
 use crate::state::oracle::OraclePriceData;
 use crate::state::oracle_map::OracleMap;
 use crate::state::perp_market_map::PerpMarketMap;
@@ -131,11 +121,7 @@
     let market = &perp_market_map.get_ref(&market_index)?;
 
     validate!(
-<<<<<<< HEAD
-        market.status != MarketStatus::Settlement,
-=======
         market.is_active(now)?,
->>>>>>> 06e9ae6f
         ErrorCode::DefaultError,
         "Market is in settlement mode",
     )?;
@@ -538,17 +524,13 @@
     let oracle_price: i128;
     {
         let market = &mut perp_market_map.get_ref_mut(&market_index)?;
-        update_market_status(market, now)?;
         controller::validate::validate_market_account(market)?;
-<<<<<<< HEAD
-=======
         validate!(
             market.is_active(now)?,
             ErrorCode::DefaultError,
             "Market is in settlement mode",
         )?;
 
->>>>>>> 06e9ae6f
         validate!(
             ((oracle_map.slot == market.amm.last_update_slot && market.amm.last_oracle_valid)
                 || market.amm.curve_update_intensity == 0),
