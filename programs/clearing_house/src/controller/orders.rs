use anchor_lang::prelude::*;
use solana_program::msg;

use crate::context::*;
use crate::controller;
use crate::controller::funding::settle_funding_payment;
use crate::controller::position;
use crate::controller::position::{
    add_new_position, decrease_open_bids_and_asks, get_position_index, increase_open_bids_and_asks,
    update_amm_and_lp_market_position, update_position_and_market, update_quote_asset_amount,
    PositionDirection,
};
<<<<<<< HEAD
use crate::controller::repeg::update_market_status;
=======
use crate::controller::serum::{invoke_new_order, invoke_settle_funds, SerumFulfillmentParams};
use crate::controller::spot_balance::update_spot_balances;
use crate::controller::spot_position::{
    decrease_spot_open_bids_and_asks, increase_spot_open_bids_and_asks,
};
>>>>>>> b399638f
use crate::error::ClearingHouseResult;
use crate::error::ErrorCode;
use crate::get_struct_values;
use crate::get_then_update_id;
use crate::load_mut;
use crate::math::amm::is_oracle_valid;
use crate::math::auction::{
    calculate_auction_end_price, calculate_auction_start_price, calculate_spot_auction_end_price,
    is_auction_complete,
};
use crate::math::casting::{cast, cast_to_i128};
use crate::math::constants::PERP_DECIMALS;
use crate::math::fees::{FillFees, SerumFillFees};
use crate::math::fulfillment::{
    determine_perp_fulfillment_methods, determine_spot_fulfillment_methods,
};
use crate::math::liquidation::validate_user_not_being_liquidated;
use crate::math::matching::{
    are_orders_same_market_but_different_sides, calculate_fill_for_matched_orders, do_orders_cross,
    is_maker_for_taker,
};
use crate::math::serum::{
    calculate_serum_limit_price, calculate_serum_max_coin_qty,
    calculate_serum_max_native_pc_quantity,
};
use crate::math::spot_balance::get_token_amount;
use crate::math::{amm, fees, margin::*, orders::*};
use crate::math_error;
use crate::order_validation::{validate_order, validate_spot_order};
use crate::print_error;
use crate::state::events::{get_order_action_record, OrderActionRecord, OrderRecord};
use crate::state::events::{OrderAction, OrderActionExplanation};
<<<<<<< HEAD
use crate::state::fulfillment::FulfillmentMethod;
use crate::state::market::{Market, MarketStatus};
use crate::state::market_map::MarketMap;
=======
use crate::state::fulfillment::{PerpFulfillmentMethod, SpotFulfillmentMethod};
use crate::state::market::PerpMarket;
>>>>>>> b399638f
use crate::state::oracle::OraclePriceData;
use crate::state::oracle_map::OracleMap;
use crate::state::perp_market_map::PerpMarketMap;
use crate::state::serum::{load_market_state, load_open_orders};
use crate::state::spot_market::{SpotBalanceType, SpotMarket};
use crate::state::spot_market_map::SpotMarketMap;
use crate::state::state::*;
use crate::state::user::{AssetType, Order, OrderStatus, OrderType, UserStats};
use crate::state::user::{MarketType, User};
use crate::validate;
use serum_dex::instruction::{NewOrderInstructionV3, SelfTradeBehavior};
use serum_dex::matching::Side;
use std::cell::RefMut;
use std::cmp::{max, min};
use std::num::NonZeroU64;
use std::ops::{Deref, DerefMut};

#[cfg(test)]
mod tests;

#[cfg(test)]
mod amm_jit_tests;

pub fn place_order(
    state: &State,
    user: &AccountLoader<User>,
    perp_market_map: &PerpMarketMap,
    spot_market_map: &SpotMarketMap,
    oracle_map: &mut OracleMap,
    clock: &Clock,
    params: OrderParams,
) -> ClearingHouseResult {
    let now = clock.unix_timestamp;
    let slot = clock.slot;
    let user_key = user.key();
    let user = &mut load_mut!(user)?;

    validate_user_not_being_liquidated(
        user,
        perp_market_map,
        spot_market_map,
        oracle_map,
        state.liquidation_margin_buffer_ratio,
    )?;

    validate!(!user.bankrupt, ErrorCode::UserBankrupt)?;

    let new_order_index = user
        .orders
        .iter()
        .position(|order| order.status.eq(&OrderStatus::Init))
        .ok_or(ErrorCode::MaxNumberOfOrders)?;

    if params.user_order_id > 0 {
        let user_order_id_already_used = user
            .orders
            .iter()
            .position(|order| order.user_order_id == params.user_order_id);

        if user_order_id_already_used.is_some() {
            msg!("user_order_id is already in use {}", params.user_order_id);
            return Err(ErrorCode::UserOrderIdAlreadyInUse);
        }
    }

    let market_index = params.market_index;
    let market = &perp_market_map.get_ref(&market_index)?;

<<<<<<< HEAD
    validate!(
        market.status != MarketStatus::Settlement,
        ErrorCode::DefaultError,
        "Market is in settlement mode",
    )?;

    let position_index = get_position_index(&user.positions, market_index)
        .or_else(|_| add_new_position(&mut user.positions, market_index))?;
=======
    let position_index = get_position_index(&user.perp_positions, market_index)
        .or_else(|_| add_new_position(&mut user.perp_positions, market_index))?;
>>>>>>> b399638f

    let worst_case_base_asset_amount_before =
        user.perp_positions[position_index].worst_case_base_asset_amount()?;

    // Increment open orders for existing position
    let (existing_position_direction, order_base_asset_amount) = {
        let market_position = &mut user.perp_positions[position_index];
        market_position.open_orders += 1;

        let standardized_base_asset_amount = standardize_base_asset_amount(
            params.base_asset_amount,
            market.amm.base_asset_amount_step_size,
        )?;

        let base_asset_amount = if params.reduce_only {
            calculate_base_asset_amount_for_reduce_only_order(
                standardized_base_asset_amount,
                params.direction,
                market_position.base_asset_amount,
            )
        } else {
            standardized_base_asset_amount
        };

        if !matches!(
            &params.order_type,
            OrderType::TriggerMarket | OrderType::TriggerLimit
        ) {
            increase_open_bids_and_asks(market_position, &params.direction, base_asset_amount)?;
        }

        let existing_position_direction = if market_position.base_asset_amount >= 0 {
            PositionDirection::Long
        } else {
            PositionDirection::Short
        };
        (existing_position_direction, base_asset_amount)
    };

    let (auction_start_price, auction_end_price) = if let OrderType::Market = params.order_type {
        let auction_start_price = calculate_auction_start_price(market, params.direction)?;
        let auction_end_price = if params.price == 0 {
            calculate_auction_end_price(market, params.direction, order_base_asset_amount)?
        } else {
            params.price
        };
        (auction_start_price, auction_end_price)
    } else {
        (0_u128, 0_u128)
    };

    validate!(
        params.market_type == MarketType::Perp,
        ErrorCode::InvalidOrder,
        "must be perp order"
    )?;

    let new_order = Order {
        status: OrderStatus::Open,
        order_type: params.order_type,
        market_type: params.market_type,
        ts: now,
        slot,
        order_id: get_then_update_id!(user, next_order_id),
        user_order_id: params.user_order_id,
        market_index: params.market_index,
        price: params.price,
        existing_position_direction,
        base_asset_amount: order_base_asset_amount,
        base_asset_amount_filled: 0,
        quote_asset_amount_filled: 0,
        fee: 0,
        direction: params.direction,
        reduce_only: params.reduce_only,
        trigger_price: params.trigger_price,
        trigger_condition: params.trigger_condition,
        triggered: false,
        post_only: params.post_only,
        oracle_price_offset: params.oracle_price_offset,
        immediate_or_cancel: params.immediate_or_cancel,
        auction_start_price,
        auction_end_price,
        auction_duration: min(
            max(state.min_perp_auction_duration, params.auction_duration),
            state.max_perp_auction_duration,
        ),
        padding: [0; 3],
    };

    let valid_oracle_price = get_valid_oracle_price(
        oracle_map.get_price_data(&market.amm.oracle)?,
        market,
        &new_order,
        &state.oracle_guard_rails.validity,
    )?;

    validate_order(&new_order, market, state, valid_oracle_price, slot)?;

    user.orders[new_order_index] = new_order;

    let worst_case_base_asset_amount_after =
        user.perp_positions[position_index].worst_case_base_asset_amount()?;

    // Order fails if it's risk increasing and it brings the user collateral below the margin requirement
    let risk_decreasing = worst_case_base_asset_amount_after.unsigned_abs()
        <= worst_case_base_asset_amount_before.unsigned_abs();

    let meets_initial_maintenance_requirement =
        meets_initial_margin_requirement(user, perp_market_map, spot_market_map, oracle_map)?;

    if !meets_initial_maintenance_requirement && !risk_decreasing {
        return Err(ErrorCode::InsufficientCollateral);
    }

    let (taker, taker_order, taker_pnl, maker, maker_order, maker_pnl) =
        get_taker_and_maker_for_order_record(&user_key, &new_order, None);

    let order_action_record = get_order_action_record(
        now,
        OrderAction::Place,
        OrderActionExplanation::None,
        market_index,
        None,
        None,
        None,
        None,
        None,
        None,
        None,
        None,
        None,
        None,
        None,
        None,
        taker,
        taker_order,
        taker_pnl,
        maker,
        maker_order,
        maker_pnl,
        oracle_map.get_price_data(&market.amm.oracle)?.price,
    )?;
    emit!(order_action_record);

    let order_record = OrderRecord {
        ts: now,
        user: user_key,
        order: user.orders[new_order_index],
    };
    emit!(order_record);

    Ok(())
}

pub fn cancel_order_by_order_id(
    order_id: u64,
    user: &AccountLoader<User>,
    perp_market_map: &PerpMarketMap,
    spot_market_map: &SpotMarketMap,
    oracle_map: &mut OracleMap,
    clock: &Clock,
) -> ClearingHouseResult {
    let user_key = user.key();
    let user = &mut load_mut!(user)?;
    let order_index = user
        .orders
        .iter()
        .position(|order| order.order_id == order_id)
        .ok_or_else(print_error!(ErrorCode::OrderDoesNotExist))?;

    cancel_order(
        order_index,
        user,
        &user_key,
        perp_market_map,
        spot_market_map,
        oracle_map,
        clock.unix_timestamp,
        clock.slot,
        OrderActionExplanation::None,
        None,
        0,
        false,
    )
}

pub fn cancel_order_by_user_order_id(
    user_order_id: u8,
    user: &AccountLoader<User>,
    perp_market_map: &PerpMarketMap,
    spot_market_map: &SpotMarketMap,
    oracle_map: &mut OracleMap,
    clock: &Clock,
) -> ClearingHouseResult {
    let user_key = user.key();
    let user = &mut load_mut!(user)?;
    let order_index = user
        .orders
        .iter()
        .position(|order| order.user_order_id == user_order_id)
        .ok_or_else(print_error!(ErrorCode::OrderDoesNotExist))?;

    cancel_order(
        order_index,
        user,
        &user_key,
        perp_market_map,
        spot_market_map,
        oracle_map,
        clock.unix_timestamp,
        clock.slot,
        OrderActionExplanation::None,
        None,
        0,
        false,
    )
}

pub fn cancel_order(
    order_index: usize,
    user: &mut User,
    user_key: &Pubkey,
    perp_market_map: &PerpMarketMap,
    spot_market_map: &SpotMarketMap,
    oracle_map: &mut OracleMap,
    now: i64,
    _slot: u64,
    explanation: OrderActionExplanation,
    filler_key: Option<&Pubkey>,
    filler_reward: u128,
    skip_log: bool,
) -> ClearingHouseResult {
    let (order_status, order_market_index, order_direction, order_market_type) = get_struct_values!(
        user.orders[order_index],
        status,
        market_index,
        direction,
        market_type
    );

    let is_perp_order = order_market_type == MarketType::Perp;

    validate!(order_status == OrderStatus::Open, ErrorCode::OrderNotOpen)?;

    // When save in the record, we want the status to be canceled
    user.orders[order_index].status = OrderStatus::Canceled;

    let oracle = if is_perp_order {
        perp_market_map.get_ref(&order_market_index)?.amm.oracle
    } else {
        spot_market_map.get_ref(&order_market_index)?.oracle
    };

    if !skip_log {
        let (taker, taker_order, taker_pnl, maker, maker_order, maker_pnl) =
            get_taker_and_maker_for_order_record(
                user_key,
                &user.orders[order_index],
                Some(-cast(filler_reward)?),
            );

        let order_action_record = get_order_action_record(
            now,
            OrderAction::Cancel,
            explanation,
            order_market_index,
            filler_key.copied(),
            None,
            Some(filler_reward),
            None,
            None,
            None,
            None,
            None,
            None,
            None,
            None,
            None,
            taker,
            taker_order,
            taker_pnl,
            maker,
            maker_order,
            maker_pnl,
            oracle_map.get_price_data(&oracle)?.price,
        )?;
        emit!(order_action_record);
    }

    if is_perp_order {
        // Decrement open orders for existing position
        let position_index = get_position_index(&user.perp_positions, order_market_index)?;
        let base_asset_amount_unfilled =
            user.orders[order_index].get_base_asset_amount_unfilled()?;
        position::decrease_open_bids_and_asks(
            &mut user.perp_positions[position_index],
            &order_direction,
            base_asset_amount_unfilled,
        )?;
        user.perp_positions[position_index].open_orders -= 1;
        user.orders[order_index] = Order::default();
    } else {
        let spot_position_index = user.get_spot_position_index(order_market_index)?;
        let base_asset_amount_unfilled =
            user.orders[order_index].get_base_asset_amount_unfilled()?;
        decrease_spot_open_bids_and_asks(
            &mut user.spot_positions[spot_position_index],
            &order_direction,
            base_asset_amount_unfilled,
        )?;
        user.spot_positions[spot_position_index].open_orders -= 1;
        user.orders[order_index] = Order::default();
    }

    Ok(())
}

pub fn fill_order(
    order_id: u64,
    state: &State,
    user: &AccountLoader<User>,
    user_stats: &AccountLoader<UserStats>,
    spot_market_map: &SpotMarketMap,
    perp_market_map: &PerpMarketMap,
    oracle_map: &mut OracleMap,
    filler: &AccountLoader<User>,
    filler_stats: &AccountLoader<UserStats>,
    maker: Option<&AccountLoader<User>>,
    maker_stats: Option<&AccountLoader<UserStats>>,
    maker_order_id: Option<u64>,
    referrer: Option<&AccountLoader<User>>,
    referrer_stats: Option<&AccountLoader<UserStats>>,
    clock: &Clock,
) -> ClearingHouseResult<(u128, bool)> {
    let now = clock.unix_timestamp;
    let slot = clock.slot;

    let filler_key = filler.key();
    let user_key = user.key();
    let user = &mut load_mut!(user)?;
    let user_stats = &mut load_mut!(user_stats)?;

    let order_index = user
        .orders
        .iter()
        .position(|order| order.order_id == order_id)
        .ok_or_else(print_error!(ErrorCode::OrderDoesNotExist))?;

    let (order_status, market_index, order_market_type) =
        get_struct_values!(user.orders[order_index], status, market_index, market_type);

    validate!(
        order_market_type == MarketType::Perp,
        ErrorCode::InvalidOrder,
        "must be perp order"
    )?;

    // settle lp position so its tradeable
    let mut market = perp_market_map.get_ref_mut(&market_index)?;

    controller::lp::settle_lp(user, &user_key, &mut market, now)?;
    controller::funding::settle_funding_payment(user, &user_key, &mut market, now)?;

    drop(market);

    validate!(
        order_status == OrderStatus::Open,
        ErrorCode::OrderNotOpen,
        "Order not open"
    )?;

    validate!(
        !user.orders[order_index].must_be_triggered() || user.orders[order_index].triggered,
        ErrorCode::OrderMustBeTriggeredFirst,
        "Order must be triggered first"
    )?;

    validate!(!user.bankrupt, ErrorCode::UserBankrupt)?;

    validate_user_not_being_liquidated(
        user,
        perp_market_map,
        spot_market_map,
        oracle_map,
        state.liquidation_margin_buffer_ratio,
    )?;

    let mark_price_before: u128;
    let oracle_mark_spread_pct_before: i128;
    let is_oracle_valid: bool;
    let oracle_price: i128;
    {
<<<<<<< HEAD
        let market = &mut market_map.get_ref_mut(&market_index)?;
        update_market_status(market, now)?;
=======
        let market = &mut perp_market_map.get_ref_mut(&market_index)?;
>>>>>>> b399638f
        controller::validate::validate_market_account(market)?;
        validate!(
            ((oracle_map.slot == market.amm.last_update_slot && market.amm.last_oracle_valid)
                || market.amm.curve_update_intensity == 0),
            ErrorCode::AMMNotUpdatedInSameSlot,
            "AMM must be updated in a prior instruction within same slot"
        )?;

        let oracle_price_data = &oracle_map.get_price_data(&market.amm.oracle)?;

        is_oracle_valid = amm::is_oracle_valid(
            &market.amm,
            oracle_price_data,
            &state.oracle_guard_rails.validity,
        )?;

        mark_price_before = market.amm.mark_price()?;
        oracle_mark_spread_pct_before =
            amm::calculate_oracle_twap_5min_mark_spread_pct(&market.amm, Some(mark_price_before))?;
        oracle_price = oracle_price_data.price;
    }

    let valid_oracle_price = if is_oracle_valid {
        Some(oracle_price)
    } else {
        None
    };

    let is_filler_taker = user_key == filler_key;
    let is_filler_maker = maker.map_or(false, |maker| maker.key() == filler_key);
    let (mut filler, mut filler_stats) = if !is_filler_maker && !is_filler_taker {
        (Some(load_mut!(filler)?), Some(load_mut!(filler_stats)?))
    } else {
        (None, None)
    };

    let (mut maker, mut maker_stats, maker_key, maker_order_index) = sanitize_maker_order(
        perp_market_map,
        spot_market_map,
        oracle_map,
        maker,
        maker_stats,
        maker_order_id,
        &user_key,
        &user.orders[order_index],
        &mut filler.as_deref_mut(),
        &filler_key,
        state.perp_fee_structure.cancel_order_fee,
        oracle_price,
        now,
        slot,
    )?;

    let (mut referrer, mut referrer_stats) =
        sanitize_referrer(referrer, referrer_stats, user_stats)?;

    let order_breaches_oracle_price = {
        let market = perp_market_map.get_ref(&market_index)?;
        order_breaches_oracle_price_limits(
            &user.orders[order_index],
            oracle_price,
            slot,
            market.margin_ratio_initial as u128,
            market.margin_ratio_maintenance as u128,
            Some(&market.amm),
        )?
    };

    if order_breaches_oracle_price {
        let filler_reward = pay_keeper_flat_reward_for_perps(
            user,
            filler.as_deref_mut(),
            perp_market_map.get_ref_mut(&market_index)?.deref_mut(),
            state.perp_fee_structure.cancel_order_fee,
        )?;

        cancel_order(
            order_index,
            user.deref_mut(),
            &user_key,
            perp_market_map,
            spot_market_map,
            oracle_map,
            now,
            slot,
            OrderActionExplanation::OraclePriceBreachedLimitPrice,
            Some(&filler_key),
            filler_reward,
            false,
        )?;

        return Ok((0, true));
    }

    let should_expire_order =
        should_expire_order(user, order_index, slot, state.max_perp_auction_duration)?;
    if should_expire_order {
        let filler_reward = {
            let mut market = perp_market_map.get_ref_mut(&market_index)?;
            pay_keeper_flat_reward_for_perps(
                user,
                filler.as_deref_mut(),
                market.deref_mut(),
                state.perp_fee_structure.cancel_order_fee,
            )?
        };

        cancel_order(
            order_index,
            user,
            &user_key,
            perp_market_map,
            spot_market_map,
            oracle_map,
            now,
            slot,
            OrderActionExplanation::MarketOrderAuctionExpired,
            Some(&filler_key),
            filler_reward,
            false,
        )?;
        return Ok((0, true));
    }

    let (base_asset_amount, potentially_risk_increasing, mut updated_user_state) = fulfill_order(
        user,
        order_index,
        &user_key,
        user_stats,
        &mut maker.as_deref_mut(),
        &mut maker_stats.as_deref_mut(),
        maker_order_index,
        maker_key.as_ref(),
        &mut filler.as_deref_mut(),
        &filler_key,
        &mut filler_stats.as_deref_mut(),
        &mut referrer.as_deref_mut(),
        &mut referrer_stats.as_deref_mut(),
        spot_market_map,
        perp_market_map,
        oracle_map,
        &state.perp_fee_structure,
        mark_price_before,
        valid_oracle_price,
        now,
        slot,
    )?;

    if should_cancel_order_after_fulfill(user, order_index, slot)? {
        updated_user_state = true;

        let filler_reward = {
            let mut market = perp_market_map.get_ref_mut(&market_index)?;
            pay_keeper_flat_reward_for_perps(
                user,
                filler.as_deref_mut(),
                market.deref_mut(),
                state.perp_fee_structure.cancel_order_fee,
            )?
        };

        cancel_order(
            order_index,
            user,
            &user_key,
            perp_market_map,
            spot_market_map,
            oracle_map,
            now,
            slot,
            OrderActionExplanation::MarketOrderFilledToLimitPrice,
            Some(&filler_key),
            filler_reward,
            false,
        )?
    }

    if !updated_user_state {
        return Ok((base_asset_amount, updated_user_state));
    }

    let mark_price_after: u128;
    let oracle_mark_spread_pct_after: i128;
    {
        let market = perp_market_map.get_ref_mut(&market_index)?;
        mark_price_after = market.amm.mark_price()?;
        oracle_mark_spread_pct_after =
            amm::calculate_oracle_twap_5min_mark_spread_pct(&market.amm, Some(mark_price_after))?;
    }

    let is_oracle_mark_too_divergent_before = amm::is_oracle_mark_too_divergent(
        oracle_mark_spread_pct_before,
        &state.oracle_guard_rails.price_divergence,
    )?;

    let is_oracle_mark_too_divergent_after = amm::is_oracle_mark_too_divergent(
        oracle_mark_spread_pct_after,
        &state.oracle_guard_rails.price_divergence,
    )?;

    // if oracle-mark divergence pushed outside limit, block order
    if is_oracle_mark_too_divergent_after && !is_oracle_mark_too_divergent_before && is_oracle_valid
    {
        return Err(ErrorCode::OracleMarkSpreadLimit);
    }

    // if oracle-mark divergence outside limit and risk-increasing, block order
    if is_oracle_mark_too_divergent_after
        && oracle_mark_spread_pct_after.unsigned_abs()
            >= oracle_mark_spread_pct_before.unsigned_abs()
        && is_oracle_valid
        && potentially_risk_increasing
    {
        return Err(ErrorCode::OracleMarkSpreadLimit);
    }

    // Try to update the funding rate at the end of every trade
    {
        let market = &mut perp_market_map.get_ref_mut(&market_index)?;
        controller::funding::update_funding_rate(
            market_index,
            market,
            oracle_map,
            now,
            &state.oracle_guard_rails,
            state.funding_paused,
            Some(mark_price_before),
        )?;
    }

    Ok((base_asset_amount, updated_user_state))
}

#[allow(clippy::type_complexity)]
fn sanitize_maker_order<'a>(
    perp_market_map: &PerpMarketMap,
    spot_market_map: &SpotMarketMap,
    oracle_map: &mut OracleMap,
    maker: Option<&'a AccountLoader<User>>,
    maker_stats: Option<&'a AccountLoader<UserStats>>,
    maker_order_id: Option<u64>,
    taker_key: &Pubkey,
    taker_order: &Order,
    filler: &mut Option<&mut User>,
    filler_key: &Pubkey,
    filler_reward: u128,
    oracle_price: i128,
    now: i64,
    slot: u64,
) -> ClearingHouseResult<(
    Option<RefMut<'a, User>>,
    Option<RefMut<'a, UserStats>>,
    Option<Pubkey>,
    Option<usize>,
)> {
    if maker.is_none() || maker_stats.is_none() {
        return Ok((None, None, None, None));
    }

    let maker = maker.unwrap();
    let maker_stats = maker_stats.unwrap();
    if &maker.key() == taker_key {
        return Ok((None, None, None, None));
    }

    let maker_key = maker.key();
    let mut maker = load_mut!(maker)?;
    let maker_stats = load_mut!(maker_stats)?;
    let maker_order_index =
        maker.get_order_index(maker_order_id.ok_or(ErrorCode::MakerOrderNotFound)?)?;

    {
        let maker_order = &maker.orders[maker_order_index];
        if !is_maker_for_taker(maker_order, taker_order)? {
            return Ok((None, None, None, None));
        }

        if maker.being_liquidated || maker.bankrupt {
            return Ok((None, None, None, None));
        }

        validate!(
            !maker_order.must_be_triggered() || maker_order.triggered,
            ErrorCode::OrderMustBeTriggeredFirst,
            "Maker order not triggered"
        )?;

        validate!(
            maker_order.market_type == MarketType::Perp,
            ErrorCode::InvalidOrder,
            "Maker order not a perp order"
        )?
    }

    let breaches_oracle_price_limits = {
        let market = perp_market_map.get_ref(&maker.orders[maker_order_index].market_index)?;

        order_breaches_oracle_price_limits(
            &maker.orders[maker_order_index],
            oracle_price,
            slot,
            market.margin_ratio_initial as u128,
            market.margin_ratio_maintenance as u128,
            Some(&market.amm),
        )?
    };

    // Dont fulfill with a maker order if oracle has diverged significantly
    if breaches_oracle_price_limits {
        let filler_reward = {
            let mut market =
                perp_market_map.get_ref_mut(&maker.orders[maker_order_index].market_index)?;
            pay_keeper_flat_reward_for_perps(
                &mut maker,
                filler.as_deref_mut(),
                market.deref_mut(),
                filler_reward,
            )?
        };

        cancel_order(
            maker_order_index,
            maker.deref_mut(),
            &maker_key,
            perp_market_map,
            spot_market_map,
            oracle_map,
            now,
            slot,
            OrderActionExplanation::OraclePriceBreachedLimitPrice,
            Some(filler_key),
            filler_reward,
            false,
        )?;
        return Ok((None, None, None, None));
    }

    let market_index = maker.orders[maker_order_index].market_index;
    settle_funding_payment(
        &mut maker,
        &maker_key,
        perp_market_map.get_ref_mut(&market_index)?.deref_mut(),
        now,
    )?;

    Ok((
        Some(maker),
        Some(maker_stats),
        Some(maker_key),
        Some(maker_order_index),
    ))
}

#[allow(clippy::type_complexity)]
fn sanitize_referrer<'a>(
    referrer: Option<&'a AccountLoader<User>>,
    referrer_stats: Option<&'a AccountLoader<UserStats>>,
    user_stats: &UserStats,
) -> ClearingHouseResult<(Option<RefMut<'a, User>>, Option<RefMut<'a, UserStats>>)> {
    if referrer.is_none() || referrer_stats.is_none() {
        validate!(
            !user_stats.has_referrer(),
            ErrorCode::InvalidReferrer,
            "User has referrer but referrer/referrer stats missing"
        )?;

        return Ok((None, None));
    }

    let referrer = load_mut!(referrer.unwrap())?;
    let referrer_stats = load_mut!(referrer_stats.unwrap())?;
    validate!(
        referrer.user_id == 0,
        ErrorCode::InvalidReferrer,
        "Referrer must be user id 0"
    )?;

    validate!(
        referrer.authority.eq(&referrer_stats.authority),
        ErrorCode::InvalidReferrer,
        "Referrer authority != Referrer stats authority"
    )?;

    validate!(
        referrer.authority.eq(&user_stats.referrer),
        ErrorCode::InvalidReferrer,
        "Referrer authority != user stats authority"
    )?;

    Ok((Some(referrer), Some(referrer_stats)))
}

fn fulfill_order(
    user: &mut User,
    user_order_index: usize,
    user_key: &Pubkey,
    user_stats: &mut UserStats,
    maker: &mut Option<&mut User>,
    maker_stats: &mut Option<&mut UserStats>,
    maker_order_index: Option<usize>,
    maker_key: Option<&Pubkey>,
    filler: &mut Option<&mut User>,
    filler_key: &Pubkey,
    filler_stats: &mut Option<&mut UserStats>,
    referrer: &mut Option<&mut User>,
    referrer_stats: &mut Option<&mut UserStats>,
    spot_market_map: &SpotMarketMap,
    perp_market_map: &PerpMarketMap,
    oracle_map: &mut OracleMap,
    fee_structure: &FeeStructure,
    mark_price_before: u128,
    valid_oracle_price: Option<i128>,
    now: i64,
    slot: u64,
) -> ClearingHouseResult<(u128, bool, bool)> {
    let market_index = user.orders[user_order_index].market_index;

    let position_index = get_position_index(&user.perp_positions, market_index)?;
    let order_direction = user.orders[user_order_index].direction;
    let position_base_asset_amount_before = user.perp_positions[position_index].base_asset_amount;
    let risk_decreasing = is_order_risk_decreasing(
        &order_direction,
        user.orders[user_order_index].get_base_asset_amount_unfilled()?,
        position_base_asset_amount_before,
    )?;

    let free_collateral =
        calculate_free_collateral(user, perp_market_map, spot_market_map, oracle_map)?;
    if free_collateral < 0 && !risk_decreasing {
        cancel_risk_increasing_order(
            user,
            user_order_index,
            user_key,
            filler,
            filler_key,
            perp_market_map,
            spot_market_map,
            oracle_map,
            fee_structure,
            now,
            slot,
        )?;

        return Ok((0, false, true));
    }

    let fulfillment_methods =
        determine_perp_fulfillment_methods(&user.orders[user_order_index], maker.is_some(), slot)?;

    if fulfillment_methods.is_empty() {
        return Ok((0, false, false));
    }

    let mut base_asset_amount = 0_u128;
    let mut quote_asset_amount = 0_u128;
    let mut order_records: Vec<OrderActionRecord> = vec![];
    for fulfillment_method in fulfillment_methods.iter() {
        if user.orders[user_order_index].status != OrderStatus::Open {
            break;
        }

        let mut market = perp_market_map.get_ref_mut(&market_index)?;

        let (_base_asset_amount, _quote_asset_amount) = match fulfillment_method {
            PerpFulfillmentMethod::AMM => fulfill_order_with_amm(
                user,
                user_stats,
                user_order_index,
                market.deref_mut(),
                oracle_map,
                mark_price_before,
                now,
                slot,
                valid_oracle_price,
                user_key,
                filler_key,
                filler,
                filler_stats,
                referrer,
                referrer_stats,
                fee_structure,
                &mut order_records,
                None,
                None,
            )?,
            PerpFulfillmentMethod::Match => fulfill_order_with_match(
                market.deref_mut(),
                user,
                user_stats,
                user_order_index,
                user_key,
                maker.as_deref_mut().unwrap(),
                maker_stats.as_deref_mut().unwrap(),
                maker_order_index.unwrap(),
                maker_key.unwrap(),
                filler,
                filler_stats,
                filler_key,
                referrer,
                referrer_stats,
                mark_price_before,
                valid_oracle_price,
                now,
                slot,
                fee_structure,
                oracle_map,
                &mut order_records,
            )?,
        };

        base_asset_amount = base_asset_amount
            .checked_add(_base_asset_amount)
            .ok_or_else(math_error!())?;
        quote_asset_amount = quote_asset_amount
            .checked_add(_quote_asset_amount)
            .ok_or_else(math_error!())?;
    }

    for order_record in order_records {
        emit!(order_record)
    }

    let (margin_requirement, total_collateral) = calculate_margin_requirement_and_total_collateral(
        user,
        perp_market_map,
        MarginRequirementType::Maintenance,
        spot_market_map,
        oracle_map,
    )?;
    if total_collateral < cast_to_i128(margin_requirement)? {
        msg!(
            "taker breached maintenance requirements (margin requirement {}) (total_collateral {})",
            margin_requirement,
            total_collateral
        );
        return Err(ErrorCode::InsufficientCollateral);
    }

    let position_base_asset_amount_after = user.perp_positions[position_index].base_asset_amount;
    let risk_increasing = position_base_asset_amount_before == 0
        || position_base_asset_amount_before.signum() == position_base_asset_amount_after.signum()
        || position_base_asset_amount_before.abs() < position_base_asset_amount_after.abs();

    let updated_user_state = base_asset_amount != 0;

    Ok((base_asset_amount, risk_increasing, updated_user_state))
}

fn cancel_risk_increasing_order(
    user: &mut User,
    user_order_index: usize,
    user_key: &Pubkey,
    filler: &mut Option<&mut User>,
    filler_key: &Pubkey,
    perp_market_map: &PerpMarketMap,
    spot_market_map: &SpotMarketMap,
    oracle_map: &mut OracleMap,
    fee_structure: &FeeStructure,
    now: i64,
    slot: u64,
) -> ClearingHouseResult {
    let market_index = user.orders[user_order_index].market_index;
    let filler_reward = {
        let mut market = perp_market_map.get_ref_mut(&market_index)?;
        pay_keeper_flat_reward_for_perps(
            user,
            filler.as_deref_mut(),
            market.deref_mut(),
            fee_structure.cancel_order_fee,
        )?
    };

    cancel_order(
        user_order_index,
        user,
        user_key,
        perp_market_map,
        spot_market_map,
        oracle_map,
        now,
        slot,
        OrderActionExplanation::InsufficientFreeCollateral,
        Some(filler_key),
        filler_reward,
        false,
    )?;

    Ok(())
}

pub fn fulfill_order_with_amm(
    user: &mut User,
    user_stats: &mut UserStats,
    order_index: usize,
    market: &mut PerpMarket,
    oracle_map: &mut OracleMap,
    mark_price_before: u128,
    now: i64,
    slot: u64,
    valid_oracle_price: Option<i128>,
    user_key: &Pubkey,
    filler_key: &Pubkey,
    filler: &mut Option<&mut User>,
    filler_stats: &mut Option<&mut UserStats>,
    referrer: &mut Option<&mut User>,
    referrer_stats: &mut Option<&mut UserStats>,
    fee_structure: &FeeStructure,
    order_records: &mut Vec<OrderActionRecord>,
    override_base_asset_amount: Option<u128>,
    override_fill_price: Option<u128>, // todo probs dont need this since its the user_limit_price / current auction time
) -> ClearingHouseResult<(u128, u128)> {
    // Determine the base asset amount the market can fill
    let (base_asset_amount, fill_price) = match override_base_asset_amount {
        Some(override_base_asset_amount) => (override_base_asset_amount, override_fill_price),
        None => {
            let fill_price = if user.orders[order_index].post_only {
                Some(user.orders[order_index].get_limit_price(
                    valid_oracle_price,
                    slot,
                    Some(&market.amm),
                )?)
            } else {
                None
            };

            (
                calculate_base_asset_amount_for_amm_to_fulfill(
                    &user.orders[order_index],
                    market,
                    valid_oracle_price,
                    slot,
                )?,
                fill_price,
            )
        }
    };

    if base_asset_amount == 0 {
        // if is an actual swap (and not amm jit order) then msg!
        if override_base_asset_amount.is_none() {
            msg!("Amm cant fulfill order");
        }
        return Ok((0, 0));
    }

    let position_index = get_position_index(&user.perp_positions, market.market_index)?;

    let (order_post_only, order_ts, order_direction) =
        get_struct_values!(user.orders[order_index], post_only, ts, direction);

    let (quote_asset_amount, quote_asset_amount_surplus, mut pnl) =
        controller::position::update_position_with_base_asset_amount(
            base_asset_amount,
            order_direction,
            market,
            user,
            position_index,
            mark_price_before,
            now,
            fill_price,
        )?;

    let reward_referrer = referrer.is_some()
        && referrer_stats.is_some()
        && referrer
            .as_mut()
            .unwrap()
            .force_get_perp_position_mut(market.market_index)
            .is_ok();

    let FillFees {
        user_fee,
        fee_to_market,
        filler_reward,
        referee_discount,
        referrer_reward,
        fee_to_market_for_lp,
        ..
    } = fees::calculate_fee_for_order_fulfill_against_amm(
        quote_asset_amount,
        fee_structure,
        order_ts,
        now,
        filler.is_some(),
        reward_referrer,
        quote_asset_amount_surplus,
        order_post_only,
    )?;

    amm::update_amm_long_short_intensity(
        &mut market.amm,
        now,
        quote_asset_amount,
        order_direction,
    )?;

    let user_position_delta =
        get_position_delta_for_fill(base_asset_amount, quote_asset_amount, order_direction)?;

    update_amm_and_lp_market_position(
        market,
        &user_position_delta,
        cast_to_i128(fee_to_market_for_lp)?,
    )?;

    // Increment the clearing house's total fee variables
    market.amm.total_fee = market
        .amm
        .total_fee
        .checked_add(fee_to_market)
        .ok_or_else(math_error!())?;
    market.amm.total_exchange_fee = market
        .amm
        .total_exchange_fee
        .checked_add(user_fee)
        .ok_or_else(math_error!())?;
    market.amm.total_mm_fee = cast_to_i128(market.amm.total_mm_fee)?
        .checked_add(quote_asset_amount_surplus)
        .ok_or_else(math_error!())?;
    market.amm.total_fee_minus_distributions = market
        .amm
        .total_fee_minus_distributions
        .checked_add(fee_to_market as i128)
        .ok_or_else(math_error!())?;
    market.amm.net_revenue_since_last_funding = market
        .amm
        .net_revenue_since_last_funding
        .checked_add(fee_to_market as i64)
        .ok_or_else(math_error!())?;

    // Increment the user's total fee variables
    user_stats.increment_total_fees(cast(user_fee)?)?;
    user_stats.increment_total_referee_discount(cast(referee_discount)?)?;

    if let (Some(referrer), Some(referrer_stats)) = (referrer.as_mut(), referrer_stats.as_mut()) {
        if let Ok(referrer_position) = referrer.force_get_perp_position_mut(market.market_index) {
            update_quote_asset_amount(referrer_position, market, cast(referrer_reward)?)?;

            referrer_stats.increment_total_referrer_reward(cast(referrer_reward)?)?;
        }
    }

    let position_index = get_position_index(&user.perp_positions, market.market_index)?;

    controller::position::update_quote_asset_amount(
        &mut user.perp_positions[position_index],
        market,
        -cast(user_fee)?,
    )?;

    if order_post_only {
        user_stats.update_maker_volume_30d(cast(quote_asset_amount)?, now)?;
    } else {
        user_stats.update_taker_volume_30d(cast(quote_asset_amount)?, now)?;
    }

    pnl = pnl.checked_sub(cast(user_fee)?).ok_or_else(math_error!())?;

    if let Some(filler) = filler.as_mut() {
        let position_index = get_position_index(&filler.perp_positions, market.market_index)
            .or_else(|_| add_new_position(&mut filler.perp_positions, market.market_index))?;

        controller::position::update_quote_asset_amount(
            &mut filler.perp_positions[position_index],
            market,
            cast(filler_reward)?,
        )?;

        filler_stats
            .as_mut()
            .unwrap()
            .update_filler_volume(cast(quote_asset_amount)?, now)?;
    }

    update_order_after_fill(
        &mut user.orders[order_index],
        market.amm.base_asset_amount_step_size,
        base_asset_amount,
        quote_asset_amount,
        cast(user_fee)?,
    )?;

    decrease_open_bids_and_asks(
        &mut user.perp_positions[position_index],
        &order_direction,
        base_asset_amount,
    )?;

    let (taker, taker_order, taker_pnl, maker, maker_order, maker_pnl) =
        get_taker_and_maker_for_order_record(user_key, &user.orders[order_index], Some(pnl));

    let fill_record_id = get_then_update_id!(market, next_fill_record_id);
    let order_action_record = get_order_action_record(
        now,
        OrderAction::Fill,
        OrderActionExplanation::OrderFilledWithAMM,
        market.market_index,
        Some(*filler_key),
        Some(fill_record_id),
        Some(filler_reward),
        if user_stats.referrer.eq(&Pubkey::default()) {
            None
        } else {
            Some(user_stats.referrer)
        },
        Some(base_asset_amount),
        Some(quote_asset_amount),
        Some(user_fee),
        None,
        Some(referrer_reward),
        Some(referee_discount),
        Some(quote_asset_amount_surplus),
        None,
        taker,
        taker_order,
        taker_pnl,
        maker,
        maker_order,
        maker_pnl,
        oracle_map.get_price_data(&market.amm.oracle)?.price,
    )?;
    order_records.push(order_action_record);

    // Cant reset order until after its logged
    if user.orders[order_index].get_base_asset_amount_unfilled()? == 0 {
        user.orders[order_index] = Order::default();
        let market_position = &mut user.perp_positions[position_index];
        market_position.open_orders -= 1;
    }

    Ok((base_asset_amount, quote_asset_amount))
}

pub fn fulfill_order_with_match(
    market: &mut PerpMarket,
    taker: &mut User,
    taker_stats: &mut UserStats,
    taker_order_index: usize,
    taker_key: &Pubkey,
    maker: &mut User,
    maker_stats: &mut UserStats,
    maker_order_index: usize,
    maker_key: &Pubkey,
    filler: &mut Option<&mut User>,
    filler_stats: &mut Option<&mut UserStats>,
    filler_key: &Pubkey,
    referrer: &mut Option<&mut User>,
    referrer_stats: &mut Option<&mut UserStats>,
    mark_price_before: u128,
    valid_oracle_price: Option<i128>,
    now: i64,
    slot: u64,
    fee_structure: &FeeStructure,
    oracle_map: &mut OracleMap,
    order_records: &mut Vec<OrderActionRecord>,
) -> ClearingHouseResult<(u128, u128)> {
    if !are_orders_same_market_but_different_sides(
        &maker.orders[maker_order_index],
        &taker.orders[taker_order_index],
    ) {
        return Ok((0_u128, 0_u128));
    }

    let oracle_price = oracle_map.get_price_data(&market.amm.oracle)?.price;
    let taker_price = taker.orders[taker_order_index].get_limit_price(
        Some(oracle_price),
        slot,
        Some(&market.amm),
    )?;
    let taker_direction = taker.orders[taker_order_index].direction;
    let taker_base_asset_amount =
        taker.orders[taker_order_index].get_base_asset_amount_unfilled()?;

    let maker_price = maker.orders[maker_order_index].get_limit_price(
        Some(oracle_price),
        slot,
        Some(&market.amm),
    )?;
    let maker_direction = &maker.orders[maker_order_index].direction;
    let maker_base_asset_amount =
        maker.orders[maker_order_index].get_base_asset_amount_unfilled()?;

    amm::update_mark_twap(
        &mut market.amm,
        now,
        Some(maker_price),
        Some(taker_direction),
    )?;

    let orders_cross = do_orders_cross(maker_direction, maker_price, taker_price);

    if !orders_cross {
        return Ok((0_u128, 0_u128));
    }

    let (base_asset_amount, _) = calculate_fill_for_matched_orders(
        maker_base_asset_amount,
        maker_price,
        taker_base_asset_amount,
        PERP_DECIMALS,
    )?;

    if base_asset_amount == 0 {
        return Ok((0_u128, 0_u128));
    }

    let amm_wants_to_make = match taker_direction {
        PositionDirection::Long => market.amm.net_base_asset_amount < 0,
        PositionDirection::Short => market.amm.net_base_asset_amount > 0,
    };

    let mut total_quote_asset_amount = 0_u128;
    let base_asset_amount_left_to_fill = if amm_wants_to_make && market.amm.amm_jit_is_active() {
        let jit_base_asset_amount =
            crate::math::amm_jit::calculate_jit_base_asset_amount(market, base_asset_amount)?;

        if jit_base_asset_amount > 0 {
            let (base_asset_amount_filled_by_amm, quote_asset_amount_filled_by_amm) =
                fulfill_order_with_amm(
                    taker,
                    taker_stats,
                    taker_order_index,
                    market,
                    oracle_map,
                    mark_price_before,
                    now,
                    slot,
                    valid_oracle_price,
                    taker_key,
                    filler_key,
                    filler,
                    filler_stats,
                    &mut None,
                    &mut None,
                    fee_structure,
                    order_records,
                    Some(jit_base_asset_amount),
                    Some(taker_price), // current auction price
                )?;

            total_quote_asset_amount = quote_asset_amount_filled_by_amm;

            base_asset_amount
                .checked_sub(base_asset_amount_filled_by_amm)
                .ok_or_else(math_error!())?
        } else {
            base_asset_amount
        }
    } else {
        base_asset_amount
    };

    let taker_base_asset_amount =
        taker.orders[taker_order_index].get_base_asset_amount_unfilled()?;

    let (_, quote_asset_amount) = calculate_fill_for_matched_orders(
        base_asset_amount_left_to_fill,
        maker_price,
        taker_base_asset_amount,
        PERP_DECIMALS,
    )?;

    total_quote_asset_amount = total_quote_asset_amount
        .checked_add(quote_asset_amount)
        .ok_or_else(math_error!())?;

    let maker_position_index = get_position_index(
        &maker.perp_positions,
        maker.orders[maker_order_index].market_index,
    )?;

    let maker_position_delta = get_position_delta_for_fill(
        base_asset_amount_left_to_fill,
        quote_asset_amount,
        maker.orders[maker_order_index].direction,
    )?;

    let mut maker_pnl = update_position_and_market(
        &mut maker.perp_positions[maker_position_index],
        market,
        &maker_position_delta,
    )?;

    maker_stats.update_maker_volume_30d(cast(quote_asset_amount)?, now)?;

    let taker_position_index = get_position_index(
        &taker.perp_positions,
        taker.orders[taker_order_index].market_index,
    )?;

    let taker_position_delta = get_position_delta_for_fill(
        base_asset_amount_left_to_fill,
        quote_asset_amount,
        taker.orders[taker_order_index].direction,
    )?;

    let mut taker_pnl = update_position_and_market(
        &mut taker.perp_positions[taker_position_index],
        market,
        &taker_position_delta,
    )?;

    taker_stats.update_taker_volume_30d(cast(quote_asset_amount)?, now)?;

    let reward_referrer = referrer.is_some()
        && referrer_stats.is_some()
        && referrer
            .as_mut()
            .unwrap()
            .force_get_perp_position_mut(market.market_index)
            .is_ok();

    let FillFees {
        user_fee: taker_fee,
        maker_rebate,
        fee_to_market,
        filler_reward,
        referrer_reward,
        referee_discount,
        ..
    } = fees::calculate_fee_for_fulfillment_with_match(
        quote_asset_amount,
        fee_structure,
        taker.orders[taker_order_index].ts,
        now,
        filler.is_some(),
        reward_referrer,
    )?;

    // Increment the markets house's total fee variables
    market.amm.market_position.quote_asset_amount = market
        .amm
        .market_position
        .quote_asset_amount
        .checked_add(cast_to_i128(fee_to_market)?)
        .ok_or_else(math_error!())?;

    market.amm.total_fee = market
        .amm
        .total_fee
        .checked_add(cast_to_i128(fee_to_market)?)
        .ok_or_else(math_error!())?;
    market.amm.total_fee_minus_distributions = market
        .amm
        .total_fee_minus_distributions
        .checked_add(fee_to_market as i128)
        .ok_or_else(math_error!())?;
    market.amm.net_revenue_since_last_funding = market
        .amm
        .net_revenue_since_last_funding
        .checked_add(fee_to_market as i64)
        .ok_or_else(math_error!())?;

    controller::position::update_quote_asset_amount(
        &mut taker.perp_positions[taker_position_index],
        market,
        -cast(taker_fee)?,
    )?;

    taker_stats.increment_total_fees(cast(taker_fee)?)?;
    taker_stats.increment_total_referee_discount(cast(referee_discount)?)?;

    taker_pnl = taker_pnl
        .checked_sub(cast(taker_fee)?)
        .ok_or_else(math_error!())?;

    controller::position::update_quote_asset_amount(
        &mut maker.perp_positions[maker_position_index],
        market,
        cast(maker_rebate)?,
    )?;

    maker_stats.increment_total_rebate(cast(maker_rebate)?)?;

    maker_pnl = maker_pnl
        .checked_add(cast(maker_rebate)?)
        .ok_or_else(math_error!())?;

    if let Some(filler) = filler {
        let filler_position_index = get_position_index(&filler.perp_positions, market.market_index)
            .or_else(|_| add_new_position(&mut filler.perp_positions, market.market_index))?;

        controller::position::update_quote_asset_amount(
            &mut filler.perp_positions[filler_position_index],
            market,
            cast(filler_reward)?,
        )?;

        filler_stats
            .as_mut()
            .unwrap()
            .update_filler_volume(cast(quote_asset_amount)?, now)?;
    }

    if let (Some(referrer), Some(referrer_stats)) = (referrer.as_mut(), referrer_stats.as_mut()) {
        if let Ok(referrer_position) = referrer.force_get_perp_position_mut(market.market_index) {
            update_quote_asset_amount(referrer_position, market, cast(referrer_reward)?)?;

            referrer_stats.increment_total_referrer_reward(cast(referrer_reward)?)?;
        }
    }

    update_order_after_fill(
        &mut taker.orders[taker_order_index],
        market.amm.base_asset_amount_step_size,
        base_asset_amount_left_to_fill,
        quote_asset_amount,
        cast(taker_fee)?,
    )?;

    decrease_open_bids_and_asks(
        &mut taker.perp_positions[taker_position_index],
        &taker.orders[taker_order_index].direction,
        base_asset_amount_left_to_fill,
    )?;

    update_order_after_fill(
        &mut maker.orders[maker_order_index],
        market.amm.base_asset_amount_step_size,
        base_asset_amount_left_to_fill,
        quote_asset_amount,
        -cast(maker_rebate)?,
    )?;

    decrease_open_bids_and_asks(
        &mut maker.perp_positions[maker_position_index],
        &maker.orders[maker_order_index].direction,
        base_asset_amount_left_to_fill,
    )?;

    let fill_record_id = get_then_update_id!(market, next_fill_record_id);
    let order_action_record = get_order_action_record(
        now,
        OrderAction::Fill,
        OrderActionExplanation::None,
        market.market_index,
        Some(*filler_key),
        Some(fill_record_id),
        Some(filler_reward),
        if taker_stats.referrer.eq(&Pubkey::default()) {
            None
        } else {
            Some(taker_stats.referrer)
        },
        Some(base_asset_amount_left_to_fill),
        Some(cast(quote_asset_amount)?),
        Some(taker_fee),
        Some(maker_rebate),
        Some(referrer_reward),
        Some(referee_discount),
        None,
        None,
        Some(*taker_key),
        Some(taker.orders[taker_order_index]),
        Some(taker_pnl),
        Some(*maker_key),
        Some(maker.orders[maker_order_index]),
        Some(maker_pnl),
        oracle_map.get_price_data(&market.amm.oracle)?.price,
    )?;
    order_records.push(order_action_record);

    if taker.orders[taker_order_index].get_base_asset_amount_unfilled()? == 0 {
        taker.orders[taker_order_index] = Order::default();
        let market_position = &mut taker.perp_positions[taker_position_index];
        market_position.open_orders -= 1;
    }

    if maker.orders[maker_order_index].get_base_asset_amount_unfilled()? == 0 {
        maker.orders[maker_order_index] = Order::default();
        let market_position = &mut maker.perp_positions[maker_position_index];
        market_position.open_orders -= 1;
    }

    Ok((base_asset_amount, total_quote_asset_amount))
}

pub fn update_order_after_fill(
    order: &mut Order,
    minimum_base_asset_trade_size: u128,
    base_asset_amount: u128,
    quote_asset_amount: u128,
    fee: i128,
) -> ClearingHouseResult {
    order.base_asset_amount_filled = order
        .base_asset_amount_filled
        .checked_add(base_asset_amount)
        .ok_or_else(math_error!())?;

    order.quote_asset_amount_filled = order
        .quote_asset_amount_filled
        .checked_add(quote_asset_amount)
        .ok_or_else(math_error!())?;

    // redundant test to make sure no min trade size remaining
    let base_asset_amount_to_fill = order
        .base_asset_amount
        .checked_sub(order.base_asset_amount_filled)
        .ok_or_else(math_error!())?;

    if base_asset_amount_to_fill > 0 && base_asset_amount_to_fill < minimum_base_asset_trade_size {
        return Err(ErrorCode::OrderAmountTooSmall);
    }

    order.fee = order.fee.checked_add(fee).ok_or_else(math_error!())?;

    if order.get_base_asset_amount_unfilled()? == 0 {
        order.status = OrderStatus::Filled;
    }

    Ok(())
}

fn get_valid_oracle_price(
    oracle_price_data: &OraclePriceData,
    market: &PerpMarket,
    order: &Order,
    validity_guardrails: &ValidityGuardRails,
) -> ClearingHouseResult<Option<i128>> {
    let price = {
        let is_oracle_valid = is_oracle_valid(&market.amm, oracle_price_data, validity_guardrails)?;
        if is_oracle_valid {
            Some(oracle_price_data.price)
        } else if order.has_oracle_price_offset() {
            msg!("Invalid oracle for order with oracle price offset");
            return Err(print_error!(ErrorCode::InvalidOracle)());
        } else {
            msg!("Oracle is invalid");
            None
        }
    };

    Ok(price)
}

#[allow(clippy::type_complexity)]
fn get_taker_and_maker_for_order_record(
    user_key: &Pubkey,
    user_order: &Order,
    pnl: Option<i128>,
) -> (
    Option<Pubkey>,
    Option<Order>,
    Option<i128>,
    Option<Pubkey>,
    Option<Order>,
    Option<i128>,
) {
    if user_order.post_only {
        (None, None, None, Some(*user_key), Some(*user_order), pnl)
    } else {
        (Some(*user_key), Some(*user_order), pnl, None, None, None)
    }
}

pub fn trigger_order(
    order_id: u64,
    state: &State,
    user: &AccountLoader<User>,
    market_map: &PerpMarketMap,
    oracle_map: &mut OracleMap,
    filler: &AccountLoader<User>,
    clock: &Clock,
) -> ClearingHouseResult {
    let now = clock.unix_timestamp;
    let slot = clock.slot;

    let filler_key = filler.key();
    let user_key = user.key();
    let user = &mut load_mut!(user)?;

    let order_index = user
        .orders
        .iter()
        .position(|order| order.order_id == order_id)
        .ok_or_else(print_error!(ErrorCode::OrderDoesNotExist))?;

    let (order_status, market_index) =
        get_struct_values!(user.orders[order_index], status, market_index);

    validate!(
        order_status == OrderStatus::Open,
        ErrorCode::OrderNotOpen,
        "Order not open"
    )?;

    validate!(
        user.orders[order_index].must_be_triggered(),
        ErrorCode::OrderNotTriggerable,
        "Order is not triggerable"
    )?;

    let market = &mut market_map.get_ref_mut(&market_index)?;
    let oracle_price_data = &oracle_map.get_price_data(&market.amm.oracle)?;

    let is_oracle_valid = amm::is_oracle_valid(
        &market.amm,
        oracle_price_data,
        &state.oracle_guard_rails.validity,
    )?;
    validate!(is_oracle_valid, ErrorCode::InvalidOracle)?;
    let oracle_price = oracle_price_data.price;

    let order_slot = user.orders[order_index].slot;
    let auction_duration = user.orders[order_index].auction_duration;
    validate!(
        is_auction_complete(order_slot, auction_duration, slot)?,
        ErrorCode::OrderDidNotSatisfyTriggerCondition,
        "Auction duration must elapse before triggering"
    )?;

    let can_trigger =
        order_satisfies_trigger_condition(&user.orders[order_index], oracle_price.unsigned_abs());
    validate!(can_trigger, ErrorCode::OrderDidNotSatisfyTriggerCondition)?;

    {
        let direction = user.orders[order_index].direction;
        let base_asset_amount = user.orders[order_index].base_asset_amount;

        user.orders[order_index].triggered = true;
        user.orders[order_index].slot = slot;
        let order_type = user.orders[order_index].order_type;
        if let OrderType::TriggerMarket = order_type {
            let auction_start_price = calculate_auction_start_price(market, direction)?;
            let auction_end_price =
                calculate_auction_end_price(market, direction, base_asset_amount)?;
            user.orders[order_index].auction_start_price = auction_start_price;
            user.orders[order_index].auction_end_price = auction_end_price;
        }

        let user_position = user.get_perp_position_mut(market_index)?;
        increase_open_bids_and_asks(user_position, &direction, base_asset_amount)?;
    }

    let is_filler_taker = user_key == filler_key;
    let mut filler = if !is_filler_taker {
        Some(load_mut!(filler)?)
    } else {
        None
    };

    let filler_reward = pay_keeper_flat_reward_for_perps(
        user,
        filler.as_deref_mut(),
        market,
        state.perp_fee_structure.cancel_order_fee,
    )?;

    let order_action_record = get_order_action_record(
        now,
        OrderAction::Trigger,
        OrderActionExplanation::None,
        market_index,
        Some(filler_key),
        None,
        Some(filler_reward),
        None,
        None,
        None,
        Some(filler_reward),
        None,
        None,
        None,
        None,
        None,
        Some(user_key),
        Some(user.orders[order_index]),
        Some(-cast(filler_reward)?),
        None,
        None,
        None,
        oracle_price,
    )?;
    emit!(order_action_record);

    Ok(())
}

pub fn pay_keeper_flat_reward_for_perps(
    user: &mut User,
    filler: Option<&mut User>,
    market: &mut PerpMarket,
    filler_reward: u128,
) -> ClearingHouseResult<u128> {
    let filler_reward = if let Some(filler) = filler {
        let user_position = user.get_perp_position_mut(market.market_index)?;
        controller::position::update_quote_asset_amount(
            user_position,
            market,
            -cast(filler_reward)?,
        )?;

        let filler_position = filler.force_get_perp_position_mut(market.market_index)?;
        controller::position::update_quote_asset_amount(
            filler_position,
            market,
            cast(filler_reward)?,
        )?;

        filler_reward
    } else {
        0
    };

    Ok(filler_reward)
}

pub fn pay_keeper_flat_reward_for_spot(
    user: &mut User,
    filler: Option<&mut User>,
    quote_market: &mut SpotMarket,
    filler_reward: u128,
) -> ClearingHouseResult<u128> {
    let filler_reward = if let Some(filler) = filler {
        update_spot_balances(
            filler_reward,
            &SpotBalanceType::Deposit,
            quote_market,
            filler.get_quote_spot_position_mut(),
            false,
        )?;

        update_spot_balances(
            filler_reward,
            &SpotBalanceType::Borrow,
            quote_market,
            user.get_quote_spot_position_mut(),
            false,
        )?;

        filler_reward
    } else {
        0
    };

    Ok(filler_reward)
}

pub fn place_spot_order(
    state: &State,
    user: &AccountLoader<User>,
    perp_market_map: &PerpMarketMap,
    spot_market_map: &SpotMarketMap,
    oracle_map: &mut OracleMap,
    clock: &Clock,
    params: OrderParams,
) -> ClearingHouseResult {
    let now = clock.unix_timestamp;
    let slot = clock.slot;
    let user_key = user.key();
    let user = &mut load_mut!(user)?;

    validate_user_not_being_liquidated(
        user,
        perp_market_map,
        spot_market_map,
        oracle_map,
        state.liquidation_margin_buffer_ratio,
    )?;

    validate!(!user.bankrupt, ErrorCode::UserBankrupt)?;

    let new_order_index = user
        .orders
        .iter()
        .position(|order| order.status.eq(&OrderStatus::Init))
        .ok_or(ErrorCode::MaxNumberOfOrders)?;

    if params.user_order_id > 0 {
        let user_order_id_already_used = user
            .orders
            .iter()
            .position(|order| order.user_order_id == params.user_order_id);

        if user_order_id_already_used.is_some() {
            msg!("user_order_id is already in use {}", params.user_order_id);
            return Err(ErrorCode::UserOrderIdAlreadyInUse);
        }
    }

    let market_index = params.market_index;
    let spot_market = &spot_market_map.get_ref(&market_index)?;

    let spot_position_index = user
        .get_spot_position_index(market_index)
        .or_else(|_| user.add_spot_position(market_index, SpotBalanceType::Deposit))?;

    let oracle_price_data = *oracle_map.get_price_data(&spot_market.oracle)?;
    let (worst_case_token_amount_before, _) = user.spot_positions[spot_position_index]
        .get_worst_case_token_amounts(spot_market, &oracle_price_data, None)?;

    let signed_token_amount =
        user.spot_positions[spot_position_index].get_signed_token_amount(spot_market)?;

    // Increment open orders for existing position
    let (existing_position_direction, order_base_asset_amount) = {
        let spot_position = &mut user.spot_positions[spot_position_index];
        spot_position.open_orders += 1;

        let standardized_base_asset_amount =
            standardize_base_asset_amount(params.base_asset_amount, spot_market.order_step_size)?;

        let base_asset_amount = if params.reduce_only {
            calculate_base_asset_amount_for_reduce_only_order(
                standardized_base_asset_amount,
                params.direction,
                signed_token_amount,
            )
        } else {
            standardized_base_asset_amount
        };

        validate!(
            is_multiple_of_step_size(base_asset_amount, spot_market.order_step_size)?,
            ErrorCode::InvalidOrder,
            "Order base asset amount ({}), is not a multiple of step size ({})",
            base_asset_amount,
            spot_market.order_step_size
        )?;

        if !matches!(
            &params.order_type,
            OrderType::TriggerMarket | OrderType::TriggerLimit
        ) {
            increase_spot_open_bids_and_asks(spot_position, &params.direction, base_asset_amount)?;
        }

        let existing_position_direction = if signed_token_amount >= 0 {
            PositionDirection::Long
        } else {
            PositionDirection::Short
        };
        (existing_position_direction, base_asset_amount)
    };

    let (auction_start_price, auction_end_price) = if let OrderType::Market = params.order_type {
        let auction_start_price = oracle_price_data.price.unsigned_abs();
        let auction_end_price = if params.price == 0 {
            calculate_spot_auction_end_price(&oracle_price_data, params.direction)?
        } else {
            params.price
        };
        (auction_start_price, auction_end_price)
    } else {
        (0_u128, 0_u128)
    };

    validate!(
        params.market_index != 0,
        ErrorCode::InvalidOrder,
        "can not place order for quote asset"
    )?;

    validate!(
        params.market_type == MarketType::Spot,
        ErrorCode::InvalidOrder,
        "must be spot order"
    )?;

    let new_order = Order {
        status: OrderStatus::Open,
        order_type: params.order_type,
        market_type: params.market_type,
        ts: now,
        slot,
        order_id: get_then_update_id!(user, next_order_id),
        user_order_id: params.user_order_id,
        market_index: params.market_index,
        price: params.price,
        existing_position_direction,
        base_asset_amount: order_base_asset_amount,
        base_asset_amount_filled: 0,
        quote_asset_amount_filled: 0,
        fee: 0,
        direction: params.direction,
        reduce_only: params.reduce_only,
        trigger_price: params.trigger_price,
        trigger_condition: params.trigger_condition,
        triggered: false,
        post_only: params.post_only,
        oracle_price_offset: params.oracle_price_offset,
        immediate_or_cancel: params.immediate_or_cancel,
        auction_start_price,
        auction_end_price,
        auction_duration: min(
            max(state.min_spot_auction_duration, params.auction_duration),
            state.max_spot_auction_duration,
        ),
        padding: [0; 3],
    };

    let valid_oracle_price = Some(oracle_price_data.price);
    validate_spot_order(
        &new_order,
        valid_oracle_price,
        slot,
        spot_market.order_step_size,
        spot_market.get_margin_ratio(&MarginRequirementType::Initial)?,
        spot_market.get_margin_ratio(&MarginRequirementType::Maintenance)?,
        state.min_order_quote_asset_amount,
        spot_market.decimals as u32,
    )?;

    user.orders[new_order_index] = new_order;

    let (worst_case_token_amount_after, _) = user.spot_positions[spot_position_index]
        .get_worst_case_token_amounts(spot_market, &oracle_price_data, None)?;

    // Order fails if it's risk increasing and it brings the user collateral below the margin requirement
    let risk_decreasing = worst_case_token_amount_after.unsigned_abs()
        <= worst_case_token_amount_before.unsigned_abs();

    let meets_initial_maintenance_requirement =
        meets_initial_margin_requirement(user, perp_market_map, spot_market_map, oracle_map)?;

    if !meets_initial_maintenance_requirement && !risk_decreasing {
        return Err(ErrorCode::InsufficientCollateral);
    }

    let (taker, taker_order, taker_pnl, maker, maker_order, maker_pnl) =
        get_taker_and_maker_for_order_record(&user_key, &new_order, None);

    let order_action_record = get_order_action_record(
        now,
        OrderAction::Place,
        OrderActionExplanation::None,
        params.market_index,
        None,
        None,
        None,
        None,
        None,
        None,
        None,
        None,
        None,
        None,
        None,
        None,
        taker,
        taker_order,
        taker_pnl,
        maker,
        maker_order,
        maker_pnl,
        oracle_price_data.price,
    )?;
    emit!(order_action_record);

    let order_record = OrderRecord {
        ts: now,
        user: user_key,
        order: user.orders[new_order_index],
    };
    emit!(order_record);

    Ok(())
}

pub fn fill_spot_order(
    order_id: u64,
    state: &State,
    user: &AccountLoader<User>,
    user_stats: &AccountLoader<UserStats>,
    spot_market_map: &SpotMarketMap,
    perp_market_map: &PerpMarketMap,
    oracle_map: &mut OracleMap,
    filler: &AccountLoader<User>,
    filler_stats: &AccountLoader<UserStats>,
    maker: Option<&AccountLoader<User>>,
    maker_stats: Option<&AccountLoader<UserStats>>,
    maker_order_id: Option<u64>,
    clock: &Clock,
    fee_structure: &FeeStructure,
    serum_fulfillment_params: Option<SerumFulfillmentParams>,
) -> ClearingHouseResult<u128> {
    let now = clock.unix_timestamp;
    let slot = clock.slot;

    let filler_key = filler.key();
    let user_key = user.key();
    let user = &mut load_mut!(user)?;
    let user_stats = &mut load_mut!(user_stats)?;

    let order_index = user
        .orders
        .iter()
        .position(|order| order.order_id == order_id)
        .ok_or_else(print_error!(ErrorCode::OrderDoesNotExist))?;

    let (order_status, order_market_type) =
        get_struct_values!(user.orders[order_index], status, market_type);

    validate!(
        order_market_type == MarketType::Spot,
        ErrorCode::InvalidOrder,
        "must be spot order"
    )?;

    validate!(
        order_status == OrderStatus::Open,
        ErrorCode::OrderNotOpen,
        "Order not open"
    )?;

    validate!(
        !user.orders[order_index].must_be_triggered() || user.orders[order_index].triggered,
        ErrorCode::OrderMustBeTriggeredFirst,
        "Order must be triggered first"
    )?;

    validate!(!user.bankrupt, ErrorCode::UserBankrupt)?;

    validate_user_not_being_liquidated(
        user,
        perp_market_map,
        spot_market_map,
        oracle_map,
        state.liquidation_margin_buffer_ratio,
    )?;

    // TODO SPOT do we need before and after oracle guardrail checks?

    let is_filler_taker = user_key == filler_key;
    let is_filler_maker = maker.map_or(false, |maker| maker.key() == filler_key);
    let (mut filler, mut filler_stats) = if !is_filler_maker && !is_filler_taker {
        (Some(load_mut!(filler)?), Some(load_mut!(filler_stats)?))
    } else {
        (None, None)
    };

    let (mut maker, mut maker_stats, maker_key, maker_order_index) = sanitize_spot_maker_order(
        perp_market_map,
        spot_market_map,
        oracle_map,
        maker,
        maker_stats,
        maker_order_id,
        &user_key,
        &user.orders[order_index],
        &mut filler.as_deref_mut(),
        &filler_key,
        state.spot_fee_structure.cancel_order_fee,
        now,
        slot,
    )?;

    let should_expire_order =
        should_expire_order(user, order_index, slot, state.max_spot_auction_duration)?;
    if should_expire_order {
        let filler_reward = {
            let mut quote_market = spot_market_map.get_quote_spot_market_mut()?;
            pay_keeper_flat_reward_for_spot(
                user,
                filler.as_deref_mut(),
                &mut quote_market,
                state.spot_fee_structure.cancel_order_fee,
            )?
        };

        cancel_order(
            order_index,
            user,
            &user_key,
            perp_market_map,
            spot_market_map,
            oracle_map,
            now,
            slot,
            OrderActionExplanation::MarketOrderAuctionExpired,
            Some(&filler_key),
            filler_reward,
            false,
        )?;
        return Ok(0);
    }

    let (base_asset_amount, _updated_user_state) = fulfill_spot_order(
        user,
        order_index,
        &user_key,
        user_stats,
        &mut maker.as_deref_mut(),
        &mut maker_stats.as_deref_mut(),
        maker_order_index,
        maker_key.as_ref(),
        &mut filler.as_deref_mut(),
        &filler_key,
        &mut filler_stats.as_deref_mut(),
        spot_market_map,
        perp_market_map,
        oracle_map,
        now,
        slot,
        fee_structure,
        serum_fulfillment_params,
    )?;

    if should_cancel_order_after_fulfill(user, order_index, slot)? {
        let filler_reward = {
            let mut quote_market = spot_market_map.get_quote_spot_market_mut()?;
            pay_keeper_flat_reward_for_spot(
                user,
                filler.as_deref_mut(),
                &mut quote_market,
                state.spot_fee_structure.cancel_order_fee,
            )?
        };

        cancel_order(
            order_index,
            user,
            &user_key,
            perp_market_map,
            spot_market_map,
            oracle_map,
            now,
            slot,
            OrderActionExplanation::MarketOrderFilledToLimitPrice,
            Some(&filler_key),
            filler_reward,
            false,
        )?
    }

    // TODO SPOT check if we need to check oracle guardrails

    Ok(base_asset_amount)
}

#[allow(clippy::type_complexity)]
fn sanitize_spot_maker_order<'a>(
    perp_market_map: &PerpMarketMap,
    spot_market_map: &SpotMarketMap,
    oracle_map: &mut OracleMap,
    maker: Option<&'a AccountLoader<User>>,
    maker_stats: Option<&'a AccountLoader<UserStats>>,
    maker_order_id: Option<u64>,
    taker_key: &Pubkey,
    taker_order: &Order,
    filler: &mut Option<&mut User>,
    filler_key: &Pubkey,
    filler_reward: u128,
    now: i64,
    slot: u64,
) -> ClearingHouseResult<(
    Option<RefMut<'a, User>>,
    Option<RefMut<'a, UserStats>>,
    Option<Pubkey>,
    Option<usize>,
)> {
    if maker.is_none() || maker_stats.is_none() {
        return Ok((None, None, None, None));
    }

    let maker = maker.unwrap();
    let maker_stats = maker_stats.unwrap();
    if &maker.key() == taker_key {
        return Ok((None, None, None, None));
    }

    let maker_key = maker.key();
    let mut maker = load_mut!(maker)?;
    let maker_stats = load_mut!(maker_stats)?;
    let maker_order_index =
        maker.get_order_index(maker_order_id.ok_or(ErrorCode::MakerOrderNotFound)?)?;

    {
        let maker_order = &maker.orders[maker_order_index];
        if !is_maker_for_taker(maker_order, taker_order)? {
            return Ok((None, None, None, None));
        }

        if maker.being_liquidated || maker.bankrupt {
            return Ok((None, None, None, None));
        }

        validate!(
            !maker_order.must_be_triggered() || maker_order.triggered,
            ErrorCode::OrderMustBeTriggeredFirst,
            "Maker order not triggered"
        )?;

        validate!(
            maker_order.market_type == MarketType::Spot,
            ErrorCode::InvalidOrder,
            "Maker order not a spot order"
        )?
    }

    let breaches_oracle_price_limits = {
        let spot_market = spot_market_map.get_ref(&maker.orders[maker_order_index].market_index)?;
        let oracle_price = oracle_map.get_price_data(&spot_market.oracle)?;
        let initial_margin_ratio = spot_market.get_margin_ratio(&MarginRequirementType::Initial)?;
        let maintenance_margin_ratio =
            spot_market.get_margin_ratio(&MarginRequirementType::Maintenance)?;
        order_breaches_oracle_price_limits(
            &maker.orders[maker_order_index],
            oracle_price.price,
            slot,
            initial_margin_ratio,
            maintenance_margin_ratio,
            None,
        )?
    };

    if breaches_oracle_price_limits {
        let filler_reward = {
            let mut quote_market = spot_market_map.get_quote_spot_market_mut()?;
            pay_keeper_flat_reward_for_spot(
                &mut maker,
                filler.as_deref_mut(),
                &mut quote_market,
                filler_reward,
            )?
        };

        cancel_order(
            maker_order_index,
            maker.deref_mut(),
            &maker_key,
            perp_market_map,
            spot_market_map,
            oracle_map,
            now,
            slot,
            OrderActionExplanation::OraclePriceBreachedLimitPrice,
            Some(filler_key),
            filler_reward,
            false,
        )?;

        return Ok((None, None, None, None));
    }

    Ok((
        Some(maker),
        Some(maker_stats),
        Some(maker_key),
        Some(maker_order_index),
    ))
}

fn fulfill_spot_order(
    user: &mut User,
    user_order_index: usize,
    user_key: &Pubkey,
    user_stats: &mut UserStats,
    maker: &mut Option<&mut User>,
    maker_stats: &mut Option<&mut UserStats>,
    maker_order_index: Option<usize>,
    maker_key: Option<&Pubkey>,
    filler: &mut Option<&mut User>,
    filler_key: &Pubkey,
    filler_stats: &mut Option<&mut UserStats>,
    spot_market_map: &SpotMarketMap,
    perp_market_map: &PerpMarketMap,
    oracle_map: &mut OracleMap,
    now: i64,
    slot: u64,
    fee_structure: &FeeStructure,
    mut serum_fulfillment_params: Option<SerumFulfillmentParams>,
) -> ClearingHouseResult<(u128, bool)> {
    let free_collateral =
        calculate_free_collateral(user, perp_market_map, spot_market_map, oracle_map)?;

    let base_market = user.orders[user_order_index].market_index;
    let spot_position_index = user.get_spot_position_index(base_market)?;
    let token_amount = user.spot_positions[spot_position_index]
        .get_token_amount(spot_market_map.get_ref(&base_market)?.deref())?;
    let spot_balance_type: SpotBalanceType = user.spot_positions[spot_position_index].balance_type;

    let risk_decreasing = is_spot_order_risk_decreasing(
        &user.orders[user_order_index],
        &spot_balance_type,
        token_amount,
    )?;

    if free_collateral < 0 && !risk_decreasing {
        let filler_reward = {
            let mut quote_market = spot_market_map.get_quote_spot_market_mut()?;
            pay_keeper_flat_reward_for_spot(
                user,
                filler.as_deref_mut(),
                &mut quote_market,
                fee_structure.cancel_order_fee,
            )?
        };

        cancel_order(
            user_order_index,
            user,
            user_key,
            perp_market_map,
            spot_market_map,
            oracle_map,
            now,
            slot,
            OrderActionExplanation::InsufficientFreeCollateral,
            Some(filler_key),
            filler_reward,
            false,
        )?;

        return Ok((0, true));
    }

    let fulfillment_methods = determine_spot_fulfillment_methods(
        &user.orders[user_order_index],
        maker.is_some(),
        serum_fulfillment_params.is_some(),
        slot,
    )?;

    let mut quote_market = spot_market_map.get_quote_spot_market_mut()?;
    let mut base_market = spot_market_map.get_ref_mut(&base_market)?;

    let mut order_records: Vec<OrderActionRecord> = vec![];
    let mut base_asset_amount = 0_u128;
    for fulfillment_method in fulfillment_methods.iter() {
        if user.orders[user_order_index].status != OrderStatus::Open {
            break;
        }

        let _base_asset_amount = match fulfillment_method {
            SpotFulfillmentMethod::Match => fulfill_spot_order_with_match(
                &mut base_market,
                &mut quote_market,
                user,
                user_stats,
                user_order_index,
                user_key,
                maker.as_deref_mut().unwrap(),
                maker_stats.as_deref_mut().unwrap(),
                maker_order_index.unwrap(),
                maker_key.unwrap(),
                filler.as_deref_mut(),
                filler_stats.as_deref_mut(),
                filler_key,
                now,
                slot,
                oracle_map,
                fee_structure,
                &mut order_records,
            )?,
            SpotFulfillmentMethod::SerumV3 => fulfill_spot_order_with_serum(
                &mut base_market,
                &mut quote_market,
                user,
                user_stats,
                user_order_index,
                user_key,
                filler.as_deref_mut(),
                filler_stats.as_deref_mut(),
                filler_key,
                now,
                slot,
                oracle_map,
                fee_structure,
                &mut order_records,
                &mut serum_fulfillment_params,
            )?,
        };

        base_asset_amount = base_asset_amount
            .checked_add(_base_asset_amount)
            .ok_or_else(math_error!())?;
    }

    drop(base_market);
    drop(quote_market);

    for order_record in order_records {
        emit!(order_record)
    }

    let (margin_requirement, total_collateral) = calculate_margin_requirement_and_total_collateral(
        user,
        perp_market_map,
        MarginRequirementType::Maintenance,
        spot_market_map,
        oracle_map,
    )?;

    if total_collateral < cast_to_i128(margin_requirement)? {
        msg!(
            "taker breached maintenance requirements (margin requirement {}) (total_collateral {})",
            margin_requirement,
            total_collateral
        );
        return Err(ErrorCode::InsufficientCollateral);
    }

    Ok((base_asset_amount, base_asset_amount != 0))
}

pub fn fulfill_spot_order_with_match(
    base_market: &mut SpotMarket,
    quote_market: &mut SpotMarket,
    taker: &mut User,
    taker_stats: &mut UserStats,
    taker_order_index: usize,
    taker_key: &Pubkey,
    maker: &mut User,
    maker_stats: &mut UserStats,
    maker_order_index: usize,
    maker_key: &Pubkey,
    filler: Option<&mut User>,
    filler_stats: Option<&mut UserStats>,
    filler_key: &Pubkey,
    now: i64,
    slot: u64,
    oracle_map: &mut OracleMap,
    fee_structure: &FeeStructure,
    order_records: &mut Vec<OrderActionRecord>,
) -> ClearingHouseResult<u128> {
    if !are_orders_same_market_but_different_sides(
        &maker.orders[maker_order_index],
        &taker.orders[taker_order_index],
    ) {
        return Ok(0_u128);
    }

    let market_index = taker.orders[taker_order_index].market_index;
    let oracle_price = oracle_map.get_price_data(&base_market.oracle)?.price;
    let taker_price =
        taker.orders[taker_order_index].get_limit_price(Some(oracle_price), slot, None)?;
    let taker_base_asset_amount =
        taker.orders[taker_order_index].get_base_asset_amount_unfilled()?;
    let taker_order_ts = taker.orders[taker_order_index].ts;
    let taker_spot_position_index = taker.get_spot_position_index(market_index)?;

    let maker_price =
        maker.orders[maker_order_index].get_limit_price(Some(oracle_price), slot, None)?;
    let maker_direction = &maker.orders[maker_order_index].direction;
    let maker_base_asset_amount =
        maker.orders[maker_order_index].get_base_asset_amount_unfilled()?;
    let maker_spot_position_index = maker.get_spot_position_index(market_index)?;

    let orders_cross = do_orders_cross(maker_direction, maker_price, taker_price);

    if !orders_cross {
        return Ok(0_u128);
    }

    let (base_asset_amount, quote_asset_amount) = calculate_fill_for_matched_orders(
        maker_base_asset_amount,
        maker_price,
        taker_base_asset_amount,
        base_market.decimals as u32,
    )?;

    if base_asset_amount == 0 {
        return Ok(0_u128);
    }

    let FillFees {
        user_fee: taker_fee,
        maker_rebate,
        filler_reward,
        fee_to_market,
        ..
    } = fees::calculate_fee_for_fulfillment_with_match(
        quote_asset_amount,
        fee_structure,
        taker_order_ts,
        now,
        filler.is_some(),
        false,
    )?;

    // Update taker state
    update_spot_balances(
        base_asset_amount,
        &taker.orders[taker_order_index].get_spot_position_update_direction(AssetType::Base),
        base_market,
        &mut taker.spot_positions[taker_spot_position_index],
        false,
    )?;

    let taker_quote_asset_amount_delta = match &taker.orders[taker_order_index].direction {
        PositionDirection::Long => quote_asset_amount
            .checked_add(taker_fee)
            .ok_or_else(math_error!())?,
        PositionDirection::Short => quote_asset_amount
            .checked_sub(taker_fee)
            .ok_or_else(math_error!())?,
    };

    update_spot_balances(
        taker_quote_asset_amount_delta,
        &taker.orders[taker_order_index].get_spot_position_update_direction(AssetType::Quote),
        quote_market,
        taker.get_quote_spot_position_mut(),
        false,
    )?;

    update_order_after_fill(
        &mut taker.orders[taker_order_index],
        base_market.order_step_size,
        base_asset_amount,
        quote_asset_amount,
        cast_to_i128(taker_fee)?,
    )?;

    let taker_order_direction = taker.orders[taker_order_index].direction;
    decrease_spot_open_bids_and_asks(
        &mut taker.spot_positions[taker_spot_position_index],
        &taker_order_direction,
        base_asset_amount,
    )?;

    taker_stats.update_taker_volume_30d(cast(quote_asset_amount)?, now)?;

    taker_stats.increment_total_fees(cast(taker_fee)?)?;

    // Update maker state
    update_spot_balances(
        base_asset_amount,
        &maker.orders[maker_order_index].get_spot_position_update_direction(AssetType::Base),
        base_market,
        &mut maker.spot_positions[maker_spot_position_index],
        false,
    )?;

    let maker_quote_asset_amount_delta = match &maker.orders[maker_order_index].direction {
        PositionDirection::Long => quote_asset_amount
            .checked_sub(maker_rebate)
            .ok_or_else(math_error!())?,
        PositionDirection::Short => quote_asset_amount
            .checked_add(maker_rebate)
            .ok_or_else(math_error!())?,
    };

    update_spot_balances(
        maker_quote_asset_amount_delta,
        &maker.orders[maker_order_index].get_spot_position_update_direction(AssetType::Quote),
        quote_market,
        maker.get_quote_spot_position_mut(),
        false,
    )?;

    update_order_after_fill(
        &mut maker.orders[maker_order_index],
        base_market.order_step_size,
        base_asset_amount,
        quote_asset_amount,
        -cast_to_i128(maker_rebate)?,
    )?;

    let maker_order_direction = maker.orders[maker_order_index].direction;
    decrease_spot_open_bids_and_asks(
        &mut maker.spot_positions[maker_spot_position_index],
        &maker_order_direction,
        base_asset_amount,
    )?;

    maker_stats.update_maker_volume_30d(cast(quote_asset_amount)?, now)?;

    maker_stats.increment_total_rebate(cast(maker_rebate)?)?;

    // Update filler state
    if let (Some(filler), Some(filler_stats)) = (filler, filler_stats) {
        if filler_reward > 0 {
            update_spot_balances(
                filler_reward,
                &SpotBalanceType::Deposit,
                quote_market,
                filler.get_quote_spot_position_mut(),
                false,
            )?;
        }

        filler_stats.update_filler_volume(cast(quote_asset_amount)?, now)?;
    }

    // Update base market
    base_market.total_spot_fee = base_market
        .total_spot_fee
        .checked_add(cast(fee_to_market)?)
        .ok_or_else(math_error!())?;

    update_spot_balances(
        cast(fee_to_market)?,
        &SpotBalanceType::Deposit,
        quote_market,
        &mut base_market.spot_fee_pool,
        false,
    )?;

    let fill_record_id = get_then_update_id!(base_market, next_fill_record_id);
    let order_action_record = get_order_action_record(
        now,
        OrderAction::Fill,
        OrderActionExplanation::None,
        maker.orders[maker_order_index].market_index,
        Some(*filler_key),
        Some(fill_record_id),
        Some(filler_reward),
        None,
        Some(base_asset_amount),
        Some(cast(quote_asset_amount)?),
        Some(taker_fee),
        Some(maker_rebate),
        Some(0),
        Some(0),
        None,
        None,
        Some(*taker_key),
        Some(taker.orders[taker_order_index]),
        None,
        Some(*maker_key),
        Some(maker.orders[maker_order_index]),
        None,
        oracle_map.get_price_data(&base_market.oracle)?.price,
    )?;
    order_records.push(order_action_record);

    // Clear taker/maker order if completely filled
    if taker.orders[taker_order_index].get_base_asset_amount_unfilled()? == 0 {
        taker.orders[taker_order_index] = Order::default();
        taker.spot_positions[taker_spot_position_index].open_orders -= 1;
    }

    if maker.orders[maker_order_index].get_base_asset_amount_unfilled()? == 0 {
        maker.orders[maker_order_index] = Order::default();
        maker.spot_positions[maker_spot_position_index].open_orders -= 1;
    }

    Ok(base_asset_amount)
}

pub fn fulfill_spot_order_with_serum(
    base_market: &mut SpotMarket,
    quote_market: &mut SpotMarket,
    taker: &mut User,
    taker_stats: &mut UserStats,
    taker_order_index: usize,
    taker_key: &Pubkey,
    filler: Option<&mut User>,
    filler_stats: Option<&mut UserStats>,
    filler_key: &Pubkey,
    now: i64,
    slot: u64,
    oracle_map: &mut OracleMap,
    fee_structure: &FeeStructure,
    order_records: &mut Vec<OrderActionRecord>,
    serum_fulfillment_params: &mut Option<SerumFulfillmentParams>,
) -> ClearingHouseResult<u128> {
    let serum_new_order_accounts = match serum_fulfillment_params {
        Some(serum_new_order_accounts) => serum_new_order_accounts,
        None => return Ok(0),
    };

    let oracle_price = oracle_map.get_price_data(&base_market.oracle)?.price;
    let taker_price =
        taker.orders[taker_order_index].get_limit_price(Some(oracle_price), slot, None)?;
    let taker_base_asset_amount =
        taker.orders[taker_order_index].get_base_asset_amount_unfilled()?;
    let order_direction = taker.orders[taker_order_index].direction;
    let taker_order_ts = taker.orders[taker_order_index].ts;

    let market_state_before = load_market_state(
        serum_new_order_accounts.serum_market,
        serum_new_order_accounts.serum_program_id.key,
    )?;

    let serum_order_side = match order_direction {
        PositionDirection::Long => Side::Bid,
        PositionDirection::Short => Side::Ask,
    };

    let serum_max_coin_qty =
        calculate_serum_max_coin_qty(taker_base_asset_amount, market_state_before.coin_lot_size)?;
    let serum_limit_price = calculate_serum_limit_price(
        taker_price,
        market_state_before.pc_lot_size,
        base_market.decimals as u32,
        market_state_before.coin_lot_size,
    )?;
    let serum_max_native_pc_qty = calculate_serum_max_native_pc_quantity(
        serum_limit_price,
        serum_max_coin_qty,
        market_state_before.pc_lot_size,
    )?;

    let serum_order = NewOrderInstructionV3 {
        side: serum_order_side,
        limit_price: NonZeroU64::new(serum_limit_price).unwrap(),
        max_coin_qty: NonZeroU64::new(serum_max_coin_qty).unwrap(), // max base to deposit into serum
        max_native_pc_qty_including_fees: NonZeroU64::new(serum_max_native_pc_qty).unwrap(), // max quote to deposit into serum
        self_trade_behavior: SelfTradeBehavior::AbortTransaction,
        order_type: serum_dex::matching::OrderType::ImmediateOrCancel,
        client_order_id: 0,
        limit: 10,
        max_ts: now,
    };

    let market_fees_accrued_before = market_state_before.pc_fees_accrued;
    let base_before = serum_new_order_accounts.base_market_vault.amount;
    let quote_before = serum_new_order_accounts.quote_market_vault.amount;
    let market_rebates_accrued_before = market_state_before.referrer_rebates_accrued;

    drop(market_state_before);

    invoke_new_order(
        serum_new_order_accounts.serum_program_id,
        serum_new_order_accounts.serum_market,
        serum_new_order_accounts.serum_open_orders,
        serum_new_order_accounts.serum_request_queue,
        serum_new_order_accounts.serum_event_queue,
        serum_new_order_accounts.serum_bids,
        serum_new_order_accounts.serum_asks,
        &match order_direction {
            PositionDirection::Long => serum_new_order_accounts
                .quote_market_vault
                .to_account_info(),
            PositionDirection::Short => {
                serum_new_order_accounts.base_market_vault.to_account_info()
            }
        },
        serum_new_order_accounts.clearing_house_signer,
        serum_new_order_accounts.serum_base_vault,
        serum_new_order_accounts.serum_quote_vault,
        &serum_new_order_accounts.token_program.to_account_info(),
        serum_order,
        serum_new_order_accounts.signer_nonce,
    )?;

    let market_state_after = load_market_state(
        serum_new_order_accounts.serum_market,
        serum_new_order_accounts.serum_program_id.key,
    )?;

    let market_fees_accrued_after = market_state_after.pc_fees_accrued;
    let market_rebates_accrued_after = market_state_after.referrer_rebates_accrued;

    drop(market_state_after);

    let open_orders_before = load_open_orders(serum_new_order_accounts.serum_open_orders)?;
    let unsettled_referrer_rebate_before = open_orders_before.referrer_rebates_accrued;

    drop(open_orders_before);

    invoke_settle_funds(
        serum_new_order_accounts.serum_program_id,
        serum_new_order_accounts.serum_market,
        serum_new_order_accounts.serum_open_orders,
        serum_new_order_accounts.clearing_house_signer,
        serum_new_order_accounts.serum_base_vault,
        serum_new_order_accounts.serum_quote_vault,
        &serum_new_order_accounts.base_market_vault.to_account_info(),
        &serum_new_order_accounts
            .quote_market_vault
            .to_account_info(),
        serum_new_order_accounts.serum_signer,
        &serum_new_order_accounts.token_program.to_account_info(),
        serum_new_order_accounts.signer_nonce,
    )?;

    serum_new_order_accounts
        .base_market_vault
        .reload()
        .map_err(|_e| {
            msg!("Failed to reload base_market_vault");
            ErrorCode::FailedSerumCPI
        })?;
    serum_new_order_accounts
        .quote_market_vault
        .reload()
        .map_err(|_e| {
            msg!("Failed to reload quote_market_vault");
            ErrorCode::FailedSerumCPI
        })?;

    let base_after = serum_new_order_accounts.base_market_vault.amount;
    let quote_after = serum_new_order_accounts.quote_market_vault.amount;

    let open_orders_after = load_open_orders(serum_new_order_accounts.serum_open_orders)?;
    let unsettled_referrer_rebate_after = open_orders_after.referrer_rebates_accrued;

    drop(open_orders_after);

    let settled_referred_rebate = unsettled_referrer_rebate_before
        .checked_sub(unsettled_referrer_rebate_after)
        .ok_or_else(math_error!())?;

    update_spot_balances(
        settled_referred_rebate as u128,
        &SpotBalanceType::Deposit,
        quote_market,
        &mut base_market.spot_fee_pool,
        false,
    )?;

    let (base_update_direction, base_asset_amount_filled) = if base_after > base_before {
        (
            SpotBalanceType::Deposit,
            base_after
                .checked_sub(base_before)
                .ok_or_else(math_error!())? as u128,
        )
    } else {
        (
            SpotBalanceType::Borrow,
            base_before
                .checked_sub(base_after)
                .ok_or_else(math_error!())? as u128,
        )
    };

    if base_asset_amount_filled == 0 {
        msg!("No base filled on serum");
        return Ok(0);
    }

    let serum_fee = market_fees_accrued_after
        .checked_sub(market_fees_accrued_before)
        .ok_or_else(math_error!())?;

    let serum_referrer_rebate = market_rebates_accrued_after
        .checked_sub(market_rebates_accrued_before)
        .ok_or_else(math_error!())?;

    let (quote_update_direction, quote_asset_amount_filled) = if quote_after > quote_before {
        let quote_asset_amount_delta = quote_after
            .checked_sub(quote_before)
            .ok_or_else(math_error!())?
            .checked_sub(settled_referred_rebate)
            .ok_or_else(math_error!())?;

        (
            SpotBalanceType::Deposit,
            quote_asset_amount_delta
                .checked_add(serum_fee)
                .ok_or_else(math_error!())?
                .checked_add(serum_referrer_rebate)
                .ok_or_else(math_error!())? as u128,
        )
    } else {
        let quote_asset_amount_delta = quote_before
            .checked_sub(quote_after)
            .ok_or_else(math_error!())?
            .checked_add(settled_referred_rebate)
            .ok_or_else(math_error!())?;

        (
            SpotBalanceType::Borrow,
            quote_asset_amount_delta
                .checked_sub(serum_fee)
                .ok_or_else(math_error!())?
                .checked_sub(serum_referrer_rebate)
                .ok_or_else(math_error!())? as u128,
        )
    };

    let fee_pool_amount = get_token_amount(
        base_market.spot_fee_pool.balance,
        base_market,
        &SpotBalanceType::Deposit,
    )?;

    let SerumFillFees {
        user_fee: taker_fee,
        fee_to_market,
        fee_pool_delta,
        filler_reward,
    } = fees::calculate_fee_for_fulfillment_with_serum(
        quote_asset_amount_filled,
        fee_structure,
        taker_order_ts,
        now,
        filler.is_some(),
        serum_fee as u128,
        serum_referrer_rebate as u128,
        fee_pool_amount,
    )?;

    let quote_spot_position_delta = match quote_update_direction {
        SpotBalanceType::Deposit => quote_asset_amount_filled
            .checked_sub(taker_fee)
            .ok_or_else(math_error!())?,
        SpotBalanceType::Borrow => quote_asset_amount_filled
            .checked_add(taker_fee)
            .ok_or_else(math_error!())?,
    };

    validate!(
        base_update_direction
            == taker.orders[taker_order_index].get_spot_position_update_direction(AssetType::Base),
        ErrorCode::FailedToFillOnSerum,
        "Fill on serum lead to unexpected to update direction"
    )?;

    update_spot_balances(
        base_asset_amount_filled,
        &taker.orders[taker_order_index].get_spot_position_update_direction(AssetType::Base),
        base_market,
        taker.force_get_spot_position_mut(base_market.market_index)?,
        false,
    )?;

    validate!(
        quote_update_direction
            == taker.orders[taker_order_index].get_spot_position_update_direction(AssetType::Quote),
        ErrorCode::FailedToFillOnSerum,
        "Fill on serum lead to unexpected to update direction"
    )?;

    update_spot_balances(
        quote_spot_position_delta,
        &taker.orders[taker_order_index].get_spot_position_update_direction(AssetType::Quote),
        quote_market,
        taker.get_quote_spot_position_mut(),
        false,
    )?;

    taker_stats.update_taker_volume_30d(cast(quote_asset_amount_filled)?, now)?;

    taker_stats.increment_total_fees(cast(taker_fee)?)?;

    update_order_after_fill(
        &mut taker.orders[taker_order_index],
        base_market.order_step_size,
        base_asset_amount_filled,
        quote_asset_amount_filled,
        taker_fee as i128,
    )?;

    let taker_order_direction = taker.orders[taker_order_index].direction;
    decrease_spot_open_bids_and_asks(
        taker.force_get_spot_position_mut(base_market.market_index)?,
        &taker_order_direction,
        base_asset_amount_filled,
    )?;

    if let (Some(filler), Some(filler_stats)) = (filler, filler_stats) {
        if filler_reward > 0 {
            update_spot_balances(
                filler_reward,
                &SpotBalanceType::Deposit,
                quote_market,
                filler.get_quote_spot_position_mut(),
                false,
            )?;
        }

        filler_stats.update_filler_volume(cast(quote_asset_amount_filled)?, now)?;
    }

    if fee_pool_delta != 0 {
        update_spot_balances(
            fee_pool_delta.unsigned_abs(),
            if fee_to_market > 0 {
                &SpotBalanceType::Deposit
            } else {
                &SpotBalanceType::Borrow
            },
            quote_market,
            &mut base_market.spot_fee_pool,
            false,
        )?;
    }

    base_market.total_spot_fee = base_market
        .total_spot_fee
        .checked_add(fee_to_market)
        .ok_or_else(math_error!())?;

    let fill_record_id = get_then_update_id!(base_market, next_fill_record_id);
    let order_action_record = get_order_action_record(
        now,
        OrderAction::Fill,
        OrderActionExplanation::None,
        taker.orders[taker_order_index].market_index,
        Some(*filler_key),
        Some(fill_record_id),
        Some(filler_reward),
        None,
        Some(base_asset_amount_filled),
        Some(cast(quote_asset_amount_filled)?),
        Some(taker_fee as u128),
        Some(0),
        Some(0),
        Some(0),
        None,
        Some(serum_fee),
        Some(*taker_key),
        Some(taker.orders[taker_order_index]),
        None,
        None,
        None,
        Some(0),
        oracle_price,
    )?;
    order_records.push(order_action_record);

    if taker.orders[taker_order_index].get_base_asset_amount_unfilled()? == 0 {
        taker.orders[taker_order_index] = Order::default();
        taker
            .force_get_spot_position_mut(base_market.market_index)?
            .open_orders -= 1;
    }

    Ok(base_asset_amount_filled)
}<|MERGE_RESOLUTION|>--- conflicted
+++ resolved
@@ -10,15 +10,13 @@
     update_amm_and_lp_market_position, update_position_and_market, update_quote_asset_amount,
     PositionDirection,
 };
-<<<<<<< HEAD
-use crate::controller::repeg::update_market_status;
-=======
 use crate::controller::serum::{invoke_new_order, invoke_settle_funds, SerumFulfillmentParams};
 use crate::controller::spot_balance::update_spot_balances;
 use crate::controller::spot_position::{
     decrease_spot_open_bids_and_asks, increase_spot_open_bids_and_asks,
 };
->>>>>>> b399638f
+use crate::controller::repeg::update_market_status;
+
 use crate::error::ClearingHouseResult;
 use crate::error::ErrorCode;
 use crate::get_struct_values;
@@ -51,14 +49,8 @@
 use crate::print_error;
 use crate::state::events::{get_order_action_record, OrderActionRecord, OrderRecord};
 use crate::state::events::{OrderAction, OrderActionExplanation};
-<<<<<<< HEAD
-use crate::state::fulfillment::FulfillmentMethod;
-use crate::state::market::{Market, MarketStatus};
-use crate::state::market_map::MarketMap;
-=======
 use crate::state::fulfillment::{PerpFulfillmentMethod, SpotFulfillmentMethod};
-use crate::state::market::PerpMarket;
->>>>>>> b399638f
+use crate::state::market::{MarketStatus, PerpMarket};
 use crate::state::oracle::OraclePriceData;
 use crate::state::oracle_map::OracleMap;
 use crate::state::perp_market_map::PerpMarketMap;
@@ -127,19 +119,14 @@
     let market_index = params.market_index;
     let market = &perp_market_map.get_ref(&market_index)?;
 
-<<<<<<< HEAD
     validate!(
         market.status != MarketStatus::Settlement,
         ErrorCode::DefaultError,
         "Market is in settlement mode",
     )?;
 
-    let position_index = get_position_index(&user.positions, market_index)
-        .or_else(|_| add_new_position(&mut user.positions, market_index))?;
-=======
     let position_index = get_position_index(&user.perp_positions, market_index)
         .or_else(|_| add_new_position(&mut user.perp_positions, market_index))?;
->>>>>>> b399638f
 
     let worst_case_base_asset_amount_before =
         user.perp_positions[position_index].worst_case_base_asset_amount()?;
@@ -532,12 +519,8 @@
     let is_oracle_valid: bool;
     let oracle_price: i128;
     {
-<<<<<<< HEAD
-        let market = &mut market_map.get_ref_mut(&market_index)?;
+        let market = &mut perp_market_map.get_ref_mut(&market_index)?;
         update_market_status(market, now)?;
-=======
-        let market = &mut perp_market_map.get_ref_mut(&market_index)?;
->>>>>>> b399638f
         controller::validate::validate_market_account(market)?;
         validate!(
             ((oracle_map.slot == market.amm.last_update_slot && market.amm.last_oracle_valid)
