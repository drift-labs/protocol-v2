use std::cell::RefMut;
use std::cmp::max;
use std::num::NonZeroU64;
use std::ops::{Deref, DerefMut};

use anchor_lang::prelude::*;
use serum_dex::instruction::{NewOrderInstructionV3, SelfTradeBehavior};
use serum_dex::matching::Side;
use solana_program::msg;

use crate::context::*;
use crate::controller;
use crate::controller::funding::settle_funding_payment;
use crate::controller::position;
use crate::controller::position::{
    add_new_position, decrease_open_bids_and_asks, get_position_index, increase_open_bids_and_asks,
    update_amm_and_lp_market_position, update_position_and_market, update_quote_asset_amount,
    PositionDirection,
};
use crate::controller::serum::{invoke_new_order, invoke_settle_funds, SerumFulfillmentParams};
use crate::controller::spot_balance::update_spot_balances;
use crate::controller::spot_position::{
    decrease_spot_open_bids_and_asks, increase_spot_open_bids_and_asks,
    update_spot_position_balance,
};
use crate::error::ClearingHouseResult;
use crate::error::ErrorCode;
use crate::get_struct_values;
use crate::get_then_update_id;
use crate::load_mut;
use crate::math::auction::{calculate_auction_end_price, is_auction_complete};
use crate::math::casting::{cast, cast_to_i128};
use crate::math::constants::{PERP_DECIMALS, QUOTE_SPOT_MARKET_INDEX};
use crate::math::fees::{FillFees, SerumFillFees};
use crate::math::fulfillment::{
    determine_perp_fulfillment_methods, determine_spot_fulfillment_methods,
};
use crate::math::liquidation::validate_user_not_being_liquidated;
use crate::math::matching::{
    are_orders_same_market_but_different_sides, calculate_fill_for_matched_orders, do_orders_cross,
    is_maker_for_taker,
};
use crate::math::oracle;
use crate::math::oracle::{is_oracle_valid_for_action, DriftAction};
use crate::math::serum::{
    calculate_serum_limit_price, calculate_serum_max_coin_qty,
    calculate_serum_max_native_pc_quantity,
};
use crate::math::spot_balance::get_token_amount;
use crate::math::stats::calculate_new_twap;
use crate::math::{amm, fees, margin::*, orders::*};
use crate::math_error;
use crate::print_error;
use crate::state::events::{get_order_action_record, OrderActionRecord, OrderRecord};
use crate::state::events::{OrderAction, OrderActionExplanation};
use crate::state::fulfillment::{PerpFulfillmentMethod, SpotFulfillmentMethod};
use crate::state::market::{MarketStatus, PerpMarket};
use crate::state::oracle::OraclePriceData;
use crate::state::oracle_map::OracleMap;
use crate::state::perp_market_map::PerpMarketMap;
use crate::state::serum::{get_best_bid_and_ask, load_open_orders, load_serum_market};
use crate::state::spot_market::{SpotBalanceType, SpotMarket};
use crate::state::spot_market_map::SpotMarketMap;
use crate::state::state::FeeStructure;
use crate::state::state::*;
use crate::state::user::{AssetType, Order, OrderStatus, OrderType, UserStats};
use crate::state::user::{MarketType, User};
use crate::validate;
use crate::validation::order::{validate_order, validate_spot_order};

#[cfg(test)]
mod tests;

#[cfg(test)]
mod amm_jit_tests;

pub fn place_order(
    state: &State,
    user: &AccountLoader<User>,
    perp_market_map: &PerpMarketMap,
    spot_market_map: &SpotMarketMap,
    oracle_map: &mut OracleMap,
    clock: &Clock,
    params: OrderParams,
) -> ClearingHouseResult {
    let now = clock.unix_timestamp;
    let slot = clock.slot;
    let user_key = user.key();
    let user = &mut load_mut!(user)?;

    validate_user_not_being_liquidated(
        user,
        perp_market_map,
        spot_market_map,
        oracle_map,
        state.liquidation_margin_buffer_ratio,
    )?;

    validate!(!user.bankrupt, ErrorCode::UserBankrupt)?;

    let new_order_index = user
        .orders
        .iter()
        .position(|order| order.status.eq(&OrderStatus::Init))
        .ok_or(ErrorCode::MaxNumberOfOrders)?;

    if params.user_order_id > 0 {
        let user_order_id_already_used = user
            .orders
            .iter()
            .position(|order| order.user_order_id == params.user_order_id);

        if user_order_id_already_used.is_some() {
            msg!("user_order_id is already in use {}", params.user_order_id);
            return Err(ErrorCode::UserOrderIdAlreadyInUse);
        }
    }

    let market_index = params.market_index;
    let market = &perp_market_map.get_ref(&market_index)?;
    let force_reduce_only = market.is_reduce_only()?;

    validate!(
        market.is_active(now)?,
        ErrorCode::DefaultError,
        "Market is in settlement mode",
    )?;

    let position_index = get_position_index(&user.perp_positions, market_index)
        .or_else(|_| add_new_position(&mut user.perp_positions, market_index))?;

    let worst_case_base_asset_amount_before =
        user.perp_positions[position_index].worst_case_base_asset_amount()?;

    // Increment open orders for existing position
    let (existing_position_direction, order_base_asset_amount) = {
        let market_position = &mut user.perp_positions[position_index];
        market_position.open_orders += 1;

        let standardized_base_asset_amount = standardize_base_asset_amount(
            params.base_asset_amount,
            market.amm.base_asset_amount_step_size,
        )?;

        let base_asset_amount = if params.reduce_only || force_reduce_only {
            calculate_base_asset_amount_for_reduce_only_order(
                standardized_base_asset_amount,
                params.direction,
                market_position.base_asset_amount,
            )
        } else {
            standardized_base_asset_amount
        };

        if !matches!(
            &params.order_type,
            OrderType::TriggerMarket | OrderType::TriggerLimit
        ) {
            increase_open_bids_and_asks(market_position, &params.direction, base_asset_amount)?;
        }

        let existing_position_direction = if market_position.base_asset_amount >= 0 {
            PositionDirection::Long
        } else {
            PositionDirection::Short
        };
        (existing_position_direction, base_asset_amount)
    };

    let oracle_price_data = oracle_map.get_price_data(&market.amm.oracle)?;
    let (auction_start_price, auction_end_price) = if let OrderType::Market = params.order_type {
        let auction_start_price = match params.auction_start_price {
            Some(auction_price) => auction_price,
            None => oracle_price_data.price.unsigned_abs(),
        };

        let auction_end_price = if params.price == 0 {
            calculate_auction_end_price(oracle_price_data, params.direction)?
        } else {
            params.price
        };
        (auction_start_price, auction_end_price)
    } else {
        (0_u128, 0_u128)
    };

    validate!(
        params.market_type == MarketType::Perp,
        ErrorCode::InvalidOrder,
        "must be perp order"
    )?;

    let auction_duration = max(
        params.auction_duration.unwrap_or(0),
        state.min_perp_auction_duration,
    );

    let time_in_force = match params.time_in_force {
        Some(time_in_force) => time_in_force.max(auction_duration),
        None if params.order_type == OrderType::Market => state.default_market_order_time_in_force,
        None => 0,
    };

    let new_order = Order {
        status: OrderStatus::Open,
        order_type: params.order_type,
        market_type: params.market_type,
        ts: now,
        slot,
        order_id: get_then_update_id!(user, next_order_id),
        user_order_id: params.user_order_id,
        market_index: params.market_index,
        price: params.price,
        existing_position_direction,
        base_asset_amount: order_base_asset_amount,
        base_asset_amount_filled: 0,
        quote_asset_amount_filled: 0,
        fee: 0,
        direction: params.direction,
        reduce_only: params.reduce_only || force_reduce_only,
        trigger_price: params.trigger_price,
        trigger_condition: params.trigger_condition,
        triggered: false,
        post_only: params.post_only,
        oracle_price_offset: params.oracle_price_offset,
        immediate_or_cancel: params.immediate_or_cancel,
        auction_start_price,
        auction_end_price,
        auction_duration,
        time_in_force,
    };

    let valid_oracle_price = get_valid_oracle_price(
        oracle_map.get_price_data(&market.amm.oracle)?,
        market,
        &new_order,
        &state.oracle_guard_rails.validity,
    )?;

    validate_order(&new_order, market, state, valid_oracle_price, slot)?;

    user.orders[new_order_index] = new_order;

    let worst_case_base_asset_amount_after =
        user.perp_positions[position_index].worst_case_base_asset_amount()?;

    // Order fails if it's risk increasing and it brings the user collateral below the margin requirement
    let risk_decreasing = worst_case_base_asset_amount_after.unsigned_abs()
        <= worst_case_base_asset_amount_before.unsigned_abs();

    let meets_initial_maintenance_requirement =
        meets_initial_margin_requirement(user, perp_market_map, spot_market_map, oracle_map)?;

    if !meets_initial_maintenance_requirement && !risk_decreasing {
        return Err(ErrorCode::InsufficientCollateral);
    }

    if force_reduce_only && !risk_decreasing {
        return Err(ErrorCode::InvalidOrder);
    }

    let (taker, taker_order, taker_pnl, maker, maker_order, maker_pnl) =
        get_taker_and_maker_for_order_record(&user_key, &new_order, None);

    let order_action_record = get_order_action_record(
        now,
        OrderAction::Place,
        OrderActionExplanation::None,
        market_index,
        None,
        None,
        None,
        None,
        None,
        None,
        None,
        None,
        None,
        None,
        None,
        None,
        taker,
        taker_order,
        taker_pnl,
        maker,
        maker_order,
        maker_pnl,
        oracle_map.get_price_data(&market.amm.oracle)?.price,
    )?;
    emit!(order_action_record);

    let order_record = OrderRecord {
        ts: now,
        user: user_key,
        order: user.orders[new_order_index],
    };
    emit!(order_record);

    Ok(())
}

pub fn cancel_order_by_order_id(
    order_id: u64,
    user: &AccountLoader<User>,
    perp_market_map: &PerpMarketMap,
    spot_market_map: &SpotMarketMap,
    oracle_map: &mut OracleMap,
    clock: &Clock,
) -> ClearingHouseResult {
    let user_key = user.key();
    let user = &mut load_mut!(user)?;
    let order_index = user
        .orders
        .iter()
        .position(|order| order.order_id == order_id)
        .ok_or_else(print_error!(ErrorCode::OrderDoesNotExist))?;

    cancel_order(
        order_index,
        user,
        &user_key,
        perp_market_map,
        spot_market_map,
        oracle_map,
        clock.unix_timestamp,
        clock.slot,
        OrderActionExplanation::None,
        None,
        0,
        false,
    )
}

pub fn cancel_order_by_user_order_id(
    user_order_id: u8,
    user: &AccountLoader<User>,
    perp_market_map: &PerpMarketMap,
    spot_market_map: &SpotMarketMap,
    oracle_map: &mut OracleMap,
    clock: &Clock,
) -> ClearingHouseResult {
    let user_key = user.key();
    let user = &mut load_mut!(user)?;
    let order_index = user
        .orders
        .iter()
        .position(|order| order.user_order_id == user_order_id)
        .ok_or_else(print_error!(ErrorCode::OrderDoesNotExist))?;

    cancel_order(
        order_index,
        user,
        &user_key,
        perp_market_map,
        spot_market_map,
        oracle_map,
        clock.unix_timestamp,
        clock.slot,
        OrderActionExplanation::None,
        None,
        0,
        false,
    )
}

pub fn cancel_order(
    order_index: usize,
    user: &mut User,
    user_key: &Pubkey,
    perp_market_map: &PerpMarketMap,
    spot_market_map: &SpotMarketMap,
    oracle_map: &mut OracleMap,
    now: i64,
    _slot: u64,
    explanation: OrderActionExplanation,
    filler_key: Option<&Pubkey>,
    filler_reward: u128,
    skip_log: bool,
) -> ClearingHouseResult {
    let (order_status, order_market_index, order_direction, order_market_type) = get_struct_values!(
        user.orders[order_index],
        status,
        market_index,
        direction,
        market_type
    );

    let is_perp_order = order_market_type == MarketType::Perp;

    validate!(order_status == OrderStatus::Open, ErrorCode::OrderNotOpen)?;

    // When save in the record, we want the status to be canceled
    user.orders[order_index].status = OrderStatus::Canceled;

    let oracle = if is_perp_order {
        perp_market_map.get_ref(&order_market_index)?.amm.oracle
    } else {
        spot_market_map.get_ref(&order_market_index)?.oracle
    };

    if !skip_log {
        let (taker, taker_order, taker_pnl, maker, maker_order, maker_pnl) =
            get_taker_and_maker_for_order_record(
                user_key,
                &user.orders[order_index],
                Some(-cast(filler_reward)?),
            );

        let order_action_record = get_order_action_record(
            now,
            OrderAction::Cancel,
            explanation,
            order_market_index,
            filler_key.copied(),
            None,
            Some(filler_reward),
            None,
            None,
            None,
            None,
            None,
            None,
            None,
            None,
            None,
            taker,
            taker_order,
            taker_pnl,
            maker,
            maker_order,
            maker_pnl,
            oracle_map.get_price_data(&oracle)?.price,
        )?;
        emit!(order_action_record);
    }

    if is_perp_order {
        // Decrement open orders for existing position
        let position_index = get_position_index(&user.perp_positions, order_market_index)?;
        let base_asset_amount_unfilled =
            user.orders[order_index].get_base_asset_amount_unfilled()?;
        position::decrease_open_bids_and_asks(
            &mut user.perp_positions[position_index],
            &order_direction,
            base_asset_amount_unfilled,
        )?;
        user.perp_positions[position_index].open_orders -= 1;
        user.orders[order_index] = Order::default();
    } else {
        let spot_position_index = user.get_spot_position_index(order_market_index)?;
        let base_asset_amount_unfilled =
            user.orders[order_index].get_base_asset_amount_unfilled()?;
        decrease_spot_open_bids_and_asks(
            &mut user.spot_positions[spot_position_index],
            &order_direction,
            base_asset_amount_unfilled,
        )?;
        user.spot_positions[spot_position_index].open_orders -= 1;
        user.orders[order_index] = Order::default();
    }

    Ok(())
}

pub fn fill_order(
    order_id: u64,
    state: &State,
    user: &AccountLoader<User>,
    user_stats: &AccountLoader<UserStats>,
    spot_market_map: &SpotMarketMap,
    perp_market_map: &PerpMarketMap,
    oracle_map: &mut OracleMap,
    filler: &AccountLoader<User>,
    filler_stats: &AccountLoader<UserStats>,
    maker: Option<&AccountLoader<User>>,
    maker_stats: Option<&AccountLoader<UserStats>>,
    maker_order_id: Option<u64>,
    referrer: Option<&AccountLoader<User>>,
    referrer_stats: Option<&AccountLoader<UserStats>>,
    clock: &Clock,
) -> ClearingHouseResult<(u128, bool)> {
    let now = clock.unix_timestamp;
    let slot = clock.slot;

    let filler_key = filler.key();
    let user_key = user.key();
    let user = &mut load_mut!(user)?;
    let user_stats = &mut load_mut!(user_stats)?;

    let order_index = user
        .orders
        .iter()
        .position(|order| order.order_id == order_id)
        .ok_or_else(print_error!(ErrorCode::OrderDoesNotExist))?;

    let (order_status, market_index, order_market_type) =
        get_struct_values!(user.orders[order_index], status, market_index, market_type);

    validate!(
        order_market_type == MarketType::Perp,
        ErrorCode::InvalidOrder,
        "must be perp order"
    )?;

    // settle lp position so its tradeable
    let mut market = perp_market_map.get_ref_mut(&market_index)?;

    controller::funding::settle_funding_payment(user, &user_key, &mut market, now)?;
    controller::lp::settle_lp(user, &user_key, &mut market, now)?;

    drop(market);

    validate!(
        order_status == OrderStatus::Open,
        ErrorCode::OrderNotOpen,
        "Order not open"
    )?;

    validate!(
        !user.orders[order_index].must_be_triggered() || user.orders[order_index].triggered,
        ErrorCode::OrderMustBeTriggeredFirst,
        "Order must be triggered first"
    )?;

    validate!(!user.bankrupt, ErrorCode::UserBankrupt)?;

    validate_user_not_being_liquidated(
        user,
        perp_market_map,
        spot_market_map,
        oracle_map,
        state.liquidation_margin_buffer_ratio,
    )?;

    let reserve_price_before: u128;
    let oracle_reserve_price_spread_pct_before: i128;
    let is_oracle_valid: bool;
    let oracle_price: i128;
    let market_is_reduce_only: bool;
    {
        let market = &mut perp_market_map.get_ref_mut(&market_index)?;
        market_is_reduce_only = market.is_reduce_only()?;
        controller::validate::validate_market_account(market)?;
        validate!(
            market.is_active(now)?,
            ErrorCode::DefaultError,
            "Market is in settlement mode",
        )?;

        let oracle_price_data = &oracle_map.get_price_data(&market.amm.oracle)?;
        let oracle_validity = oracle::oracle_validity(
            market.amm.historical_oracle_data.last_oracle_price_twap,
            oracle_price_data,
            &state.oracle_guard_rails.validity,
        )?;

        is_oracle_valid =
            is_oracle_valid_for_action(oracle_validity, Some(DriftAction::FillOrderAmm))?;

        reserve_price_before = market.amm.reserve_price()?;
        oracle_reserve_price_spread_pct_before = amm::calculate_oracle_twap_5min_mark_spread_pct(
            &market.amm,
            Some(reserve_price_before),
        )?;
        oracle_price = oracle_price_data.price;
    }

    let valid_oracle_price =
        if is_oracle_valid && state.exchange_status != ExchangeStatus::AmmPaused {
            Some(oracle_price)
        } else {
            None
        };

    let is_filler_taker = user_key == filler_key;
    let is_filler_maker = maker.map_or(false, |maker| maker.key() == filler_key);
    let (mut filler, mut filler_stats) = if !is_filler_maker && !is_filler_taker {
        (Some(load_mut!(filler)?), Some(load_mut!(filler_stats)?))
    } else {
        (None, None)
    };

    let (mut maker, mut maker_stats, maker_key, maker_order_index) = sanitize_maker_order(
        perp_market_map,
        spot_market_map,
        oracle_map,
        maker,
        maker_stats,
        maker_order_id,
        &user_key,
        &user.orders[order_index],
        &mut filler.as_deref_mut(),
        &filler_key,
        state.perp_fee_structure.flat_filler_fee,
        oracle_price,
        now,
        slot,
    )?;

    let (mut referrer, mut referrer_stats) =
        sanitize_referrer(referrer, referrer_stats, user_stats)?;

    let order_breaches_oracle_price = {
        let market = perp_market_map.get_ref(&market_index)?;
        order_breaches_oracle_price_limits(
            &user.orders[order_index],
            oracle_price,
            slot,
            market.margin_ratio_initial as u128,
            market.margin_ratio_maintenance as u128,
            Some(&market.amm),
        )?
    };

    if order_breaches_oracle_price {
        let filler_reward = pay_keeper_flat_reward_for_perps(
            user,
            filler.as_deref_mut(),
            perp_market_map.get_ref_mut(&market_index)?.deref_mut(),
            state.perp_fee_structure.flat_filler_fee,
        )?;

        cancel_order(
            order_index,
            user.deref_mut(),
            &user_key,
            perp_market_map,
            spot_market_map,
            oracle_map,
            now,
            slot,
            OrderActionExplanation::OraclePriceBreachedLimitPrice,
            Some(&filler_key),
            filler_reward,
            false,
        )?;

        return Ok((0, true));
    }

    let should_expire_order = should_expire_order(user, order_index, slot)?;
    if should_expire_order {
        let filler_reward = {
            let mut market = perp_market_map.get_ref_mut(&market_index)?;
            pay_keeper_flat_reward_for_perps(
                user,
                filler.as_deref_mut(),
                market.deref_mut(),
                state.perp_fee_structure.flat_filler_fee,
            )?
        };

        cancel_order(
            order_index,
            user,
            &user_key,
            perp_market_map,
            spot_market_map,
            oracle_map,
            now,
            slot,
            OrderActionExplanation::OrderExpired,
            Some(&filler_key),
            filler_reward,
            false,
        )?;
        return Ok((0, true));
    }

    let (base_asset_amount, potentially_risk_increasing, mut updated_user_state) = fulfill_order(
        user,
        order_index,
        &user_key,
        user_stats,
        &mut maker.as_deref_mut(),
        &mut maker_stats.as_deref_mut(),
        maker_order_index,
        maker_key.as_ref(),
        &mut filler.as_deref_mut(),
        &filler_key,
        &mut filler_stats.as_deref_mut(),
        &mut referrer.as_deref_mut(),
        &mut referrer_stats.as_deref_mut(),
        spot_market_map,
        perp_market_map,
        oracle_map,
        &state.perp_fee_structure,
        reserve_price_before,
        valid_oracle_price,
        now,
        slot,
        market_is_reduce_only,
    )?;

    if should_cancel_order_after_fulfill(user, order_index, slot)? {
        updated_user_state = true;

        let filler_reward = {
            let mut market = perp_market_map.get_ref_mut(&market_index)?;
            pay_keeper_flat_reward_for_perps(
                user,
                filler.as_deref_mut(),
                market.deref_mut(),
                state.perp_fee_structure.flat_filler_fee,
            )?
        };

        cancel_order(
            order_index,
            user,
            &user_key,
            perp_market_map,
            spot_market_map,
            oracle_map,
            now,
            slot,
            OrderActionExplanation::MarketOrderFilledToLimitPrice,
            Some(&filler_key),
            filler_reward,
            false,
        )?
    }

    if !updated_user_state {
        return Ok((base_asset_amount, updated_user_state));
    }

    {
        let market = perp_market_map.get_ref(&market_index)?;
        validate_market_within_price_band(
            &market,
            state,
            potentially_risk_increasing,
            Some(oracle_reserve_price_spread_pct_before),
        )?;
    }

    // Try to update the funding rate at the end of every trade
    {
        let market = &mut perp_market_map.get_ref_mut(&market_index)?;
        let funding_paused = matches!(state.exchange_status, ExchangeStatus::FundingPaused)
            || matches!(market.status, MarketStatus::FundingPaused);

        controller::funding::update_funding_rate(
            market_index,
            market,
            oracle_map,
            now,
            &state.oracle_guard_rails,
<<<<<<< HEAD
            funding_paused,
            Some(mark_price_before),
=======
            state.funding_paused,
            Some(reserve_price_before),
>>>>>>> c1fcfe1e
        )?;
    }

    Ok((base_asset_amount, updated_user_state))
}

pub fn validate_market_within_price_band(
    market: &PerpMarket,
    state: &State,
    potentially_risk_increasing: bool,
    oracle_reserve_price_spread_pct_before: Option<i128>,
) -> ClearingHouseResult<bool> {
    let reserve_price_after = market.amm.reserve_price()?;

    let is_oracle_mark_too_divergent_before = if let Some(oracle_reserve_price_spread_pct_before) =
        oracle_reserve_price_spread_pct_before
    {
        amm::is_oracle_mark_too_divergent(
            oracle_reserve_price_spread_pct_before,
            &state.oracle_guard_rails.price_divergence,
        )?
    } else {
        false
    };

    let oracle_reserve_price_spread_pct_after =
        amm::calculate_oracle_twap_5min_mark_spread_pct(&market.amm, Some(reserve_price_after))?;

    let breach_increases = if let Some(oracle_reserve_price_spread_pct_before) =
        oracle_reserve_price_spread_pct_before
    {
        oracle_reserve_price_spread_pct_after.unsigned_abs()
            >= oracle_reserve_price_spread_pct_before.unsigned_abs()
    } else {
        false
    };

    let is_oracle_mark_too_divergent_after = amm::is_oracle_mark_too_divergent(
        oracle_reserve_price_spread_pct_after,
        &state.oracle_guard_rails.price_divergence,
    )?;

    // if oracle-mark divergence pushed outside limit, block order
    if is_oracle_mark_too_divergent_after && !is_oracle_mark_too_divergent_before {
        msg!("price pushed outside bounds: last_oracle_price_twap_5min={} vs mark_price={},(breach spread {})",
                market.amm.historical_oracle_data.last_oracle_price_twap_5min,
                reserve_price_after,
                oracle_reserve_price_spread_pct_after,
            );
        return Err(ErrorCode::PriceBandsBreached);
    }

    // if oracle-mark divergence outside limit and risk-increasing, block order
    if is_oracle_mark_too_divergent_after && breach_increases && potentially_risk_increasing {
        msg!("risk-increasing outside bounds: last_oracle_price_twap_5min={} vs mark_price={}, (breach spread {})", 
                market.amm.historical_oracle_data.last_oracle_price_twap_5min,
                reserve_price_after,
                oracle_reserve_price_spread_pct_after,
            );

        return Err(ErrorCode::PriceBandsBreached);
    }

    Ok(true)
}

#[allow(clippy::type_complexity)]
fn sanitize_maker_order<'a>(
    perp_market_map: &PerpMarketMap,
    spot_market_map: &SpotMarketMap,
    oracle_map: &mut OracleMap,
    maker: Option<&'a AccountLoader<User>>,
    maker_stats: Option<&'a AccountLoader<UserStats>>,
    maker_order_id: Option<u64>,
    taker_key: &Pubkey,
    taker_order: &Order,
    filler: &mut Option<&mut User>,
    filler_key: &Pubkey,
    filler_reward: u128,
    oracle_price: i128,
    now: i64,
    slot: u64,
) -> ClearingHouseResult<(
    Option<RefMut<'a, User>>,
    Option<RefMut<'a, UserStats>>,
    Option<Pubkey>,
    Option<usize>,
)> {
    if maker.is_none() || maker_stats.is_none() {
        return Ok((None, None, None, None));
    }

    let maker = maker.unwrap();
    let maker_stats = maker_stats.unwrap();
    if &maker.key() == taker_key {
        return Ok((None, None, None, None));
    }

    let maker_key = maker.key();
    let mut maker = load_mut!(maker)?;
    let maker_stats = load_mut!(maker_stats)?;
    let maker_order_index =
        maker.get_order_index(maker_order_id.ok_or(ErrorCode::MakerOrderNotFound)?)?;

    {
        let maker_order = &maker.orders[maker_order_index];
        if !is_maker_for_taker(maker_order, taker_order)? {
            return Ok((None, None, None, None));
        }

        if maker.being_liquidated || maker.bankrupt {
            return Ok((None, None, None, None));
        }

        validate!(
            !maker_order.must_be_triggered() || maker_order.triggered,
            ErrorCode::OrderMustBeTriggeredFirst,
            "Maker order not triggered"
        )?;

        validate!(
            maker_order.market_type == MarketType::Perp,
            ErrorCode::InvalidOrder,
            "Maker order not a perp order"
        )?
    }

    let breaches_oracle_price_limits = {
        let market = perp_market_map.get_ref(&maker.orders[maker_order_index].market_index)?;

        order_breaches_oracle_price_limits(
            &maker.orders[maker_order_index],
            oracle_price,
            slot,
            market.margin_ratio_initial as u128,
            market.margin_ratio_maintenance as u128,
            Some(&market.amm),
        )?
    };

    let should_expire_order = should_expire_order(&maker, maker_order_index, slot)?;

    // Dont fulfill with a maker order if oracle has diverged significantly
    if breaches_oracle_price_limits || should_expire_order {
        let filler_reward = {
            let mut market =
                perp_market_map.get_ref_mut(&maker.orders[maker_order_index].market_index)?;
            pay_keeper_flat_reward_for_perps(
                &mut maker,
                filler.as_deref_mut(),
                market.deref_mut(),
                filler_reward,
            )?
        };

        let explanation = if breaches_oracle_price_limits {
            OrderActionExplanation::OraclePriceBreachedLimitPrice
        } else {
            OrderActionExplanation::OrderExpired
        };

        cancel_order(
            maker_order_index,
            maker.deref_mut(),
            &maker_key,
            perp_market_map,
            spot_market_map,
            oracle_map,
            now,
            slot,
            explanation,
            Some(filler_key),
            filler_reward,
            false,
        )?;
        return Ok((None, None, None, None));
    }

    let market_index = maker.orders[maker_order_index].market_index;
    settle_funding_payment(
        &mut maker,
        &maker_key,
        perp_market_map.get_ref_mut(&market_index)?.deref_mut(),
        now,
    )?;

    Ok((
        Some(maker),
        Some(maker_stats),
        Some(maker_key),
        Some(maker_order_index),
    ))
}

#[allow(clippy::type_complexity)]
fn sanitize_referrer<'a>(
    referrer: Option<&'a AccountLoader<User>>,
    referrer_stats: Option<&'a AccountLoader<UserStats>>,
    user_stats: &UserStats,
) -> ClearingHouseResult<(Option<RefMut<'a, User>>, Option<RefMut<'a, UserStats>>)> {
    if referrer.is_none() || referrer_stats.is_none() {
        validate!(
            !user_stats.has_referrer(),
            ErrorCode::InvalidReferrer,
            "User has referrer but referrer/referrer stats missing"
        )?;

        return Ok((None, None));
    }

    let referrer = load_mut!(referrer.unwrap())?;
    let referrer_stats = load_mut!(referrer_stats.unwrap())?;
    validate!(
        referrer.user_id == 0,
        ErrorCode::InvalidReferrer,
        "Referrer must be user id 0"
    )?;

    validate!(
        referrer.authority.eq(&referrer_stats.authority),
        ErrorCode::InvalidReferrer,
        "Referrer authority != Referrer stats authority"
    )?;

    validate!(
        referrer.authority.eq(&user_stats.referrer),
        ErrorCode::InvalidReferrer,
        "Referrer authority != user stats authority"
    )?;

    Ok((Some(referrer), Some(referrer_stats)))
}

fn fulfill_order(
    user: &mut User,
    user_order_index: usize,
    user_key: &Pubkey,
    user_stats: &mut UserStats,
    maker: &mut Option<&mut User>,
    maker_stats: &mut Option<&mut UserStats>,
    maker_order_index: Option<usize>,
    maker_key: Option<&Pubkey>,
    filler: &mut Option<&mut User>,
    filler_key: &Pubkey,
    filler_stats: &mut Option<&mut UserStats>,
    referrer: &mut Option<&mut User>,
    referrer_stats: &mut Option<&mut UserStats>,
    spot_market_map: &SpotMarketMap,
    perp_market_map: &PerpMarketMap,
    oracle_map: &mut OracleMap,
    fee_structure: &FeeStructure,
    reserve_price_before: u128,
    valid_oracle_price: Option<i128>,
    now: i64,
    slot: u64,
    market_is_reduce_only: bool,
) -> ClearingHouseResult<(u128, bool, bool)> {
    let market_index = user.orders[user_order_index].market_index;

    let position_index = get_position_index(&user.perp_positions, market_index)?;
    let order_direction = user.orders[user_order_index].direction;
    let position_base_asset_amount_before = user.perp_positions[position_index].base_asset_amount;
    let risk_decreasing = is_order_risk_decreasing(
        &order_direction,
        user.orders[user_order_index].get_base_asset_amount_unfilled()?,
        position_base_asset_amount_before,
    )?;

    let free_collateral =
        calculate_free_collateral(user, perp_market_map, spot_market_map, oracle_map)?;
    if !risk_decreasing && (free_collateral < 0 || market_is_reduce_only) {
        cancel_risk_increasing_order(
            user,
            user_order_index,
            user_key,
            filler,
            filler_key,
            perp_market_map,
            spot_market_map,
            oracle_map,
            fee_structure,
            now,
            slot,
        )?;

        return Ok((0, false, true));
    }

    let fulfillment_methods = determine_perp_fulfillment_methods(
        &user.orders[user_order_index],
        maker.is_some(),
        valid_oracle_price.is_some(),
        slot,
    )?;

    if fulfillment_methods.is_empty() {
        return Ok((0, false, false));
    }

    let mut base_asset_amount = 0_u128;
    let mut quote_asset_amount = 0_u128;
    let mut order_records: Vec<OrderActionRecord> = vec![];
    for fulfillment_method in fulfillment_methods.iter() {
        if user.orders[user_order_index].status != OrderStatus::Open {
            break;
        }

        let mut market = perp_market_map.get_ref_mut(&market_index)?;

        let (_base_asset_amount, _quote_asset_amount) = match fulfillment_method {
            PerpFulfillmentMethod::AMM => fulfill_order_with_amm(
                user,
                user_stats,
                user_order_index,
                market.deref_mut(),
                oracle_map,
                reserve_price_before,
                now,
                slot,
                valid_oracle_price,
                user_key,
                filler_key,
                filler,
                filler_stats,
                referrer,
                referrer_stats,
                fee_structure,
                &mut order_records,
                None,
                None,
                true,
            )?,
            PerpFulfillmentMethod::Match => fulfill_order_with_match(
                market.deref_mut(),
                user,
                user_stats,
                user_order_index,
                user_key,
                maker.as_deref_mut().unwrap(),
                maker_stats.as_deref_mut().unwrap(),
                maker_order_index.unwrap(),
                maker_key.unwrap(),
                filler,
                filler_stats,
                filler_key,
                referrer,
                referrer_stats,
                reserve_price_before,
                valid_oracle_price,
                now,
                slot,
                fee_structure,
                oracle_map,
                &mut order_records,
            )?,
        };

        base_asset_amount = base_asset_amount
            .checked_add(_base_asset_amount)
            .ok_or_else(math_error!())?;
        quote_asset_amount = quote_asset_amount
            .checked_add(_quote_asset_amount)
            .ok_or_else(math_error!())?;
    }

    for order_record in order_records {
        emit!(order_record)
    }

    let (margin_requirement, total_collateral, _, _) =
        calculate_margin_requirement_and_total_collateral(
            user,
            perp_market_map,
            MarginRequirementType::Maintenance,
            spot_market_map,
            oracle_map,
            None,
        )?;
    if total_collateral < cast_to_i128(margin_requirement)? {
        msg!(
            "taker breached maintenance requirements (margin requirement {}) (total_collateral {})",
            margin_requirement,
            total_collateral
        );
        return Err(ErrorCode::InsufficientCollateral);
    }

    let position_base_asset_amount_after = user.perp_positions[position_index].base_asset_amount;
    let risk_increasing = position_base_asset_amount_before == 0
        || position_base_asset_amount_before.signum() == position_base_asset_amount_after.signum()
        || position_base_asset_amount_before.abs() < position_base_asset_amount_after.abs();

    let updated_user_state = base_asset_amount != 0;

    Ok((base_asset_amount, risk_increasing, updated_user_state))
}

fn cancel_risk_increasing_order(
    user: &mut User,
    user_order_index: usize,
    user_key: &Pubkey,
    filler: &mut Option<&mut User>,
    filler_key: &Pubkey,
    perp_market_map: &PerpMarketMap,
    spot_market_map: &SpotMarketMap,
    oracle_map: &mut OracleMap,
    fee_structure: &FeeStructure,
    now: i64,
    slot: u64,
) -> ClearingHouseResult {
    let market_index = user.orders[user_order_index].market_index;
    let filler_reward = {
        let mut market = perp_market_map.get_ref_mut(&market_index)?;
        pay_keeper_flat_reward_for_perps(
            user,
            filler.as_deref_mut(),
            market.deref_mut(),
            fee_structure.flat_filler_fee,
        )?
    };

    cancel_order(
        user_order_index,
        user,
        user_key,
        perp_market_map,
        spot_market_map,
        oracle_map,
        now,
        slot,
        OrderActionExplanation::InsufficientFreeCollateral,
        Some(filler_key),
        filler_reward,
        false,
    )?;

    Ok(())
}

pub fn fulfill_order_with_amm(
    user: &mut User,
    user_stats: &mut UserStats,
    order_index: usize,
    market: &mut PerpMarket,
    oracle_map: &mut OracleMap,
    reserve_price_before: u128,
    now: i64,
    slot: u64,
    valid_oracle_price: Option<i128>,
    user_key: &Pubkey,
    filler_key: &Pubkey,
    filler: &mut Option<&mut User>,
    filler_stats: &mut Option<&mut UserStats>,
    referrer: &mut Option<&mut User>,
    referrer_stats: &mut Option<&mut UserStats>,
    fee_structure: &FeeStructure,
    order_records: &mut Vec<OrderActionRecord>,
    override_base_asset_amount: Option<u128>,
    override_fill_price: Option<u128>, // todo probs dont need this since its the user_limit_price / current auction time
    split_with_lps: bool,
) -> ClearingHouseResult<(u128, u128)> {
    // Determine the base asset amount the market can fill
    let (base_asset_amount, fill_price) = match override_base_asset_amount {
        Some(override_base_asset_amount) => (override_base_asset_amount, override_fill_price),
        None => {
            let fill_price = if user.orders[order_index].post_only {
                Some(user.orders[order_index].get_limit_price(
                    valid_oracle_price,
                    slot,
                    Some(&market.amm),
                )?)
            } else {
                None
            };

            (
                calculate_base_asset_amount_for_amm_to_fulfill(
                    &user.orders[order_index],
                    market,
                    valid_oracle_price,
                    slot,
                )?,
                fill_price,
            )
        }
    };

    if base_asset_amount == 0 {
        // if is an actual swap (and not amm jit order) then msg!
        if override_base_asset_amount.is_none() {
            msg!("Amm cant fulfill order");
        }
        return Ok((0, 0));
    }

    let position_index = get_position_index(&user.perp_positions, market.market_index)?;

    let (order_post_only, order_ts, order_direction) =
        get_struct_values!(user.orders[order_index], post_only, ts, direction);

    controller::validate::validate_amm_account_for_fill(&market.amm, order_direction)?;

    let (quote_asset_amount, quote_asset_amount_surplus, mut pnl) =
        controller::position::update_position_with_base_asset_amount(
            base_asset_amount,
            order_direction,
            market,
            user,
            position_index,
            reserve_price_before,
            now,
            fill_price,
        )?;

    let reward_referrer = referrer.is_some()
        && referrer_stats.is_some()
        && referrer
            .as_mut()
            .unwrap()
            .force_get_perp_position_mut(market.market_index)
            .is_ok();

    let FillFees {
        user_fee,
        fee_to_market,
        filler_reward,
        referee_discount,
        referrer_reward,
        fee_to_market_for_lp,
        ..
    } = fees::calculate_fee_for_fulfillment_with_amm(
        user_stats,
        quote_asset_amount,
        fee_structure,
        order_ts,
        now,
        filler.is_some(),
        reward_referrer,
        referrer_stats,
        quote_asset_amount_surplus,
        order_post_only,
    )?;

    amm::update_amm_long_short_intensity(
        &mut market.amm,
        now,
        quote_asset_amount,
        order_direction,
    )?;

    let user_position_delta =
        get_position_delta_for_fill(base_asset_amount, quote_asset_amount, order_direction)?;

    update_amm_and_lp_market_position(
        market,
        &user_position_delta,
        fee_to_market_for_lp,
        split_with_lps,
    )?;

    if market.amm.user_lp_shares > 0 {
        let (new_terminal_quote_reserve, new_terminal_base_reserve) =
            crate::math::amm::calculate_terminal_reserves(&market.amm)?;
        market.amm.terminal_quote_asset_reserve = new_terminal_quote_reserve;

        let (min_base_asset_reserve, max_base_asset_reserve) =
            crate::math::amm::calculate_bid_ask_bounds(
                market.amm.concentration_coef,
                new_terminal_base_reserve,
            )?;
        market.amm.min_base_asset_reserve = min_base_asset_reserve;
        market.amm.max_base_asset_reserve = max_base_asset_reserve;
    }

    // Increment the clearing house's total fee variables
    market.amm.total_fee = market
        .amm
        .total_fee
        .checked_add(fee_to_market)
        .ok_or_else(math_error!())?;
    market.amm.total_exchange_fee = market
        .amm
        .total_exchange_fee
        .checked_add(user_fee)
        .ok_or_else(math_error!())?;
    market.amm.total_mm_fee = cast_to_i128(market.amm.total_mm_fee)?
        .checked_add(quote_asset_amount_surplus)
        .ok_or_else(math_error!())?;
    market.amm.total_fee_minus_distributions = market
        .amm
        .total_fee_minus_distributions
        .checked_add(fee_to_market as i128)
        .ok_or_else(math_error!())?;
    market.amm.net_revenue_since_last_funding = market
        .amm
        .net_revenue_since_last_funding
        .checked_add(fee_to_market as i64)
        .ok_or_else(math_error!())?;

    // Increment the user's total fee variables
    user_stats.increment_total_fees(cast(user_fee)?)?;
    user_stats.increment_total_referee_discount(cast(referee_discount)?)?;

    if let (Some(referrer), Some(referrer_stats)) = (referrer.as_mut(), referrer_stats.as_mut()) {
        if let Ok(referrer_position) = referrer.force_get_perp_position_mut(market.market_index) {
            if referrer_reward > 0 {
                update_quote_asset_amount(referrer_position, market, cast(referrer_reward)?)?;
                referrer_stats.increment_total_referrer_reward(cast(referrer_reward)?, now)?;
            }
        }
    }

    let position_index = get_position_index(&user.perp_positions, market.market_index)?;

    controller::position::update_quote_asset_amount(
        &mut user.perp_positions[position_index],
        market,
        -cast(user_fee)?,
    )?;

    if order_post_only {
        user_stats.update_maker_volume_30d(cast(quote_asset_amount)?, now)?;
    } else {
        user_stats.update_taker_volume_30d(cast(quote_asset_amount)?, now)?;
    }

    pnl = pnl.checked_sub(cast(user_fee)?).ok_or_else(math_error!())?;

    if let Some(filler) = filler.as_mut() {
        let position_index = get_position_index(&filler.perp_positions, market.market_index)
            .or_else(|_| add_new_position(&mut filler.perp_positions, market.market_index))?;

        controller::position::update_quote_asset_amount(
            &mut filler.perp_positions[position_index],
            market,
            cast(filler_reward)?,
        )?;

        filler_stats
            .as_mut()
            .unwrap()
            .update_filler_volume(cast(quote_asset_amount)?, now)?;
    }

    update_order_after_fill(
        &mut user.orders[order_index],
        market.amm.base_asset_amount_step_size,
        base_asset_amount,
        quote_asset_amount,
        cast(user_fee)?,
    )?;

    decrease_open_bids_and_asks(
        &mut user.perp_positions[position_index],
        &order_direction,
        base_asset_amount,
    )?;

    let (taker, taker_order, taker_pnl, maker, maker_order, maker_pnl) =
        get_taker_and_maker_for_order_record(user_key, &user.orders[order_index], Some(pnl));

    let fill_record_id = get_then_update_id!(market, next_fill_record_id);
    let order_action_record = get_order_action_record(
        now,
        OrderAction::Fill,
        OrderActionExplanation::OrderFilledWithAMM,
        market.market_index,
        Some(*filler_key),
        Some(fill_record_id),
        Some(filler_reward),
        if user_stats.referrer.eq(&Pubkey::default()) {
            None
        } else {
            Some(user_stats.referrer)
        },
        Some(base_asset_amount),
        Some(quote_asset_amount),
        Some(user_fee),
        None,
        Some(referrer_reward),
        Some(referee_discount),
        Some(quote_asset_amount_surplus),
        None,
        taker,
        taker_order,
        taker_pnl,
        maker,
        maker_order,
        maker_pnl,
        oracle_map.get_price_data(&market.amm.oracle)?.price,
    )?;
    order_records.push(order_action_record);

    // Cant reset order until after its logged
    if user.orders[order_index].get_base_asset_amount_unfilled()? == 0 {
        user.orders[order_index] = Order::default();
        let market_position = &mut user.perp_positions[position_index];
        market_position.open_orders -= 1;
    }

    Ok((base_asset_amount, quote_asset_amount))
}

pub fn fulfill_order_with_match(
    market: &mut PerpMarket,
    taker: &mut User,
    taker_stats: &mut UserStats,
    taker_order_index: usize,
    taker_key: &Pubkey,
    maker: &mut User,
    maker_stats: &mut UserStats,
    maker_order_index: usize,
    maker_key: &Pubkey,
    filler: &mut Option<&mut User>,
    filler_stats: &mut Option<&mut UserStats>,
    filler_key: &Pubkey,
    referrer: &mut Option<&mut User>,
    referrer_stats: &mut Option<&mut UserStats>,
    reserve_price_before: u128,
    valid_oracle_price: Option<i128>,
    now: i64,
    slot: u64,
    fee_structure: &FeeStructure,
    oracle_map: &mut OracleMap,
    order_records: &mut Vec<OrderActionRecord>,
) -> ClearingHouseResult<(u128, u128)> {
    if !are_orders_same_market_but_different_sides(
        &maker.orders[maker_order_index],
        &taker.orders[taker_order_index],
    ) {
        return Ok((0_u128, 0_u128));
    }

    let oracle_price = oracle_map.get_price_data(&market.amm.oracle)?.price;
    let taker_price = taker.orders[taker_order_index].get_limit_price(
        Some(oracle_price),
        slot,
        Some(&market.amm),
    )?;
    let taker_direction = taker.orders[taker_order_index].direction;
    let taker_base_asset_amount =
        taker.orders[taker_order_index].get_base_asset_amount_unfilled()?;

    let maker_price = maker.orders[maker_order_index].get_limit_price(
        Some(oracle_price),
        slot,
        Some(&market.amm),
    )?;
    let maker_direction = &maker.orders[maker_order_index].direction;
    let maker_base_asset_amount =
        maker.orders[maker_order_index].get_base_asset_amount_unfilled()?;

    amm::update_mark_twap(
        &mut market.amm,
        now,
        Some(maker_price),
        Some(taker_direction),
    )?;

    let orders_cross = do_orders_cross(maker_direction, maker_price, taker_price);

    if !orders_cross {
        return Ok((0_u128, 0_u128));
    }

    let (base_asset_amount, _) = calculate_fill_for_matched_orders(
        maker_base_asset_amount,
        maker_price,
        taker_base_asset_amount,
        PERP_DECIMALS,
    )?;

    if base_asset_amount == 0 {
        return Ok((0_u128, 0_u128));
    }

    let amm_wants_to_make = match taker_direction {
        PositionDirection::Long => market.amm.net_base_asset_amount < 0,
        PositionDirection::Short => market.amm.net_base_asset_amount > 0,
    };

    let mut total_quote_asset_amount = 0_u128;
    let base_asset_amount_left_to_fill = if amm_wants_to_make && market.amm.amm_jit_is_active() {
        let jit_base_asset_amount =
            crate::math::amm_jit::calculate_jit_base_asset_amount(market, base_asset_amount)?;

        if jit_base_asset_amount > 0 {
            let (base_asset_amount_filled_by_amm, quote_asset_amount_filled_by_amm) =
                fulfill_order_with_amm(
                    taker,
                    taker_stats,
                    taker_order_index,
                    market,
                    oracle_map,
                    reserve_price_before,
                    now,
                    slot,
                    valid_oracle_price,
                    taker_key,
                    filler_key,
                    filler,
                    filler_stats,
                    &mut None,
                    &mut None,
                    fee_structure,
                    order_records,
                    Some(jit_base_asset_amount),
                    Some(taker_price), // current auction price
                    false,             // dont split with the lps
                )?;

            total_quote_asset_amount = quote_asset_amount_filled_by_amm;

            base_asset_amount
                .checked_sub(base_asset_amount_filled_by_amm)
                .ok_or_else(math_error!())?
        } else {
            base_asset_amount
        }
    } else {
        base_asset_amount
    };

    let taker_base_asset_amount =
        taker.orders[taker_order_index].get_base_asset_amount_unfilled()?;

    let (_, quote_asset_amount) = calculate_fill_for_matched_orders(
        base_asset_amount_left_to_fill,
        maker_price,
        taker_base_asset_amount,
        PERP_DECIMALS,
    )?;

    total_quote_asset_amount = total_quote_asset_amount
        .checked_add(quote_asset_amount)
        .ok_or_else(math_error!())?;

    let maker_position_index = get_position_index(
        &maker.perp_positions,
        maker.orders[maker_order_index].market_index,
    )?;

    let maker_position_delta = get_position_delta_for_fill(
        base_asset_amount_left_to_fill,
        quote_asset_amount,
        maker.orders[maker_order_index].direction,
    )?;

    let mut maker_pnl = update_position_and_market(
        &mut maker.perp_positions[maker_position_index],
        market,
        &maker_position_delta,
    )?;

    maker_stats.update_maker_volume_30d(cast(quote_asset_amount)?, now)?;

    let taker_position_index = get_position_index(
        &taker.perp_positions,
        taker.orders[taker_order_index].market_index,
    )?;

    let taker_position_delta = get_position_delta_for_fill(
        base_asset_amount_left_to_fill,
        quote_asset_amount,
        taker.orders[taker_order_index].direction,
    )?;

    let mut taker_pnl = update_position_and_market(
        &mut taker.perp_positions[taker_position_index],
        market,
        &taker_position_delta,
    )?;

    taker_stats.update_taker_volume_30d(cast(quote_asset_amount)?, now)?;

    let reward_referrer = referrer.is_some()
        && referrer_stats.is_some()
        && referrer
            .as_mut()
            .unwrap()
            .force_get_perp_position_mut(market.market_index)
            .is_ok();

    let FillFees {
        user_fee: taker_fee,
        maker_rebate,
        fee_to_market,
        filler_reward,
        referrer_reward,
        referee_discount,
        ..
    } = fees::calculate_fee_for_fulfillment_with_match(
        taker_stats,
        maker_stats,
        quote_asset_amount,
        fee_structure,
        taker.orders[taker_order_index].ts,
        now,
        filler.is_some(),
        reward_referrer,
        referrer_stats,
        &MarketType::Perp,
    )?;

    // Increment the markets house's total fee variables
    market.amm.market_position.quote_asset_amount = market
        .amm
        .market_position
        .quote_asset_amount
        .checked_add(cast_to_i128(fee_to_market)?)
        .ok_or_else(math_error!())?;

    market.amm.total_fee = market
        .amm
        .total_fee
        .checked_add(cast_to_i128(fee_to_market)?)
        .ok_or_else(math_error!())?;
    market.amm.total_fee_minus_distributions = market
        .amm
        .total_fee_minus_distributions
        .checked_add(fee_to_market as i128)
        .ok_or_else(math_error!())?;
    market.amm.net_revenue_since_last_funding = market
        .amm
        .net_revenue_since_last_funding
        .checked_add(fee_to_market as i64)
        .ok_or_else(math_error!())?;

    controller::position::update_quote_asset_amount(
        &mut taker.perp_positions[taker_position_index],
        market,
        -cast(taker_fee)?,
    )?;

    taker_stats.increment_total_fees(cast(taker_fee)?)?;
    taker_stats.increment_total_referee_discount(cast(referee_discount)?)?;

    taker_pnl = taker_pnl
        .checked_sub(cast(taker_fee)?)
        .ok_or_else(math_error!())?;

    controller::position::update_quote_asset_amount(
        &mut maker.perp_positions[maker_position_index],
        market,
        cast(maker_rebate)?,
    )?;

    maker_stats.increment_total_rebate(cast(maker_rebate)?)?;

    maker_pnl = maker_pnl
        .checked_add(cast(maker_rebate)?)
        .ok_or_else(math_error!())?;

    if let Some(filler) = filler {
        let filler_position_index = get_position_index(&filler.perp_positions, market.market_index)
            .or_else(|_| add_new_position(&mut filler.perp_positions, market.market_index))?;

        controller::position::update_quote_asset_amount(
            &mut filler.perp_positions[filler_position_index],
            market,
            cast(filler_reward)?,
        )?;

        filler_stats
            .as_mut()
            .unwrap()
            .update_filler_volume(cast(quote_asset_amount)?, now)?;
    }

    if let (Some(referrer), Some(referrer_stats)) = (referrer.as_mut(), referrer_stats.as_mut()) {
        if let Ok(referrer_position) = referrer.force_get_perp_position_mut(market.market_index) {
            if referrer_reward > 0 {
                update_quote_asset_amount(referrer_position, market, cast(referrer_reward)?)?;
                referrer_stats.increment_total_referrer_reward(cast(referrer_reward)?, now)?;
            }
        }
    }

    update_order_after_fill(
        &mut taker.orders[taker_order_index],
        market.amm.base_asset_amount_step_size,
        base_asset_amount_left_to_fill,
        quote_asset_amount,
        cast(taker_fee)?,
    )?;

    decrease_open_bids_and_asks(
        &mut taker.perp_positions[taker_position_index],
        &taker.orders[taker_order_index].direction,
        base_asset_amount_left_to_fill,
    )?;

    update_order_after_fill(
        &mut maker.orders[maker_order_index],
        market.amm.base_asset_amount_step_size,
        base_asset_amount_left_to_fill,
        quote_asset_amount,
        -cast(maker_rebate)?,
    )?;

    decrease_open_bids_and_asks(
        &mut maker.perp_positions[maker_position_index],
        &maker.orders[maker_order_index].direction,
        base_asset_amount_left_to_fill,
    )?;

    let fill_record_id = get_then_update_id!(market, next_fill_record_id);
    let order_action_record = get_order_action_record(
        now,
        OrderAction::Fill,
        OrderActionExplanation::None,
        market.market_index,
        Some(*filler_key),
        Some(fill_record_id),
        Some(filler_reward),
        if taker_stats.referrer.eq(&Pubkey::default()) {
            None
        } else {
            Some(taker_stats.referrer)
        },
        Some(base_asset_amount_left_to_fill),
        Some(cast(quote_asset_amount)?),
        Some(taker_fee),
        Some(maker_rebate),
        Some(referrer_reward),
        Some(referee_discount),
        None,
        None,
        Some(*taker_key),
        Some(taker.orders[taker_order_index]),
        Some(taker_pnl),
        Some(*maker_key),
        Some(maker.orders[maker_order_index]),
        Some(maker_pnl),
        oracle_map.get_price_data(&market.amm.oracle)?.price,
    )?;
    order_records.push(order_action_record);

    if taker.orders[taker_order_index].get_base_asset_amount_unfilled()? == 0 {
        taker.orders[taker_order_index] = Order::default();
        let market_position = &mut taker.perp_positions[taker_position_index];
        market_position.open_orders -= 1;
    }

    if maker.orders[maker_order_index].get_base_asset_amount_unfilled()? == 0 {
        maker.orders[maker_order_index] = Order::default();
        let market_position = &mut maker.perp_positions[maker_position_index];
        market_position.open_orders -= 1;
    }

    Ok((base_asset_amount, total_quote_asset_amount))
}

pub fn update_order_after_fill(
    order: &mut Order,
    minimum_base_asset_trade_size: u128,
    base_asset_amount: u128,
    quote_asset_amount: u128,
    fee: i128,
) -> ClearingHouseResult {
    order.base_asset_amount_filled = order
        .base_asset_amount_filled
        .checked_add(base_asset_amount)
        .ok_or_else(math_error!())?;

    order.quote_asset_amount_filled = order
        .quote_asset_amount_filled
        .checked_add(quote_asset_amount)
        .ok_or_else(math_error!())?;

    // redundant test to make sure no min trade size remaining
    let base_asset_amount_to_fill = order
        .base_asset_amount
        .checked_sub(order.base_asset_amount_filled)
        .ok_or_else(math_error!())?;

    if base_asset_amount_to_fill > 0 && base_asset_amount_to_fill < minimum_base_asset_trade_size {
        return Err(ErrorCode::OrderAmountTooSmall);
    }

    order.fee = order.fee.checked_add(fee).ok_or_else(math_error!())?;

    if order.get_base_asset_amount_unfilled()? == 0 {
        order.status = OrderStatus::Filled;
    }

    Ok(())
}

fn get_valid_oracle_price(
    oracle_price_data: &OraclePriceData,
    market: &PerpMarket,
    order: &Order,
    validity_guardrails: &ValidityGuardRails,
) -> ClearingHouseResult<Option<i128>> {
    let price = {
        let oracle_validity = oracle::oracle_validity(
            market.amm.historical_oracle_data.last_oracle_price_twap,
            oracle_price_data,
            validity_guardrails,
        )?;

        let is_oracle_valid =
            is_oracle_valid_for_action(oracle_validity, Some(DriftAction::FillOrderAmm))?;

        if is_oracle_valid {
            Some(oracle_price_data.price)
        } else if order.has_oracle_price_offset() {
            msg!("Invalid oracle for order with oracle price offset");
            return Err(print_error!(ErrorCode::InvalidOracle)());
        } else {
            msg!("Oracle is invalid");
            None
        }
    };

    Ok(price)
}

#[allow(clippy::type_complexity)]
fn get_taker_and_maker_for_order_record(
    user_key: &Pubkey,
    user_order: &Order,
    pnl: Option<i128>,
) -> (
    Option<Pubkey>,
    Option<Order>,
    Option<i128>,
    Option<Pubkey>,
    Option<Order>,
    Option<i128>,
) {
    if user_order.post_only {
        (None, None, None, Some(*user_key), Some(*user_order), pnl)
    } else {
        (Some(*user_key), Some(*user_order), pnl, None, None, None)
    }
}

pub fn trigger_order(
    order_id: u64,
    state: &State,
    user: &AccountLoader<User>,
    market_map: &PerpMarketMap,
    oracle_map: &mut OracleMap,
    filler: &AccountLoader<User>,
    clock: &Clock,
) -> ClearingHouseResult {
    let now = clock.unix_timestamp;
    let slot = clock.slot;

    let filler_key = filler.key();
    let user_key = user.key();
    let user = &mut load_mut!(user)?;

    let order_index = user
        .orders
        .iter()
        .position(|order| order.order_id == order_id)
        .ok_or_else(print_error!(ErrorCode::OrderDoesNotExist))?;

    let (order_status, market_index, market_type) =
        get_struct_values!(user.orders[order_index], status, market_index, market_type);

    validate!(
        order_status == OrderStatus::Open,
        ErrorCode::OrderNotOpen,
        "Order not open"
    )?;

    validate!(
        user.orders[order_index].must_be_triggered(),
        ErrorCode::OrderNotTriggerable,
        "Order is not triggerable"
    )?;

    validate!(
        market_type == MarketType::Perp,
        ErrorCode::InvalidOrder,
        "Order must be a perp order"
    )?;

    let market = &mut market_map.get_ref_mut(&market_index)?;
    let oracle_price_data = &oracle_map.get_price_data(&market.amm.oracle)?;

    let oracle_validity = oracle::oracle_validity(
        market.amm.historical_oracle_data.last_oracle_price_twap,
        oracle_price_data,
        &state.oracle_guard_rails.validity,
    )?;
    let is_oracle_valid =
        is_oracle_valid_for_action(oracle_validity, Some(DriftAction::TriggerOrder))?;

    validate!(is_oracle_valid, ErrorCode::InvalidOracle)?;

    let oracle_price = oracle_price_data.price;

    let order_slot = user.orders[order_index].slot;
    let auction_duration = user.orders[order_index].auction_duration;
    validate!(
        is_auction_complete(order_slot, auction_duration, slot)?,
        ErrorCode::OrderDidNotSatisfyTriggerCondition,
        "Auction duration must elapse before triggering"
    )?;

    let can_trigger =
        order_satisfies_trigger_condition(&user.orders[order_index], oracle_price.unsigned_abs());
    validate!(can_trigger, ErrorCode::OrderDidNotSatisfyTriggerCondition)?;

    {
        let direction = user.orders[order_index].direction;
        let base_asset_amount = user.orders[order_index].base_asset_amount;

        user.orders[order_index].triggered = true;
        user.orders[order_index].slot = slot;
        let order_type = user.orders[order_index].order_type;
        if let OrderType::TriggerMarket = order_type {
            let auction_start_price = oracle_price_data.price.unsigned_abs();
            let auction_end_price = calculate_auction_end_price(oracle_price_data, direction)?;
            user.orders[order_index].auction_start_price = auction_start_price;
            user.orders[order_index].auction_end_price = auction_end_price;
        }

        let user_position = user.get_perp_position_mut(market_index)?;
        increase_open_bids_and_asks(user_position, &direction, base_asset_amount)?;
    }

    let is_filler_taker = user_key == filler_key;
    let mut filler = if !is_filler_taker {
        Some(load_mut!(filler)?)
    } else {
        None
    };

    let filler_reward = pay_keeper_flat_reward_for_perps(
        user,
        filler.as_deref_mut(),
        market,
        state.perp_fee_structure.flat_filler_fee,
    )?;

    let order_action_record = get_order_action_record(
        now,
        OrderAction::Trigger,
        OrderActionExplanation::None,
        market_index,
        Some(filler_key),
        None,
        Some(filler_reward),
        None,
        None,
        None,
        Some(filler_reward),
        None,
        None,
        None,
        None,
        None,
        Some(user_key),
        Some(user.orders[order_index]),
        Some(-cast(filler_reward)?),
        None,
        None,
        None,
        oracle_price,
    )?;
    emit!(order_action_record);

    Ok(())
}

pub fn pay_keeper_flat_reward_for_perps(
    user: &mut User,
    filler: Option<&mut User>,
    market: &mut PerpMarket,
    filler_reward: u128,
) -> ClearingHouseResult<u128> {
    let filler_reward = if let Some(filler) = filler {
        let user_position = user.get_perp_position_mut(market.market_index)?;
        controller::position::update_quote_asset_amount(
            user_position,
            market,
            -cast(filler_reward)?,
        )?;

        let filler_position = filler.force_get_perp_position_mut(market.market_index)?;
        controller::position::update_quote_asset_amount(
            filler_position,
            market,
            cast(filler_reward)?,
        )?;

        filler_reward
    } else {
        0
    };

    Ok(filler_reward)
}

pub fn pay_keeper_flat_reward_for_spot(
    user: &mut User,
    filler: Option<&mut User>,
    quote_market: &mut SpotMarket,
    filler_reward: u128,
) -> ClearingHouseResult<u128> {
    let filler_reward = if let Some(filler) = filler {
        update_spot_position_balance(
            filler_reward,
            &SpotBalanceType::Deposit,
            quote_market,
            filler.get_quote_spot_position_mut(),
            false,
        )?;

        update_spot_position_balance(
            filler_reward,
            &SpotBalanceType::Borrow,
            quote_market,
            user.get_quote_spot_position_mut(),
            false,
        )?;

        filler_reward
    } else {
        0
    };

    Ok(filler_reward)
}

pub fn place_spot_order(
    state: &State,
    user: &AccountLoader<User>,
    perp_market_map: &PerpMarketMap,
    spot_market_map: &SpotMarketMap,
    oracle_map: &mut OracleMap,
    clock: &Clock,
    params: OrderParams,
) -> ClearingHouseResult {
    let now = clock.unix_timestamp;
    let slot = clock.slot;
    let user_key = user.key();
    let user = &mut load_mut!(user)?;

    validate_user_not_being_liquidated(
        user,
        perp_market_map,
        spot_market_map,
        oracle_map,
        state.liquidation_margin_buffer_ratio,
    )?;

    validate!(!user.bankrupt, ErrorCode::UserBankrupt)?;

    let new_order_index = user
        .orders
        .iter()
        .position(|order| order.status.eq(&OrderStatus::Init))
        .ok_or(ErrorCode::MaxNumberOfOrders)?;

    if params.user_order_id > 0 {
        let user_order_id_already_used = user
            .orders
            .iter()
            .position(|order| order.user_order_id == params.user_order_id);

        if user_order_id_already_used.is_some() {
            msg!("user_order_id is already in use {}", params.user_order_id);
            return Err(ErrorCode::UserOrderIdAlreadyInUse);
        }
    }

    let market_index = params.market_index;
    let spot_market = &spot_market_map.get_ref(&market_index)?;
    let force_reduce_only = spot_market.is_reduce_only()?;

    let spot_position_index = user
        .get_spot_position_index(market_index)
        .or_else(|_| user.add_spot_position(market_index, SpotBalanceType::Deposit))?;

    let oracle_price_data = *oracle_map.get_price_data(&spot_market.oracle)?;
    let (worst_case_token_amount_before, _) = user.spot_positions[spot_position_index]
        .get_worst_case_token_amounts(spot_market, &oracle_price_data, None)?;

    let signed_token_amount =
        user.spot_positions[spot_position_index].get_signed_token_amount(spot_market)?;

    // Increment open orders for existing position
    let (existing_position_direction, order_base_asset_amount) = {
        let spot_position = &mut user.spot_positions[spot_position_index];
        spot_position.open_orders += 1;

        let standardized_base_asset_amount =
            standardize_base_asset_amount(params.base_asset_amount, spot_market.order_step_size)?;

        let base_asset_amount = if params.reduce_only || force_reduce_only {
            calculate_base_asset_amount_for_reduce_only_order(
                standardized_base_asset_amount,
                params.direction,
                signed_token_amount,
            )
        } else {
            standardized_base_asset_amount
        };

        validate!(
            is_multiple_of_step_size(base_asset_amount, spot_market.order_step_size)?,
            ErrorCode::InvalidOrder,
            "Order base asset amount ({}), is not a multiple of step size ({})",
            base_asset_amount,
            spot_market.order_step_size
        )?;

        if !matches!(
            &params.order_type,
            OrderType::TriggerMarket | OrderType::TriggerLimit
        ) {
            increase_spot_open_bids_and_asks(spot_position, &params.direction, base_asset_amount)?;
        }

        let existing_position_direction = if signed_token_amount >= 0 {
            PositionDirection::Long
        } else {
            PositionDirection::Short
        };
        (existing_position_direction, base_asset_amount)
    };

    let (auction_start_price, auction_end_price) = if let OrderType::Market = params.order_type {
        let auction_start_price = match params.auction_start_price {
            Some(auction_start_price) => auction_start_price,
            None => oracle_price_data.price.unsigned_abs(),
        };

        let auction_end_price = if params.price == 0 {
            calculate_auction_end_price(&oracle_price_data, params.direction)?
        } else {
            params.price
        };
        (auction_start_price, auction_end_price)
    } else {
        (0_u128, 0_u128)
    };

    validate!(
        params.market_index != QUOTE_SPOT_MARKET_INDEX,
        ErrorCode::InvalidOrder,
        "can not place order for quote asset"
    )?;

    validate!(
        params.market_type == MarketType::Spot,
        ErrorCode::InvalidOrder,
        "must be spot order"
    )?;

    let auction_duration = params
        .auction_duration
        .unwrap_or(state.default_spot_auction_duration);
    let time_in_force = match params.time_in_force {
        Some(time_in_force) => time_in_force.max(auction_duration),
        None if params.order_type == OrderType::Market => state.default_market_order_time_in_force,
        None => 0,
    };

    let new_order = Order {
        status: OrderStatus::Open,
        order_type: params.order_type,
        market_type: params.market_type,
        ts: now,
        slot,
        order_id: get_then_update_id!(user, next_order_id),
        user_order_id: params.user_order_id,
        market_index: params.market_index,
        price: params.price,
        existing_position_direction,
        base_asset_amount: order_base_asset_amount,
        base_asset_amount_filled: 0,
        quote_asset_amount_filled: 0,
        fee: 0,
        direction: params.direction,
        reduce_only: params.reduce_only || force_reduce_only,
        trigger_price: params.trigger_price,
        trigger_condition: params.trigger_condition,
        triggered: false,
        post_only: params.post_only,
        oracle_price_offset: params.oracle_price_offset,
        immediate_or_cancel: params.immediate_or_cancel,
        auction_start_price,
        auction_end_price,
        auction_duration,
        time_in_force,
    };

    let valid_oracle_price = Some(oracle_price_data.price);
    validate_spot_order(
        &new_order,
        valid_oracle_price,
        slot,
        spot_market.order_step_size,
        spot_market.get_margin_ratio(&MarginRequirementType::Initial)?,
        spot_market.get_margin_ratio(&MarginRequirementType::Maintenance)?,
        state.min_order_quote_asset_amount,
        spot_market.decimals as u32,
    )?;

    user.orders[new_order_index] = new_order;

    let (worst_case_token_amount_after, _) = user.spot_positions[spot_position_index]
        .get_worst_case_token_amounts(spot_market, &oracle_price_data, None)?;

    // Order fails if it's risk increasing and it brings the user collateral below the margin requirement
    let risk_decreasing = worst_case_token_amount_after.unsigned_abs()
        <= worst_case_token_amount_before.unsigned_abs();

    let meets_initial_maintenance_requirement =
        meets_initial_margin_requirement(user, perp_market_map, spot_market_map, oracle_map)?;

    if !meets_initial_maintenance_requirement && !risk_decreasing {
        return Err(ErrorCode::InsufficientCollateral);
    }

    let (taker, taker_order, taker_pnl, maker, maker_order, maker_pnl) =
        get_taker_and_maker_for_order_record(&user_key, &new_order, None);

    let order_action_record = get_order_action_record(
        now,
        OrderAction::Place,
        OrderActionExplanation::None,
        params.market_index,
        None,
        None,
        None,
        None,
        None,
        None,
        None,
        None,
        None,
        None,
        None,
        None,
        taker,
        taker_order,
        taker_pnl,
        maker,
        maker_order,
        maker_pnl,
        oracle_price_data.price,
    )?;
    emit!(order_action_record);

    let order_record = OrderRecord {
        ts: now,
        user: user_key,
        order: user.orders[new_order_index],
    };
    emit!(order_record);

    Ok(())
}

pub fn fill_spot_order(
    order_id: u64,
    state: &State,
    user: &AccountLoader<User>,
    user_stats: &AccountLoader<UserStats>,
    spot_market_map: &SpotMarketMap,
    perp_market_map: &PerpMarketMap,
    oracle_map: &mut OracleMap,
    filler: &AccountLoader<User>,
    filler_stats: &AccountLoader<UserStats>,
    maker: Option<&AccountLoader<User>>,
    maker_stats: Option<&AccountLoader<UserStats>>,
    maker_order_id: Option<u64>,
    clock: &Clock,
    serum_fulfillment_params: Option<SerumFulfillmentParams>,
) -> ClearingHouseResult<u128> {
    let now = clock.unix_timestamp;
    let slot = clock.slot;

    let filler_key = filler.key();
    let user_key = user.key();
    let user = &mut load_mut!(user)?;
    let user_stats = &mut load_mut!(user_stats)?;

    let order_index = user
        .orders
        .iter()
        .position(|order| order.order_id == order_id)
        .ok_or_else(print_error!(ErrorCode::OrderDoesNotExist))?;

    let (order_status, order_market_type) =
        get_struct_values!(user.orders[order_index], status, market_type);

    validate!(
        order_market_type == MarketType::Spot,
        ErrorCode::InvalidOrder,
        "must be spot order"
    )?;

    validate!(
        order_status == OrderStatus::Open,
        ErrorCode::OrderNotOpen,
        "Order not open"
    )?;

    validate!(
        !user.orders[order_index].must_be_triggered() || user.orders[order_index].triggered,
        ErrorCode::OrderMustBeTriggeredFirst,
        "Order must be triggered first"
    )?;

    validate!(!user.bankrupt, ErrorCode::UserBankrupt)?;

    validate_user_not_being_liquidated(
        user,
        perp_market_map,
        spot_market_map,
        oracle_map,
        state.liquidation_margin_buffer_ratio,
    )?;

    // TODO SPOT do we need before and after oracle guardrail checks?

    let is_filler_taker = user_key == filler_key;
    let is_filler_maker = maker.map_or(false, |maker| maker.key() == filler_key);
    let (mut filler, mut filler_stats) = if !is_filler_maker && !is_filler_taker {
        (Some(load_mut!(filler)?), Some(load_mut!(filler_stats)?))
    } else {
        (None, None)
    };

    let (mut maker, mut maker_stats, maker_key, maker_order_index) = sanitize_spot_maker_order(
        perp_market_map,
        spot_market_map,
        oracle_map,
        maker,
        maker_stats,
        maker_order_id,
        &user_key,
        &user.orders[order_index],
        &mut filler.as_deref_mut(),
        &filler_key,
        state.spot_fee_structure.flat_filler_fee,
        now,
        slot,
    )?;

    let should_expire_order = should_expire_order(user, order_index, slot)?;
    if should_expire_order {
        let filler_reward = {
            let mut quote_market = spot_market_map.get_quote_spot_market_mut()?;
            pay_keeper_flat_reward_for_spot(
                user,
                filler.as_deref_mut(),
                &mut quote_market,
                state.spot_fee_structure.flat_filler_fee,
            )?
        };

        cancel_order(
            order_index,
            user,
            &user_key,
            perp_market_map,
            spot_market_map,
            oracle_map,
            now,
            slot,
            OrderActionExplanation::OrderExpired,
            Some(&filler_key),
            filler_reward,
            false,
        )?;
        return Ok(0);
    }

    let (base_asset_amount, _updated_user_state) = fulfill_spot_order(
        user,
        order_index,
        &user_key,
        user_stats,
        &mut maker.as_deref_mut(),
        &mut maker_stats.as_deref_mut(),
        maker_order_index,
        maker_key.as_ref(),
        &mut filler.as_deref_mut(),
        &filler_key,
        &mut filler_stats.as_deref_mut(),
        spot_market_map,
        perp_market_map,
        oracle_map,
        now,
        slot,
        &state.spot_fee_structure,
        serum_fulfillment_params,
    )?;

    if should_cancel_order_after_fulfill(user, order_index, slot)? {
        let filler_reward = {
            let mut quote_market = spot_market_map.get_quote_spot_market_mut()?;
            pay_keeper_flat_reward_for_spot(
                user,
                filler.as_deref_mut(),
                &mut quote_market,
                state.spot_fee_structure.flat_filler_fee,
            )?
        };

        cancel_order(
            order_index,
            user,
            &user_key,
            perp_market_map,
            spot_market_map,
            oracle_map,
            now,
            slot,
            OrderActionExplanation::MarketOrderFilledToLimitPrice,
            Some(&filler_key),
            filler_reward,
            false,
        )?
    }

    // TODO SPOT check if we need to check oracle guardrails

    Ok(base_asset_amount)
}

#[allow(clippy::type_complexity)]
fn sanitize_spot_maker_order<'a>(
    perp_market_map: &PerpMarketMap,
    spot_market_map: &SpotMarketMap,
    oracle_map: &mut OracleMap,
    maker: Option<&'a AccountLoader<User>>,
    maker_stats: Option<&'a AccountLoader<UserStats>>,
    maker_order_id: Option<u64>,
    taker_key: &Pubkey,
    taker_order: &Order,
    filler: &mut Option<&mut User>,
    filler_key: &Pubkey,
    filler_reward: u128,
    now: i64,
    slot: u64,
) -> ClearingHouseResult<(
    Option<RefMut<'a, User>>,
    Option<RefMut<'a, UserStats>>,
    Option<Pubkey>,
    Option<usize>,
)> {
    if maker.is_none() || maker_stats.is_none() {
        return Ok((None, None, None, None));
    }

    let maker = maker.unwrap();
    let maker_stats = maker_stats.unwrap();
    if &maker.key() == taker_key {
        return Ok((None, None, None, None));
    }

    let maker_key = maker.key();
    let mut maker = load_mut!(maker)?;
    let maker_stats = load_mut!(maker_stats)?;
    let maker_order_index =
        maker.get_order_index(maker_order_id.ok_or(ErrorCode::MakerOrderNotFound)?)?;

    {
        let maker_order = &maker.orders[maker_order_index];
        if !is_maker_for_taker(maker_order, taker_order)? {
            return Ok((None, None, None, None));
        }

        if maker.being_liquidated || maker.bankrupt {
            return Ok((None, None, None, None));
        }

        validate!(
            !maker_order.must_be_triggered() || maker_order.triggered,
            ErrorCode::OrderMustBeTriggeredFirst,
            "Maker order not triggered"
        )?;

        validate!(
            maker_order.market_type == MarketType::Spot,
            ErrorCode::InvalidOrder,
            "Maker order not a spot order"
        )?
    }

    let breaches_oracle_price_limits = {
        let spot_market = spot_market_map.get_ref(&maker.orders[maker_order_index].market_index)?;
        let oracle_price = oracle_map.get_price_data(&spot_market.oracle)?;
        let initial_margin_ratio = spot_market.get_margin_ratio(&MarginRequirementType::Initial)?;
        let maintenance_margin_ratio =
            spot_market.get_margin_ratio(&MarginRequirementType::Maintenance)?;
        order_breaches_oracle_price_limits(
            &maker.orders[maker_order_index],
            oracle_price.price,
            slot,
            initial_margin_ratio,
            maintenance_margin_ratio,
            None,
        )?
    };

    let should_expire_order = should_expire_order(&maker, maker_order_index, slot)?;

    if breaches_oracle_price_limits || should_expire_order {
        let filler_reward = {
            let mut quote_market = spot_market_map.get_quote_spot_market_mut()?;
            pay_keeper_flat_reward_for_spot(
                &mut maker,
                filler.as_deref_mut(),
                &mut quote_market,
                filler_reward,
            )?
        };

        let explanation = if breaches_oracle_price_limits {
            OrderActionExplanation::OraclePriceBreachedLimitPrice
        } else {
            OrderActionExplanation::OrderExpired
        };

        cancel_order(
            maker_order_index,
            maker.deref_mut(),
            &maker_key,
            perp_market_map,
            spot_market_map,
            oracle_map,
            now,
            slot,
            explanation,
            Some(filler_key),
            filler_reward,
            false,
        )?;

        return Ok((None, None, None, None));
    }

    Ok((
        Some(maker),
        Some(maker_stats),
        Some(maker_key),
        Some(maker_order_index),
    ))
}

fn fulfill_spot_order(
    user: &mut User,
    user_order_index: usize,
    user_key: &Pubkey,
    user_stats: &mut UserStats,
    maker: &mut Option<&mut User>,
    maker_stats: &mut Option<&mut UserStats>,
    maker_order_index: Option<usize>,
    maker_key: Option<&Pubkey>,
    filler: &mut Option<&mut User>,
    filler_key: &Pubkey,
    filler_stats: &mut Option<&mut UserStats>,
    spot_market_map: &SpotMarketMap,
    perp_market_map: &PerpMarketMap,
    oracle_map: &mut OracleMap,
    now: i64,
    slot: u64,
    fee_structure: &FeeStructure,
    mut serum_fulfillment_params: Option<SerumFulfillmentParams>,
) -> ClearingHouseResult<(u128, bool)> {
    let free_collateral =
        calculate_free_collateral(user, perp_market_map, spot_market_map, oracle_map)?;

    let base_market = user.orders[user_order_index].market_index;
    let spot_position_index = user.get_spot_position_index(base_market)?;
    let token_amount = user.spot_positions[spot_position_index]
        .get_token_amount(spot_market_map.get_ref(&base_market)?.deref())?;
    let spot_balance_type: SpotBalanceType = user.spot_positions[spot_position_index].balance_type;

    let risk_decreasing = is_spot_order_risk_decreasing(
        &user.orders[user_order_index],
        &spot_balance_type,
        token_amount,
    )?;

    if free_collateral < 0 && !risk_decreasing {
        let filler_reward = {
            let mut quote_market = spot_market_map.get_quote_spot_market_mut()?;
            pay_keeper_flat_reward_for_spot(
                user,
                filler.as_deref_mut(),
                &mut quote_market,
                fee_structure.flat_filler_fee,
            )?
        };

        cancel_order(
            user_order_index,
            user,
            user_key,
            perp_market_map,
            spot_market_map,
            oracle_map,
            now,
            slot,
            OrderActionExplanation::InsufficientFreeCollateral,
            Some(filler_key),
            filler_reward,
            false,
        )?;

        return Ok((0, true));
    }

    let fulfillment_methods = determine_spot_fulfillment_methods(
        &user.orders[user_order_index],
        maker.is_some(),
        serum_fulfillment_params.is_some(),
        slot,
    )?;

    let mut quote_market = spot_market_map.get_quote_spot_market_mut()?;
    let mut base_market = spot_market_map.get_ref_mut(&base_market)?;

    let mut order_records: Vec<OrderActionRecord> = vec![];
    let mut base_asset_amount = 0_u128;
    for fulfillment_method in fulfillment_methods.iter() {
        if user.orders[user_order_index].status != OrderStatus::Open {
            break;
        }

        let _base_asset_amount = match fulfillment_method {
            SpotFulfillmentMethod::Match => fulfill_spot_order_with_match(
                &mut base_market,
                &mut quote_market,
                user,
                user_stats,
                user_order_index,
                user_key,
                maker.as_deref_mut().unwrap(),
                maker_stats.as_deref_mut().unwrap(),
                maker_order_index.unwrap(),
                maker_key.unwrap(),
                filler.as_deref_mut(),
                filler_stats.as_deref_mut(),
                filler_key,
                now,
                slot,
                oracle_map,
                fee_structure,
                &mut order_records,
            )?,
            SpotFulfillmentMethod::SerumV3 => fulfill_spot_order_with_serum(
                &mut base_market,
                &mut quote_market,
                user,
                user_stats,
                user_order_index,
                user_key,
                filler.as_deref_mut(),
                filler_stats.as_deref_mut(),
                filler_key,
                now,
                slot,
                oracle_map,
                fee_structure,
                &mut order_records,
                &mut serum_fulfillment_params,
            )?,
        };

        base_asset_amount = base_asset_amount
            .checked_add(_base_asset_amount)
            .ok_or_else(math_error!())?;
    }

    drop(base_market);
    drop(quote_market);

    for order_record in order_records {
        emit!(order_record)
    }

    let (margin_requirement, total_collateral, _, _) =
        calculate_margin_requirement_and_total_collateral(
            user,
            perp_market_map,
            MarginRequirementType::Maintenance,
            spot_market_map,
            oracle_map,
            None,
        )?;

    if total_collateral < cast_to_i128(margin_requirement)? {
        msg!(
            "taker breached maintenance requirements (margin requirement {}) (total_collateral {})",
            margin_requirement,
            total_collateral
        );
        return Err(ErrorCode::InsufficientCollateral);
    }

    Ok((base_asset_amount, base_asset_amount != 0))
}

pub fn fulfill_spot_order_with_match(
    base_market: &mut SpotMarket,
    quote_market: &mut SpotMarket,
    taker: &mut User,
    taker_stats: &mut UserStats,
    taker_order_index: usize,
    taker_key: &Pubkey,
    maker: &mut User,
    maker_stats: &mut UserStats,
    maker_order_index: usize,
    maker_key: &Pubkey,
    filler: Option<&mut User>,
    filler_stats: Option<&mut UserStats>,
    filler_key: &Pubkey,
    now: i64,
    slot: u64,
    oracle_map: &mut OracleMap,
    fee_structure: &FeeStructure,
    order_records: &mut Vec<OrderActionRecord>,
) -> ClearingHouseResult<u128> {
    if !are_orders_same_market_but_different_sides(
        &maker.orders[maker_order_index],
        &taker.orders[taker_order_index],
    ) {
        return Ok(0_u128);
    }

    let market_index = taker.orders[taker_order_index].market_index;
    let oracle_price = oracle_map.get_price_data(&base_market.oracle)?.price;
    let taker_price =
        taker.orders[taker_order_index].get_limit_price(Some(oracle_price), slot, None)?;
    let taker_base_asset_amount =
        taker.orders[taker_order_index].get_base_asset_amount_unfilled()?;
    let taker_order_ts = taker.orders[taker_order_index].ts;
    let taker_spot_position_index = taker.get_spot_position_index(market_index)?;

    let maker_price =
        maker.orders[maker_order_index].get_limit_price(Some(oracle_price), slot, None)?;
    let maker_direction = &maker.orders[maker_order_index].direction;
    let maker_base_asset_amount =
        maker.orders[maker_order_index].get_base_asset_amount_unfilled()?;
    let maker_spot_position_index = maker.get_spot_position_index(market_index)?;

    let orders_cross = do_orders_cross(maker_direction, maker_price, taker_price);

    if !orders_cross {
        return Ok(0_u128);
    }

    let (base_asset_amount, quote_asset_amount) = calculate_fill_for_matched_orders(
        maker_base_asset_amount,
        maker_price,
        taker_base_asset_amount,
        base_market.decimals as u32,
    )?;

    if base_asset_amount == 0 {
        return Ok(0_u128);
    }

    let FillFees {
        user_fee: taker_fee,
        maker_rebate,
        filler_reward,
        fee_to_market,
        ..
    } = fees::calculate_fee_for_fulfillment_with_match(
        taker_stats,
        maker_stats,
        quote_asset_amount,
        fee_structure,
        taker_order_ts,
        now,
        filler.is_some(),
        false,
        &None,
        &MarketType::Spot,
    )?;

    // Update taker state
    update_spot_position_balance(
        base_asset_amount,
        &taker.orders[taker_order_index].get_spot_position_update_direction(AssetType::Base),
        base_market,
        &mut taker.spot_positions[taker_spot_position_index],
        false,
    )?;

    let taker_quote_asset_amount_delta = match &taker.orders[taker_order_index].direction {
        PositionDirection::Long => quote_asset_amount
            .checked_add(taker_fee)
            .ok_or_else(math_error!())?,
        PositionDirection::Short => quote_asset_amount
            .checked_sub(taker_fee)
            .ok_or_else(math_error!())?,
    };

    update_spot_position_balance(
        taker_quote_asset_amount_delta,
        &taker.orders[taker_order_index].get_spot_position_update_direction(AssetType::Quote),
        quote_market,
        taker.get_quote_spot_position_mut(),
        false,
    )?;

    update_order_after_fill(
        &mut taker.orders[taker_order_index],
        base_market.order_step_size,
        base_asset_amount,
        quote_asset_amount,
        cast_to_i128(taker_fee)?,
    )?;

    let taker_order_direction = taker.orders[taker_order_index].direction;
    decrease_spot_open_bids_and_asks(
        &mut taker.spot_positions[taker_spot_position_index],
        &taker_order_direction,
        base_asset_amount,
    )?;

    taker_stats.update_taker_volume_30d(cast(quote_asset_amount)?, now)?;

    taker_stats.increment_total_fees(cast(taker_fee)?)?;

    // Update maker state
    update_spot_position_balance(
        base_asset_amount,
        &maker.orders[maker_order_index].get_spot_position_update_direction(AssetType::Base),
        base_market,
        &mut maker.spot_positions[maker_spot_position_index],
        false,
    )?;

    let maker_quote_asset_amount_delta = match &maker.orders[maker_order_index].direction {
        PositionDirection::Long => quote_asset_amount
            .checked_sub(maker_rebate)
            .ok_or_else(math_error!())?,
        PositionDirection::Short => quote_asset_amount
            .checked_add(maker_rebate)
            .ok_or_else(math_error!())?,
    };

    update_spot_position_balance(
        maker_quote_asset_amount_delta,
        &maker.orders[maker_order_index].get_spot_position_update_direction(AssetType::Quote),
        quote_market,
        maker.get_quote_spot_position_mut(),
        false,
    )?;

    update_order_after_fill(
        &mut maker.orders[maker_order_index],
        base_market.order_step_size,
        base_asset_amount,
        quote_asset_amount,
        -cast_to_i128(maker_rebate)?,
    )?;

    let maker_order_direction = maker.orders[maker_order_index].direction;
    decrease_spot_open_bids_and_asks(
        &mut maker.spot_positions[maker_spot_position_index],
        &maker_order_direction,
        base_asset_amount,
    )?;

    maker_stats.update_maker_volume_30d(cast(quote_asset_amount)?, now)?;

    maker_stats.increment_total_rebate(cast(maker_rebate)?)?;

    // Update filler state
    if let (Some(filler), Some(filler_stats)) = (filler, filler_stats) {
        if filler_reward > 0 {
            update_spot_position_balance(
                filler_reward,
                &SpotBalanceType::Deposit,
                quote_market,
                filler.get_quote_spot_position_mut(),
                false,
            )?;
        }

        filler_stats.update_filler_volume(cast(quote_asset_amount)?, now)?;
    }

    // Update base market
    base_market.total_spot_fee = base_market
        .total_spot_fee
        .checked_add(cast(fee_to_market)?)
        .ok_or_else(math_error!())?;

    update_spot_balances(
        cast(fee_to_market)?,
        &SpotBalanceType::Deposit,
        quote_market,
        &mut base_market.spot_fee_pool,
        false,
    )?;

    let fill_record_id = get_then_update_id!(base_market, next_fill_record_id);
    let order_action_record = get_order_action_record(
        now,
        OrderAction::Fill,
        OrderActionExplanation::None,
        maker.orders[maker_order_index].market_index,
        Some(*filler_key),
        Some(fill_record_id),
        Some(filler_reward),
        None,
        Some(base_asset_amount),
        Some(cast(quote_asset_amount)?),
        Some(taker_fee),
        Some(maker_rebate),
        Some(0),
        Some(0),
        None,
        None,
        Some(*taker_key),
        Some(taker.orders[taker_order_index]),
        None,
        Some(*maker_key),
        Some(maker.orders[maker_order_index]),
        None,
        oracle_map.get_price_data(&base_market.oracle)?.price,
    )?;
    order_records.push(order_action_record);

    // Clear taker/maker order if completely filled
    if taker.orders[taker_order_index].get_base_asset_amount_unfilled()? == 0 {
        taker.orders[taker_order_index] = Order::default();
        taker.spot_positions[taker_spot_position_index].open_orders -= 1;
    }

    if maker.orders[maker_order_index].get_base_asset_amount_unfilled()? == 0 {
        maker.orders[maker_order_index] = Order::default();
        maker.spot_positions[maker_spot_position_index].open_orders -= 1;
    }

    Ok(base_asset_amount)
}

pub fn fulfill_spot_order_with_serum(
    base_market: &mut SpotMarket,
    quote_market: &mut SpotMarket,
    taker: &mut User,
    taker_stats: &mut UserStats,
    taker_order_index: usize,
    taker_key: &Pubkey,
    filler: Option<&mut User>,
    filler_stats: Option<&mut UserStats>,
    filler_key: &Pubkey,
    now: i64,
    slot: u64,
    oracle_map: &mut OracleMap,
    fee_structure: &FeeStructure,
    order_records: &mut Vec<OrderActionRecord>,
    serum_fulfillment_params: &mut Option<SerumFulfillmentParams>,
) -> ClearingHouseResult<u128> {
    let serum_new_order_accounts = match serum_fulfillment_params {
        Some(serum_new_order_accounts) => serum_new_order_accounts,
        None => return Ok(0),
    };

    let oracle_price = oracle_map.get_price_data(&base_market.oracle)?.price;
    let taker_price =
        taker.orders[taker_order_index].get_limit_price(Some(oracle_price), slot, None)?;
    let taker_base_asset_amount =
        taker.orders[taker_order_index].get_base_asset_amount_unfilled()?;
    let order_direction = taker.orders[taker_order_index].direction;
    let taker_order_ts = taker.orders[taker_order_index].ts;

    let (best_bid, best_ask) = get_best_bid_and_ask(
        serum_new_order_accounts.serum_market,
        serum_new_order_accounts.serum_bids,
        serum_new_order_accounts.serum_asks,
        serum_new_order_accounts.serum_program_id.key,
        base_market.decimals as u32,
    )?;

    let mut mid_price = 0;
    if let Some(best_bid) = best_bid {
        base_market.historical_index_data.last_index_bid_price = best_bid;
        mid_price += best_bid;
    }

    if let Some(best_ask) = best_ask {
        base_market.historical_index_data.last_index_ask_price = best_ask;
        mid_price = if mid_price == 0 {
            best_ask
        } else {
            mid_price
                .checked_add(best_ask)
                .ok_or_else(math_error!())?
                .checked_div(2)
                .ok_or_else(math_error!())?
        };
    }

    base_market.historical_index_data.last_index_price_twap = calculate_new_twap(
        mid_price,
        now,
        base_market.historical_index_data.last_index_price_twap,
        base_market.historical_index_data.last_index_price_twap_ts,
        60 * 60,
    )?;

    base_market.historical_index_data.last_index_price_twap_5min = calculate_new_twap(
        mid_price,
        now,
        base_market.historical_index_data.last_index_price_twap_5min,
        base_market.historical_index_data.last_index_price_twap_ts,
        60 * 5,
    )?;

    let market_state_before = load_serum_market(
        serum_new_order_accounts.serum_market,
        serum_new_order_accounts.serum_program_id.key,
    )?;

    let serum_order_side = match order_direction {
        PositionDirection::Long => Side::Bid,
        PositionDirection::Short => Side::Ask,
    };

    let serum_max_coin_qty =
        calculate_serum_max_coin_qty(taker_base_asset_amount, market_state_before.coin_lot_size)?;
    let serum_limit_price = calculate_serum_limit_price(
        taker_price,
        market_state_before.pc_lot_size,
        base_market.decimals as u32,
        market_state_before.coin_lot_size,
    )?;
    let serum_max_native_pc_qty = calculate_serum_max_native_pc_quantity(
        serum_limit_price,
        serum_max_coin_qty,
        market_state_before.pc_lot_size,
    )?;

    let serum_order = NewOrderInstructionV3 {
        side: serum_order_side,
        limit_price: NonZeroU64::new(serum_limit_price).unwrap(),
        max_coin_qty: NonZeroU64::new(serum_max_coin_qty).unwrap(), // max base to deposit into serum
        max_native_pc_qty_including_fees: NonZeroU64::new(serum_max_native_pc_qty).unwrap(), // max quote to deposit into serum
        self_trade_behavior: SelfTradeBehavior::AbortTransaction,
        order_type: serum_dex::matching::OrderType::ImmediateOrCancel,
        client_order_id: 0,
        limit: 10,
        max_ts: now,
    };

    let market_fees_accrued_before = market_state_before.pc_fees_accrued;
    let base_before = serum_new_order_accounts.base_market_vault.amount;
    let quote_before = serum_new_order_accounts.quote_market_vault.amount;
    let market_rebates_accrued_before = market_state_before.referrer_rebates_accrued;

    drop(market_state_before);

    invoke_new_order(
        serum_new_order_accounts.serum_program_id,
        serum_new_order_accounts.serum_market,
        serum_new_order_accounts.serum_open_orders,
        serum_new_order_accounts.serum_request_queue,
        serum_new_order_accounts.serum_event_queue,
        serum_new_order_accounts.serum_bids,
        serum_new_order_accounts.serum_asks,
        &match order_direction {
            PositionDirection::Long => serum_new_order_accounts
                .quote_market_vault
                .to_account_info(),
            PositionDirection::Short => {
                serum_new_order_accounts.base_market_vault.to_account_info()
            }
        },
        serum_new_order_accounts.clearing_house_signer,
        serum_new_order_accounts.serum_base_vault,
        serum_new_order_accounts.serum_quote_vault,
        serum_new_order_accounts.srm_vault,
        &serum_new_order_accounts.token_program.to_account_info(),
        serum_order,
        serum_new_order_accounts.signer_nonce,
    )?;

    let market_state_after = load_serum_market(
        serum_new_order_accounts.serum_market,
        serum_new_order_accounts.serum_program_id.key,
    )?;

    let market_fees_accrued_after = market_state_after.pc_fees_accrued;
    let market_rebates_accrued_after = market_state_after.referrer_rebates_accrued;

    drop(market_state_after);

    let open_orders_before = load_open_orders(serum_new_order_accounts.serum_open_orders)?;
    let unsettled_referrer_rebate_before = open_orders_before.referrer_rebates_accrued;

    drop(open_orders_before);

    invoke_settle_funds(
        serum_new_order_accounts.serum_program_id,
        serum_new_order_accounts.serum_market,
        serum_new_order_accounts.serum_open_orders,
        serum_new_order_accounts.clearing_house_signer,
        serum_new_order_accounts.serum_base_vault,
        serum_new_order_accounts.serum_quote_vault,
        &serum_new_order_accounts.base_market_vault.to_account_info(),
        &serum_new_order_accounts
            .quote_market_vault
            .to_account_info(),
        serum_new_order_accounts.serum_signer,
        &serum_new_order_accounts.token_program.to_account_info(),
        serum_new_order_accounts.signer_nonce,
    )?;

    serum_new_order_accounts
        .base_market_vault
        .reload()
        .map_err(|_e| {
            msg!("Failed to reload base_market_vault");
            ErrorCode::FailedSerumCPI
        })?;
    serum_new_order_accounts
        .quote_market_vault
        .reload()
        .map_err(|_e| {
            msg!("Failed to reload quote_market_vault");
            ErrorCode::FailedSerumCPI
        })?;

    let base_after = serum_new_order_accounts.base_market_vault.amount;
    let quote_after = serum_new_order_accounts.quote_market_vault.amount;

    let open_orders_after = load_open_orders(serum_new_order_accounts.serum_open_orders)?;
    let unsettled_referrer_rebate_after = open_orders_after.referrer_rebates_accrued;

    drop(open_orders_after);

    let settled_referred_rebate = unsettled_referrer_rebate_before
        .checked_sub(unsettled_referrer_rebate_after)
        .ok_or_else(math_error!())?;

    update_spot_balances(
        settled_referred_rebate as u128,
        &SpotBalanceType::Deposit,
        quote_market,
        &mut base_market.spot_fee_pool,
        false,
    )?;

    let (base_update_direction, base_asset_amount_filled) = if base_after > base_before {
        (
            SpotBalanceType::Deposit,
            base_after
                .checked_sub(base_before)
                .ok_or_else(math_error!())? as u128,
        )
    } else {
        (
            SpotBalanceType::Borrow,
            base_before
                .checked_sub(base_after)
                .ok_or_else(math_error!())? as u128,
        )
    };

    if base_asset_amount_filled == 0 {
        msg!("No base filled on serum");
        return Ok(0);
    }

    let serum_fee = market_fees_accrued_after
        .checked_sub(market_fees_accrued_before)
        .ok_or_else(math_error!())?;

    let serum_referrer_rebate = market_rebates_accrued_after
        .checked_sub(market_rebates_accrued_before)
        .ok_or_else(math_error!())?;

    let (quote_update_direction, quote_asset_amount_filled) = if quote_after > quote_before {
        let quote_asset_amount_delta = quote_after
            .checked_sub(quote_before)
            .ok_or_else(math_error!())?
            .checked_sub(settled_referred_rebate)
            .ok_or_else(math_error!())?;

        (
            SpotBalanceType::Deposit,
            quote_asset_amount_delta
                .checked_add(serum_fee)
                .ok_or_else(math_error!())?
                .checked_add(serum_referrer_rebate)
                .ok_or_else(math_error!())? as u128,
        )
    } else {
        let quote_asset_amount_delta = quote_before
            .checked_sub(quote_after)
            .ok_or_else(math_error!())?
            .checked_add(settled_referred_rebate)
            .ok_or_else(math_error!())?;

        (
            SpotBalanceType::Borrow,
            quote_asset_amount_delta
                .checked_sub(serum_fee)
                .ok_or_else(math_error!())?
                .checked_sub(serum_referrer_rebate)
                .ok_or_else(math_error!())? as u128,
        )
    };

    let fee_pool_amount = get_token_amount(
        base_market.spot_fee_pool.balance,
        base_market,
        &SpotBalanceType::Deposit,
    )?;

    let SerumFillFees {
        user_fee: taker_fee,
        fee_to_market,
        fee_pool_delta,
        filler_reward,
    } = fees::calculate_fee_for_fulfillment_with_serum(
        taker_stats,
        quote_asset_amount_filled,
        fee_structure,
        taker_order_ts,
        now,
        filler.is_some(),
        serum_fee as u128,
        serum_referrer_rebate as u128,
        fee_pool_amount,
    )?;

    let quote_spot_position_delta = match quote_update_direction {
        SpotBalanceType::Deposit => quote_asset_amount_filled
            .checked_sub(taker_fee)
            .ok_or_else(math_error!())?,
        SpotBalanceType::Borrow => quote_asset_amount_filled
            .checked_add(taker_fee)
            .ok_or_else(math_error!())?,
    };

    validate!(
        base_update_direction
            == taker.orders[taker_order_index].get_spot_position_update_direction(AssetType::Base),
        ErrorCode::FailedToFillOnSerum,
        "Fill on serum lead to unexpected to update direction"
    )?;

    update_spot_position_balance(
        base_asset_amount_filled,
        &taker.orders[taker_order_index].get_spot_position_update_direction(AssetType::Base),
        base_market,
        taker.force_get_spot_position_mut(base_market.market_index)?,
        false,
    )?;

    validate!(
        quote_update_direction
            == taker.orders[taker_order_index].get_spot_position_update_direction(AssetType::Quote),
        ErrorCode::FailedToFillOnSerum,
        "Fill on serum lead to unexpected to update direction"
    )?;

    update_spot_position_balance(
        quote_spot_position_delta,
        &taker.orders[taker_order_index].get_spot_position_update_direction(AssetType::Quote),
        quote_market,
        taker.get_quote_spot_position_mut(),
        false,
    )?;

    taker_stats.update_taker_volume_30d(cast(quote_asset_amount_filled)?, now)?;

    taker_stats.increment_total_fees(cast(taker_fee)?)?;

    update_order_after_fill(
        &mut taker.orders[taker_order_index],
        base_market.order_step_size,
        base_asset_amount_filled,
        quote_asset_amount_filled,
        taker_fee as i128,
    )?;

    let taker_order_direction = taker.orders[taker_order_index].direction;
    decrease_spot_open_bids_and_asks(
        taker.force_get_spot_position_mut(base_market.market_index)?,
        &taker_order_direction,
        base_asset_amount_filled,
    )?;

    if let (Some(filler), Some(filler_stats)) = (filler, filler_stats) {
        if filler_reward > 0 {
            update_spot_position_balance(
                filler_reward,
                &SpotBalanceType::Deposit,
                quote_market,
                filler.get_quote_spot_position_mut(),
                false,
            )?;
        }

        filler_stats.update_filler_volume(cast(quote_asset_amount_filled)?, now)?;
    }

    if fee_pool_delta != 0 {
        update_spot_balances(
            fee_pool_delta.unsigned_abs(),
            if fee_to_market > 0 {
                &SpotBalanceType::Deposit
            } else {
                &SpotBalanceType::Borrow
            },
            quote_market,
            &mut base_market.spot_fee_pool,
            false,
        )?;
    }

    base_market.total_spot_fee = base_market
        .total_spot_fee
        .checked_add(fee_to_market)
        .ok_or_else(math_error!())?;

    let fill_record_id = get_then_update_id!(base_market, next_fill_record_id);
    let order_action_record = get_order_action_record(
        now,
        OrderAction::Fill,
        OrderActionExplanation::None,
        taker.orders[taker_order_index].market_index,
        Some(*filler_key),
        Some(fill_record_id),
        Some(filler_reward),
        None,
        Some(base_asset_amount_filled),
        Some(cast(quote_asset_amount_filled)?),
        Some(taker_fee as u128),
        Some(0),
        Some(0),
        Some(0),
        None,
        Some(serum_fee),
        Some(*taker_key),
        Some(taker.orders[taker_order_index]),
        None,
        None,
        None,
        Some(0),
        oracle_price,
    )?;
    order_records.push(order_action_record);

    if taker.orders[taker_order_index].get_base_asset_amount_unfilled()? == 0 {
        taker.orders[taker_order_index] = Order::default();
        taker
            .force_get_spot_position_mut(base_market.market_index)?
            .open_orders -= 1;
    }

    Ok(base_asset_amount_filled)
}

pub fn trigger_spot_order(
    order_id: u64,
    state: &State,
    user: &AccountLoader<User>,
    spot_market_map: &SpotMarketMap,
    oracle_map: &mut OracleMap,
    filler: &AccountLoader<User>,
    clock: &Clock,
) -> ClearingHouseResult {
    let now = clock.unix_timestamp;
    let slot = clock.slot;

    let filler_key = filler.key();
    let user_key = user.key();
    let user = &mut load_mut!(user)?;

    let order_index = user
        .orders
        .iter()
        .position(|order| order.order_id == order_id)
        .ok_or_else(print_error!(ErrorCode::OrderDoesNotExist))?;

    let (order_status, market_index, market_type, order_direction) = get_struct_values!(
        user.orders[order_index],
        status,
        market_index,
        market_type,
        direction
    );

    validate!(
        order_status == OrderStatus::Open,
        ErrorCode::OrderNotOpen,
        "Order not open"
    )?;

    validate!(
        user.orders[order_index].must_be_triggered(),
        ErrorCode::OrderNotTriggerable,
        "Order is not triggerable"
    )?;

    validate!(
        market_type == MarketType::Spot,
        ErrorCode::InvalidOrder,
        "Order must be a spot order"
    )?;

    let market = spot_market_map.get_ref(&market_index)?;
    let (oracle_price_data, oracle_validity) = oracle_map.get_price_data_and_validity(
        &market.oracle,
        market.historical_oracle_data.last_oracle_price_twap,
    )?;

    validate!(
        is_oracle_valid_for_action(oracle_validity, Some(DriftAction::TriggerOrder))?,
        ErrorCode::InvalidOracle,
        "OracleValidity for spot marketIndex={} invalid for TriggerOrder",
        market.market_index
    )?;

    let oracle_price = oracle_price_data.price;

    let order_slot = user.orders[order_index].slot;
    let auction_duration = user.orders[order_index].auction_duration;
    validate!(
        is_auction_complete(order_slot, auction_duration, slot)?,
        ErrorCode::OrderDidNotSatisfyTriggerCondition,
        "Auction duration must elapse before triggering"
    )?;

    let can_trigger =
        order_satisfies_trigger_condition(&user.orders[order_index], oracle_price.unsigned_abs());
    validate!(can_trigger, ErrorCode::OrderDidNotSatisfyTriggerCondition)?;

    {
        let direction = user.orders[order_index].direction;
        let base_asset_amount = user.orders[order_index].base_asset_amount;

        user.orders[order_index].triggered = true;
        user.orders[order_index].slot = slot;
        let order_type = user.orders[order_index].order_type;
        if let OrderType::TriggerMarket = order_type {
            let auction_start_price = oracle_price_data.price.unsigned_abs();
            let auction_end_price =
                calculate_auction_end_price(oracle_price_data, order_direction)?;
            user.orders[order_index].auction_start_price = auction_start_price;
            user.orders[order_index].auction_end_price = auction_end_price;
        }

        let user_position = user.force_get_spot_position_mut(market_index)?;
        increase_spot_open_bids_and_asks(user_position, &direction, base_asset_amount)?;
    }

    let is_filler_taker = user_key == filler_key;
    let mut filler = if !is_filler_taker {
        Some(load_mut!(filler)?)
    } else {
        None
    };

    let mut quote_market = spot_market_map.get_quote_spot_market_mut()?;
    let filler_reward = pay_keeper_flat_reward_for_spot(
        user,
        filler.as_deref_mut(),
        &mut quote_market,
        state.spot_fee_structure.flat_filler_fee,
    )?;

    let order_action_record = get_order_action_record(
        now,
        OrderAction::Trigger,
        OrderActionExplanation::None,
        market_index,
        Some(filler_key),
        None,
        Some(filler_reward),
        None,
        None,
        None,
        Some(filler_reward),
        None,
        None,
        None,
        None,
        None,
        Some(user_key),
        Some(user.orders[order_index]),
        None,
        None,
        None,
        None,
        oracle_price,
    )?;
    emit!(order_action_record);

    Ok(())
}<|MERGE_RESOLUTION|>--- conflicted
+++ resolved
@@ -747,13 +747,8 @@
             oracle_map,
             now,
             &state.oracle_guard_rails,
-<<<<<<< HEAD
             funding_paused,
-            Some(mark_price_before),
-=======
-            state.funding_paused,
             Some(reserve_price_before),
->>>>>>> c1fcfe1e
         )?;
     }
 
