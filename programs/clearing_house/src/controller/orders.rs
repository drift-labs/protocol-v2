use anchor_lang::prelude::*;
use solana_program::msg;

use crate::context::*;
use crate::controller;
use crate::controller::position;
use crate::controller::position::{
    add_new_position, decrease_open_bids_and_asks, get_position_index, increase_open_bids_and_asks,
    update_position_and_market, update_user_and_market_position, PositionDirection,
};
use crate::error::ClearingHouseResult;
use crate::error::ErrorCode;
use crate::get_struct_values;
use crate::get_then_update_id;
use crate::load_mut;
use crate::math::amm::is_oracle_valid;
use crate::math::auction::{
    calculate_auction_end_price, calculate_auction_start_price, is_auction_complete,
};
use crate::math::casting::{cast, cast_to_i128};
use crate::math::fulfillment::determine_fulfillment_methods;
use crate::math::liquidation::validate_user_not_being_liquidated;
use crate::math::matching::{
    are_orders_same_market_but_different_sides, calculate_fill_for_matched_orders, do_orders_cross,
    is_maker_for_taker,
};
use crate::math::{amm, fees, margin::*, orders::*};
use crate::math_error;
use crate::order_validation::validate_order;
use crate::print_error;
use crate::state::bank_map::BankMap;
use crate::state::events::{emit_stack, OrderRecord};
use crate::state::events::{OrderAction, OrderActionExplanation};
use crate::state::fulfillment::FulfillmentMethod;
use crate::state::market::Market;
use crate::state::market_map::MarketMap;
use crate::state::oracle::OraclePriceData;
use crate::state::oracle_map::OracleMap;
use crate::state::state::*;
use crate::state::user::{MarketPosition, Order, OrderStatus, OrderType, UserFees};
use crate::state::user::{OrderDiscountTier, User};
use crate::validate;
use std::alloc::{alloc_zeroed, Layout};
use std::cell::RefMut;
use std::cmp::{max, min};
use std::ops::{Deref, DerefMut};

#[cfg(test)]
mod tests;

pub fn place_order(
    state: &State,
    user: &AccountLoader<User>,
    market_map: &MarketMap,
    bank_map: &BankMap,
    oracle_map: &mut OracleMap,
    clock: &Clock,
    params: OrderParams,
) -> ClearingHouseResult {
    let now = clock.unix_timestamp;
    let slot = clock.slot;
    let user_key = user.key();
    let user = &mut load_mut!(user)?;
    controller::funding::settle_funding_payment(
        user,
        &user_key,
        market_map.get_ref_mut(&params.market_index)?.deref_mut(),
        now,
    )?;

    validate_user_not_being_liquidated(
        user,
        market_map,
        bank_map,
        oracle_map,
        state.liquidation_margin_buffer_ratio,
    )?;

    let new_order_index = user
        .orders
        .iter()
        .position(|order| order.status.eq(&OrderStatus::Init))
        .ok_or(ErrorCode::MaxNumberOfOrders)?;

    if params.user_order_id > 0 {
        let user_order_id_already_used = user
            .orders
            .iter()
            .position(|order| order.user_order_id == params.user_order_id);

        if user_order_id_already_used.is_some() {
            msg!("user_order_id is already in use {}", params.user_order_id);
            return Err(ErrorCode::UserOrderIdAlreadyInUse);
        }
    }

    let market_index = params.market_index;
    let market = &market_map.get_ref(&market_index)?;

    let position_index = get_position_index(&user.positions, market_index)
        .or_else(|_| add_new_position(&mut user.positions, market_index))?;

    let worst_case_base_asset_amount_before =
        user.positions[position_index].worst_case_base_asset_amount()?;

    // Increment open orders for existing position
    let (existing_position_direction, order_base_asset_amount) = {
        let market_position = &mut user.positions[position_index];
        market_position.open_orders += 1;

        let standardized_base_asset_amount = standardize_base_asset_amount(
            params.base_asset_amount,
            market.amm.base_asset_amount_step_size,
        )?;

        let base_asset_amount = if params.reduce_only {
            calculate_base_asset_amount_for_reduce_only_order(
                standardized_base_asset_amount,
                params.direction,
                market_position.base_asset_amount,
            )
        } else {
            standardized_base_asset_amount
        };

        validate!(
            base_asset_amount >= market.amm.base_asset_amount_step_size,
            ErrorCode::TradeSizeTooSmall,
            "Order base asset amount ({}), smaller than step size ({})",
            params.base_asset_amount,
            market.amm.base_asset_amount_step_size
        )?;

        if !matches!(
            &params.order_type,
            OrderType::TriggerMarket | OrderType::TriggerLimit
        ) {
            increase_open_bids_and_asks(market_position, &params.direction, base_asset_amount)?;
        }

        let existing_position_direction = if market_position.base_asset_amount >= 0 {
            PositionDirection::Long
        } else {
            PositionDirection::Short
        };
        (existing_position_direction, base_asset_amount)
    };

    let (auction_start_price, auction_end_price) = if let OrderType::Market = params.order_type {
        let auction_start_price = calculate_auction_start_price(market, params.direction)?;
        let auction_end_price = if params.price == 0 {
            calculate_auction_end_price(market, params.direction, order_base_asset_amount)?
        } else {
            params.price
        };
        (auction_start_price, auction_end_price)
    } else {
        (0_u128, 0_u128)
    };

    let new_order = Order {
        status: OrderStatus::Open,
        order_type: params.order_type,
        ts: now,
        slot,
        order_id: get_then_update_id!(user, next_order_id),
        user_order_id: params.user_order_id,
        market_index: params.market_index,
        price: params.price,
        existing_position_direction,
        base_asset_amount: order_base_asset_amount,
        base_asset_amount_filled: 0,
        quote_asset_amount_filled: 0,
        fee: 0,
        direction: params.direction,
        reduce_only: params.reduce_only,
        discount_tier: OrderDiscountTier::None,
        trigger_price: params.trigger_price,
        trigger_condition: params.trigger_condition,
        triggered: false,
        referrer: Pubkey::default(),
        post_only: params.post_only,
        oracle_price_offset: params.oracle_price_offset,
        immediate_or_cancel: params.immediate_or_cancel,
        auction_start_price,
        auction_end_price,
        auction_duration: min(
            max(state.min_auction_duration, params.auction_duration),
            state.max_auction_duration,
        ),
        padding: [0; 3],
    };

    let valid_oracle_price = get_valid_oracle_price(
        oracle_map.get_price_data(&market.amm.oracle)?,
        market,
        &new_order,
        &state.oracle_guard_rails.validity,
    )?;

    validate_order(&new_order, market, state, valid_oracle_price, slot)?;

    user.orders[new_order_index] = new_order;

    let worst_case_base_asset_amount_after =
        user.positions[position_index].worst_case_base_asset_amount()?;

    // Order fails if it's risk increasing and it brings the user collateral below the margin requirement
    let risk_decreasing = worst_case_base_asset_amount_after.unsigned_abs()
        <= worst_case_base_asset_amount_before.unsigned_abs();

    let meets_initial_maintenance_requirement =
        meets_initial_margin_requirement(user, market_map, bank_map, oracle_map)?;

    if !meets_initial_maintenance_requirement && !risk_decreasing {
        return Err(ErrorCode::InsufficientCollateral);
    }

    let (taker, taker_order, taker_unsettled_pnl, maker, maker_order, maker_unsettled_pnl) =
        get_taker_and_maker_for_order_record(&user_key, &new_order, 0);

    emit_stack::<_, 984>(OrderRecord {
        ts: now,
        slot,
        taker,
        taker_order,
        maker,
        maker_order,
        maker_pnl: maker_unsettled_pnl,
        taker_pnl: taker_unsettled_pnl,
        action: OrderAction::Place,
        action_explanation: OrderActionExplanation::None,
        filler: Pubkey::default(),
        fill_record_id: 0,
        market_index: market.market_index,
        base_asset_amount_filled: 0,
        quote_asset_amount_filled: 0,
        filler_reward: 0,
        taker_fee: 0,
        maker_rebate: 0,
        quote_asset_amount_surplus: 0,
        oracle_price: oracle_map.get_price_data(&market.amm.oracle)?.price,
    });

    Ok(())
}

pub fn cancel_order_by_order_id(
    order_id: u64,
    user: &AccountLoader<User>,
    market_map: &MarketMap,
    oracle_map: &mut OracleMap,
    clock: &Clock,
) -> ClearingHouseResult {
    let user_key = user.key();
    let user = &mut load_mut!(user)?;
    let order_index = user
        .orders
        .iter()
        .position(|order| order.order_id == order_id)
        .ok_or_else(print_error!(ErrorCode::OrderDoesNotExist))?;

    cancel_order(
        order_index,
        user,
        &user_key,
        market_map,
        oracle_map,
        clock.unix_timestamp,
        clock.slot,
        OrderActionExplanation::None,
        None,
        0,
        false,
    )
}

pub fn cancel_order_by_user_order_id(
    user_order_id: u8,
    user: &AccountLoader<User>,
    market_map: &MarketMap,
    oracle_map: &mut OracleMap,
    clock: &Clock,
) -> ClearingHouseResult {
    let user_key = user.key();
    let user = &mut load_mut!(user)?;
    let order_index = user
        .orders
        .iter()
        .position(|order| order.user_order_id == user_order_id)
        .ok_or_else(print_error!(ErrorCode::OrderDoesNotExist))?;

    cancel_order(
        order_index,
        user,
        &user_key,
        market_map,
        oracle_map,
        clock.unix_timestamp,
        clock.slot,
        OrderActionExplanation::None,
        None,
        0,
        false,
    )
}

pub fn cancel_order(
    order_index: usize,
    user: &mut User,
    user_key: &Pubkey,
    market_map: &MarketMap,
    oracle_map: &mut OracleMap,
    now: i64,
    slot: u64,
    explanation: OrderActionExplanation,
    filler_key: Option<&Pubkey>,
    filler_reward: u128,
    skip_log: bool,
) -> ClearingHouseResult {
    let (order_status, order_market_index, order_direction) =
        get_struct_values!(user.orders[order_index], status, market_index, direction);

    controller::funding::settle_funding_payment(
        user,
        user_key,
        market_map.get_ref_mut(&order_market_index)?.deref_mut(),
        now,
    )?;

    validate!(order_status == OrderStatus::Open, ErrorCode::OrderNotOpen)?;

    let market = &market_map.get_ref(&order_market_index)?;

    // When save in the record, we want the status to be canceled
    user.orders[order_index].status = OrderStatus::Canceled;

    if !skip_log {
        let (taker, taker_order, taker_unsettled_pnl, maker, maker_order, maker_unsettled_pnl) =
            get_taker_and_maker_for_order_record(
                user_key,
                &user.orders[order_index],
                -cast(filler_reward)?,
            );

        emit_stack::<_, 984>(OrderRecord {
            ts: now,
            slot,
            taker,
            taker_order,
            maker,
            maker_order,
            maker_pnl: maker_unsettled_pnl,
            taker_pnl: taker_unsettled_pnl,
            action: OrderAction::Cancel,
            action_explanation: explanation,
            filler: match filler_key {
                Some(filler) => *filler,
                None => Pubkey::default(),
            },
            fill_record_id: 0,
            market_index: market.market_index,
            base_asset_amount_filled: 0,
            quote_asset_amount_filled: 0,
            filler_reward,
            taker_fee: 0,
            maker_rebate: 0,
            quote_asset_amount_surplus: 0,
            oracle_price: oracle_map.get_price_data(&market.amm.oracle)?.price,
        });
    }

    // Decrement open orders for existing position
    let position_index = get_position_index(&user.positions, order_market_index)?;
    let base_asset_amount_unfilled = user.orders[order_index].get_base_asset_amount_unfilled()?;
    position::decrease_open_bids_and_asks(
        &mut user.positions[position_index],
        &order_direction,
        base_asset_amount_unfilled,
    )?;
    user.positions[position_index].open_orders -= 1;
    user.orders[order_index] = Order::default();

    Ok(())
}

pub fn fill_order(
    order_id: u64,
    state: &State,
    user: &AccountLoader<User>,
    bank_map: &BankMap,
    market_map: &MarketMap,
    oracle_map: &mut OracleMap,
    filler: &AccountLoader<User>,
    maker: Option<&AccountLoader<User>>,
    maker_order_id: Option<u64>,
    clock: &Clock,
) -> ClearingHouseResult<(u128, bool)> {
    let now = clock.unix_timestamp;
    let slot = clock.slot;

    let filler_key = filler.key();
    let user_key = user.key();
    let user = &mut load_mut!(user)?;

    let order_index = user
        .orders
        .iter()
        .position(|order| order.order_id == order_id)
        .ok_or_else(print_error!(ErrorCode::OrderDoesNotExist))?;

    let (order_status, market_index) =
        get_struct_values!(user.orders[order_index], status, market_index);

    controller::funding::settle_funding_payment(
        user,
        &user_key,
        market_map.get_ref_mut(&market_index)?.deref_mut(),
        now,
    )?;

    validate!(
        order_status == OrderStatus::Open,
        ErrorCode::OrderNotOpen,
        "Order not open"
    )?;

    validate!(
        !user.orders[order_index].must_be_triggered() || user.orders[order_index].triggered,
        ErrorCode::OrderMustBeTriggeredFirst,
        "Order must be triggered first"
    )?;

    validate_user_not_being_liquidated(
        user,
        market_map,
        bank_map,
        oracle_map,
        state.liquidation_margin_buffer_ratio,
    )?;

    let mark_price_before: u128;
    let oracle_mark_spread_pct_before: i128;
    let is_oracle_valid: bool;
    let oracle_price: i128;
    {
        let market = &mut market_map.get_ref_mut(&market_index)?;
        validate!(
            (slot == market.amm.last_update_slot || market.amm.curve_update_intensity == 0),
            ErrorCode::AMMNotUpdatedInSameSlot,
            "AMM must be updated in a prior instruction within same slot"
        )?;

        oracle_mark_spread_pct_before = market.amm.last_oracle_mark_spread_pct;

        let oracle_price_data = &oracle_map.get_price_data(&market.amm.oracle)?;

        is_oracle_valid = amm::is_oracle_valid(
            &market.amm,
            oracle_price_data,
            &state.oracle_guard_rails.validity,
        )?;

        mark_price_before = market.amm.mark_price()?;
        oracle_price = oracle_price_data.price;
    }

    let valid_oracle_price = if is_oracle_valid {
        Some(oracle_price)
    } else {
        None
    };

    let is_filler_taker = user_key == filler_key;
    let is_filler_maker = maker.map_or(false, |maker| maker.key() == filler_key);
    let mut filler = if !is_filler_maker && !is_filler_taker {
        Some(load_mut!(filler)?)
    } else {
        None
    };

    let (mut maker, maker_key, maker_order_index) = sanitize_maker_order(
        market_map,
        oracle_map,
        maker,
        maker_order_id,
        &user_key,
        &user.orders[order_index],
        &mut filler.as_deref_mut(),
        &filler_key,
        state.fee_structure.cancel_order_fee,
        oracle_price,
        now,
        slot,
    )?;

    let should_expire_order =
        should_expire_order(user, order_index, slot, state.max_auction_duration)?;
    if should_expire_order {
        let filler_reward = {
            let mut market = market_map.get_ref_mut(&market_index)?;
            pay_keeper_flat_reward(
                user,
                filler.as_deref_mut(),
                market.deref_mut(),
                state.fee_structure.cancel_order_fee,
            )?
        };

        cancel_order(
            order_index,
            user,
            &user_key,
            market_map,
            oracle_map,
            now,
            slot,
            OrderActionExplanation::MarketOrderAuctionExpired,
            Some(&filler_key),
            filler_reward,
            false,
        )?;
        return Ok((0, true));
    }

    let (base_asset_amount, potentially_risk_increasing, mut updated_user_state) = fulfill_order(
        user,
        order_index,
        &user_key,
        &mut maker.as_deref_mut(),
        maker_order_index,
        maker_key.as_ref(),
        &mut filler.as_deref_mut(),
        &filler_key,
        bank_map,
        market_map,
        oracle_map,
        &state.fee_structure,
        mark_price_before,
        valid_oracle_price,
        now,
        slot,
    )?;

    if should_cancel_order_after_fulfill(user, order_index, slot)? {
        updated_user_state = true;

        let filler_reward = {
            let mut market = market_map.get_ref_mut(&market_index)?;
            pay_keeper_flat_reward(
                user,
                filler.as_deref_mut(),
                market.deref_mut(),
                state.fee_structure.cancel_order_fee,
            )?
        };

        cancel_order(
            order_index,
            user,
            &user_key,
            market_map,
            oracle_map,
            now,
            slot,
            OrderActionExplanation::MarketOrderFilledToLimitPrice,
            Some(&filler_key),
            filler_reward,
            false,
        )?
    }

    if !updated_user_state {
        return Ok((base_asset_amount, updated_user_state));
    }

    let mark_price_after: u128;
    let oracle_mark_spread_pct_after: i128;
    {
        let market = market_map.get_ref_mut(&market_index)?;
        mark_price_after = market.amm.mark_price()?;
        let oracle_price_data = &oracle_map.get_price_data(&market.amm.oracle)?;
        oracle_mark_spread_pct_after = amm::calculate_oracle_mark_spread_pct(
            &market.amm,
            oracle_price_data,
            Some(mark_price_after),
        )?;
    }

    let is_oracle_mark_too_divergent_before = amm::is_oracle_mark_too_divergent(
        oracle_mark_spread_pct_before,
        &state.oracle_guard_rails.price_divergence,
    )?;

    let is_oracle_mark_too_divergent_after = amm::is_oracle_mark_too_divergent(
        oracle_mark_spread_pct_after,
        &state.oracle_guard_rails.price_divergence,
    )?;

    // if oracle-mark divergence pushed outside limit, block order
    if is_oracle_mark_too_divergent_after && !is_oracle_mark_too_divergent_before && is_oracle_valid
    {
        return Err(ErrorCode::OracleMarkSpreadLimit);
    }

    // if oracle-mark divergence outside limit and risk-increasing, block order
    if is_oracle_mark_too_divergent_after
        && oracle_mark_spread_pct_after.unsigned_abs()
            >= oracle_mark_spread_pct_before.unsigned_abs()
        && is_oracle_valid
        && potentially_risk_increasing
    {
        return Err(ErrorCode::OracleMarkSpreadLimit);
    }

    // Try to update the funding rate at the end of every trade
    {
        let market = &mut market_map.get_ref_mut(&market_index)?;
        controller::funding::update_funding_rate(
            market_index,
            market,
            oracle_map,
            now,
            &state.oracle_guard_rails,
            state.funding_paused,
            Some(mark_price_before),
        )?;
    }

    Ok((base_asset_amount, updated_user_state))
}

#[allow(clippy::type_complexity)]
fn sanitize_maker_order<'a>(
    market_map: &MarketMap,
    oracle_map: &mut OracleMap,
    maker: Option<&'a AccountLoader<User>>,
    maker_order_id: Option<u64>,
    taker_key: &Pubkey,
    taker_order: &Order,
    filler: &mut Option<&mut User>,
    filler_key: &Pubkey,
    filler_reward: u128,
    oracle_price: i128,
    now: i64,
    slot: u64,
) -> ClearingHouseResult<(Option<RefMut<'a, User>>, Option<Pubkey>, Option<usize>)> {
    if maker.is_none() {
        return Ok((None, None, None));
    }

    let maker = maker.unwrap();
    if &maker.key() == taker_key {
        return Ok((None, None, None));
    }

    let maker_key = maker.key();
    let mut maker = load_mut!(maker)?;
    let maker_order_index =
        maker.get_order_index(maker_order_id.ok_or(ErrorCode::MakerOrderNotFound)?)?;

    {
        let maker_order = &maker.orders[maker_order_index];
        if !is_maker_for_taker(maker_order, taker_order)? {
            return Ok((None, None, None));
        }

        if maker.being_liquidated {
            return Ok((None, None, None));
        }

        validate!(
            !maker_order.must_be_triggered() || maker_order.triggered,
            ErrorCode::OrderMustBeTriggeredFirst,
            "Maker order not triggered"
        )?;
    }

    // Dont fulfill with a maker order if oracle has diverged significantly
    if order_breaches_oracle_price_limits(
        market_map
            .get_ref(&maker.orders[maker_order_index].market_index)?
            .deref(),
        &maker.orders[maker_order_index],
        oracle_price,
        slot,
    )? {
        let filler_reward = {
            let mut market =
                market_map.get_ref_mut(&maker.orders[maker_order_index].market_index)?;
            pay_keeper_flat_reward(
                &mut maker,
                filler.as_deref_mut(),
                market.deref_mut(),
                filler_reward,
            )?
        };

        cancel_order(
            maker_order_index,
            maker.deref_mut(),
            &maker_key,
            market_map,
            oracle_map,
            now,
            slot,
            OrderActionExplanation::OraclePriceBreachedLimitPrice,
            Some(filler_key),
            filler_reward,
            false,
        )?;
        return Ok((None, None, None));
    }

    Ok((Some(maker), Some(maker_key), Some(maker_order_index)))
}

fn fulfill_order(
    user: &mut User,
    user_order_index: usize,
    user_key: &Pubkey,
    maker: &mut Option<&mut User>,
    maker_order_index: Option<usize>,
    maker_key: Option<&Pubkey>,
    filler: &mut Option<&mut User>,
    filler_key: &Pubkey,
    bank_map: &BankMap,
    market_map: &MarketMap,
    oracle_map: &mut OracleMap,
    fee_structure: &FeeStructure,
    mark_price_before: u128,
    valid_oracle_price: Option<i128>,
    now: i64,
    slot: u64,
) -> ClearingHouseResult<(u128, bool, bool)> {
    let market_index = user.orders[user_order_index].market_index;

    let position_index = get_position_index(&user.positions, market_index)?;
    let worst_case_base_asset_amount_before =
        user.positions[position_index].worst_case_base_asset_amount()?;

    let user_checkpoint = checkpoint_user(user, market_index, Some(user_order_index))?;
    let maker_checkpoint = if let Some(maker) = maker {
        let maker_order_index = maker_order_index.ok_or(ErrorCode::MakerOrderNotFound)?;
        Some(checkpoint_user(
            maker,
            market_index,
            Some(maker_order_index),
        )?)
    } else {
        None
    };
    let filler_checkpoint = if let Some(filler) = filler {
        Some(checkpoint_user(filler, market_index, None)?)
    } else {
        None
    };

    let market_checkpoint = clone(market_map.get_ref(&market_index)?.deref());

    let fulfillment_methods =
        determine_fulfillment_methods(&user.orders[user_order_index], maker.is_some(), slot)?;

    if fulfillment_methods.is_empty() {
        return Ok((0, false, false));
    }

    let mut base_asset_amount = 0_u128;
    let mut potentially_risk_increasing = false;
    let mut order_records: Vec<OrderRecord> = vec![];
    for fulfillment_method in fulfillment_methods.iter() {
        if user.orders[user_order_index].status != OrderStatus::Open {
            break;
        }

        let mut market = market_map.get_ref_mut(&market_index)?;

        let (_base_asset_amount, _potentially_risk_increasing) = match fulfillment_method {
            FulfillmentMethod::AMM => fulfill_order_with_amm(
                user,
                user_order_index,
                market.deref_mut(),
                oracle_map,
                mark_price_before,
                now,
                slot,
                valid_oracle_price,
                user_key,
                filler_key,
                filler,
                fee_structure,
                &mut order_records,
            )?,
            FulfillmentMethod::Match => fulfill_order_with_match(
                market.deref_mut(),
                user,
                user_order_index,
                user_key,
                maker.as_deref_mut().unwrap(),
                maker_order_index.unwrap(),
                maker_key.unwrap(),
                filler.as_deref_mut(),
                filler_key,
                now,
                slot,
                fee_structure,
                oracle_map,
                &mut order_records,
            )?,
        };

        potentially_risk_increasing = potentially_risk_increasing || _potentially_risk_increasing;
        base_asset_amount = base_asset_amount
            .checked_add(_base_asset_amount)
            .ok_or_else(math_error!())?;
    }

    let mut updated_user_state = base_asset_amount != 0;

    let worst_case_base_asset_amount_after =
        user.positions[position_index].worst_case_base_asset_amount()?;

    // Order fails if it's risk increasing and it brings the user collateral below the margin requirement
    let risk_decreasing = worst_case_base_asset_amount_after.unsigned_abs()
        < worst_case_base_asset_amount_before.unsigned_abs();

    let meets_initial_margin_requirement =
        meets_initial_margin_requirement(user, market_map, bank_map, oracle_map)?;

    if meets_initial_margin_requirement || risk_decreasing {
        for order_record in order_records {
            emit!(order_record)
        }
    } else {
        updated_user_state = true;

        revert_to_checkpoint(user, user_checkpoint)?;
        if let Some(maker) = maker {
            revert_to_checkpoint(maker, maker_checkpoint.unwrap())?;
        }
        if let Some(filler) = filler {
            revert_to_checkpoint(filler, filler_checkpoint.unwrap())?;
        }
        {
            let mut market = market_map.get_ref_mut(&market_index)?;
            *market = *market_checkpoint;
        }

        base_asset_amount = 0;
        potentially_risk_increasing = false;

        let filler_reward = {
            let mut market = market_map.get_ref_mut(&market_index)?;
            pay_keeper_flat_reward(
                user,
                filler.as_deref_mut(),
                market.deref_mut(),
                fee_structure.cancel_order_fee,
            )?
        };

        cancel_order(
            user_order_index,
            user,
            user_key,
            market_map,
            oracle_map,
            now,
            slot,
            OrderActionExplanation::BreachedMarginRequirement,
            Some(filler_key),
            filler_reward,
            false,
        )?
    }

    Ok((
        base_asset_amount,
        potentially_risk_increasing,
        updated_user_state,
    ))
}

struct UserCheckpoint {
    pub order_index: Option<usize>,
    pub order: Option<Box<Order>>,
    pub position_index: usize,
    pub position: Box<MarketPosition>,
    pub fees: Box<UserFees>,
}

fn checkpoint_user(
    user: &mut User,
    market_index: u64,
    order_index: Option<usize>,
) -> ClearingHouseResult<UserCheckpoint> {
    let order = if let Some(order_index) = order_index {
        let mut order = unsafe {
            let layout = Layout::new::<Order>();
            let raw_allocation = alloc_zeroed(layout) as *mut Order;
            Box::from_raw(raw_allocation)
        };
        *order = user.orders[order_index];
        Some(order)
    } else {
        None
    };

    let position_index = get_position_index(&user.positions, market_index)
        .or_else(|_| add_new_position(&mut user.positions, market_index))?;
    let mut position = unsafe {
        let layout = Layout::new::<MarketPosition>();
        let raw_allocation = alloc_zeroed(layout) as *mut MarketPosition;
        Box::from_raw(raw_allocation)
    };
    *position = user.positions[position_index];
    let mut fees = unsafe {
        let layout = Layout::new::<UserFees>();
        let raw_allocation = alloc_zeroed(layout) as *mut UserFees;
        Box::from_raw(raw_allocation)
    };
    *fees = user.fees;
    Ok(UserCheckpoint {
        order_index,
        order,
        position_index,
        position,
        fees,
    })
}

fn clone<T: Copy>(original: &T) -> Box<T> {
    let mut clone = unsafe {
        let layout = Layout::new::<T>();
        let raw_allocation = alloc_zeroed(layout) as *mut T;
        Box::from_raw(raw_allocation)
    };
    *clone = *original;
    clone
}

fn revert_to_checkpoint(user: &mut User, checkpoint: UserCheckpoint) -> ClearingHouseResult {
    user.fees = *checkpoint.fees;
    user.positions[checkpoint.position_index] = *checkpoint.position;
    if let Some(order) = checkpoint.order {
        user.orders[checkpoint.order_index.unwrap()] = *order;
    }
    Ok(())
}

pub fn fulfill_order_with_amm(
    user: &mut User,
    order_index: usize,
    market: &mut Market,
    oracle_map: &mut OracleMap,
    mark_price_before: u128,
    now: i64,
    slot: u64,
    valid_oracle_price: Option<i128>,
    user_key: &Pubkey,
    filler_key: &Pubkey,
    filler: &mut Option<&mut User>,
    fee_structure: &FeeStructure,
    order_records: &mut Vec<OrderRecord>,
) -> ClearingHouseResult<(u128, bool)> {
    // Determine the base asset amount the market can fill
    let base_asset_amount = calculate_base_asset_amount_for_amm_to_fulfill(
        &user.orders[order_index],
        market,
        valid_oracle_price,
        slot,
    )?;

    if base_asset_amount == 0 {
        msg!("Amm cant fulfill order");
        return Ok((0, false));
    }

    let (order_post_only,) = get_struct_values!(user.orders[order_index], post_only);

    let position_index = get_position_index(&user.positions, market.market_index)?;

    let maker_limit_price = if order_post_only {
        Some(user.orders[order_index].get_limit_price(&market.amm, valid_oracle_price, slot)?)
    } else {
        None
    };

<<<<<<< HEAD
=======
    let (potentially_risk_increasing, _, quote_asset_amount, quote_asset_amount_surplus, mut pnl) =
        controller::position::update_position_with_base_asset_amount(
            base_asset_amount,
            order_direction,
            market,
            user,
            position_index,
            mark_price_before,
            now,
            maker_limit_price,
        )?;

>>>>>>> 36766480
    let (order_post_only, order_ts, order_direction) =
        get_struct_values!(user.orders[order_index], post_only, ts, direction);

    let (
        potentially_risk_increasing,
        _,
        quote_asset_amount,
        quote_asset_amount_surplus,
        position_delta,
    ) = controller::position::swap_base_asset_position_delta(
        base_asset_amount,
        order_direction,
        market,
        user,
        position_index,
        mark_price_before,
        now,
        maker_limit_price,
    )?;

    let (user_fee, fee_to_market, filler_reward) =
        fees::calculate_fee_for_order_fulfill_against_amm(
            quote_asset_amount,
            fee_structure,
            order_ts,
            now,
            filler.is_some(),
            quote_asset_amount_surplus,
            order_post_only,
        )?;

    let market_postion_unsettled_pnl_delta = cast_to_i128(user_fee)?
        .checked_sub(cast_to_i128(filler_reward)?)
        .ok_or_else(math_error!())?;

    let pnl = update_user_and_market_position(
        &mut user.positions[position_index],
        market,
        &position_delta,
        market_postion_unsettled_pnl_delta,
    )?;

    // controller::position::update_unsettled_pnl(&mut user.positions[position_index], market, pnl)?;

    let mut unsettled_pnl = pnl;

    let position_index = get_position_index(&user.positions, market.market_index)?;
    // Increment the clearing house's total fee variables
    market.amm.total_fee = market
        .amm
        .total_fee
        .checked_add(fee_to_market)
        .ok_or_else(math_error!())?;
    market.amm.total_exchange_fee = market
        .amm
        .total_exchange_fee
        .checked_add(user_fee)
        .ok_or_else(math_error!())?;
    market.amm.total_mm_fee = market
        .amm
        .total_mm_fee
        .checked_add(quote_asset_amount_surplus)
        .ok_or_else(math_error!())?;
    market.amm.total_fee_minus_distributions = market
        .amm
        .total_fee_minus_distributions
        .checked_add(fee_to_market as i128)
        .ok_or_else(math_error!())?;
    market.amm.net_revenue_since_last_funding = market
        .amm
        .net_revenue_since_last_funding
        .checked_add(fee_to_market as i64)
        .ok_or_else(math_error!())?;

    // Increment the user's total fee variables
    user.fees.total_fee_paid = user
        .fees
        .total_fee_paid
        .checked_add(cast(user_fee)?)
        .ok_or_else(math_error!())?;

    controller::position::update_quote_asset_amount(
        &mut user.positions[position_index],
        -cast(user_fee)?,
    )?;

    pnl = pnl.checked_sub(cast(user_fee)?).ok_or_else(math_error!())?;

    if let Some(filler) = filler.as_mut() {
        let position_index = get_position_index(&filler.positions, market.market_index)
            .or_else(|_| add_new_position(&mut filler.positions, market.market_index))?;

        controller::position::update_quote_asset_amount(
            &mut filler.positions[position_index],
            cast(filler_reward)?,
        )?;
    }

    update_order_after_fill(
        &mut user.orders[order_index],
        market.amm.base_asset_amount_step_size,
        base_asset_amount,
        quote_asset_amount,
        cast(user_fee)?,
    )?;

    decrease_open_bids_and_asks(
        &mut user.positions[position_index],
        &order_direction,
        base_asset_amount,
    )?;

    let (taker, taker_order, taker_pnl, maker, maker_order, maker_pnl) =
        get_taker_and_maker_for_order_record(user_key, &user.orders[order_index], pnl);

    let fill_record_id = get_then_update_id!(market, next_fill_record_id);
    order_records.push(OrderRecord {
        ts: now,
        slot,
        taker,
        taker_order,
        maker,
        maker_order,
        taker_pnl,
        maker_pnl,
        action: OrderAction::Fill,
        action_explanation: OrderActionExplanation::None,
        filler: *filler_key,
        fill_record_id,
        market_index: market.market_index,
        base_asset_amount_filled: base_asset_amount,
        quote_asset_amount_filled: quote_asset_amount,
        filler_reward,
        taker_fee: user_fee,
        maker_rebate: 0,
        quote_asset_amount_surplus,
        oracle_price: oracle_map.get_price_data(&market.amm.oracle)?.price,
    });

    // Cant reset order until after its logged
    if user.orders[order_index].get_base_asset_amount_unfilled()? == 0 {
        user.orders[order_index] = Order::default();
        let market_position = &mut user.positions[position_index];
        market_position.open_orders -= 1;
    }

    Ok((base_asset_amount, potentially_risk_increasing))
}

pub fn fulfill_order_with_match(
    market: &mut Market,
    taker: &mut User,
    taker_order_index: usize,
    taker_key: &Pubkey,
    maker: &mut User,
    maker_order_index: usize,
    maker_key: &Pubkey,
    filler: Option<&mut User>,
    filler_key: &Pubkey,
    now: i64,
    slot: u64,
    fee_structure: &FeeStructure,
    oracle_map: &mut OracleMap,
    order_records: &mut Vec<OrderRecord>,
) -> ClearingHouseResult<(u128, bool)> {
    if !are_orders_same_market_but_different_sides(
        &maker.orders[maker_order_index],
        &taker.orders[taker_order_index],
    ) {
        return Ok((0_u128, false));
    }

    let oracle_price = oracle_map.get_price_data(&market.amm.oracle)?.price;
    let taker_price =
        taker.orders[taker_order_index].get_limit_price(&market.amm, Some(oracle_price), slot)?;
    let taker_base_asset_amount =
        taker.orders[taker_order_index].get_base_asset_amount_unfilled()?;

    let maker_price =
        maker.orders[maker_order_index].get_limit_price(&market.amm, Some(oracle_price), slot)?;
    let maker_direction = &maker.orders[maker_order_index].direction;
    let maker_base_asset_amount =
        maker.orders[maker_order_index].get_base_asset_amount_unfilled()?;

    let orders_cross = do_orders_cross(maker_direction, maker_price, taker_price);

    if !orders_cross {
        return Ok((0_u128, false));
    }

    let (base_asset_amount, quote_asset_amount) = calculate_fill_for_matched_orders(
        maker_base_asset_amount,
        maker_price,
        taker_base_asset_amount,
    )?;

    if base_asset_amount == 0 {
        return Ok((0_u128, false));
    }

    let maker_position_index = get_position_index(
        &maker.positions,
        maker.orders[maker_order_index].market_index,
    )?;

    let maker_position_delta = get_position_delta_for_fill(
        base_asset_amount,
        quote_asset_amount,
        maker.orders[maker_order_index].direction,
    )?;

    let mut maker_pnl = update_position_and_market(
        &mut maker.positions[maker_position_index],
        market,
        &maker_position_delta,
    )?;

    let taker_position_index = get_position_index(
        &taker.positions,
        taker.orders[taker_order_index].market_index,
    )?;

    let taker_position_delta = get_position_delta_for_fill(
        base_asset_amount,
        quote_asset_amount,
        taker.orders[taker_order_index].direction,
    )?;

    let mut taker_pnl = update_position_and_market(
        &mut taker.positions[taker_position_index],
        market,
        &taker_position_delta,
    )?;

    let (taker_fee, maker_rebate, fee_to_market, filler_reward) =
        fees::calculate_fee_for_fulfillment_with_match(
            quote_asset_amount,
            fee_structure,
            taker.orders[taker_order_index].ts,
            now,
            filler.is_some(),
        )?;

    // Increment the markets house's total fee variables
    market.amm.market_position.quote_asset_amount = market
        .amm
        .market_position
        .quote_asset_amount
        .checked_add(cast_to_i128(fee_to_market)?)
        .ok_or_else(math_error!())?;

    market.amm.total_fee = market
        .amm
        .total_fee
        .checked_add(fee_to_market)
        .ok_or_else(math_error!())?;
    market.amm.total_fee_minus_distributions = market
        .amm
        .total_fee_minus_distributions
        .checked_add(fee_to_market as i128)
        .ok_or_else(math_error!())?;
    market.amm.net_revenue_since_last_funding = market
        .amm
        .net_revenue_since_last_funding
        .checked_add(fee_to_market as i64)
        .ok_or_else(math_error!())?;

    controller::position::update_quote_asset_amount(
        &mut taker.positions[taker_position_index],
        -cast(taker_fee)?,
    )?;

    taker.fees.total_fee_paid = taker
        .fees
        .total_fee_paid
        .checked_add(cast(taker_fee)?)
        .ok_or_else(math_error!())?;

    taker_pnl = taker_pnl
        .checked_sub(cast(taker_fee)?)
        .ok_or_else(math_error!())?;

    controller::position::update_quote_asset_amount(
        &mut maker.positions[maker_position_index],
        cast(maker_rebate)?,
    )?;

    maker.fees.total_fee_rebate = maker
        .fees
        .total_fee_rebate
        .checked_add(cast(maker_rebate)?)
        .ok_or_else(math_error!())?;

    maker_pnl = maker_pnl
        .checked_add(cast(maker_rebate)?)
        .ok_or_else(math_error!())?;

    if let Some(filler) = filler {
        let filler_position_index = get_position_index(&filler.positions, market.market_index)
            .or_else(|_| add_new_position(&mut filler.positions, market.market_index))?;

        controller::position::update_quote_asset_amount(
            &mut filler.positions[filler_position_index],
            cast(filler_reward)?,
        )?;
    }

    update_order_after_fill(
        &mut taker.orders[taker_order_index],
        market.amm.base_asset_amount_step_size,
        base_asset_amount,
        quote_asset_amount,
        cast(taker_fee)?,
    )?;

    decrease_open_bids_and_asks(
        &mut taker.positions[taker_position_index],
        &taker.orders[taker_order_index].direction,
        base_asset_amount,
    )?;

    update_order_after_fill(
        &mut maker.orders[maker_order_index],
        market.amm.base_asset_amount_step_size,
        base_asset_amount,
        quote_asset_amount,
        -cast(maker_rebate)?,
    )?;

    decrease_open_bids_and_asks(
        &mut maker.positions[maker_position_index],
        &maker.orders[maker_order_index].direction,
        base_asset_amount,
    )?;

    let fill_record_id = get_then_update_id!(market, next_fill_record_id);
    order_records.push(OrderRecord {
        ts: now,
        slot,
        taker: *taker_key,
        taker_order: taker.orders[taker_order_index],
        taker_pnl,
        maker: *maker_key,
        maker_order: maker.orders[maker_order_index],
        maker_pnl,
        action: OrderAction::Fill,
        action_explanation: OrderActionExplanation::None,
        filler: *filler_key,
        fill_record_id,
        market_index: market.market_index,
        base_asset_amount_filled: base_asset_amount,
        quote_asset_amount_filled: quote_asset_amount,
        filler_reward,
        taker_fee,
        maker_rebate,
        quote_asset_amount_surplus: 0,
        oracle_price: oracle_map.get_price_data(&market.amm.oracle)?.price,
    });

    if taker.orders[taker_order_index].get_base_asset_amount_unfilled()? == 0 {
        taker.orders[taker_order_index] = Order::default();
        let market_position = &mut taker.positions[taker_position_index];
        market_position.open_orders -= 1;
    }

    if maker.orders[maker_order_index].get_base_asset_amount_unfilled()? == 0 {
        maker.orders[maker_order_index] = Order::default();
        let market_position = &mut maker.positions[maker_position_index];
        market_position.open_orders -= 1;
    }

    Ok((base_asset_amount, false))
}

pub fn update_order_after_fill(
    order: &mut Order,
    minimum_base_asset_trade_size: u128,
    base_asset_amount: u128,
    quote_asset_amount: u128,
    fee: i128,
) -> ClearingHouseResult {
    order.base_asset_amount_filled = order
        .base_asset_amount_filled
        .checked_add(base_asset_amount)
        .ok_or_else(math_error!())?;

    order.quote_asset_amount_filled = order
        .quote_asset_amount_filled
        .checked_add(quote_asset_amount)
        .ok_or_else(math_error!())?;

    // redundant test to make sure no min trade size remaining
    let base_asset_amount_to_fill = order
        .base_asset_amount
        .checked_sub(order.base_asset_amount_filled)
        .ok_or_else(math_error!())?;

    if base_asset_amount_to_fill > 0 && base_asset_amount_to_fill < minimum_base_asset_trade_size {
        return Err(ErrorCode::OrderAmountTooSmall);
    }

    order.fee = order.fee.checked_add(fee).ok_or_else(math_error!())?;

    if order.get_base_asset_amount_unfilled()? == 0 {
        order.status = OrderStatus::Filled;
    }

    Ok(())
}

fn get_valid_oracle_price(
    oracle_price_data: &OraclePriceData,
    market: &Market,
    order: &Order,
    validity_guardrails: &ValidityGuardRails,
) -> ClearingHouseResult<Option<i128>> {
    let price = {
        let is_oracle_valid = is_oracle_valid(&market.amm, oracle_price_data, validity_guardrails)?;
        if is_oracle_valid {
            Some(oracle_price_data.price)
        } else if order.has_oracle_price_offset() {
            msg!("Invalid oracle for order with oracle price offset");
            return Err(print_error!(ErrorCode::InvalidOracle)());
        } else {
            None
        }
    };

    Ok(price)
}

fn get_taker_and_maker_for_order_record(
    user_key: &Pubkey,
    user_order: &Order,
    pnl: i128,
) -> (Pubkey, Order, i128, Pubkey, Order, i128) {
    if user_order.post_only {
        (
            Pubkey::default(),
            Order::default(),
            0,
            *user_key,
            *user_order,
            pnl,
        )
    } else {
        (
            *user_key,
            *user_order,
            pnl,
            Pubkey::default(),
            Order::default(),
            0,
        )
    }
}

pub fn trigger_order(
    order_id: u64,
    state: &State,
    user: &AccountLoader<User>,
    market_map: &MarketMap,
    oracle_map: &mut OracleMap,
    filler: &AccountLoader<User>,
    clock: &Clock,
) -> ClearingHouseResult {
    let now = clock.unix_timestamp;
    let slot = clock.slot;

    let filler_key = filler.key();
    let user_key = user.key();
    let user = &mut load_mut!(user)?;

    let order_index = user
        .orders
        .iter()
        .position(|order| order.order_id == order_id)
        .ok_or_else(print_error!(ErrorCode::OrderDoesNotExist))?;

    let (order_status, market_index) =
        get_struct_values!(user.orders[order_index], status, market_index);

    controller::funding::settle_funding_payment(
        user,
        &user_key,
        market_map.get_ref_mut(&market_index)?.deref_mut(),
        now,
    )?;

    validate!(
        order_status == OrderStatus::Open,
        ErrorCode::OrderNotOpen,
        "Order not open"
    )?;

    validate!(
        user.orders[order_index].must_be_triggered(),
        ErrorCode::OrderNotTriggerable,
        "Order is not triggerable"
    )?;

    let market = &mut market_map.get_ref_mut(&market_index)?;
    let oracle_price_data = &oracle_map.get_price_data(&market.amm.oracle)?;

    let is_oracle_valid = amm::is_oracle_valid(
        &market.amm,
        oracle_price_data,
        &state.oracle_guard_rails.validity,
    )?;
    validate!(is_oracle_valid, ErrorCode::InvalidOracle)?;
    let oracle_price = oracle_price_data.price;

    let order_slot = user.orders[order_index].slot;
    let auction_duration = user.orders[order_index].auction_duration;
    validate!(
        is_auction_complete(order_slot, auction_duration, slot)?,
        ErrorCode::OrderDidNotSatisfyTriggerCondition,
        "Auction duration must elapse before triggering"
    )?;

    let can_trigger =
        order_satisfies_trigger_condition(&user.orders[order_index], oracle_price.unsigned_abs());
    validate!(can_trigger, ErrorCode::OrderDidNotSatisfyTriggerCondition)?;

    {
        let direction = user.orders[order_index].direction;
        let base_asset_amount = user.orders[order_index].base_asset_amount;

        user.orders[order_index].triggered = true;
        user.orders[order_index].slot = slot;
        let order_type = user.orders[order_index].order_type;
        if let OrderType::TriggerMarket = order_type {
            let auction_start_price = calculate_auction_start_price(market, direction)?;
            let auction_end_price =
                calculate_auction_end_price(market, direction, base_asset_amount)?;
            user.orders[order_index].auction_start_price = auction_start_price;
            user.orders[order_index].auction_end_price = auction_end_price;
        }

        let user_position = user.get_position_mut(market_index)?;
        increase_open_bids_and_asks(user_position, &direction, base_asset_amount)?;
    }

    let is_filler_taker = user_key == filler_key;
    let mut filler = if !is_filler_taker {
        Some(load_mut!(filler)?)
    } else {
        None
    };

    let filler_reward = pay_keeper_flat_reward(
        user,
        filler.as_deref_mut(),
        market,
        state.fee_structure.cancel_order_fee,
    )?;

    emit!(OrderRecord {
        ts: now,
        slot,
        taker: user_key,
        taker_order: user.orders[order_index],
        maker: Pubkey::default(),
        maker_order: Order::default(),
        taker_pnl: -cast(filler_reward)?,
        maker_pnl: 0,
        action: OrderAction::Trigger,
        action_explanation: OrderActionExplanation::None,
        filler: Pubkey::default(),
        fill_record_id: 0,
        market_index,
        base_asset_amount_filled: 0,
        quote_asset_amount_filled: 0,
        filler_reward,
        taker_fee: 0,
        maker_rebate: 0,
        quote_asset_amount_surplus: 0,
        oracle_price,
    });

    Ok(())
}

pub fn pay_keeper_flat_reward(
    user: &mut User,
    filler: Option<&mut User>,
    market: &mut Market,
    filler_reward: u128,
) -> ClearingHouseResult<u128> {
    let filler_reward = if let Some(filler) = filler {
        let user_position = user.get_position_mut(market.market_index)?;
        controller::position::update_quote_asset_amount(user_position, -cast(filler_reward)?)?;

        let filler_position = filler.force_get_position_mut(market.market_index)?;
        controller::position::update_quote_asset_amount(filler_position, cast(filler_reward)?)?;

        filler_reward
    } else {
        0
    };

    Ok(filler_reward)
}<|MERGE_RESOLUTION|>--- conflicted
+++ resolved
@@ -986,21 +986,6 @@
         None
     };
 
-<<<<<<< HEAD
-=======
-    let (potentially_risk_increasing, _, quote_asset_amount, quote_asset_amount_surplus, mut pnl) =
-        controller::position::update_position_with_base_asset_amount(
-            base_asset_amount,
-            order_direction,
-            market,
-            user,
-            position_index,
-            mark_price_before,
-            now,
-            maker_limit_price,
-        )?;
-
->>>>>>> 36766480
     let (order_post_only, order_ts, order_direction) =
         get_struct_values!(user.orders[order_index], post_only, ts, direction);
 
@@ -1036,18 +1021,15 @@
         .checked_sub(cast_to_i128(filler_reward)?)
         .ok_or_else(math_error!())?;
 
-    let pnl = update_user_and_market_position(
+    let mut pnl = update_user_and_market_position(
         &mut user.positions[position_index],
         market,
         &position_delta,
         market_postion_unsettled_pnl_delta,
     )?;
 
-    // controller::position::update_unsettled_pnl(&mut user.positions[position_index], market, pnl)?;
-
-    let mut unsettled_pnl = pnl;
-
     let position_index = get_position_index(&user.positions, market.market_index)?;
+
     // Increment the clearing house's total fee variables
     market.amm.total_fee = market
         .amm
