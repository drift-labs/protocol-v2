--- conflicted
+++ resolved
@@ -3,11 +3,8 @@
 
 use crate::context::*;
 use crate::controller;
-<<<<<<< HEAD
 use crate::controller::bank_balance::update_bank_balances;
-=======
 use crate::controller::funding::settle_funding_payment;
->>>>>>> fdb2ff3d
 use crate::controller::position;
 use crate::controller::position::{
     add_new_position, decrease_open_bids_and_asks, get_position_index, increase_open_bids_and_asks,
@@ -30,6 +27,7 @@
 };
 use crate::math::bank_balance::get_token_amount;
 use crate::math::casting::{cast, cast_to_i128};
+use crate::math::constants::{MARGIN_PRECISION, MARGIN_PRECISION_TO_BANK_WEIGHT_PRECISION_RATIO};
 use crate::math::fees::{FillFees, SerumFillFees};
 use crate::math::fulfillment::{
     determine_perp_fulfillment_methods, determine_spot_fulfillment_methods,
@@ -361,20 +359,7 @@
         market_type
     );
 
-<<<<<<< HEAD
     let is_perp_order = order_market_type == MarketType::Perp;
-
-    if is_perp_order {
-        controller::funding::settle_funding_payment(
-            user,
-            user_key,
-            market_map.get_ref(&order_market_index)?.deref(),
-            now,
-        )?;
-    }
-=======
-    validate!(order_status == OrderStatus::Open, ErrorCode::OrderNotOpen)?;
->>>>>>> fdb2ff3d
 
     validate!(order_status == OrderStatus::Open, ErrorCode::OrderNotOpen)?;
 
@@ -583,14 +568,14 @@
     let (mut referrer, mut referrer_stats) =
         sanitize_referrer(referrer, referrer_stats, user_stats)?;
 
-<<<<<<< HEAD
     let order_breaches_oracle_price = {
         let market = market_map.get_ref(&market_index)?;
         order_breaches_oracle_price_limits(
             &user.orders[order_index],
             oracle_price,
             slot,
-            market.get_initial_leverage_ratio(MarginRequirementType::Initial),
+            market.margin_ratio_initial as u128,
+            market.margin_ratio_maintenance as u128,
             Some(&market.amm),
         )?
     };
@@ -601,20 +586,6 @@
             filler.as_deref_mut(),
             market_map.get_ref_mut(&market_index)?.deref_mut(),
             state.perp_fee_structure.cancel_order_fee,
-=======
-    let order_breaches_oracle_price = order_breaches_oracle_price_limits(
-        market_map.get_ref_mut(&market_index)?.deref(),
-        &user.orders[order_index],
-        oracle_price,
-        slot,
-    )?;
-    if order_breaches_oracle_price {
-        let filler_reward = pay_keeper_flat_reward(
-            user,
-            filler.as_deref_mut(),
-            market_map.get_ref_mut(&market_index)?.deref_mut(),
-            state.fee_structure.cancel_order_fee,
->>>>>>> fdb2ff3d
         )?;
 
         cancel_order(
@@ -622,10 +593,7 @@
             user.deref_mut(),
             &user_key,
             market_map,
-<<<<<<< HEAD
             bank_map,
-=======
->>>>>>> fdb2ff3d
             oracle_map,
             now,
             slot,
@@ -834,13 +802,13 @@
 
     let breaches_oracle_price_limits = {
         let market = market_map.get_ref(&maker.orders[maker_order_index].market_index)?;
-        let initial_leverage_ratio =
-            market.get_initial_leverage_ratio(MarginRequirementType::Initial);
+
         order_breaches_oracle_price_limits(
             &maker.orders[maker_order_index],
             oracle_price,
             slot,
-            initial_leverage_ratio,
+            market.margin_ratio_initial as u128,
+            market.margin_ratio_maintenance as u128,
             Some(&market.amm),
         )?
     };
@@ -1001,11 +969,7 @@
         let mut market = market_map.get_ref_mut(&market_index)?;
 
         let (_base_asset_amount, _quote_asset_amount) = match fulfillment_method {
-<<<<<<< HEAD
             PerpFulfillmentMethod::AMM => fulfill_order_with_amm(
-=======
-            FulfillmentMethod::AMM => fulfill_order_with_amm(
->>>>>>> fdb2ff3d
                 user,
                 user_stats,
                 user_order_index,
@@ -1416,16 +1380,11 @@
     }
 
     let oracle_price = oracle_map.get_price_data(&market.amm.oracle)?.price;
-<<<<<<< HEAD
     let taker_price = taker.orders[taker_order_index].get_limit_price(
         Some(oracle_price),
         slot,
         Some(&market.amm),
     )?;
-=======
-    let taker_price =
-        taker.orders[taker_order_index].get_limit_price(&market.amm, Some(oracle_price), slot)?;
->>>>>>> fdb2ff3d
     let taker_base_asset_amount =
         taker.orders[taker_order_index].get_base_asset_amount_unfilled()?;
 
@@ -1983,6 +1942,7 @@
             &BankBalanceType::Deposit,
             quote_bank,
             filler.get_quote_asset_bank_balance_mut(),
+            false,
         )?;
 
         update_bank_balances(
@@ -1990,6 +1950,7 @@
             &BankBalanceType::Borrow,
             quote_bank,
             user.get_quote_asset_bank_balance_mut(),
+            false,
         )?;
 
         filler_reward
@@ -2160,7 +2121,8 @@
         valid_oracle_price,
         slot,
         bank.order_step_size,
-        bank.get_initial_leverage_ratio(MarginRequirementType::Initial)?,
+        bank.get_margin_ratio(&MarginRequirementType::Initial)?,
+        bank.get_margin_ratio(&MarginRequirementType::Maintenance)?,
         state.min_order_quote_asset_amount,
         bank.decimals as u32,
     )?;
@@ -2450,13 +2412,15 @@
     let breaches_oracle_price_limits = {
         let bank = bank_map.get_ref(&maker.orders[maker_order_index].market_index)?;
         let oracle_price = oracle_map.get_price_data(&bank.oracle)?;
-        let initial_leverage_ratio =
-            bank.get_initial_leverage_ratio(MarginRequirementType::Initial)?;
+        let initial_margin_ratio = bank.get_margin_ratio(&MarginRequirementType::Initial)?;
+        let maintenance_margin_ratio =
+            bank.get_margin_ratio(&MarginRequirementType::Maintenance)?;
         order_breaches_oracle_price_limits(
             &maker.orders[maker_order_index],
             oracle_price.price,
             slot,
-            initial_leverage_ratio,
+            initial_margin_ratio,
+            maintenance_margin_ratio,
             None,
         )?
     };
@@ -2728,6 +2692,7 @@
         &taker.orders[taker_order_index].get_bank_balance_update_direction(AssetType::Base),
         base_bank,
         taker.force_get_bank_balance_mut(base_bank.bank_index)?,
+        false,
     )?;
 
     let taker_quote_asset_amount_delta = match &taker.orders[taker_order_index].direction {
@@ -2744,6 +2709,7 @@
         &taker.orders[taker_order_index].get_bank_balance_update_direction(AssetType::Quote),
         quote_bank,
         taker.get_quote_asset_bank_balance_mut(),
+        false,
     )?;
 
     maker_stats.update_maker_volume_30d(cast(quote_asset_amount)?, now)?;
@@ -2753,6 +2719,7 @@
         &maker.orders[maker_order_index].get_bank_balance_update_direction(AssetType::Base),
         base_bank,
         taker.force_get_bank_balance_mut(base_bank.bank_index)?,
+        false,
     )?;
 
     let maker_quote_asset_amount_delta = match &maker.orders[maker_order_index].direction {
@@ -2769,6 +2736,7 @@
         &maker.orders[maker_order_index].get_bank_balance_update_direction(AssetType::Quote),
         quote_bank,
         taker.get_quote_asset_bank_balance_mut(),
+        false,
     )?;
 
     taker_stats.update_taker_volume_30d(cast(quote_asset_amount)?, now)?;
@@ -2810,6 +2778,7 @@
                 &BankBalanceType::Deposit,
                 quote_bank,
                 filler.get_quote_asset_bank_balance_mut(),
+                false,
             )?;
         }
 
@@ -3020,6 +2989,7 @@
         &BankBalanceType::Deposit,
         quote_bank,
         &mut base_bank.spot_fee_pool,
+        false,
     )?;
 
     let (base_update_direction, base_asset_amount_filled) = if base_after > base_before {
@@ -3126,6 +3096,7 @@
         &taker.orders[taker_order_index].get_bank_balance_update_direction(AssetType::Base),
         base_bank,
         taker.force_get_bank_balance_mut(base_bank.bank_index)?,
+        false,
     )?;
 
     validate!(
@@ -3140,6 +3111,7 @@
         &taker.orders[taker_order_index].get_bank_balance_update_direction(AssetType::Quote),
         quote_bank,
         taker.get_quote_asset_bank_balance_mut(),
+        false,
     )?;
 
     taker_stats.update_taker_volume_30d(cast(quote_asset_amount_filled)?, now)?;
@@ -3166,6 +3138,7 @@
                 &BankBalanceType::Deposit,
                 quote_bank,
                 filler.get_quote_asset_bank_balance_mut(),
+                false,
             )?;
         }
 
@@ -3182,6 +3155,7 @@
             },
             quote_bank,
             &mut base_bank.spot_fee_pool,
+            false,
         )?;
     }
 
