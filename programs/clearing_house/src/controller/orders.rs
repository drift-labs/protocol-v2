--- conflicted
+++ resolved
@@ -1305,6 +1305,7 @@
                 market,
                 valid_oracle_price,
                 slot,
+                override_fill_price,
             )?;
 
             let fill_price = if user.orders[order_index].post_only {
@@ -1312,21 +1313,7 @@
             } else {
                 None
             };
-
-<<<<<<< HEAD
-            (
-                calculate_base_asset_amount_for_amm_to_fulfill(
-                    &user.orders[order_index],
-                    market,
-                    valid_oracle_price,
-                    slot,
-                    override_fill_price,
-                )?,
-                fill_price,
-            )
-=======
             (base_asset_amount, limit_price, fill_price)
->>>>>>> bdd8a4a9
         }
     };
 
@@ -1661,7 +1648,7 @@
     let taker_base_asset_amount =
         taker.orders[taker_order_index].get_base_asset_amount_unfilled()?;
 
-    let (_, quote_asset_amount) = calculate_fill_for_matched_orders(
+    let (base_asset_amount_fulfilled, quote_asset_amount) = calculate_fill_for_matched_orders(
         base_asset_amount_left_to_fill,
         maker_price,
         taker_base_asset_amount,
@@ -1671,13 +1658,13 @@
 
     validate_fill_price(
         quote_asset_amount,
-        base_asset_amount,
+        base_asset_amount_fulfilled,
         taker_direction,
         taker_price,
     )?;
     validate_fill_price(
         quote_asset_amount,
-        base_asset_amount,
+        base_asset_amount_fulfilled,
         maker_direction,
         maker_price,
     )?;
