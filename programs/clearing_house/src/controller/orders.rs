use anchor_lang::prelude::*;
use solana_program::msg;

use crate::account_loader::load_mut;
use crate::context::*;
use crate::controller;
use crate::controller::position;
use crate::controller::position::{
    add_new_position, decrease_open_bids_and_asks, get_position_index, increase_open_bids_and_asks,
    update_position_and_market, PositionDirection,
};
use crate::error::ClearingHouseResult;
use crate::error::ErrorCode;
use crate::get_struct_values;
use crate::get_then_update_id;
use crate::math::amm::is_oracle_valid;
use crate::math::auction::{
    calculate_auction_end_price, calculate_auction_start_price, is_auction_complete,
};
use crate::math::base_asset_amount::get_signed_base_asset_amount;
use crate::math::casting::cast;
use crate::math::fulfillment::determine_fulfillment_methods;
use crate::math::matching::{
    are_orders_same_market_but_different_sides, calculate_fill_for_matched_orders, do_orders_cross,
    is_maker_for_taker,
};
use crate::math::{amm, fees, margin::*, orders::*};
use crate::math_error;
use crate::order_validation::validate_order;
use crate::print_error;
use crate::state::bank_map::BankMap;
use crate::state::events::{emit_stack, OrderRecord};
use crate::state::events::{OrderAction, OrderActionExplanation};
use crate::state::fulfillment::FulfillmentMethod;
use crate::state::market::Market;
use crate::state::market_map::MarketMap;
use crate::state::oracle::OraclePriceData;
use crate::state::oracle_map::OracleMap;
use crate::state::state::*;
use crate::state::user::{MarketPosition, Order, OrderStatus, OrderType, UserFees};
use crate::state::user::{OrderDiscountTier, User};
use crate::validate;
use std::alloc::{alloc_zeroed, Layout};
use std::cell::RefMut;
use std::cmp::{max, min};
use std::ops::{Deref, DerefMut};

#[cfg(test)]
mod tests;

pub fn place_order(
    state: &State,
    user: &AccountLoader<User>,
    market_map: &MarketMap,
    bank_map: &BankMap,
    oracle_map: &mut OracleMap,
    clock: &Clock,
    params: OrderParams,
) -> ClearingHouseResult {
    let now = clock.unix_timestamp;
    let slot = clock.slot;
    let user_key = user.key();
    let user = &mut load_mut(user)?;
    controller::funding::settle_funding_payment(
        user,
        &user_key,
        market_map.get_ref_mut(&params.market_index)?.deref_mut(),
        now,
    )?;

    validate!(
        !user.is_being_liquidated(),
        ErrorCode::UserIsBeingLiquidated
    )?;

    let new_order_index = user
        .orders
        .iter()
        .position(|order| order.status.eq(&OrderStatus::Init))
        .ok_or(ErrorCode::MaxNumberOfOrders)?;

    if params.user_order_id > 0 {
        let user_order_id_already_used = user
            .orders
            .iter()
            .position(|order| order.user_order_id == params.user_order_id);

        if user_order_id_already_used.is_some() {
            msg!("user_order_id is already in use {}", params.user_order_id);
            return Err(ErrorCode::UserOrderIdAlreadyInUse);
        }
    }

    let market_index = params.market_index;
    let market = &market_map.get_ref(&market_index)?;

    let position_index = get_position_index(&user.positions, market_index)
        .or_else(|_| add_new_position(&mut user.positions, market_index))?;

    let worst_case_base_asset_amount_before =
        user.positions[position_index].worst_case_base_asset_amount()?;

    // Increment open orders for existing position
    let (existing_position_direction, order_base_asset_amount) = {
        let market_position = &mut user.positions[position_index];
        market_position.open_orders += 1;

        let standardized_base_asset_amount = standardize_base_asset_amount(
            params.base_asset_amount,
            market.amm.base_asset_amount_step_size,
        )?;

        let base_asset_amount = if params.reduce_only {
            calculate_base_asset_amount_for_reduce_only_order(
                standardized_base_asset_amount,
                params.direction,
                market_position.base_asset_amount,
            )
        } else {
            standardized_base_asset_amount
        };

        validate!(
            base_asset_amount >= market.amm.base_asset_amount_step_size,
            ErrorCode::TradeSizeTooSmall,
            "Order base asset amount ({}), smaller than step size ({})",
            params.base_asset_amount,
            market.amm.base_asset_amount_step_size
        )?;

        if !matches!(
            &params.order_type,
            OrderType::TriggerMarket | OrderType::TriggerLimit
        ) {
            increase_open_bids_and_asks(market_position, &params.direction, base_asset_amount)?;
        }

        let existing_position_direction = if market_position.base_asset_amount >= 0 {
            PositionDirection::Long
        } else {
            PositionDirection::Short
        };
        (existing_position_direction, base_asset_amount)
    };

    let (auction_start_price, auction_end_price) = if let OrderType::Market = params.order_type {
        let auction_start_price = calculate_auction_start_price(market, params.direction)?;
        let auction_end_price = if params.price == 0 {
            calculate_auction_end_price(market, params.direction, order_base_asset_amount)?
        } else {
            params.price
        };
        (auction_start_price, auction_end_price)
    } else {
        (0_u128, 0_u128)
    };

    let new_order = Order {
        status: OrderStatus::Open,
        order_type: params.order_type,
        ts: now,
        slot,
        order_id: get_then_update_id!(user, next_order_id),
        user_order_id: params.user_order_id,
        market_index: params.market_index,
        price: params.price,
        existing_position_direction,
        base_asset_amount: order_base_asset_amount,
        base_asset_amount_filled: 0,
        quote_asset_amount_filled: 0,
        fee: 0,
        direction: params.direction,
        reduce_only: params.reduce_only,
        discount_tier: OrderDiscountTier::None,
        trigger_price: params.trigger_price,
        trigger_condition: params.trigger_condition,
        triggered: false,
        referrer: Pubkey::default(),
        post_only: params.post_only,
        oracle_price_offset: params.oracle_price_offset,
        immediate_or_cancel: params.immediate_or_cancel,
        auction_start_price,
        auction_end_price,
        auction_duration: min(
            max(state.min_auction_duration, params.auction_duration),
            state.max_auction_duration,
        ),
        liquidation: false,
        padding: [0; 3],
    };

    let valid_oracle_price = get_valid_oracle_price(
        oracle_map.get_price_data(&market.amm.oracle)?,
        market,
        &new_order,
        &state.oracle_guard_rails.validity,
    )?;

    validate_order(&new_order, market, state, valid_oracle_price, slot)?;

    user.orders[new_order_index] = new_order;

    let worst_case_base_asset_amount_after =
        user.positions[position_index].worst_case_base_asset_amount()?;

    // Order fails if it's risk increasing and it brings the user collateral below the margin requirement
    let risk_increasing = worst_case_base_asset_amount_after.unsigned_abs()
        > worst_case_base_asset_amount_before.unsigned_abs();
    let meets_initial_maintenance_requirement =
        meets_initial_margin_requirement(user, market_map, bank_map, oracle_map)?;
    if !meets_initial_maintenance_requirement && risk_increasing {
        return Err(ErrorCode::InsufficientCollateral);
    }

    let (taker, taker_order, taker_unsettled_pnl, maker, maker_order, maker_unsettled_pnl) =
        get_taker_and_maker_for_order_record(&user_key, &new_order, 0);

    emit_stack::<_, 984>(OrderRecord {
        ts: now,
        slot,
        taker,
        taker_order,
        maker,
        maker_order,
        maker_unsettled_pnl,
        taker_unsettled_pnl,
        action: OrderAction::Place,
        action_explanation: OrderActionExplanation::None,
        filler: Pubkey::default(),
        fill_record_id: 0,
        market_index: market.market_index,
        base_asset_amount_filled: 0,
        quote_asset_amount_filled: 0,
        filler_reward: 0,
        taker_fee: 0,
        maker_rebate: 0,
        quote_asset_amount_surplus: 0,
        oracle_price: oracle_map.get_price_data(&market.amm.oracle)?.price,
    });

    Ok(())
}

pub fn cancel_order_by_order_id(
    order_id: u64,
    user: &AccountLoader<User>,
    market_map: &MarketMap,
    oracle_map: &mut OracleMap,
    clock: &Clock,
) -> ClearingHouseResult {
    let user_key = user.key();
    let user = &mut load_mut(user)?;
    let order_index = user
        .orders
        .iter()
        .position(|order| order.order_id == order_id)
        .ok_or_else(print_error!(ErrorCode::OrderDoesNotExist))?;

    cancel_order(
        order_index,
        user,
        &user_key,
        market_map,
        oracle_map,
        clock.unix_timestamp,
        clock.slot,
        OrderActionExplanation::None,
        None,
        0,
    )
}

pub fn cancel_order_by_user_order_id(
    user_order_id: u8,
    user: &AccountLoader<User>,
    market_map: &MarketMap,
    oracle_map: &mut OracleMap,
    clock: &Clock,
) -> ClearingHouseResult {
    let user_key = user.key();
    let user = &mut load_mut(user)?;
    let order_index = user
        .orders
        .iter()
        .position(|order| order.user_order_id == user_order_id)
        .ok_or_else(print_error!(ErrorCode::OrderDoesNotExist))?;

    cancel_order(
        order_index,
        user,
        &user_key,
        market_map,
        oracle_map,
        clock.unix_timestamp,
        clock.slot,
        OrderActionExplanation::None,
        None,
        0,
    )
}

pub fn cancel_order(
    order_index: usize,
    user: &mut User,
    user_key: &Pubkey,
    market_map: &MarketMap,
    oracle_map: &mut OracleMap,
    now: i64,
    slot: u64,
    explanation: OrderActionExplanation,
    filler_key: Option<&Pubkey>,
    filler_reward: u128,
) -> ClearingHouseResult {
<<<<<<< HEAD
    controller::funding::settle_funding_payment(user, user_key, market_map, now)?;

    let (order_status, order_market_index, order_direction, liquidation) = get_struct_values!(
        user.orders[order_index],
        status,
        market_index,
        direction,
        liquidation
    );

    validate!(order_status == OrderStatus::Open, ErrorCode::OrderNotOpen)?;

    validate!(!liquidation, ErrorCode::CantCancelLiquidationOrder)?;
=======
    let (order_status, order_market_index, order_direction) =
        get_struct_values!(user.orders[order_index], status, market_index, direction);

    controller::funding::settle_funding_payment(
        user,
        user_key,
        market_map.get_ref_mut(&order_market_index)?.deref_mut(),
        now,
    )?;

    if order_status != OrderStatus::Open {
        return Err(ErrorCode::OrderNotOpen);
    }
>>>>>>> 1f3f5ce3

    let market = &market_map.get_ref(&order_market_index)?;

    // When save in the record, we want the status to be canceled
    user.orders[order_index].status = OrderStatus::Canceled;

    let (taker, taker_order, taker_unsettled_pnl, maker, maker_order, maker_unsettled_pnl) =
        get_taker_and_maker_for_order_record(
            user_key,
            &user.orders[order_index],
            -cast(filler_reward)?,
        );

    emit_stack::<_, 984>(OrderRecord {
        ts: now,
        slot,
        taker,
        taker_order,
        maker,
        maker_order,
        maker_unsettled_pnl,
        taker_unsettled_pnl,
        action: OrderAction::Cancel,
        action_explanation: explanation,
        filler: match filler_key {
            Some(filler) => *filler,
            None => Pubkey::default(),
        },
        fill_record_id: 0,
        market_index: market.market_index,
        base_asset_amount_filled: 0,
        quote_asset_amount_filled: 0,
        filler_reward,
        taker_fee: 0,
        maker_rebate: 0,
        quote_asset_amount_surplus: 0,
        oracle_price: oracle_map.get_price_data(&market.amm.oracle)?.price,
    });

    // Decrement open orders for existing position
    let position_index = get_position_index(&user.positions, order_market_index)?;
    let base_asset_amount_unfilled = user.orders[order_index].get_base_asset_amount_unfilled()?;
    position::decrease_open_bids_and_asks(
        &mut user.positions[position_index],
        &order_direction,
        base_asset_amount_unfilled,
    )?;
    user.positions[position_index].open_orders -= 1;
    user.orders[order_index] = Order::default();

    Ok(())
}

pub fn fill_order(
    order_id: u64,
    state: &State,
    user: &AccountLoader<User>,
    bank_map: &BankMap,
    market_map: &MarketMap,
    oracle_map: &mut OracleMap,
    filler: &AccountLoader<User>,
    maker: Option<&AccountLoader<User>>,
    maker_order_id: Option<u64>,
    clock: &Clock,
) -> ClearingHouseResult<(u128, bool)> {
    let now = clock.unix_timestamp;
    let slot = clock.slot;

    let filler_key = filler.key();
    let user_key = user.key();
    let user = &mut load_mut(user)?;

    let order_index = user
        .orders
        .iter()
        .position(|order| order.order_id == order_id)
        .ok_or_else(print_error!(ErrorCode::OrderDoesNotExist))?;

    let (order_status, market_index) =
        get_struct_values!(user.orders[order_index], status, market_index);

    controller::funding::settle_funding_payment(
        user,
        &user_key,
        market_map.get_ref_mut(&market_index)?.deref_mut(),
        now,
    )?;

    validate!(
        order_status == OrderStatus::Open,
        ErrorCode::OrderNotOpen,
        "Order not open"
    )?;

    validate!(
        !user.orders[order_index].must_be_triggered() || user.orders[order_index].triggered,
        ErrorCode::OrderMustBeTriggeredFirst,
        "Order must be triggered first"
    )?;

    {
        let market = market_map.get_ref(&market_index)?;
        validate!(
            market.current_liquidations == 0 || user.is_being_liquidated(),
            ErrorCode::LiquidationsOngoing
        )?;
    }

    let mark_price_before: u128;
    let oracle_mark_spread_pct_before: i128;
    let is_oracle_valid: bool;
    let oracle_price: i128;
    {
        let market = &mut market_map.get_ref_mut(&market_index)?;
        validate!(
            (slot == market.amm.last_update_slot || market.amm.curve_update_intensity == 0),
            ErrorCode::AMMNotUpdatedInSameSlot,
            "AMM must be updated in a prior instruction within same slot"
        )?;

        oracle_mark_spread_pct_before = market.amm.last_oracle_mark_spread_pct;

        let oracle_price_data = &oracle_map.get_price_data(&market.amm.oracle)?;

        is_oracle_valid = amm::is_oracle_valid(
            &market.amm,
            oracle_price_data,
            &state.oracle_guard_rails.validity,
        )?;

        mark_price_before = market.amm.mark_price()?;
        oracle_price = oracle_price_data.price;
    }

    let valid_oracle_price = if is_oracle_valid {
        Some(oracle_price)
    } else {
        None
    };

    let is_filler_taker = user_key == filler_key;
    let is_filler_maker = maker.map_or(false, |maker| maker.key() == filler_key);
    let mut filler = if !is_filler_maker && !is_filler_taker {
        Some(load_mut(filler)?)
    } else {
        None
    };

    let (mut maker, maker_key, maker_order_index) = sanitize_maker_order(
        market_map,
        oracle_map,
        maker,
        maker_order_id,
        &user.orders[order_index],
        &mut filler.as_deref_mut(),
        &filler_key,
        state
            .fee_structure
            .filler_reward_structure
            .time_based_reward_lower_bound,
        oracle_price,
        now,
        slot,
    )?;

    let should_expire_order =
        should_expire_order(user, order_index, slot, state.max_auction_duration)?;
    if should_expire_order {
        let filler_reward = {
            let mut market = market_map.get_ref_mut(&market_index)?;
            pay_filler_flat_reward(
                user,
                filler.as_deref_mut(),
                market.deref_mut(),
                state
                    .fee_structure
                    .filler_reward_structure
                    .time_based_reward_lower_bound,
            )?
        };

        cancel_order(
            order_index,
            user,
            &user_key,
            market_map,
            oracle_map,
            now,
            slot,
            OrderActionExplanation::MarketOrderAuctionExpired,
            Some(&filler_key),
            filler_reward,
        )?;
        return Ok((0, true));
    }

    let (base_asset_amount, potentially_risk_increasing, mut updated_user_state) = fulfill_order(
        user,
        order_index,
        &user_key,
        &mut maker.as_deref_mut(),
        maker_order_index,
        maker_key.as_ref(),
        &mut filler.as_deref_mut(),
        &filler_key,
        bank_map,
        market_map,
        oracle_map,
        &state.fee_structure,
        mark_price_before,
        valid_oracle_price,
        now,
        slot,
    )?;

    if should_cancel_order_after_fulfill(user, order_index, slot)? {
        updated_user_state = true;

        let filler_reward = {
            let mut market = market_map.get_ref_mut(&market_index)?;
            pay_filler_flat_reward(
                user,
                filler.as_deref_mut(),
                market.deref_mut(),
                state
                    .fee_structure
                    .filler_reward_structure
                    .time_based_reward_lower_bound,
            )?
        };

        cancel_order(
            order_index,
            user,
            &user_key,
            market_map,
            oracle_map,
            now,
            slot,
            OrderActionExplanation::MarketOrderFilledToLimitPrice,
            Some(&filler_key),
            filler_reward,
        )?
    }

    if !updated_user_state {
        return Ok((base_asset_amount, updated_user_state));
    }

    let mark_price_after: u128;
    let oracle_mark_spread_pct_after: i128;
    {
        let market = market_map.get_ref_mut(&market_index)?;
        mark_price_after = market.amm.mark_price()?;
        let oracle_price_data = &oracle_map.get_price_data(&market.amm.oracle)?;
        oracle_mark_spread_pct_after = amm::calculate_oracle_mark_spread_pct(
            &market.amm,
            oracle_price_data,
            Some(mark_price_after),
        )?;
    }

    let is_oracle_mark_too_divergent_before = amm::is_oracle_mark_too_divergent(
        oracle_mark_spread_pct_before,
        &state.oracle_guard_rails.price_divergence,
    )?;

    let is_oracle_mark_too_divergent_after = amm::is_oracle_mark_too_divergent(
        oracle_mark_spread_pct_after,
        &state.oracle_guard_rails.price_divergence,
    )?;

    // if oracle-mark divergence pushed outside limit, block order
    if is_oracle_mark_too_divergent_after && !is_oracle_mark_too_divergent_before && is_oracle_valid
    {
        return Err(ErrorCode::OracleMarkSpreadLimit);
    }

    // if oracle-mark divergence outside limit and risk-increasing, block order
    if is_oracle_mark_too_divergent_after
        && oracle_mark_spread_pct_after.unsigned_abs()
            >= oracle_mark_spread_pct_before.unsigned_abs()
        && is_oracle_valid
        && potentially_risk_increasing
    {
        return Err(ErrorCode::OracleMarkSpreadLimit);
    }

    // Try to update the funding rate at the end of every trade
    {
        let market = &mut market_map.get_ref_mut(&market_index)?;
        controller::funding::update_funding_rate(
            market_index,
            market,
            oracle_map,
            now,
            &state.oracle_guard_rails,
            state.funding_paused,
            Some(mark_price_before),
        )?;
    }

    Ok((base_asset_amount, updated_user_state))
}

#[allow(clippy::type_complexity)]
fn sanitize_maker_order<'a>(
    market_map: &MarketMap,
    oracle_map: &mut OracleMap,
    maker: Option<&'a AccountLoader<User>>,
    maker_order_id: Option<u64>,
    taker_order: &Order,
    filler: &mut Option<&mut User>,
    filler_key: &Pubkey,
    filler_reward: u128,
    oracle_price: i128,
    now: i64,
    slot: u64,
) -> ClearingHouseResult<(Option<RefMut<'a, User>>, Option<Pubkey>, Option<usize>)> {
    if maker.is_none() {
        return Ok((None, None, None));
    }

    let maker = maker.unwrap();
    let maker_key = maker.key();
    let mut maker = load_mut(maker)?;
    let maker_order_index =
        maker.get_order_index(maker_order_id.ok_or(ErrorCode::MakerOrderNotFound)?)?;

    {
        let maker_order = &maker.orders[maker_order_index];
        if !is_maker_for_taker(maker_order, taker_order)? {
            return Ok((None, None, None));
        }

        if maker_order.liquidation {
            return Ok((None, None, None));
        }

        validate!(
            !maker_order.must_be_triggered() || maker_order.triggered,
            ErrorCode::OrderMustBeTriggeredFirst,
            "Maker order not triggered"
        )?;
    }

    // Dont fulfill with a maker order if oracle has diverged significantly
    if order_breaches_oracle_price_limits(
        market_map
            .get_ref(&maker.orders[maker_order_index].market_index)?
            .deref(),
        &maker.orders[maker_order_index],
        oracle_price,
        slot,
    )? {
        let filler_reward = {
            let mut market =
                market_map.get_ref_mut(&maker.orders[maker_order_index].market_index)?;
            pay_filler_flat_reward(
                &mut maker,
                filler.as_deref_mut(),
                market.deref_mut(),
                filler_reward,
            )?
        };

        cancel_order(
            maker_order_index,
            maker.deref_mut(),
            &maker_key,
            market_map,
            oracle_map,
            now,
            slot,
            OrderActionExplanation::OraclePriceBreachedLimitPrice,
            Some(filler_key),
            filler_reward,
        )?;
        return Ok((None, None, None));
    }

    Ok((Some(maker), Some(maker_key), Some(maker_order_index)))
}

fn fulfill_order(
    user: &mut User,
    user_order_index: usize,
    user_key: &Pubkey,
    maker: &mut Option<&mut User>,
    maker_order_index: Option<usize>,
    maker_key: Option<&Pubkey>,
    filler: &mut Option<&mut User>,
    filler_key: &Pubkey,
    bank_map: &BankMap,
    market_map: &MarketMap,
    oracle_map: &mut OracleMap,
    fee_structure: &FeeStructure,
    mark_price_before: u128,
    valid_oracle_price: Option<i128>,
    now: i64,
    slot: u64,
) -> ClearingHouseResult<(u128, bool, bool)> {
    let market_index = user.orders[user_order_index].market_index;

    let user_checkpoint = checkpoint_user(user, market_index, Some(user_order_index))?;
    let maker_checkpoint = if let Some(maker) = maker {
        let maker_order_index = maker_order_index.ok_or(ErrorCode::MakerOrderNotFound)?;
        Some(checkpoint_user(
            maker,
            market_index,
            Some(maker_order_index),
        )?)
    } else {
        None
    };
    let filler_checkpoint = if let Some(filler) = filler {
        Some(checkpoint_user(filler, market_index, None)?)
    } else {
        None
    };

    let market_checkpoint = clone(market_map.get_ref(&market_index)?.deref());

    let fulfillment_methods =
        determine_fulfillment_methods(&user.orders[user_order_index], maker.is_some(), slot)?;

    if fulfillment_methods.is_empty() {
        return Ok((0, false, false));
    }

    let mut base_asset_amount = 0_u128;
    let mut potentially_risk_increasing = false;
    let mut order_records: Vec<OrderRecord> = vec![];
    for fulfillment_method in fulfillment_methods.iter() {
        if user.orders[user_order_index].status != OrderStatus::Open {
            break;
        }

        let mut market = market_map.get_ref_mut(&market_index)?;

        let (_base_asset_amount, _potentially_risk_increasing) = match fulfillment_method {
            FulfillmentMethod::AMM => fulfill_order_with_amm(
                user,
                user_order_index,
                market.deref_mut(),
                oracle_map,
                mark_price_before,
                now,
                slot,
                valid_oracle_price,
                user_key,
                filler_key,
                filler,
                fee_structure,
                &mut order_records,
            )?,
            FulfillmentMethod::Match => fulfill_order_with_match(
                market.deref_mut(),
                user,
                user_order_index,
                user_key,
                maker.as_deref_mut().unwrap(),
                maker_order_index.unwrap(),
                maker_key.unwrap(),
                filler.as_deref_mut(),
                filler_key,
                now,
                slot,
                fee_structure,
                oracle_map,
                &mut order_records,
            )?,
        };

        potentially_risk_increasing = potentially_risk_increasing || _potentially_risk_increasing;
        base_asset_amount = base_asset_amount
            .checked_add(_base_asset_amount)
            .ok_or_else(math_error!())?;
    }

    let meets_initial_margin_requirement =
        meets_initial_margin_requirement(user, market_map, bank_map, oracle_map)?;

    let is_liquidation = user.orders[user_order_index].liquidation;

    let mut updated_user_state = base_asset_amount != 0;

    if meets_initial_margin_requirement || is_liquidation {
        for order_record in order_records {
            emit!(order_record)
        }
    } else {
        updated_user_state = true;

        revert_to_checkpoint(user, user_checkpoint)?;
        if let Some(maker) = maker {
            revert_to_checkpoint(maker, maker_checkpoint.unwrap())?;
        }
        if let Some(filler) = filler {
            revert_to_checkpoint(filler, filler_checkpoint.unwrap())?;
        }
        {
            let mut market = market_map.get_ref_mut(&market_index)?;
            *market = *market_checkpoint;
        }

        base_asset_amount = 0;
        potentially_risk_increasing = false;

        let filler_reward = {
            let mut market = market_map.get_ref_mut(&market_index)?;
            pay_filler_flat_reward(
                user,
                filler.as_deref_mut(),
                market.deref_mut(),
                fee_structure
                    .filler_reward_structure
                    .time_based_reward_lower_bound,
            )?
        };

        cancel_order(
            user_order_index,
            user,
            user_key,
            market_map,
            oracle_map,
            now,
            slot,
            OrderActionExplanation::BreachedMarginRequirement,
            Some(filler_key),
            filler_reward,
        )?
    }

    Ok((
        base_asset_amount,
        potentially_risk_increasing,
        updated_user_state,
    ))
}

struct UserCheckpoint {
    pub order_index: Option<usize>,
    pub order: Option<Box<Order>>,
    pub position_index: usize,
    pub position: Box<MarketPosition>,
    pub fees: Box<UserFees>,
}

fn checkpoint_user(
    user: &mut User,
    market_index: u64,
    order_index: Option<usize>,
) -> ClearingHouseResult<UserCheckpoint> {
    let order = if let Some(order_index) = order_index {
        let mut order = unsafe {
            let layout = Layout::new::<Order>();
            let raw_allocation = alloc_zeroed(layout) as *mut Order;
            Box::from_raw(raw_allocation)
        };
        *order = user.orders[order_index];
        Some(order)
    } else {
        None
    };

    let position_index = get_position_index(&user.positions, market_index)
        .or_else(|_| add_new_position(&mut user.positions, market_index))?;
    let mut position = unsafe {
        let layout = Layout::new::<MarketPosition>();
        let raw_allocation = alloc_zeroed(layout) as *mut MarketPosition;
        Box::from_raw(raw_allocation)
    };
    *position = user.positions[position_index];
    let mut fees = unsafe {
        let layout = Layout::new::<UserFees>();
        let raw_allocation = alloc_zeroed(layout) as *mut UserFees;
        Box::from_raw(raw_allocation)
    };
    *fees = user.fees;
    Ok(UserCheckpoint {
        order_index,
        order,
        position_index,
        position,
        fees,
    })
}

fn clone<T: Copy>(original: &T) -> Box<T> {
    let mut clone = unsafe {
        let layout = Layout::new::<T>();
        let raw_allocation = alloc_zeroed(layout) as *mut T;
        Box::from_raw(raw_allocation)
    };
    *clone = *original;
    clone
}

fn revert_to_checkpoint(user: &mut User, checkpoint: UserCheckpoint) -> ClearingHouseResult {
    user.fees = *checkpoint.fees;
    user.positions[checkpoint.position_index] = *checkpoint.position;
    if let Some(order) = checkpoint.order {
        user.orders[checkpoint.order_index.unwrap()] = *order;
    }
    Ok(())
}

pub fn fulfill_order_with_amm(
    user: &mut User,
    order_index: usize,
    market: &mut Market,
    oracle_map: &mut OracleMap,
    mark_price_before: u128,
    now: i64,
    slot: u64,
    valid_oracle_price: Option<i128>,
    user_key: &Pubkey,
    filler_key: &Pubkey,
    filler: &mut Option<&mut User>,
    fee_structure: &FeeStructure,
    order_records: &mut Vec<OrderRecord>,
) -> ClearingHouseResult<(u128, bool)> {
    // Determine the base asset amount the market can fill
    let base_asset_amount = calculate_base_asset_amount_for_amm_to_fulfill(
        &user.orders[order_index],
        market,
        valid_oracle_price,
        slot,
    )?;

    let (order_direction, order_post_only) =
        get_struct_values!(user.orders[order_index], direction, post_only);

    if base_asset_amount == 0 {
        msg!("Amm cant fulfill order");
        return Ok((0, false));
    }

    let position_index = get_position_index(&user.positions, market.market_index)?;

    let maker_limit_price = if order_post_only {
        Some(user.orders[order_index].get_limit_price(&market.amm, valid_oracle_price, slot)?)
    } else {
        None
    };

    let (potentially_risk_increasing, _, quote_asset_amount, quote_asset_amount_surplus, pnl) =
        controller::position::update_position_with_base_asset_amount(
            base_asset_amount,
            order_direction,
            market,
            user,
            position_index,
            mark_price_before,
            now,
            maker_limit_price,
        )?;

    controller::position::update_unsettled_pnl(&mut user.positions[position_index], market, pnl)?;

    let mut unsettled_pnl = pnl;

    let (order_post_only, order_ts, order_direction) =
        get_struct_values!(user.orders[order_index], post_only, ts, direction);

    let (user_fee, fee_to_market, filler_reward) =
        fees::calculate_fee_for_order_fulfill_against_amm(
            quote_asset_amount,
            fee_structure,
            order_ts,
            now,
            filler.is_some(),
            quote_asset_amount_surplus,
            order_post_only,
        )?;

    let position_index = get_position_index(&user.positions, market.market_index)?;
    // Increment the clearing house's total fee variables
    market.amm.total_fee = market
        .amm
        .total_fee
        .checked_add(fee_to_market)
        .ok_or_else(math_error!())?;
    market.amm.total_exchange_fee = market
        .amm
        .total_exchange_fee
        .checked_add(user_fee)
        .ok_or_else(math_error!())?;
    market.amm.total_mm_fee = market
        .amm
        .total_mm_fee
        .checked_add(quote_asset_amount_surplus)
        .ok_or_else(math_error!())?;
    market.amm.total_fee_minus_distributions = market
        .amm
        .total_fee_minus_distributions
        .checked_add(fee_to_market as i128)
        .ok_or_else(math_error!())?;
    market.amm.net_revenue_since_last_funding = market
        .amm
        .net_revenue_since_last_funding
        .checked_add(fee_to_market as i64)
        .ok_or_else(math_error!())?;

    // Increment the user's total fee variables
    user.fees.total_fee_paid = user
        .fees
        .total_fee_paid
        .checked_add(cast(user_fee)?)
        .ok_or_else(math_error!())?;

    controller::position::update_unsettled_pnl(
        &mut user.positions[position_index],
        market,
        -cast(user_fee)?,
    )?;

    unsettled_pnl = unsettled_pnl
        .checked_sub(cast(user_fee)?)
        .ok_or_else(math_error!())?;

    if let Some(filler) = filler.as_mut() {
        let position_index = get_position_index(&filler.positions, market.market_index)
            .or_else(|_| add_new_position(&mut filler.positions, market.market_index))?;

        controller::position::update_unsettled_pnl(
            &mut filler.positions[position_index],
            market,
            cast(filler_reward)?,
        )?;
    }

    update_order_after_fill(
        &mut user.orders[order_index],
        market.amm.base_asset_amount_step_size,
        base_asset_amount,
        quote_asset_amount,
        cast(user_fee)?,
    )?;

    decrease_open_bids_and_asks(
        &mut user.positions[position_index],
        &order_direction,
        base_asset_amount,
    )?;

    let (taker, taker_order, taker_unsettled_pnl, maker, maker_order, maker_unsettled_pnl) =
        get_taker_and_maker_for_order_record(user_key, &user.orders[order_index], unsettled_pnl);

    let fill_record_id = get_then_update_id!(market, next_fill_record_id);
    order_records.push(OrderRecord {
        ts: now,
        slot,
        taker,
        taker_order,
        maker,
        maker_order,
        taker_unsettled_pnl,
        maker_unsettled_pnl,
        action: OrderAction::Fill,
        action_explanation: OrderActionExplanation::None,
        filler: *filler_key,
        fill_record_id,
        market_index: market.market_index,
        base_asset_amount_filled: base_asset_amount,
        quote_asset_amount_filled: quote_asset_amount,
        filler_reward,
        taker_fee: user_fee,
        maker_rebate: 0,
        quote_asset_amount_surplus,
        oracle_price: oracle_map.get_price_data(&market.amm.oracle)?.price,
    });

    if user.orders[order_index].liquidation {
        let market_position = &mut user.positions[position_index];
        let base_asset_amount = get_signed_base_asset_amount(base_asset_amount, order_direction)?;

        market_position.liquidation_base_asset_amount = market_position
            .liquidation_base_asset_amount
            .checked_sub(base_asset_amount)
            .ok_or_else(math_error!())?;

        if market_position.liquidation_base_asset_amount == 0 {
            market.current_liquidations = market
                .current_liquidations
                .checked_sub(1)
                .ok_or_else(math_error!())?;
        }
    }

    // Cant reset order until after its logged
    if user.orders[order_index].get_base_asset_amount_unfilled()? == 0 {
        user.orders[order_index] = Order::default();
        let market_position = &mut user.positions[position_index];
        market_position.open_orders -= 1;
    }

    Ok((base_asset_amount, potentially_risk_increasing))
}

pub fn fulfill_order_with_match(
    market: &mut Market,
    taker: &mut User,
    taker_order_index: usize,
    taker_key: &Pubkey,
    maker: &mut User,
    maker_order_index: usize,
    maker_key: &Pubkey,
    filler: Option<&mut User>,
    filler_key: &Pubkey,
    now: i64,
    slot: u64,
    fee_structure: &FeeStructure,
    oracle_map: &mut OracleMap,
    order_records: &mut Vec<OrderRecord>,
) -> ClearingHouseResult<(u128, bool)> {
    if !are_orders_same_market_but_different_sides(
        &maker.orders[maker_order_index],
        &taker.orders[taker_order_index],
    ) {
        return Ok((0_u128, false));
    }

    let oracle_price = oracle_map.get_price_data(&market.amm.oracle)?.price;
    let taker_price =
        taker.orders[taker_order_index].get_limit_price(&market.amm, Some(oracle_price), slot)?;
    let taker_base_asset_amount =
        taker.orders[taker_order_index].get_base_asset_amount_unfilled()?;

    let maker_price =
        maker.orders[maker_order_index].get_limit_price(&market.amm, Some(oracle_price), slot)?;
    let maker_direction = &maker.orders[maker_order_index].direction;
    let maker_base_asset_amount =
        maker.orders[maker_order_index].get_base_asset_amount_unfilled()?;

    let orders_cross = do_orders_cross(maker_direction, maker_price, taker_price);

    if !orders_cross {
        return Ok((0_u128, false));
    }

    let (base_asset_amount, quote_asset_amount) = calculate_fill_for_matched_orders(
        maker_base_asset_amount,
        maker_price,
        taker_base_asset_amount,
    )?;

    if base_asset_amount == 0 {
        return Ok((0_u128, false));
    }

    let maker_position_index = get_position_index(
        &maker.positions,
        maker.orders[maker_order_index].market_index,
    )?;

    let maker_position_delta = get_position_delta_for_fill(
        base_asset_amount,
        quote_asset_amount,
        maker.orders[maker_order_index].direction,
    )?;

    let mut maker_unsettled_pnl = update_position_and_market(
        &mut maker.positions[maker_position_index],
        market,
        &maker_position_delta,
    )?;

    let taker_position_index = get_position_index(
        &taker.positions,
        taker.orders[maker_order_index].market_index,
    )?;

    let taker_position_delta = get_position_delta_for_fill(
        base_asset_amount,
        quote_asset_amount,
        taker.orders[maker_order_index].direction,
    )?;

    let mut taker_unsettled_pnl = update_position_and_market(
        &mut taker.positions[taker_position_index],
        market,
        &taker_position_delta,
    )?;

    let (taker_fee, maker_rebate, fee_to_market, filler_reward) =
        fees::calculate_fee_for_fulfillment_with_match(
            quote_asset_amount,
            fee_structure,
            taker.orders[taker_order_index].ts,
            now,
            filler.is_some(),
        )?;

    // Increment the markets house's total fee variables
    market.amm.total_fee = market
        .amm
        .total_fee
        .checked_add(fee_to_market)
        .ok_or_else(math_error!())?;
    market.amm.total_fee_minus_distributions = market
        .amm
        .total_fee_minus_distributions
        .checked_add(fee_to_market as i128)
        .ok_or_else(math_error!())?;
    market.amm.net_revenue_since_last_funding = market
        .amm
        .net_revenue_since_last_funding
        .checked_add(fee_to_market as i64)
        .ok_or_else(math_error!())?;

    controller::position::update_unsettled_pnl(
        &mut taker.positions[taker_position_index],
        market,
        -cast(taker_fee)?,
    )?;

    taker.fees.total_fee_paid = taker
        .fees
        .total_fee_paid
        .checked_add(cast(taker_fee)?)
        .ok_or_else(math_error!())?;

    taker_unsettled_pnl = taker_unsettled_pnl
        .checked_sub(cast(taker_fee)?)
        .ok_or_else(math_error!())?;

    controller::position::update_unsettled_pnl(
        &mut maker.positions[maker_position_index],
        market,
        cast(maker_rebate)?,
    )?;

    maker.fees.total_fee_rebate = maker
        .fees
        .total_fee_rebate
        .checked_add(cast(maker_rebate)?)
        .ok_or_else(math_error!())?;

    maker_unsettled_pnl = maker_unsettled_pnl
        .checked_add(cast(maker_rebate)?)
        .ok_or_else(math_error!())?;

    if let Some(filler) = filler {
        let filler_position_index = get_position_index(&filler.positions, market.market_index)
            .or_else(|_| add_new_position(&mut filler.positions, market.market_index))?;

        controller::position::update_unsettled_pnl(
            &mut filler.positions[filler_position_index],
            market,
            cast(filler_reward)?,
        )?;
    }

    update_order_after_fill(
        &mut taker.orders[taker_order_index],
        market.amm.base_asset_amount_step_size,
        base_asset_amount,
        quote_asset_amount,
        cast(taker_fee)?,
    )?;

    decrease_open_bids_and_asks(
        &mut taker.positions[taker_position_index],
        &taker.orders[taker_order_index].direction,
        base_asset_amount,
    )?;

    update_order_after_fill(
        &mut maker.orders[maker_order_index],
        market.amm.base_asset_amount_step_size,
        base_asset_amount,
        quote_asset_amount,
        -cast(maker_rebate)?,
    )?;

    decrease_open_bids_and_asks(
        &mut maker.positions[maker_position_index],
        &maker.orders[maker_order_index].direction,
        base_asset_amount,
    )?;

    let fill_record_id = get_then_update_id!(market, next_fill_record_id);
    order_records.push(OrderRecord {
        ts: now,
        slot,
        taker: *taker_key,
        taker_order: taker.orders[taker_order_index],
        taker_unsettled_pnl,
        maker: *maker_key,
        maker_order: maker.orders[maker_order_index],
        maker_unsettled_pnl,
        action: OrderAction::Fill,
        action_explanation: OrderActionExplanation::None,
        filler: *filler_key,
        fill_record_id,
        market_index: market.market_index,
        base_asset_amount_filled: base_asset_amount,
        quote_asset_amount_filled: quote_asset_amount,
        filler_reward,
        taker_fee,
        maker_rebate,
        quote_asset_amount_surplus: 0,
        oracle_price: oracle_map.get_price_data(&market.amm.oracle)?.price,
    });

    if taker.orders[taker_order_index].liquidation {
        let direction = taker.orders[taker_order_index].direction;
        let market_position = &mut taker.positions[taker_order_index];
        let base_asset_amount = get_signed_base_asset_amount(base_asset_amount, direction)?;

        market_position.liquidation_base_asset_amount = market_position
            .liquidation_base_asset_amount
            .checked_sub(base_asset_amount)
            .ok_or_else(math_error!())?;

        if market_position.liquidation_base_asset_amount == 0 {
            market.current_liquidations = market
                .current_liquidations
                .checked_sub(1)
                .ok_or_else(math_error!())?;
        }
    }

    if taker.orders[taker_order_index].get_base_asset_amount_unfilled()? == 0 {
        taker.orders[taker_order_index] = Order::default();
        let market_position = &mut taker.positions[taker_position_index];
        market_position.open_orders -= 1;
    }

    if maker.orders[maker_order_index].get_base_asset_amount_unfilled()? == 0 {
        maker.orders[maker_order_index] = Order::default();
        let market_position = &mut maker.positions[maker_position_index];
        market_position.open_orders -= 1;
    }

    Ok((base_asset_amount, false))
}

pub fn update_order_after_fill(
    order: &mut Order,
    minimum_base_asset_trade_size: u128,
    base_asset_amount: u128,
    quote_asset_amount: u128,
    fee: i128,
) -> ClearingHouseResult {
    order.base_asset_amount_filled = order
        .base_asset_amount_filled
        .checked_add(base_asset_amount)
        .ok_or_else(math_error!())?;

    order.quote_asset_amount_filled = order
        .quote_asset_amount_filled
        .checked_add(quote_asset_amount)
        .ok_or_else(math_error!())?;

    // redundant test to make sure no min trade size remaining
    let base_asset_amount_to_fill = order
        .base_asset_amount
        .checked_sub(order.base_asset_amount_filled)
        .ok_or_else(math_error!())?;

    if base_asset_amount_to_fill > 0 && base_asset_amount_to_fill < minimum_base_asset_trade_size {
        return Err(ErrorCode::OrderAmountTooSmall);
    }

    order.fee = order.fee.checked_add(fee).ok_or_else(math_error!())?;

    if order.get_base_asset_amount_unfilled()? == 0 {
        order.status = OrderStatus::Filled;
    }

    Ok(())
}

fn get_valid_oracle_price(
    oracle_price_data: &OraclePriceData,
    market: &Market,
    order: &Order,
    validity_guardrails: &ValidityGuardRails,
) -> ClearingHouseResult<Option<i128>> {
    let price = {
        let is_oracle_valid = is_oracle_valid(&market.amm, oracle_price_data, validity_guardrails)?;
        if is_oracle_valid {
            Some(oracle_price_data.price)
        } else if order.has_oracle_price_offset() {
            msg!("Invalid oracle for order with oracle price offset");
            return Err(print_error!(ErrorCode::InvalidOracle)());
        } else {
            None
        }
    };

    Ok(price)
}

fn get_taker_and_maker_for_order_record(
    user_key: &Pubkey,
    user_order: &Order,
    unsettled_pnl: i128,
) -> (Pubkey, Order, i128, Pubkey, Order, i128) {
    if user_order.post_only {
        (
            Pubkey::default(),
            Order::default(),
            0,
            *user_key,
            *user_order,
            unsettled_pnl,
        )
    } else {
        (
            *user_key,
            *user_order,
            unsettled_pnl,
            Pubkey::default(),
            Order::default(),
            0,
        )
    }
}

pub fn trigger_order(
    order_id: u64,
    state: &State,
    user: &AccountLoader<User>,
    market_map: &MarketMap,
    oracle_map: &mut OracleMap,
    filler: &AccountLoader<User>,
    clock: &Clock,
) -> ClearingHouseResult {
    let now = clock.unix_timestamp;
    let slot = clock.slot;

    let filler_key = filler.key();
    let user_key = user.key();
    let user = &mut load_mut(user)?;

    let order_index = user
        .orders
        .iter()
        .position(|order| order.order_id == order_id)
        .ok_or_else(print_error!(ErrorCode::OrderDoesNotExist))?;

    let (order_status, market_index) =
        get_struct_values!(user.orders[order_index], status, market_index);

    controller::funding::settle_funding_payment(
        user,
        &user_key,
        market_map.get_ref_mut(&market_index)?.deref_mut(),
        now,
    )?;

    validate!(
        order_status == OrderStatus::Open,
        ErrorCode::OrderNotOpen,
        "Order not open"
    )?;

    validate!(
        user.orders[order_index].must_be_triggered(),
        ErrorCode::OrderNotTriggerable,
        "Order is not triggerable"
    )?;

    let market = &mut market_map.get_ref_mut(&market_index)?;
    let oracle_price_data = &oracle_map.get_price_data(&market.amm.oracle)?;

    let is_oracle_valid = amm::is_oracle_valid(
        &market.amm,
        oracle_price_data,
        &state.oracle_guard_rails.validity,
    )?;
    validate!(is_oracle_valid, ErrorCode::InvalidOracle)?;
    let oracle_price = oracle_price_data.price;

    let order_slot = user.orders[order_index].slot;
    let auction_duration = user.orders[order_index].auction_duration;
    validate!(
        is_auction_complete(order_slot, auction_duration, slot)?,
        ErrorCode::OrderDidNotSatisfyTriggerCondition,
        "Auction duration must elapse before triggering"
    )?;

    let can_trigger =
        order_satisfies_trigger_condition(&user.orders[order_index], oracle_price.unsigned_abs());
    validate!(can_trigger, ErrorCode::OrderDidNotSatisfyTriggerCondition)?;

    {
        let direction = user.orders[order_index].direction;
        let base_asset_amount = user.orders[order_index].base_asset_amount;

        user.orders[order_index].triggered = true;
        user.orders[order_index].slot = slot;
        let order_type = user.orders[order_index].order_type;
        if let OrderType::TriggerMarket = order_type {
            let auction_start_price = calculate_auction_start_price(market, direction)?;
            let auction_end_price =
                calculate_auction_end_price(market, direction, base_asset_amount)?;
            user.orders[order_index].auction_start_price = auction_start_price;
            user.orders[order_index].auction_end_price = auction_end_price;
        }

        let user_position = user.get_position_mut(market_index)?;
        increase_open_bids_and_asks(user_position, &direction, base_asset_amount)?;
    }

    let is_filler_taker = user_key == filler_key;
    let mut filler = if !is_filler_taker {
        Some(load_mut(filler)?)
    } else {
        None
    };

    let filler_reward = pay_filler_flat_reward(
        user,
        filler.as_deref_mut(),
        market,
        state
            .fee_structure
            .filler_reward_structure
            .time_based_reward_lower_bound,
    )?;

    emit!(OrderRecord {
        ts: now,
        slot,
        taker: user_key,
        taker_order: user.orders[order_index],
        maker: Pubkey::default(),
        maker_order: Order::default(),
        taker_unsettled_pnl: -cast(filler_reward)?,
        maker_unsettled_pnl: 0,
        action: OrderAction::Trigger,
        action_explanation: OrderActionExplanation::None,
        filler: Pubkey::default(),
        fill_record_id: 0,
        market_index,
        base_asset_amount_filled: 0,
        quote_asset_amount_filled: 0,
        filler_reward,
        taker_fee: 0,
        maker_rebate: 0,
        quote_asset_amount_surplus: 0,
        oracle_price,
    });

    Ok(())
}

pub fn pay_filler_flat_reward(
    user: &mut User,
    filler: Option<&mut User>,
    market: &mut Market,
    filler_reward: u128,
) -> ClearingHouseResult<u128> {
    let filler_reward = if let Some(filler) = filler {
        let user_position = user.get_position_mut(market.market_index)?;
        controller::position::update_unsettled_pnl(user_position, market, -cast(filler_reward)?)?;

        let filler_position = filler.force_get_position_mut(market.market_index)?;
        controller::position::update_unsettled_pnl(filler_position, market, cast(filler_reward)?)?;

        filler_reward
    } else {
        0
    };

    Ok(filler_reward)
}<|MERGE_RESOLUTION|>--- conflicted
+++ resolved
@@ -311,9 +311,6 @@
     filler_key: Option<&Pubkey>,
     filler_reward: u128,
 ) -> ClearingHouseResult {
-<<<<<<< HEAD
-    controller::funding::settle_funding_payment(user, user_key, market_map, now)?;
-
     let (order_status, order_market_index, order_direction, liquidation) = get_struct_values!(
         user.orders[order_index],
         status,
@@ -322,13 +319,6 @@
         liquidation
     );
 
-    validate!(order_status == OrderStatus::Open, ErrorCode::OrderNotOpen)?;
-
-    validate!(!liquidation, ErrorCode::CantCancelLiquidationOrder)?;
-=======
-    let (order_status, order_market_index, order_direction) =
-        get_struct_values!(user.orders[order_index], status, market_index, direction);
-
     controller::funding::settle_funding_payment(
         user,
         user_key,
@@ -336,10 +326,9 @@
         now,
     )?;
 
-    if order_status != OrderStatus::Open {
-        return Err(ErrorCode::OrderNotOpen);
-    }
->>>>>>> 1f3f5ce3
+    validate!(order_status == OrderStatus::Open, ErrorCode::OrderNotOpen)?;
+
+    validate!(!liquidation, ErrorCode::CantCancelLiquidationOrder)?;
 
     let market = &market_map.get_ref(&order_market_index)?;
 
