--- conflicted
+++ resolved
@@ -227,12 +227,9 @@
         order_id: get_then_update_id!(user, next_order_id),
         user_order_id: params.user_order_id,
         market_index: params.market_index,
-<<<<<<< HEAD
         quote_spot_market_index: params.quote_spot_market_index,
-        price: params.price,
-=======
+
         price: standardize_price(params.price, market.amm.order_tick_size, params.direction)?,
->>>>>>> 4a9f6325
         existing_position_direction,
         base_asset_amount: order_base_asset_amount,
         base_asset_amount_filled: 0,
@@ -2367,12 +2364,12 @@
         (
             standardize_price(
                 auction_start_price,
-                spot_market.order_tick_size,
+                quote_spot_market.order_tick_size,
                 params.direction,
             )?,
             standardize_price(
                 auction_end_price,
-                spot_market.order_tick_size,
+                quote_spot_market.order_tick_size,
                 params.direction,
             )?,
         )
@@ -2410,12 +2407,13 @@
         order_id: get_then_update_id!(user, next_order_id),
         user_order_id: params.user_order_id,
         market_index: params.market_index,
-<<<<<<< HEAD
         quote_spot_market_index: params.quote_spot_market_index,
-        price: params.price,
-=======
-        price: standardize_price(params.price, spot_market.order_tick_size, params.direction)?,
->>>>>>> 4a9f6325
+
+        price: standardize_price(
+            params.price,
+            quote_spot_market.order_tick_size,
+            params.direction,
+        )?,
         existing_position_direction,
         base_asset_amount: order_base_asset_amount,
         base_asset_amount_filled: 0,
@@ -2441,19 +2439,11 @@
         &new_order,
         valid_oracle_price,
         slot,
-<<<<<<< HEAD
         base_spot_market.order_step_size,
+        base_spot_market.order_tick_size,
         base_spot_market.get_margin_ratio(&MarginRequirementType::Initial)?,
         base_spot_market.get_margin_ratio(&MarginRequirementType::Maintenance)?,
-        state.min_order_quote_asset_amount,
-        base_spot_market.decimals as u32,
-=======
-        spot_market.order_step_size,
-        spot_market.order_tick_size,
-        spot_market.get_margin_ratio(&MarginRequirementType::Initial)?,
-        spot_market.get_margin_ratio(&MarginRequirementType::Maintenance)?,
-        spot_market.min_order_size,
->>>>>>> 4a9f6325
+        base_spot_market.min_order_size,
     )?;
 
     user.orders[new_order_index] = new_order;
@@ -3091,22 +3081,16 @@
     }
 
     let market_index = taker.orders[taker_order_index].market_index;
-<<<<<<< HEAD
 
     let oracle_price =
         derive_oracle_price_data_with_quote_market(oracle_map, base_market, quote_market)?.price;
 
-    let taker_price =
-        taker.orders[taker_order_index].get_limit_price(Some(oracle_price), slot, None)?;
-=======
-    let oracle_price = oracle_map.get_price_data(&base_market.oracle)?.price;
     let taker_price = taker.orders[taker_order_index].get_limit_price(
         Some(oracle_price),
         slot,
         base_market.order_tick_size,
         None,
     )?;
->>>>>>> 4a9f6325
     let taker_base_asset_amount =
         taker.orders[taker_order_index].get_base_asset_amount_unfilled()?;
     let taker_order_ts = taker.orders[taker_order_index].ts;
