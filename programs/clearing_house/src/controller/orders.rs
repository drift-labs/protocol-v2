use std::cell::RefMut;
use std::cmp::max;
use std::num::NonZeroU64;
use std::ops::{Deref, DerefMut};

use anchor_lang::prelude::*;
use serum_dex::instruction::{NewOrderInstructionV3, SelfTradeBehavior};
use serum_dex::matching::Side;
use solana_program::msg;

use crate::context::*;
use crate::controller;
use crate::controller::funding::settle_funding_payment;
use crate::controller::position;
use crate::controller::position::{
    add_new_position, decrease_open_bids_and_asks, get_position_index, increase_open_bids_and_asks,
    update_amm_and_lp_market_position, update_position_and_market, update_quote_asset_amount,
    PositionDirection,
};
use crate::controller::serum::{invoke_new_order, invoke_settle_funds, SerumFulfillmentParams};
use crate::controller::spot_balance::update_spot_balances;
use crate::controller::spot_position::{
    decrease_spot_open_bids_and_asks, increase_spot_open_bids_and_asks,
    update_spot_position_balance,
};
<<<<<<< HEAD
use crate::math::constants::{
    MARK_PRICE_PRECISION, MARK_PRICE_PRECISION_I128, PERP_DECIMALS, QUOTE_SPOT_MARKET_INDEX,
};
use crate::math::helpers::get_proportion_u128;

=======
>>>>>>> 31f255e8
use crate::error::ClearingHouseResult;
use crate::error::ErrorCode;
use crate::get_struct_values;
use crate::get_then_update_id;
use crate::load_mut;
<<<<<<< HEAD
use crate::math::amm::is_oracle_valid;
use crate::math::auction::{
    calculate_auction_end_price, calculate_auction_start_price, calculate_spot_auction_end_price,
    is_auction_complete,
};
use crate::math::casting::{cast, cast_to_i128, cast_to_u128};
=======
use crate::math::auction::{calculate_auction_end_price, is_auction_complete};
use crate::math::casting::{cast, cast_to_i128};
use crate::math::constants::{PERP_DECIMALS, QUOTE_SPOT_MARKET_INDEX};
>>>>>>> 31f255e8
use crate::math::fees::{FillFees, SerumFillFees};
use crate::math::fulfillment::{
    determine_perp_fulfillment_methods, determine_spot_fulfillment_methods,
};
use crate::math::liquidation::validate_user_not_being_liquidated;
use crate::math::matching::{
    are_orders_same_market_but_different_sides, calculate_fill_for_matched_orders, do_orders_cross,
    is_maker_for_taker,
};
use crate::math::oracle;
use crate::math::oracle::{is_oracle_valid_for_action, DriftAction};
use crate::math::serum::{
    calculate_serum_limit_price, calculate_serum_max_coin_qty,
    calculate_serum_max_native_pc_quantity,
};
use crate::math::spot_balance::get_token_amount;
use crate::math::stats::calculate_new_twap;
use crate::math::{amm, fees, margin::*, orders::*};
use crate::math_error;
use crate::print_error;
use crate::state::events::{get_order_action_record, OrderActionRecord, OrderRecord};
use crate::state::events::{OrderAction, OrderActionExplanation};
use crate::state::fulfillment::{PerpFulfillmentMethod, SpotFulfillmentMethod};
use crate::state::market::PerpMarket;
use crate::state::oracle::OraclePriceData;
use crate::state::oracle_map::OracleMap;
use crate::state::perp_market_map::PerpMarketMap;
use crate::state::serum::{get_best_bid_and_ask, load_open_orders, load_serum_market};
use crate::state::spot_market::{SpotBalanceType, SpotMarket};
use crate::state::spot_market_map::SpotMarketMap;
use crate::state::state::FeeStructure;
use crate::state::state::*;
use crate::state::user::{AssetType, Order, OrderStatus, OrderType, UserStats};
use crate::state::user::{MarketType, User};
use crate::validate;
use crate::validation::order::{validate_order, validate_spot_order};

#[cfg(test)]
mod tests;

#[cfg(test)]
mod amm_jit_tests;

pub fn place_order(
    state: &State,
    user: &AccountLoader<User>,
    perp_market_map: &PerpMarketMap,
    spot_market_map: &SpotMarketMap,
    oracle_map: &mut OracleMap,
    clock: &Clock,
    params: OrderParams,
) -> ClearingHouseResult {
    let now = clock.unix_timestamp;
    let slot = clock.slot;
    let user_key = user.key();
    let user = &mut load_mut!(user)?;

    validate_user_not_being_liquidated(
        user,
        perp_market_map,
        spot_market_map,
        oracle_map,
        state.liquidation_margin_buffer_ratio,
    )?;

    validate!(!user.bankrupt, ErrorCode::UserBankrupt)?;

    let new_order_index = user
        .orders
        .iter()
        .position(|order| order.status.eq(&OrderStatus::Init))
        .ok_or(ErrorCode::MaxNumberOfOrders)?;

    if params.user_order_id > 0 {
        let user_order_id_already_used = user
            .orders
            .iter()
            .position(|order| order.user_order_id == params.user_order_id);

        if user_order_id_already_used.is_some() {
            msg!("user_order_id is already in use {}", params.user_order_id);
            return Err(ErrorCode::UserOrderIdAlreadyInUse);
        }
    }

    let market_index = params.market_index;
    let market = &perp_market_map.get_ref(&market_index)?;
    let force_reduce_only = market.is_reduce_only()?;

    validate!(
        market.is_active(now)?,
        ErrorCode::DefaultError,
        "Market is in settlement mode",
    )?;

    validate!(
        market.is_active(now)?,
        ErrorCode::DefaultError,
        "Market is in settlement mode",
    )?;

    let position_index = get_position_index(&user.perp_positions, market_index)
        .or_else(|_| add_new_position(&mut user.perp_positions, market_index))?;

    let worst_case_base_asset_amount_before =
        user.perp_positions[position_index].worst_case_base_asset_amount()?;

    // Increment open orders for existing position
    let (existing_position_direction, order_base_asset_amount) = {
        let market_position = &mut user.perp_positions[position_index];
        market_position.open_orders += 1;

        let standardized_base_asset_amount = standardize_base_asset_amount(
            params.base_asset_amount,
            market.amm.base_asset_amount_step_size,
        )?;

        let base_asset_amount = if params.reduce_only || force_reduce_only {
            calculate_base_asset_amount_for_reduce_only_order(
                standardized_base_asset_amount,
                params.direction,
                market_position.base_asset_amount,
            )
        } else {
            standardized_base_asset_amount
        };

        if !matches!(
            &params.order_type,
            OrderType::TriggerMarket | OrderType::TriggerLimit
        ) {
            increase_open_bids_and_asks(market_position, &params.direction, base_asset_amount)?;
        }

        let existing_position_direction = if market_position.base_asset_amount >= 0 {
            PositionDirection::Long
        } else {
            PositionDirection::Short
        };
        (existing_position_direction, base_asset_amount)
    };

    let oracle_price_data = oracle_map.get_price_data(&market.amm.oracle)?;
    let (auction_start_price, auction_end_price) = if let OrderType::Market = params.order_type {
        let auction_start_price = match params.auction_start_price {
            Some(auction_price) => auction_price,
            None => oracle_price_data.price.unsigned_abs(),
        };

        let auction_end_price = if params.price == 0 {
            calculate_auction_end_price(oracle_price_data, params.direction)?
        } else {
            params.price
        };
        (auction_start_price, auction_end_price)
    } else {
        (0_u128, 0_u128)
    };

    validate!(
        params.market_type == MarketType::Perp,
        ErrorCode::InvalidOrder,
        "must be perp order"
    )?;

<<<<<<< HEAD
    let force_reduce_only = market.is_reduce_only()?;
=======
    let auction_duration = max(
        params.auction_duration.unwrap_or(0),
        state.min_perp_auction_duration,
    );

    let time_in_force = match params.time_in_force {
        Some(time_in_force) => time_in_force.max(auction_duration),
        None if params.order_type == OrderType::Market => state.default_market_order_time_in_force,
        None => 0,
    };
>>>>>>> 31f255e8

    let new_order = Order {
        status: OrderStatus::Open,
        order_type: params.order_type,
        market_type: params.market_type,
        ts: now,
        slot,
        order_id: get_then_update_id!(user, next_order_id),
        user_order_id: params.user_order_id,
        market_index: params.market_index,
        quote_spot_market_index: params.quote_spot_market_index,
        price: params.price,
        existing_position_direction,
        base_asset_amount: order_base_asset_amount,
        base_asset_amount_filled: 0,
        quote_asset_amount_filled: 0,
        fee: 0,
        direction: params.direction,
        reduce_only: params.reduce_only || force_reduce_only,
        trigger_price: params.trigger_price,
        trigger_condition: params.trigger_condition,
        triggered: false,
        post_only: params.post_only,
        oracle_price_offset: params.oracle_price_offset,
        immediate_or_cancel: params.immediate_or_cancel,
        auction_start_price,
        auction_end_price,
        auction_duration,
        time_in_force,
    };

    let valid_oracle_price = get_valid_oracle_price(
        oracle_map.get_price_data(&market.amm.oracle)?,
        market,
        &new_order,
        &state.oracle_guard_rails.validity,
    )?;

    validate_order(&new_order, market, state, valid_oracle_price, slot)?;

    user.orders[new_order_index] = new_order;

    let worst_case_base_asset_amount_after =
        user.perp_positions[position_index].worst_case_base_asset_amount()?;

    // Order fails if it's risk increasing and it brings the user collateral below the margin requirement
    let risk_decreasing = worst_case_base_asset_amount_after.unsigned_abs()
        <= worst_case_base_asset_amount_before.unsigned_abs();

    let meets_initial_maintenance_requirement =
        meets_initial_margin_requirement(user, perp_market_map, spot_market_map, oracle_map)?;

    if !meets_initial_maintenance_requirement && !risk_decreasing {
        return Err(ErrorCode::InsufficientCollateral);
    }

    if force_reduce_only && !risk_decreasing {
        return Err(ErrorCode::InvalidOrder);
    }

    let (taker, taker_order, taker_pnl, maker, maker_order, maker_pnl) =
        get_taker_and_maker_for_order_record(&user_key, &new_order, None);

    let order_action_record = get_order_action_record(
        now,
        OrderAction::Place,
        OrderActionExplanation::None,
        market_index,
        None,
        None,
        None,
        None,
        None,
        None,
        None,
        None,
        None,
        None,
        None,
        None,
        taker,
        taker_order,
        taker_pnl,
        maker,
        maker_order,
        maker_pnl,
        oracle_map.get_price_data(&market.amm.oracle)?.price,
    )?;
    emit!(order_action_record);

    let order_record = OrderRecord {
        ts: now,
        user: user_key,
        order: user.orders[new_order_index],
    };
    emit!(order_record);

    Ok(())
}

pub fn cancel_order_by_order_id(
    order_id: u64,
    user: &AccountLoader<User>,
    perp_market_map: &PerpMarketMap,
    spot_market_map: &SpotMarketMap,
    oracle_map: &mut OracleMap,
    clock: &Clock,
) -> ClearingHouseResult {
    let user_key = user.key();
    let user = &mut load_mut!(user)?;
    let order_index = user
        .orders
        .iter()
        .position(|order| order.order_id == order_id)
        .ok_or_else(print_error!(ErrorCode::OrderDoesNotExist))?;

    cancel_order(
        order_index,
        user,
        &user_key,
        perp_market_map,
        spot_market_map,
        oracle_map,
        clock.unix_timestamp,
        clock.slot,
        OrderActionExplanation::None,
        None,
        0,
        false,
    )
}

pub fn cancel_order_by_user_order_id(
    user_order_id: u8,
    user: &AccountLoader<User>,
    perp_market_map: &PerpMarketMap,
    spot_market_map: &SpotMarketMap,
    oracle_map: &mut OracleMap,
    clock: &Clock,
) -> ClearingHouseResult {
    let user_key = user.key();
    let user = &mut load_mut!(user)?;
    let order_index = user
        .orders
        .iter()
        .position(|order| order.user_order_id == user_order_id)
        .ok_or_else(print_error!(ErrorCode::OrderDoesNotExist))?;

    cancel_order(
        order_index,
        user,
        &user_key,
        perp_market_map,
        spot_market_map,
        oracle_map,
        clock.unix_timestamp,
        clock.slot,
        OrderActionExplanation::None,
        None,
        0,
        false,
    )
}

pub fn cancel_order(
    order_index: usize,
    user: &mut User,
    user_key: &Pubkey,
    perp_market_map: &PerpMarketMap,
    spot_market_map: &SpotMarketMap,
    oracle_map: &mut OracleMap,
    now: i64,
    _slot: u64,
    explanation: OrderActionExplanation,
    filler_key: Option<&Pubkey>,
    filler_reward: u128,
    skip_log: bool,
) -> ClearingHouseResult {
    let (order_status, order_market_index, order_direction, order_market_type) = get_struct_values!(
        user.orders[order_index],
        status,
        market_index,
        direction,
        market_type
    );

    let is_perp_order = order_market_type == MarketType::Perp;

    validate!(order_status == OrderStatus::Open, ErrorCode::OrderNotOpen)?;

    // When save in the record, we want the status to be canceled
    user.orders[order_index].status = OrderStatus::Canceled;

    let oracle = if is_perp_order {
        perp_market_map.get_ref(&order_market_index)?.amm.oracle
    } else {
        spot_market_map.get_ref(&order_market_index)?.oracle
    };

    if !skip_log {
        let (taker, taker_order, taker_pnl, maker, maker_order, maker_pnl) =
            get_taker_and_maker_for_order_record(
                user_key,
                &user.orders[order_index],
                Some(-cast(filler_reward)?),
            );

        let order_action_record = get_order_action_record(
            now,
            OrderAction::Cancel,
            explanation,
            order_market_index,
            filler_key.copied(),
            None,
            Some(filler_reward),
            None,
            None,
            None,
            None,
            None,
            None,
            None,
            None,
            None,
            taker,
            taker_order,
            taker_pnl,
            maker,
            maker_order,
            maker_pnl,
            oracle_map.get_price_data(&oracle)?.price,
        )?;
        emit!(order_action_record);
    }

    if is_perp_order {
        // Decrement open orders for existing position
        let position_index = get_position_index(&user.perp_positions, order_market_index)?;
        let base_asset_amount_unfilled =
            user.orders[order_index].get_base_asset_amount_unfilled()?;
        position::decrease_open_bids_and_asks(
            &mut user.perp_positions[position_index],
            &order_direction,
            base_asset_amount_unfilled,
        )?;
        user.perp_positions[position_index].open_orders -= 1;
        user.orders[order_index] = Order::default();
    } else {
        let spot_position_index = user.get_spot_position_index(order_market_index)?;
        let base_asset_amount_unfilled =
            user.orders[order_index].get_base_asset_amount_unfilled()?;
        decrease_spot_open_bids_and_asks(
            &mut user.spot_positions[spot_position_index],
            &order_direction,
            base_asset_amount_unfilled,
        )?;
        user.spot_positions[spot_position_index].open_orders -= 1;
        user.orders[order_index] = Order::default();
    }

    Ok(())
}

pub fn fill_order(
    order_id: u64,
    state: &State,
    user: &AccountLoader<User>,
    user_stats: &AccountLoader<UserStats>,
    spot_market_map: &SpotMarketMap,
    perp_market_map: &PerpMarketMap,
    oracle_map: &mut OracleMap,
    filler: &AccountLoader<User>,
    filler_stats: &AccountLoader<UserStats>,
    maker: Option<&AccountLoader<User>>,
    maker_stats: Option<&AccountLoader<UserStats>>,
    maker_order_id: Option<u64>,
    referrer: Option<&AccountLoader<User>>,
    referrer_stats: Option<&AccountLoader<UserStats>>,
    clock: &Clock,
) -> ClearingHouseResult<(u128, bool)> {
    let now = clock.unix_timestamp;
    let slot = clock.slot;

    let filler_key = filler.key();
    let user_key = user.key();
    let user = &mut load_mut!(user)?;
    let user_stats = &mut load_mut!(user_stats)?;

    let order_index = user
        .orders
        .iter()
        .position(|order| order.order_id == order_id)
        .ok_or_else(print_error!(ErrorCode::OrderDoesNotExist))?;

    let (order_status, market_index, order_market_type) =
        get_struct_values!(user.orders[order_index], status, market_index, market_type);

    validate!(
        order_market_type == MarketType::Perp,
        ErrorCode::InvalidOrder,
        "must be perp order"
    )?;

    // settle lp position so its tradeable
    let mut market = perp_market_map.get_ref_mut(&market_index)?;

    controller::funding::settle_funding_payment(user, &user_key, &mut market, now)?;
    controller::lp::settle_lp(user, &user_key, &mut market, now)?;

    drop(market);

    validate!(
        order_status == OrderStatus::Open,
        ErrorCode::OrderNotOpen,
        "Order not open"
    )?;

    validate!(
        !user.orders[order_index].must_be_triggered() || user.orders[order_index].triggered,
        ErrorCode::OrderMustBeTriggeredFirst,
        "Order must be triggered first"
    )?;

    validate!(!user.bankrupt, ErrorCode::UserBankrupt)?;

    validate_user_not_being_liquidated(
        user,
        perp_market_map,
        spot_market_map,
        oracle_map,
        state.liquidation_margin_buffer_ratio,
    )?;

    let mark_price_before: u128;
    let oracle_mark_spread_pct_before: i128;
    let is_oracle_valid: bool;
    let oracle_price: i128;
    let market_is_reduce_only: bool;
    {
        let market = &mut perp_market_map.get_ref_mut(&market_index)?;
        market_is_reduce_only = market.is_reduce_only()?;
        controller::validate::validate_market_account(market)?;
        validate!(
            market.is_active(now)?,
            ErrorCode::DefaultError,
            "Market is in settlement mode",
        )?;

        let oracle_price_data = &oracle_map.get_price_data(&market.amm.oracle)?;
        let oracle_validity = oracle::oracle_validity(
            market.amm.historical_oracle_data.last_oracle_price_twap,
            oracle_price_data,
            &state.oracle_guard_rails.validity,
        )?;

        is_oracle_valid =
            is_oracle_valid_for_action(oracle_validity, Some(DriftAction::FillOrderAmm))?;

        mark_price_before = market.amm.mark_price()?;
        oracle_mark_spread_pct_before =
            amm::calculate_oracle_twap_5min_mark_spread_pct(&market.amm, Some(mark_price_before))?;
        oracle_price = oracle_price_data.price;
    }

    let valid_oracle_price = if is_oracle_valid {
        Some(oracle_price)
    } else {
        None
    };

    let is_filler_taker = user_key == filler_key;
    let is_filler_maker = maker.map_or(false, |maker| maker.key() == filler_key);
    let (mut filler, mut filler_stats) = if !is_filler_maker && !is_filler_taker {
        (Some(load_mut!(filler)?), Some(load_mut!(filler_stats)?))
    } else {
        (None, None)
    };

    let (mut maker, mut maker_stats, maker_key, maker_order_index) = sanitize_maker_order(
        perp_market_map,
        spot_market_map,
        oracle_map,
        maker,
        maker_stats,
        maker_order_id,
        &user_key,
        &user.orders[order_index],
        &mut filler.as_deref_mut(),
        &filler_key,
        state.perp_fee_structure.flat_filler_fee,
        oracle_price,
        now,
        slot,
    )?;

    let (mut referrer, mut referrer_stats) =
        sanitize_referrer(referrer, referrer_stats, user_stats)?;

    let order_breaches_oracle_price = {
        let market = perp_market_map.get_ref(&market_index)?;
        order_breaches_oracle_price_limits(
            &user.orders[order_index],
            oracle_price,
            slot,
            market.margin_ratio_initial as u128,
            market.margin_ratio_maintenance as u128,
            Some(&market.amm),
        )?
    };

    if order_breaches_oracle_price {
        let filler_reward = pay_keeper_flat_reward_for_perps(
            user,
            filler.as_deref_mut(),
            perp_market_map.get_ref_mut(&market_index)?.deref_mut(),
            state.perp_fee_structure.flat_filler_fee,
        )?;

        cancel_order(
            order_index,
            user.deref_mut(),
            &user_key,
            perp_market_map,
            spot_market_map,
            oracle_map,
            now,
            slot,
            OrderActionExplanation::OraclePriceBreachedLimitPrice,
            Some(&filler_key),
            filler_reward,
            false,
        )?;

        return Ok((0, true));
    }

    let should_expire_order = should_expire_order(user, order_index, slot)?;
    if should_expire_order {
        let filler_reward = {
            let mut market = perp_market_map.get_ref_mut(&market_index)?;
            pay_keeper_flat_reward_for_perps(
                user,
                filler.as_deref_mut(),
                market.deref_mut(),
                state.perp_fee_structure.flat_filler_fee,
            )?
        };

        cancel_order(
            order_index,
            user,
            &user_key,
            perp_market_map,
            spot_market_map,
            oracle_map,
            now,
            slot,
            OrderActionExplanation::OrderExpired,
            Some(&filler_key),
            filler_reward,
            false,
        )?;
        return Ok((0, true));
    }

    let (base_asset_amount, potentially_risk_increasing, mut updated_user_state) = fulfill_order(
        user,
        order_index,
        &user_key,
        user_stats,
        &mut maker.as_deref_mut(),
        &mut maker_stats.as_deref_mut(),
        maker_order_index,
        maker_key.as_ref(),
        &mut filler.as_deref_mut(),
        &filler_key,
        &mut filler_stats.as_deref_mut(),
        &mut referrer.as_deref_mut(),
        &mut referrer_stats.as_deref_mut(),
        spot_market_map,
        perp_market_map,
        oracle_map,
        &state.perp_fee_structure,
        mark_price_before,
        valid_oracle_price,
        now,
        slot,
        market_is_reduce_only,
    )?;

    if should_cancel_order_after_fulfill(user, order_index, slot)? {
        updated_user_state = true;

        let filler_reward = {
            let mut market = perp_market_map.get_ref_mut(&market_index)?;
            pay_keeper_flat_reward_for_perps(
                user,
                filler.as_deref_mut(),
                market.deref_mut(),
                state.perp_fee_structure.flat_filler_fee,
            )?
        };

        cancel_order(
            order_index,
            user,
            &user_key,
            perp_market_map,
            spot_market_map,
            oracle_map,
            now,
            slot,
            OrderActionExplanation::MarketOrderFilledToLimitPrice,
            Some(&filler_key),
            filler_reward,
            false,
        )?
    }

    if !updated_user_state {
        return Ok((base_asset_amount, updated_user_state));
    }

    {
        let market = perp_market_map.get_ref(&market_index)?;
        validate_market_within_price_band(
            &market,
            state,
            potentially_risk_increasing,
            Some(oracle_mark_spread_pct_before),
        )?;
    }

    // Try to update the funding rate at the end of every trade
    {
        let market = &mut perp_market_map.get_ref_mut(&market_index)?;
        controller::funding::update_funding_rate(
            market_index,
            market,
            oracle_map,
            now,
            &state.oracle_guard_rails,
            state.funding_paused,
            Some(mark_price_before),
        )?;
    }

    Ok((base_asset_amount, updated_user_state))
}

pub fn validate_market_within_price_band(
    market: &PerpMarket,
    state: &State,
    potentially_risk_increasing: bool,
    oracle_mark_spread_pct_before: Option<i128>,
) -> ClearingHouseResult<bool> {
    let mark_price_after = market.amm.mark_price()?;

    let is_oracle_mark_too_divergent_before =
        if let Some(oracle_mark_spread_pct_before) = oracle_mark_spread_pct_before {
            amm::is_oracle_mark_too_divergent(
                oracle_mark_spread_pct_before,
                &state.oracle_guard_rails.price_divergence,
            )?
        } else {
            false
        };

    let oracle_mark_spread_pct_after =
        amm::calculate_oracle_twap_5min_mark_spread_pct(&market.amm, Some(mark_price_after))?;

    let breach_increases = if let Some(oracle_mark_spread_pct_before) =
        oracle_mark_spread_pct_before
    {
        oracle_mark_spread_pct_after.unsigned_abs() >= oracle_mark_spread_pct_before.unsigned_abs()
    } else {
        false
    };

    let is_oracle_mark_too_divergent_after = amm::is_oracle_mark_too_divergent(
        oracle_mark_spread_pct_after,
        &state.oracle_guard_rails.price_divergence,
    )?;

    // if oracle-mark divergence pushed outside limit, block order
    if is_oracle_mark_too_divergent_after && !is_oracle_mark_too_divergent_before {
        msg!("price pushed outside bounds: last_oracle_price_twap_5min={} vs mark_price={},(breach spread {})",
                market.amm.historical_oracle_data.last_oracle_price_twap_5min,
                mark_price_after,
                oracle_mark_spread_pct_after,
            );
        return Err(ErrorCode::PriceBandsBreached);
    }

    // if oracle-mark divergence outside limit and risk-increasing, block order
    if is_oracle_mark_too_divergent_after && breach_increases && potentially_risk_increasing {
        msg!("risk-increasing outside bounds: last_oracle_price_twap_5min={} vs mark_price={}, (breach spread {})", 
                market.amm.historical_oracle_data.last_oracle_price_twap_5min,
                mark_price_after,
                oracle_mark_spread_pct_after,
            );

        return Err(ErrorCode::PriceBandsBreached);
    }

    Ok(true)
}

#[allow(clippy::type_complexity)]
fn sanitize_maker_order<'a>(
    perp_market_map: &PerpMarketMap,
    spot_market_map: &SpotMarketMap,
    oracle_map: &mut OracleMap,
    maker: Option<&'a AccountLoader<User>>,
    maker_stats: Option<&'a AccountLoader<UserStats>>,
    maker_order_id: Option<u64>,
    taker_key: &Pubkey,
    taker_order: &Order,
    filler: &mut Option<&mut User>,
    filler_key: &Pubkey,
    filler_reward: u128,
    oracle_price: i128,
    now: i64,
    slot: u64,
) -> ClearingHouseResult<(
    Option<RefMut<'a, User>>,
    Option<RefMut<'a, UserStats>>,
    Option<Pubkey>,
    Option<usize>,
)> {
    if maker.is_none() || maker_stats.is_none() {
        return Ok((None, None, None, None));
    }

    let maker = maker.unwrap();
    let maker_stats = maker_stats.unwrap();
    if &maker.key() == taker_key {
        return Ok((None, None, None, None));
    }

    let maker_key = maker.key();
    let mut maker = load_mut!(maker)?;
    let maker_stats = load_mut!(maker_stats)?;
    let maker_order_index =
        maker.get_order_index(maker_order_id.ok_or(ErrorCode::MakerOrderNotFound)?)?;

    {
        let maker_order = &maker.orders[maker_order_index];
        if !is_maker_for_taker(maker_order, taker_order)? {
            return Ok((None, None, None, None));
        }

        if maker.being_liquidated || maker.bankrupt {
            return Ok((None, None, None, None));
        }

        validate!(
            !maker_order.must_be_triggered() || maker_order.triggered,
            ErrorCode::OrderMustBeTriggeredFirst,
            "Maker order not triggered"
        )?;

        validate!(
            maker_order.market_type == MarketType::Perp,
            ErrorCode::InvalidOrder,
            "Maker order not a perp order"
        )?
    }

    let breaches_oracle_price_limits = {
        let market = perp_market_map.get_ref(&maker.orders[maker_order_index].market_index)?;

        order_breaches_oracle_price_limits(
            &maker.orders[maker_order_index],
            oracle_price,
            slot,
            market.margin_ratio_initial as u128,
            market.margin_ratio_maintenance as u128,
            Some(&market.amm),
        )?
    };

    let should_expire_order = should_expire_order(&maker, maker_order_index, slot)?;

    // Dont fulfill with a maker order if oracle has diverged significantly
    if breaches_oracle_price_limits || should_expire_order {
        let filler_reward = {
            let mut market =
                perp_market_map.get_ref_mut(&maker.orders[maker_order_index].market_index)?;
            pay_keeper_flat_reward_for_perps(
                &mut maker,
                filler.as_deref_mut(),
                market.deref_mut(),
                filler_reward,
            )?
        };

        let explanation = if breaches_oracle_price_limits {
            OrderActionExplanation::OraclePriceBreachedLimitPrice
        } else {
            OrderActionExplanation::OrderExpired
        };

        cancel_order(
            maker_order_index,
            maker.deref_mut(),
            &maker_key,
            perp_market_map,
            spot_market_map,
            oracle_map,
            now,
            slot,
            explanation,
            Some(filler_key),
            filler_reward,
            false,
        )?;
        return Ok((None, None, None, None));
    }

    let market_index = maker.orders[maker_order_index].market_index;
    settle_funding_payment(
        &mut maker,
        &maker_key,
        perp_market_map.get_ref_mut(&market_index)?.deref_mut(),
        now,
    )?;

    Ok((
        Some(maker),
        Some(maker_stats),
        Some(maker_key),
        Some(maker_order_index),
    ))
}

#[allow(clippy::type_complexity)]
fn sanitize_referrer<'a>(
    referrer: Option<&'a AccountLoader<User>>,
    referrer_stats: Option<&'a AccountLoader<UserStats>>,
    user_stats: &UserStats,
) -> ClearingHouseResult<(Option<RefMut<'a, User>>, Option<RefMut<'a, UserStats>>)> {
    if referrer.is_none() || referrer_stats.is_none() {
        validate!(
            !user_stats.has_referrer(),
            ErrorCode::InvalidReferrer,
            "User has referrer but referrer/referrer stats missing"
        )?;

        return Ok((None, None));
    }

    let referrer = load_mut!(referrer.unwrap())?;
    let referrer_stats = load_mut!(referrer_stats.unwrap())?;
    validate!(
        referrer.user_id == 0,
        ErrorCode::InvalidReferrer,
        "Referrer must be user id 0"
    )?;

    validate!(
        referrer.authority.eq(&referrer_stats.authority),
        ErrorCode::InvalidReferrer,
        "Referrer authority != Referrer stats authority"
    )?;

    validate!(
        referrer.authority.eq(&user_stats.referrer),
        ErrorCode::InvalidReferrer,
        "Referrer authority != user stats authority"
    )?;

    Ok((Some(referrer), Some(referrer_stats)))
}

fn fulfill_order(
    user: &mut User,
    user_order_index: usize,
    user_key: &Pubkey,
    user_stats: &mut UserStats,
    maker: &mut Option<&mut User>,
    maker_stats: &mut Option<&mut UserStats>,
    maker_order_index: Option<usize>,
    maker_key: Option<&Pubkey>,
    filler: &mut Option<&mut User>,
    filler_key: &Pubkey,
    filler_stats: &mut Option<&mut UserStats>,
    referrer: &mut Option<&mut User>,
    referrer_stats: &mut Option<&mut UserStats>,
    spot_market_map: &SpotMarketMap,
    perp_market_map: &PerpMarketMap,
    oracle_map: &mut OracleMap,
    fee_structure: &FeeStructure,
    mark_price_before: u128,
    valid_oracle_price: Option<i128>,
    now: i64,
    slot: u64,
    market_is_reduce_only: bool,
) -> ClearingHouseResult<(u128, bool, bool)> {
    let market_index = user.orders[user_order_index].market_index;

    let position_index = get_position_index(&user.perp_positions, market_index)?;
    let order_direction = user.orders[user_order_index].direction;
    let position_base_asset_amount_before = user.perp_positions[position_index].base_asset_amount;
    let risk_decreasing = is_order_risk_decreasing(
        &order_direction,
        user.orders[user_order_index].get_base_asset_amount_unfilled()?,
        position_base_asset_amount_before,
    )?;

    let free_collateral =
        calculate_free_collateral(user, perp_market_map, spot_market_map, oracle_map)?;
    if !risk_decreasing && (free_collateral < 0 || market_is_reduce_only) {
        cancel_risk_increasing_order(
            user,
            user_order_index,
            user_key,
            filler,
            filler_key,
            perp_market_map,
            spot_market_map,
            oracle_map,
            fee_structure,
            now,
            slot,
        )?;

        return Ok((0, false, true));
    }

    let fulfillment_methods = determine_perp_fulfillment_methods(
        &user.orders[user_order_index],
        maker.is_some(),
        valid_oracle_price.is_some(),
        slot,
    )?;

    if fulfillment_methods.is_empty() {
        return Ok((0, false, false));
    }

    let mut base_asset_amount = 0_u128;
    let mut quote_asset_amount = 0_u128;
    let mut order_records: Vec<OrderActionRecord> = vec![];
    for fulfillment_method in fulfillment_methods.iter() {
        if user.orders[user_order_index].status != OrderStatus::Open {
            break;
        }

        let mut market = perp_market_map.get_ref_mut(&market_index)?;

        let (_base_asset_amount, _quote_asset_amount) = match fulfillment_method {
            PerpFulfillmentMethod::AMM => fulfill_order_with_amm(
                user,
                user_stats,
                user_order_index,
                market.deref_mut(),
                oracle_map,
                mark_price_before,
                now,
                slot,
                valid_oracle_price,
                user_key,
                filler_key,
                filler,
                filler_stats,
                referrer,
                referrer_stats,
                fee_structure,
                &mut order_records,
                None,
                None,
                true,
            )?,
            PerpFulfillmentMethod::Match => fulfill_order_with_match(
                market.deref_mut(),
                user,
                user_stats,
                user_order_index,
                user_key,
                maker.as_deref_mut().unwrap(),
                maker_stats.as_deref_mut().unwrap(),
                maker_order_index.unwrap(),
                maker_key.unwrap(),
                filler,
                filler_stats,
                filler_key,
                referrer,
                referrer_stats,
                mark_price_before,
                valid_oracle_price,
                now,
                slot,
                fee_structure,
                oracle_map,
                &mut order_records,
            )?,
        };

        base_asset_amount = base_asset_amount
            .checked_add(_base_asset_amount)
            .ok_or_else(math_error!())?;
        quote_asset_amount = quote_asset_amount
            .checked_add(_quote_asset_amount)
            .ok_or_else(math_error!())?;
    }

    for order_record in order_records {
        emit!(order_record)
    }

    let (margin_requirement, total_collateral, _, _) =
        calculate_margin_requirement_and_total_collateral(
            user,
            perp_market_map,
            MarginRequirementType::Maintenance,
            spot_market_map,
            oracle_map,
            None,
        )?;
    if total_collateral < cast_to_i128(margin_requirement)? {
        msg!(
            "taker breached maintenance requirements (margin requirement {}) (total_collateral {})",
            margin_requirement,
            total_collateral
        );
        return Err(ErrorCode::InsufficientCollateral);
    }

    let position_base_asset_amount_after = user.perp_positions[position_index].base_asset_amount;
    let risk_increasing = position_base_asset_amount_before == 0
        || position_base_asset_amount_before.signum() == position_base_asset_amount_after.signum()
        || position_base_asset_amount_before.abs() < position_base_asset_amount_after.abs();

    let updated_user_state = base_asset_amount != 0;

    Ok((base_asset_amount, risk_increasing, updated_user_state))
}

fn cancel_risk_increasing_order(
    user: &mut User,
    user_order_index: usize,
    user_key: &Pubkey,
    filler: &mut Option<&mut User>,
    filler_key: &Pubkey,
    perp_market_map: &PerpMarketMap,
    spot_market_map: &SpotMarketMap,
    oracle_map: &mut OracleMap,
    fee_structure: &FeeStructure,
    now: i64,
    slot: u64,
) -> ClearingHouseResult {
    let market_index = user.orders[user_order_index].market_index;
    let filler_reward = {
        let mut market = perp_market_map.get_ref_mut(&market_index)?;
        pay_keeper_flat_reward_for_perps(
            user,
            filler.as_deref_mut(),
            market.deref_mut(),
            fee_structure.flat_filler_fee,
        )?
    };

    cancel_order(
        user_order_index,
        user,
        user_key,
        perp_market_map,
        spot_market_map,
        oracle_map,
        now,
        slot,
        OrderActionExplanation::InsufficientFreeCollateral,
        Some(filler_key),
        filler_reward,
        false,
    )?;

    Ok(())
}

pub fn fulfill_order_with_amm(
    user: &mut User,
    user_stats: &mut UserStats,
    order_index: usize,
    market: &mut PerpMarket,
    oracle_map: &mut OracleMap,
    mark_price_before: u128,
    now: i64,
    slot: u64,
    valid_oracle_price: Option<i128>,
    user_key: &Pubkey,
    filler_key: &Pubkey,
    filler: &mut Option<&mut User>,
    filler_stats: &mut Option<&mut UserStats>,
    referrer: &mut Option<&mut User>,
    referrer_stats: &mut Option<&mut UserStats>,
    fee_structure: &FeeStructure,
    order_records: &mut Vec<OrderActionRecord>,
    override_base_asset_amount: Option<u128>,
    override_fill_price: Option<u128>, // todo probs dont need this since its the user_limit_price / current auction time
    split_with_lps: bool,
) -> ClearingHouseResult<(u128, u128)> {
    // Determine the base asset amount the market can fill
    let (base_asset_amount, fill_price) = match override_base_asset_amount {
        Some(override_base_asset_amount) => (override_base_asset_amount, override_fill_price),
        None => {
            let fill_price = if user.orders[order_index].post_only {
                Some(user.orders[order_index].get_limit_price(
                    valid_oracle_price,
                    slot,
                    Some(&market.amm),
                )?)
            } else {
                None
            };

            (
                calculate_base_asset_amount_for_amm_to_fulfill(
                    &user.orders[order_index],
                    market,
                    valid_oracle_price,
                    slot,
                )?,
                fill_price,
            )
        }
    };

    if base_asset_amount == 0 {
        // if is an actual swap (and not amm jit order) then msg!
        if override_base_asset_amount.is_none() {
            msg!("Amm cant fulfill order");
        }
        return Ok((0, 0));
    }

    let position_index = get_position_index(&user.perp_positions, market.market_index)?;

    let (order_post_only, order_ts, order_direction) =
        get_struct_values!(user.orders[order_index], post_only, ts, direction);

    controller::validate::validate_amm_account_for_fill(&market.amm, order_direction)?;

    let (quote_asset_amount, quote_asset_amount_surplus, mut pnl) =
        controller::position::update_position_with_base_asset_amount(
            base_asset_amount,
            order_direction,
            market,
            user,
            position_index,
            mark_price_before,
            now,
            fill_price,
        )?;

    let reward_referrer = referrer.is_some()
        && referrer_stats.is_some()
        && referrer
            .as_mut()
            .unwrap()
            .force_get_perp_position_mut(market.market_index)
            .is_ok();

    let FillFees {
        user_fee,
        fee_to_market,
        filler_reward,
        referee_discount,
        referrer_reward,
        fee_to_market_for_lp,
        ..
    } = fees::calculate_fee_for_fulfillment_with_amm(
        user_stats,
        quote_asset_amount,
        fee_structure,
        order_ts,
        now,
        filler.is_some(),
        reward_referrer,
        referrer_stats,
        quote_asset_amount_surplus,
        order_post_only,
    )?;

    amm::update_amm_long_short_intensity(
        &mut market.amm,
        now,
        quote_asset_amount,
        order_direction,
    )?;

    let user_position_delta =
        get_position_delta_for_fill(base_asset_amount, quote_asset_amount, order_direction)?;

    update_amm_and_lp_market_position(
        market,
        &user_position_delta,
        fee_to_market_for_lp,
        split_with_lps,
    )?;

    if market.amm.user_lp_shares > 0 {
        let (new_terminal_quote_reserve, new_terminal_base_reserve) =
            crate::math::amm::calculate_terminal_reserves(&market.amm)?;
        market.amm.terminal_quote_asset_reserve = new_terminal_quote_reserve;

        let (min_base_asset_reserve, max_base_asset_reserve) =
            crate::math::amm::calculate_bid_ask_bounds(
                market.amm.concentration_coef,
                new_terminal_base_reserve,
            )?;
        market.amm.min_base_asset_reserve = min_base_asset_reserve;
        market.amm.max_base_asset_reserve = max_base_asset_reserve;
    }

    // Increment the clearing house's total fee variables
    market.amm.total_fee = market
        .amm
        .total_fee
        .checked_add(fee_to_market)
        .ok_or_else(math_error!())?;
    market.amm.total_exchange_fee = market
        .amm
        .total_exchange_fee
        .checked_add(user_fee)
        .ok_or_else(math_error!())?;
    market.amm.total_mm_fee = cast_to_i128(market.amm.total_mm_fee)?
        .checked_add(quote_asset_amount_surplus)
        .ok_or_else(math_error!())?;
    market.amm.total_fee_minus_distributions = market
        .amm
        .total_fee_minus_distributions
        .checked_add(fee_to_market as i128)
        .ok_or_else(math_error!())?;
    market.amm.net_revenue_since_last_funding = market
        .amm
        .net_revenue_since_last_funding
        .checked_add(fee_to_market as i64)
        .ok_or_else(math_error!())?;

    // Increment the user's total fee variables
    user_stats.increment_total_fees(cast(user_fee)?)?;
    user_stats.increment_total_referee_discount(cast(referee_discount)?)?;

    if let (Some(referrer), Some(referrer_stats)) = (referrer.as_mut(), referrer_stats.as_mut()) {
        if let Ok(referrer_position) = referrer.force_get_perp_position_mut(market.market_index) {
            if referrer_reward > 0 {
                update_quote_asset_amount(referrer_position, market, cast(referrer_reward)?)?;
                referrer_stats.increment_total_referrer_reward(cast(referrer_reward)?, now)?;
            }
        }
    }

    let position_index = get_position_index(&user.perp_positions, market.market_index)?;

    controller::position::update_quote_asset_amount(
        &mut user.perp_positions[position_index],
        market,
        -cast(user_fee)?,
    )?;

    if order_post_only {
        user_stats.update_maker_volume_30d(cast(quote_asset_amount)?, now)?;
    } else {
        user_stats.update_taker_volume_30d(cast(quote_asset_amount)?, now)?;
    }

    pnl = pnl.checked_sub(cast(user_fee)?).ok_or_else(math_error!())?;

    if let Some(filler) = filler.as_mut() {
        let position_index = get_position_index(&filler.perp_positions, market.market_index)
            .or_else(|_| add_new_position(&mut filler.perp_positions, market.market_index))?;

        controller::position::update_quote_asset_amount(
            &mut filler.perp_positions[position_index],
            market,
            cast(filler_reward)?,
        )?;

        filler_stats
            .as_mut()
            .unwrap()
            .update_filler_volume(cast(quote_asset_amount)?, now)?;
    }

    update_order_after_fill(
        &mut user.orders[order_index],
        market.amm.base_asset_amount_step_size,
        base_asset_amount,
        quote_asset_amount,
        cast(user_fee)?,
    )?;

    decrease_open_bids_and_asks(
        &mut user.perp_positions[position_index],
        &order_direction,
        base_asset_amount,
    )?;

    let (taker, taker_order, taker_pnl, maker, maker_order, maker_pnl) =
        get_taker_and_maker_for_order_record(user_key, &user.orders[order_index], Some(pnl));

    let fill_record_id = get_then_update_id!(market, next_fill_record_id);
    let order_action_record = get_order_action_record(
        now,
        OrderAction::Fill,
        OrderActionExplanation::OrderFilledWithAMM,
        market.market_index,
        Some(*filler_key),
        Some(fill_record_id),
        Some(filler_reward),
        if user_stats.referrer.eq(&Pubkey::default()) {
            None
        } else {
            Some(user_stats.referrer)
        },
        Some(base_asset_amount),
        Some(quote_asset_amount),
        Some(user_fee),
        None,
        Some(referrer_reward),
        Some(referee_discount),
        Some(quote_asset_amount_surplus),
        None,
        taker,
        taker_order,
        taker_pnl,
        maker,
        maker_order,
        maker_pnl,
        oracle_map.get_price_data(&market.amm.oracle)?.price,
    )?;
    order_records.push(order_action_record);

    // Cant reset order until after its logged
    if user.orders[order_index].get_base_asset_amount_unfilled()? == 0 {
        user.orders[order_index] = Order::default();
        let market_position = &mut user.perp_positions[position_index];
        market_position.open_orders -= 1;
    }

    Ok((base_asset_amount, quote_asset_amount))
}

pub fn fulfill_order_with_match(
    market: &mut PerpMarket,
    taker: &mut User,
    taker_stats: &mut UserStats,
    taker_order_index: usize,
    taker_key: &Pubkey,
    maker: &mut User,
    maker_stats: &mut UserStats,
    maker_order_index: usize,
    maker_key: &Pubkey,
    filler: &mut Option<&mut User>,
    filler_stats: &mut Option<&mut UserStats>,
    filler_key: &Pubkey,
    referrer: &mut Option<&mut User>,
    referrer_stats: &mut Option<&mut UserStats>,
    mark_price_before: u128,
    valid_oracle_price: Option<i128>,
    now: i64,
    slot: u64,
    fee_structure: &FeeStructure,
    oracle_map: &mut OracleMap,
    order_records: &mut Vec<OrderActionRecord>,
) -> ClearingHouseResult<(u128, u128)> {
    if !are_orders_same_market_but_different_sides(
        &maker.orders[maker_order_index],
        &taker.orders[taker_order_index],
    ) {
        return Ok((0_u128, 0_u128));
    }

    let oracle_price = oracle_map.get_price_data(&market.amm.oracle)?.price;
    let taker_price = taker.orders[taker_order_index].get_limit_price(
        Some(oracle_price),
        slot,
        Some(&market.amm),
    )?;
    let taker_direction = taker.orders[taker_order_index].direction;
    let taker_base_asset_amount =
        taker.orders[taker_order_index].get_base_asset_amount_unfilled()?;

    let maker_price = maker.orders[maker_order_index].get_limit_price(
        Some(oracle_price),
        slot,
        Some(&market.amm),
    )?;
    let maker_direction = &maker.orders[maker_order_index].direction;
    let maker_base_asset_amount =
        maker.orders[maker_order_index].get_base_asset_amount_unfilled()?;

    amm::update_mark_twap(
        &mut market.amm,
        now,
        Some(maker_price),
        Some(taker_direction),
    )?;

    let orders_cross = do_orders_cross(maker_direction, maker_price, taker_price);

    if !orders_cross {
        return Ok((0_u128, 0_u128));
    }

    let (base_asset_amount, _) = calculate_fill_for_matched_orders(
        maker_base_asset_amount,
        maker_price,
        taker_base_asset_amount,
        PERP_DECIMALS,
    )?;

    if base_asset_amount == 0 {
        return Ok((0_u128, 0_u128));
    }

    let amm_wants_to_make = match taker_direction {
        PositionDirection::Long => market.amm.net_base_asset_amount < 0,
        PositionDirection::Short => market.amm.net_base_asset_amount > 0,
    };

    let mut total_quote_asset_amount = 0_u128;
    let base_asset_amount_left_to_fill = if amm_wants_to_make && market.amm.amm_jit_is_active() {
        let jit_base_asset_amount =
            crate::math::amm_jit::calculate_jit_base_asset_amount(market, base_asset_amount)?;

        if jit_base_asset_amount > 0 {
            let (base_asset_amount_filled_by_amm, quote_asset_amount_filled_by_amm) =
                fulfill_order_with_amm(
                    taker,
                    taker_stats,
                    taker_order_index,
                    market,
                    oracle_map,
                    mark_price_before,
                    now,
                    slot,
                    valid_oracle_price,
                    taker_key,
                    filler_key,
                    filler,
                    filler_stats,
                    &mut None,
                    &mut None,
                    fee_structure,
                    order_records,
                    Some(jit_base_asset_amount),
                    Some(taker_price), // current auction price
                    false,             // dont split with the lps
                )?;

            total_quote_asset_amount = quote_asset_amount_filled_by_amm;

            base_asset_amount
                .checked_sub(base_asset_amount_filled_by_amm)
                .ok_or_else(math_error!())?
        } else {
            base_asset_amount
        }
    } else {
        base_asset_amount
    };

    let taker_base_asset_amount =
        taker.orders[taker_order_index].get_base_asset_amount_unfilled()?;

    let (_, quote_asset_amount) = calculate_fill_for_matched_orders(
        base_asset_amount_left_to_fill,
        maker_price,
        taker_base_asset_amount,
        PERP_DECIMALS,
    )?;

    total_quote_asset_amount = total_quote_asset_amount
        .checked_add(quote_asset_amount)
        .ok_or_else(math_error!())?;

    let maker_position_index = get_position_index(
        &maker.perp_positions,
        maker.orders[maker_order_index].market_index,
    )?;

    let maker_position_delta = get_position_delta_for_fill(
        base_asset_amount_left_to_fill,
        quote_asset_amount,
        maker.orders[maker_order_index].direction,
    )?;

    let mut maker_pnl = update_position_and_market(
        &mut maker.perp_positions[maker_position_index],
        market,
        &maker_position_delta,
    )?;

    maker_stats.update_maker_volume_30d(cast(quote_asset_amount)?, now)?;

    let taker_position_index = get_position_index(
        &taker.perp_positions,
        taker.orders[taker_order_index].market_index,
    )?;

    let taker_position_delta = get_position_delta_for_fill(
        base_asset_amount_left_to_fill,
        quote_asset_amount,
        taker.orders[taker_order_index].direction,
    )?;

    let mut taker_pnl = update_position_and_market(
        &mut taker.perp_positions[taker_position_index],
        market,
        &taker_position_delta,
    )?;

    taker_stats.update_taker_volume_30d(cast(quote_asset_amount)?, now)?;

    let reward_referrer = referrer.is_some()
        && referrer_stats.is_some()
        && referrer
            .as_mut()
            .unwrap()
            .force_get_perp_position_mut(market.market_index)
            .is_ok();

    let FillFees {
        user_fee: taker_fee,
        maker_rebate,
        fee_to_market,
        filler_reward,
        referrer_reward,
        referee_discount,
        ..
    } = fees::calculate_fee_for_fulfillment_with_match(
        taker_stats,
        maker_stats,
        quote_asset_amount,
        fee_structure,
        taker.orders[taker_order_index].ts,
        now,
        filler.is_some(),
        reward_referrer,
        referrer_stats,
        &MarketType::Perp,
    )?;

    // Increment the markets house's total fee variables
    market.amm.market_position.quote_asset_amount = market
        .amm
        .market_position
        .quote_asset_amount
        .checked_add(cast_to_i128(fee_to_market)?)
        .ok_or_else(math_error!())?;

    market.amm.total_fee = market
        .amm
        .total_fee
        .checked_add(cast_to_i128(fee_to_market)?)
        .ok_or_else(math_error!())?;
    market.amm.total_fee_minus_distributions = market
        .amm
        .total_fee_minus_distributions
        .checked_add(fee_to_market as i128)
        .ok_or_else(math_error!())?;
    market.amm.net_revenue_since_last_funding = market
        .amm
        .net_revenue_since_last_funding
        .checked_add(fee_to_market as i64)
        .ok_or_else(math_error!())?;

    controller::position::update_quote_asset_amount(
        &mut taker.perp_positions[taker_position_index],
        market,
        -cast(taker_fee)?,
    )?;

    taker_stats.increment_total_fees(cast(taker_fee)?)?;
    taker_stats.increment_total_referee_discount(cast(referee_discount)?)?;

    taker_pnl = taker_pnl
        .checked_sub(cast(taker_fee)?)
        .ok_or_else(math_error!())?;

    controller::position::update_quote_asset_amount(
        &mut maker.perp_positions[maker_position_index],
        market,
        cast(maker_rebate)?,
    )?;

    maker_stats.increment_total_rebate(cast(maker_rebate)?)?;

    maker_pnl = maker_pnl
        .checked_add(cast(maker_rebate)?)
        .ok_or_else(math_error!())?;

    if let Some(filler) = filler {
        let filler_position_index = get_position_index(&filler.perp_positions, market.market_index)
            .or_else(|_| add_new_position(&mut filler.perp_positions, market.market_index))?;

        controller::position::update_quote_asset_amount(
            &mut filler.perp_positions[filler_position_index],
            market,
            cast(filler_reward)?,
        )?;

        filler_stats
            .as_mut()
            .unwrap()
            .update_filler_volume(cast(quote_asset_amount)?, now)?;
    }

    if let (Some(referrer), Some(referrer_stats)) = (referrer.as_mut(), referrer_stats.as_mut()) {
        if let Ok(referrer_position) = referrer.force_get_perp_position_mut(market.market_index) {
            if referrer_reward > 0 {
                update_quote_asset_amount(referrer_position, market, cast(referrer_reward)?)?;
                referrer_stats.increment_total_referrer_reward(cast(referrer_reward)?, now)?;
            }
        }
    }

    update_order_after_fill(
        &mut taker.orders[taker_order_index],
        market.amm.base_asset_amount_step_size,
        base_asset_amount_left_to_fill,
        quote_asset_amount,
        cast(taker_fee)?,
    )?;

    decrease_open_bids_and_asks(
        &mut taker.perp_positions[taker_position_index],
        &taker.orders[taker_order_index].direction,
        base_asset_amount_left_to_fill,
    )?;

    update_order_after_fill(
        &mut maker.orders[maker_order_index],
        market.amm.base_asset_amount_step_size,
        base_asset_amount_left_to_fill,
        quote_asset_amount,
        -cast(maker_rebate)?,
    )?;

    decrease_open_bids_and_asks(
        &mut maker.perp_positions[maker_position_index],
        &maker.orders[maker_order_index].direction,
        base_asset_amount_left_to_fill,
    )?;

    let fill_record_id = get_then_update_id!(market, next_fill_record_id);
    let order_action_record = get_order_action_record(
        now,
        OrderAction::Fill,
        OrderActionExplanation::None,
        market.market_index,
        Some(*filler_key),
        Some(fill_record_id),
        Some(filler_reward),
        if taker_stats.referrer.eq(&Pubkey::default()) {
            None
        } else {
            Some(taker_stats.referrer)
        },
        Some(base_asset_amount_left_to_fill),
        Some(cast(quote_asset_amount)?),
        Some(taker_fee),
        Some(maker_rebate),
        Some(referrer_reward),
        Some(referee_discount),
        None,
        None,
        Some(*taker_key),
        Some(taker.orders[taker_order_index]),
        Some(taker_pnl),
        Some(*maker_key),
        Some(maker.orders[maker_order_index]),
        Some(maker_pnl),
        oracle_map.get_price_data(&market.amm.oracle)?.price,
    )?;
    order_records.push(order_action_record);

    if taker.orders[taker_order_index].get_base_asset_amount_unfilled()? == 0 {
        taker.orders[taker_order_index] = Order::default();
        let market_position = &mut taker.perp_positions[taker_position_index];
        market_position.open_orders -= 1;
    }

    if maker.orders[maker_order_index].get_base_asset_amount_unfilled()? == 0 {
        maker.orders[maker_order_index] = Order::default();
        let market_position = &mut maker.perp_positions[maker_position_index];
        market_position.open_orders -= 1;
    }

    Ok((base_asset_amount, total_quote_asset_amount))
}

pub fn update_order_after_fill(
    order: &mut Order,
    minimum_base_asset_trade_size: u128,
    base_asset_amount: u128,
    quote_asset_amount: u128,
    fee: i128,
) -> ClearingHouseResult {
    order.base_asset_amount_filled = order
        .base_asset_amount_filled
        .checked_add(base_asset_amount)
        .ok_or_else(math_error!())?;

    order.quote_asset_amount_filled = order
        .quote_asset_amount_filled
        .checked_add(quote_asset_amount)
        .ok_or_else(math_error!())?;

    // redundant test to make sure no min trade size remaining
    let base_asset_amount_to_fill = order
        .base_asset_amount
        .checked_sub(order.base_asset_amount_filled)
        .ok_or_else(math_error!())?;

    if base_asset_amount_to_fill > 0 && base_asset_amount_to_fill < minimum_base_asset_trade_size {
        return Err(ErrorCode::OrderAmountTooSmall);
    }

    order.fee = order.fee.checked_add(fee).ok_or_else(math_error!())?;

    if order.get_base_asset_amount_unfilled()? == 0 {
        order.status = OrderStatus::Filled;
    }

    Ok(())
}

fn get_valid_oracle_price(
    oracle_price_data: &OraclePriceData,
    market: &PerpMarket,
    order: &Order,
    validity_guardrails: &ValidityGuardRails,
) -> ClearingHouseResult<Option<i128>> {
    let price = {
        let oracle_validity = oracle::oracle_validity(
            market.amm.historical_oracle_data.last_oracle_price_twap,
            oracle_price_data,
            validity_guardrails,
        )?;

        let is_oracle_valid =
            is_oracle_valid_for_action(oracle_validity, Some(DriftAction::FillOrderAmm))?;

        if is_oracle_valid {
            Some(oracle_price_data.price)
        } else if order.has_oracle_price_offset() {
            msg!("Invalid oracle for order with oracle price offset");
            return Err(print_error!(ErrorCode::InvalidOracle)());
        } else {
            msg!("Oracle is invalid");
            None
        }
    };

    Ok(price)
}

#[allow(clippy::type_complexity)]
fn get_taker_and_maker_for_order_record(
    user_key: &Pubkey,
    user_order: &Order,
    pnl: Option<i128>,
) -> (
    Option<Pubkey>,
    Option<Order>,
    Option<i128>,
    Option<Pubkey>,
    Option<Order>,
    Option<i128>,
) {
    if user_order.post_only {
        (None, None, None, Some(*user_key), Some(*user_order), pnl)
    } else {
        (Some(*user_key), Some(*user_order), pnl, None, None, None)
    }
}

pub fn trigger_order(
    order_id: u64,
    state: &State,
    user: &AccountLoader<User>,
    market_map: &PerpMarketMap,
    oracle_map: &mut OracleMap,
    filler: &AccountLoader<User>,
    clock: &Clock,
) -> ClearingHouseResult {
    let now = clock.unix_timestamp;
    let slot = clock.slot;

    let filler_key = filler.key();
    let user_key = user.key();
    let user = &mut load_mut!(user)?;

    let order_index = user
        .orders
        .iter()
        .position(|order| order.order_id == order_id)
        .ok_or_else(print_error!(ErrorCode::OrderDoesNotExist))?;

    let (order_status, market_index, market_type) =
        get_struct_values!(user.orders[order_index], status, market_index, market_type);

    validate!(
        order_status == OrderStatus::Open,
        ErrorCode::OrderNotOpen,
        "Order not open"
    )?;

    validate!(
        user.orders[order_index].must_be_triggered(),
        ErrorCode::OrderNotTriggerable,
        "Order is not triggerable"
    )?;

    validate!(
        market_type == MarketType::Perp,
        ErrorCode::InvalidOrder,
        "Order must be a perp order"
    )?;

    let market = &mut market_map.get_ref_mut(&market_index)?;
    let oracle_price_data = &oracle_map.get_price_data(&market.amm.oracle)?;

    let oracle_validity = oracle::oracle_validity(
        market.amm.historical_oracle_data.last_oracle_price_twap,
        oracle_price_data,
        &state.oracle_guard_rails.validity,
    )?;
    let is_oracle_valid =
        is_oracle_valid_for_action(oracle_validity, Some(DriftAction::TriggerOrder))?;

    validate!(is_oracle_valid, ErrorCode::InvalidOracle)?;

    let oracle_price = oracle_price_data.price;

    let order_slot = user.orders[order_index].slot;
    let auction_duration = user.orders[order_index].auction_duration;
    validate!(
        is_auction_complete(order_slot, auction_duration, slot)?,
        ErrorCode::OrderDidNotSatisfyTriggerCondition,
        "Auction duration must elapse before triggering"
    )?;

    let can_trigger =
        order_satisfies_trigger_condition(&user.orders[order_index], oracle_price.unsigned_abs());
    validate!(can_trigger, ErrorCode::OrderDidNotSatisfyTriggerCondition)?;

    {
        let direction = user.orders[order_index].direction;
        let base_asset_amount = user.orders[order_index].base_asset_amount;

        user.orders[order_index].triggered = true;
        user.orders[order_index].slot = slot;
        let order_type = user.orders[order_index].order_type;
        if let OrderType::TriggerMarket = order_type {
            let auction_start_price = oracle_price_data.price.unsigned_abs();
            let auction_end_price = calculate_auction_end_price(oracle_price_data, direction)?;
            user.orders[order_index].auction_start_price = auction_start_price;
            user.orders[order_index].auction_end_price = auction_end_price;
        }

        let user_position = user.get_perp_position_mut(market_index)?;
        increase_open_bids_and_asks(user_position, &direction, base_asset_amount)?;
    }

    let is_filler_taker = user_key == filler_key;
    let mut filler = if !is_filler_taker {
        Some(load_mut!(filler)?)
    } else {
        None
    };

    let filler_reward = pay_keeper_flat_reward_for_perps(
        user,
        filler.as_deref_mut(),
        market,
        state.perp_fee_structure.flat_filler_fee,
    )?;

    let order_action_record = get_order_action_record(
        now,
        OrderAction::Trigger,
        OrderActionExplanation::None,
        market_index,
        Some(filler_key),
        None,
        Some(filler_reward),
        None,
        None,
        None,
        Some(filler_reward),
        None,
        None,
        None,
        None,
        None,
        Some(user_key),
        Some(user.orders[order_index]),
        Some(-cast(filler_reward)?),
        None,
        None,
        None,
        oracle_price,
    )?;
    emit!(order_action_record);

    Ok(())
}

pub fn pay_keeper_flat_reward_for_perps(
    user: &mut User,
    filler: Option<&mut User>,
    market: &mut PerpMarket,
    filler_reward: u128,
) -> ClearingHouseResult<u128> {
    let filler_reward = if let Some(filler) = filler {
        let user_position = user.get_perp_position_mut(market.market_index)?;
        controller::position::update_quote_asset_amount(
            user_position,
            market,
            -cast(filler_reward)?,
        )?;

        let filler_position = filler.force_get_perp_position_mut(market.market_index)?;
        controller::position::update_quote_asset_amount(
            filler_position,
            market,
            cast(filler_reward)?,
        )?;

        filler_reward
    } else {
        0
    };

    Ok(filler_reward)
}

pub fn pay_keeper_flat_reward_for_spot(
    user: &mut User,
    filler: Option<&mut User>,
    quote_market: &mut SpotMarket,
    filler_reward: u128,
) -> ClearingHouseResult<u128> {
    let filler_reward = if let Some(filler) = filler {
        update_spot_position_balance(
            filler_reward,
            &SpotBalanceType::Deposit,
            quote_market,
            filler.get_quote_spot_position_mut(),
            false,
        )?;

        update_spot_position_balance(
            filler_reward,
            &SpotBalanceType::Borrow,
            quote_market,
            user.get_quote_spot_position_mut(),
            false,
        )?;

        filler_reward
    } else {
        0
    };

    Ok(filler_reward)
}

pub fn place_spot_order(
    state: &State,
    user: &AccountLoader<User>,
    perp_market_map: &PerpMarketMap,
    spot_market_map: &SpotMarketMap,
    oracle_map: &mut OracleMap,
    clock: &Clock,
    params: OrderParams,
) -> ClearingHouseResult {
    let now = clock.unix_timestamp;
    let slot = clock.slot;
    let user_key = user.key();
    let user = &mut load_mut!(user)?;

    validate_user_not_being_liquidated(
        user,
        perp_market_map,
        spot_market_map,
        oracle_map,
        state.liquidation_margin_buffer_ratio,
    )?;

    validate!(!user.bankrupt, ErrorCode::UserBankrupt)?;

    let new_order_index = user
        .orders
        .iter()
        .position(|order| order.status.eq(&OrderStatus::Init))
        .ok_or(ErrorCode::MaxNumberOfOrders)?;

    if params.user_order_id > 0 {
        let user_order_id_already_used = user
            .orders
            .iter()
            .position(|order| order.user_order_id == params.user_order_id);

        if user_order_id_already_used.is_some() {
            msg!("user_order_id is already in use {}", params.user_order_id);
            return Err(ErrorCode::UserOrderIdAlreadyInUse);
        }
    }

    // update_spot_market_for_order_sides(user, spot_market_map, oracle_map, params)?;

    let base_spot_market_index = params.market_index;
    let base_spot_market = &spot_market_map.get_ref(&base_spot_market_index)?;

    let quote_spot_market_index = params.quote_spot_market_index;
    let quote_spot_market = &spot_market_map.get_ref(&quote_spot_market_index)?;

    let force_reduce_only =
        base_spot_market.is_reduce_only()? || quote_spot_market.is_reduce_only()?;

    let base_spot_position_index = user
        .get_spot_position_index(base_spot_market_index)
        .or_else(|_| user.add_spot_position(base_spot_market_index, SpotBalanceType::Deposit))?;

    let oracle_price_data = derive_oracle_price_data_with_quote_market(
        oracle_map,
        &base_spot_market,
        &quote_spot_market,
    )?;

    let worst_case_token_amount_before = user.spot_positions[base_spot_position_index]
        .get_worst_case_token_amount(base_spot_market, None)?;

    let signed_token_amount =
        user.spot_positions[base_spot_position_index].get_signed_token_amount(base_spot_market)?;

    // Increment open orders for existing position
    let (existing_position_direction, order_base_asset_amount) = {
        let base_asset_amount = {
            let spot_position = &mut user.spot_positions[base_spot_position_index];
            spot_position.open_orders += 1;

            let standardized_base_asset_amount = standardize_base_asset_amount(
                params.base_asset_amount,
                base_spot_market.order_step_size,
            )?;

            let base_asset_amount = if params.reduce_only || force_reduce_only {
                calculate_base_asset_amount_for_reduce_only_order(
                    standardized_base_asset_amount,
                    params.direction,
                    signed_token_amount,
                )
            } else {
                standardized_base_asset_amount
            };

            validate!(
                is_multiple_of_step_size(base_asset_amount, base_spot_market.order_step_size)?,
                ErrorCode::InvalidOrder,
                "Order base asset amount ({}), is not a multiple of step size ({})",
                base_asset_amount,
                base_spot_market.order_step_size
            )?;

            if !matches!(
                &params.order_type,
                OrderType::TriggerMarket | OrderType::TriggerLimit
            ) {
                increase_spot_open_bids_and_asks(
                    spot_position,
                    &params.direction,
                    base_asset_amount,
                )?;
            }

            base_asset_amount
        };

        {
            let quote_spot_position_index = user
                .get_spot_position_index(quote_spot_market_index)
                .or_else(|_| {
                user.add_spot_position(quote_spot_market_index, SpotBalanceType::Deposit)
            })?;

            let signed_quote_token_amount = user.spot_positions[quote_spot_position_index]
                .get_signed_token_amount(quote_spot_market)?;

            let quote_spot_position = &mut user.spot_positions[quote_spot_position_index];
            quote_spot_position.open_orders += 1;
            increase_spot_open_bids_and_asks(
                quote_spot_position,
                &(match params.direction {
                    PositionDirection::Long => PositionDirection::Short,
                    PositionDirection::Short => PositionDirection::Long,
                }),
                get_proportion_u128(
                    base_asset_amount,
                    oracle_price_data.price.unsigned_abs(),
                    MARK_PRICE_PRECISION,
                )?,
            )?;
        }

        let existing_position_direction = if signed_token_amount >= 0 {
            PositionDirection::Long
        } else {
            PositionDirection::Short
        };
        (existing_position_direction, base_asset_amount)
    };

    let (auction_start_price, auction_end_price) = if let OrderType::Market = params.order_type {
        let auction_start_price = match params.auction_start_price {
            Some(auction_start_price) => auction_start_price,
            None => oracle_price_data.price.unsigned_abs(),
        };

        let auction_end_price = if params.price == 0 {
            calculate_auction_end_price(&oracle_price_data, params.direction)?
        } else {
            params.price
        };
        (auction_start_price, auction_end_price)
    } else {
        (0_u128, 0_u128)
    };

    validate!(
        params.market_index != QUOTE_SPOT_MARKET_INDEX,
        ErrorCode::InvalidOrder,
        "can not place order for quote asset"
    )?;

    validate!(
        params.market_type == MarketType::Spot,
        ErrorCode::InvalidOrder,
        "must be spot order"
    )?;

    let auction_duration = params
        .auction_duration
        .unwrap_or(state.default_spot_auction_duration);
    let time_in_force = match params.time_in_force {
        Some(time_in_force) => time_in_force.max(auction_duration),
        None if params.order_type == OrderType::Market => state.default_market_order_time_in_force,
        None => 0,
    };

    let new_order = Order {
        status: OrderStatus::Open,
        order_type: params.order_type,
        market_type: params.market_type,
        ts: now,
        slot,
        order_id: get_then_update_id!(user, next_order_id),
        user_order_id: params.user_order_id,
        market_index: params.market_index,
        quote_spot_market_index: params.quote_spot_market_index,
        price: params.price,
        existing_position_direction,
        base_asset_amount: order_base_asset_amount,
        base_asset_amount_filled: 0,
        quote_asset_amount_filled: 0,
        fee: 0,
        direction: params.direction,
        reduce_only: params.reduce_only || force_reduce_only,
        trigger_price: params.trigger_price,
        trigger_condition: params.trigger_condition,
        triggered: false,
        post_only: params.post_only,
        oracle_price_offset: params.oracle_price_offset,
        immediate_or_cancel: params.immediate_or_cancel,
        auction_start_price,
        auction_end_price,
        auction_duration,
        time_in_force,
    };

    let valid_oracle_price = Some(oracle_price_data.price);
    validate_spot_order(
        &new_order,
        valid_oracle_price,
        slot,
        base_spot_market.order_step_size,
        base_spot_market.get_margin_ratio(&MarginRequirementType::Initial)?,
        base_spot_market.get_margin_ratio(&MarginRequirementType::Maintenance)?,
        state.min_order_quote_asset_amount,
        base_spot_market.decimals as u32,
    )?;

    user.orders[new_order_index] = new_order;

    let worst_case_token_amount_after = user.spot_positions[base_spot_position_index]
        .get_worst_case_token_amount(base_spot_market, None)?;

    // Order fails if it's risk increasing and it brings the user collateral below the margin requirement
    let risk_decreasing = worst_case_token_amount_after.unsigned_abs()
        <= worst_case_token_amount_before.unsigned_abs();

    let meets_initial_maintenance_requirement =
        meets_initial_margin_requirement(user, perp_market_map, spot_market_map, oracle_map)?;

    if !meets_initial_maintenance_requirement && !risk_decreasing {
        return Err(ErrorCode::InsufficientCollateral);
    }

    let (taker, taker_order, taker_pnl, maker, maker_order, maker_pnl) =
        get_taker_and_maker_for_order_record(&user_key, &new_order, None);

    let order_action_record = get_order_action_record(
        now,
        OrderAction::Place,
        OrderActionExplanation::None,
        params.market_index,
        None,
        None,
        None,
        None,
        None,
        None,
        None,
        None,
        None,
        None,
        None,
        None,
        taker,
        taker_order,
        taker_pnl,
        maker,
        maker_order,
        maker_pnl,
        oracle_price_data.price,
    )?;
    emit!(order_action_record);

    let order_record = OrderRecord {
        ts: now,
        user: user_key,
        order: user.orders[new_order_index],
    };
    emit!(order_record);

    Ok(())
}

pub fn fill_spot_order(
    order_id: u64,
    state: &State,
    user: &AccountLoader<User>,
    user_stats: &AccountLoader<UserStats>,
    spot_market_map: &SpotMarketMap,
    perp_market_map: &PerpMarketMap,
    oracle_map: &mut OracleMap,
    filler: &AccountLoader<User>,
    filler_stats: &AccountLoader<UserStats>,
    maker: Option<&AccountLoader<User>>,
    maker_stats: Option<&AccountLoader<UserStats>>,
    maker_order_id: Option<u64>,
    clock: &Clock,
    serum_fulfillment_params: Option<SerumFulfillmentParams>,
) -> ClearingHouseResult<u128> {
    let now = clock.unix_timestamp;
    let slot = clock.slot;

    let filler_key = filler.key();
    let user_key = user.key();
    let user = &mut load_mut!(user)?;
    let user_stats = &mut load_mut!(user_stats)?;

    let order_index = user
        .orders
        .iter()
        .position(|order| order.order_id == order_id)
        .ok_or_else(print_error!(ErrorCode::OrderDoesNotExist))?;

    let (order_status, order_market_type) =
        get_struct_values!(user.orders[order_index], status, market_type);

    validate!(
        order_market_type == MarketType::Spot,
        ErrorCode::InvalidOrder,
        "must be spot order"
    )?;

    validate!(
        order_status == OrderStatus::Open,
        ErrorCode::OrderNotOpen,
        "Order not open"
    )?;

    validate!(
        !user.orders[order_index].must_be_triggered() || user.orders[order_index].triggered,
        ErrorCode::OrderMustBeTriggeredFirst,
        "Order must be triggered first"
    )?;

    validate!(!user.bankrupt, ErrorCode::UserBankrupt)?;

    validate_user_not_being_liquidated(
        user,
        perp_market_map,
        spot_market_map,
        oracle_map,
        state.liquidation_margin_buffer_ratio,
    )?;

    // TODO SPOT do we need before and after oracle guardrail checks?

    let is_filler_taker = user_key == filler_key;
    let is_filler_maker = maker.map_or(false, |maker| maker.key() == filler_key);
    let (mut filler, mut filler_stats) = if !is_filler_maker && !is_filler_taker {
        (Some(load_mut!(filler)?), Some(load_mut!(filler_stats)?))
    } else {
        (None, None)
    };

    let (mut maker, mut maker_stats, maker_key, maker_order_index) = sanitize_spot_maker_order(
        perp_market_map,
        spot_market_map,
        oracle_map,
        maker,
        maker_stats,
        maker_order_id,
        &user_key,
        &user.orders[order_index],
        &mut filler.as_deref_mut(),
        &filler_key,
        state.spot_fee_structure.flat_filler_fee,
        now,
        slot,
    )?;

    let should_expire_order = should_expire_order(user, order_index, slot)?;
    if should_expire_order {
        let filler_reward = {
            let mut quote_market = spot_market_map.get_quote_spot_market_mut()?;
            pay_keeper_flat_reward_for_spot(
                user,
                filler.as_deref_mut(),
                &mut quote_market,
                state.spot_fee_structure.flat_filler_fee,
            )?
        };

        cancel_order(
            order_index,
            user,
            &user_key,
            perp_market_map,
            spot_market_map,
            oracle_map,
            now,
            slot,
            OrderActionExplanation::OrderExpired,
            Some(&filler_key),
            filler_reward,
            false,
        )?;
        return Ok(0);
    }

    let (base_asset_amount, _updated_user_state) = fulfill_spot_order(
        user,
        order_index,
        &user_key,
        user_stats,
        &mut maker.as_deref_mut(),
        &mut maker_stats.as_deref_mut(),
        maker_order_index,
        maker_key.as_ref(),
        &mut filler.as_deref_mut(),
        &filler_key,
        &mut filler_stats.as_deref_mut(),
        spot_market_map,
        perp_market_map,
        oracle_map,
        now,
        slot,
        &state.spot_fee_structure,
        serum_fulfillment_params,
    )?;

    if should_cancel_order_after_fulfill(user, order_index, slot)? {
        let filler_reward = {
            let mut quote_market = spot_market_map.get_quote_spot_market_mut()?;
            pay_keeper_flat_reward_for_spot(
                user,
                filler.as_deref_mut(),
                &mut quote_market,
                state.spot_fee_structure.flat_filler_fee,
            )?
        };

        cancel_order(
            order_index,
            user,
            &user_key,
            perp_market_map,
            spot_market_map,
            oracle_map,
            now,
            slot,
            OrderActionExplanation::MarketOrderFilledToLimitPrice,
            Some(&filler_key),
            filler_reward,
            false,
        )?
    }

    // TODO SPOT check if we need to check oracle guardrails

    Ok(base_asset_amount)
}

#[allow(clippy::type_complexity)]
fn sanitize_spot_maker_order<'a>(
    perp_market_map: &PerpMarketMap,
    spot_market_map: &SpotMarketMap,
    oracle_map: &mut OracleMap,
    maker: Option<&'a AccountLoader<User>>,
    maker_stats: Option<&'a AccountLoader<UserStats>>,
    maker_order_id: Option<u64>,
    taker_key: &Pubkey,
    taker_order: &Order,
    filler: &mut Option<&mut User>,
    filler_key: &Pubkey,
    filler_reward: u128,
    now: i64,
    slot: u64,
) -> ClearingHouseResult<(
    Option<RefMut<'a, User>>,
    Option<RefMut<'a, UserStats>>,
    Option<Pubkey>,
    Option<usize>,
)> {
    if maker.is_none() || maker_stats.is_none() {
        return Ok((None, None, None, None));
    }

    let maker = maker.unwrap();
    let maker_stats = maker_stats.unwrap();
    if &maker.key() == taker_key {
        return Ok((None, None, None, None));
    }

    let maker_key = maker.key();
    let mut maker = load_mut!(maker)?;
    let maker_stats = load_mut!(maker_stats)?;
    let maker_order_index =
        maker.get_order_index(maker_order_id.ok_or(ErrorCode::MakerOrderNotFound)?)?;

    {
        let maker_order = &maker.orders[maker_order_index];
        if !is_maker_for_taker(maker_order, taker_order)? {
            return Ok((None, None, None, None));
        }

        if maker.being_liquidated || maker.bankrupt {
            return Ok((None, None, None, None));
        }

        validate!(
            !maker_order.must_be_triggered() || maker_order.triggered,
            ErrorCode::OrderMustBeTriggeredFirst,
            "Maker order not triggered"
        )?;

        validate!(
            maker_order.market_type == MarketType::Spot,
            ErrorCode::InvalidOrder,
            "Maker order not a spot order"
        )?
    }

    let breaches_oracle_price_limits = {
        let spot_market = spot_market_map.get_ref(&maker.orders[maker_order_index].market_index)?;
        let oracle_price = oracle_map.get_price_data(&spot_market.oracle)?;
        let initial_margin_ratio = spot_market.get_margin_ratio(&MarginRequirementType::Initial)?;
        let maintenance_margin_ratio =
            spot_market.get_margin_ratio(&MarginRequirementType::Maintenance)?;
        order_breaches_oracle_price_limits(
            &maker.orders[maker_order_index],
            oracle_price.price,
            slot,
            initial_margin_ratio,
            maintenance_margin_ratio,
            None,
        )?
    };

    let should_expire_order = should_expire_order(&maker, maker_order_index, slot)?;

    if breaches_oracle_price_limits || should_expire_order {
        let filler_reward = {
            let mut quote_market = spot_market_map.get_quote_spot_market_mut()?;
            pay_keeper_flat_reward_for_spot(
                &mut maker,
                filler.as_deref_mut(),
                &mut quote_market,
                filler_reward,
            )?
        };

        let explanation = if breaches_oracle_price_limits {
            OrderActionExplanation::OraclePriceBreachedLimitPrice
        } else {
            OrderActionExplanation::OrderExpired
        };

        cancel_order(
            maker_order_index,
            maker.deref_mut(),
            &maker_key,
            perp_market_map,
            spot_market_map,
            oracle_map,
            now,
            slot,
            explanation,
            Some(filler_key),
            filler_reward,
            false,
        )?;

        return Ok((None, None, None, None));
    }

    Ok((
        Some(maker),
        Some(maker_stats),
        Some(maker_key),
        Some(maker_order_index),
    ))
}

fn fulfill_spot_order(
    user: &mut User,
    user_order_index: usize,
    user_key: &Pubkey,
    user_stats: &mut UserStats,
    maker: &mut Option<&mut User>,
    maker_stats: &mut Option<&mut UserStats>,
    maker_order_index: Option<usize>,
    maker_key: Option<&Pubkey>,
    filler: &mut Option<&mut User>,
    filler_key: &Pubkey,
    filler_stats: &mut Option<&mut UserStats>,
    spot_market_map: &SpotMarketMap,
    perp_market_map: &PerpMarketMap,
    oracle_map: &mut OracleMap,
    now: i64,
    slot: u64,
    fee_structure: &FeeStructure,
    mut serum_fulfillment_params: Option<SerumFulfillmentParams>,
) -> ClearingHouseResult<(u128, bool)> {
    let free_collateral =
        calculate_free_collateral(user, perp_market_map, spot_market_map, oracle_map)?;

    let base_market = user.orders[user_order_index].market_index;
    let quote_market = user.orders[user_order_index].quote_spot_market_index;

    let spot_position_index = user.get_spot_position_index(base_market)?;
    let token_amount = user.spot_positions[spot_position_index]
        .get_token_amount(spot_market_map.get_ref(&base_market)?.deref())?;
    let spot_balance_type: SpotBalanceType = user.spot_positions[spot_position_index].balance_type;

    let risk_decreasing = is_spot_order_risk_decreasing(
        &user.orders[user_order_index],
        &spot_balance_type,
        token_amount,
    )?;

    if free_collateral < 0 && !risk_decreasing {
        let filler_reward = {
            let mut quote_market = spot_market_map.get_quote_spot_market_mut()?;
            pay_keeper_flat_reward_for_spot(
                user,
                filler.as_deref_mut(),
                &mut quote_market,
                fee_structure.flat_filler_fee,
            )?
        };

        cancel_order(
            user_order_index,
            user,
            user_key,
            perp_market_map,
            spot_market_map,
            oracle_map,
            now,
            slot,
            OrderActionExplanation::InsufficientFreeCollateral,
            Some(filler_key),
            filler_reward,
            false,
        )?;

        return Ok((0, true));
    }

    let fulfillment_methods = determine_spot_fulfillment_methods(
        &user.orders[user_order_index],
        maker.is_some(),
        serum_fulfillment_params.is_some(),
        slot,
    )?;

    let mut quote_market = spot_market_map.get_ref_mut(&quote_market)?;
    let mut base_market = spot_market_map.get_ref_mut(&base_market)?;

    let mut order_records: Vec<OrderActionRecord> = vec![];
    let mut base_asset_amount = 0_u128;
    for fulfillment_method in fulfillment_methods.iter() {
        if user.orders[user_order_index].status != OrderStatus::Open {
            break;
        }

        let _base_asset_amount = match fulfillment_method {
            SpotFulfillmentMethod::Match => fulfill_spot_order_with_match(
                &mut base_market,
                &mut quote_market,
                user,
                user_stats,
                user_order_index,
                user_key,
                maker.as_deref_mut().unwrap(),
                maker_stats.as_deref_mut().unwrap(),
                maker_order_index.unwrap(),
                maker_key.unwrap(),
                filler.as_deref_mut(),
                filler_stats.as_deref_mut(),
                filler_key,
                now,
                slot,
                oracle_map,
                fee_structure,
                &mut order_records,
            )?,
            SpotFulfillmentMethod::SerumV3 => fulfill_spot_order_with_serum(
                &mut base_market,
                &mut quote_market,
                user,
                user_stats,
                user_order_index,
                user_key,
                filler.as_deref_mut(),
                filler_stats.as_deref_mut(),
                filler_key,
                now,
                slot,
                oracle_map,
                fee_structure,
                &mut order_records,
                &mut serum_fulfillment_params,
            )?,
        };

        base_asset_amount = base_asset_amount
            .checked_add(_base_asset_amount)
            .ok_or_else(math_error!())?;
    }

    drop(base_market);
    drop(quote_market);

    for order_record in order_records {
        emit!(order_record)
    }

    let (margin_requirement, total_collateral, _, _) =
        calculate_margin_requirement_and_total_collateral(
            user,
            perp_market_map,
            MarginRequirementType::Maintenance,
            spot_market_map,
            oracle_map,
            None,
        )?;

    if total_collateral < cast_to_i128(margin_requirement)? {
        msg!(
            "taker breached maintenance requirements (margin requirement {}) (total_collateral {})",
            margin_requirement,
            total_collateral
        );
        return Err(ErrorCode::InsufficientCollateral);
    }

    Ok((base_asset_amount, base_asset_amount != 0))
}

pub fn derive_oracle_price_data_with_quote_market(
    oracle_map: &mut OracleMap,
    base_market: &SpotMarket,
    quote_market: &SpotMarket,
) -> ClearingHouseResult<OraclePriceData> {
    let oracle_price_data: OraclePriceData = if quote_market.market_index != QUOTE_SPOT_MARKET_INDEX
    {
        let (base_oracle_data, quote_oracle_data) =
            oracle_map.get_price_datas(&base_market.oracle, &quote_market.oracle)?;

        let oracle_price = base_oracle_data
            .price
            .checked_mul(MARK_PRICE_PRECISION_I128)
            .ok_or_else(math_error!())?
            .checked_div(quote_oracle_data.price)
            .ok_or_else(math_error!())?;

        let oracle_confidence = base_oracle_data
            .confidence
            .checked_add(
                quote_oracle_data
                    .confidence
                    .checked_mul(MARK_PRICE_PRECISION)
                    .ok_or_else(math_error!())?
                    .checked_div(cast_to_u128(base_oracle_data.price)?)
                    .ok_or_else(math_error!())?,
            )
            .ok_or_else(math_error!())?
            .checked_mul(MARK_PRICE_PRECISION)
            .ok_or_else(math_error!())?
            .checked_div(cast_to_u128(quote_oracle_data.price)?)
            .ok_or_else(math_error!())?;

        let delay = base_oracle_data.delay.max(quote_oracle_data.delay);
        let has_sufficient_number_of_data_points = base_oracle_data
            .has_sufficient_number_of_data_points
            && quote_oracle_data.has_sufficient_number_of_data_points;

        OraclePriceData {
            price: oracle_price,
            confidence: oracle_confidence,
            delay,
            has_sufficient_number_of_data_points,
        }
    } else {
        *oracle_map.get_price_data(&base_market.oracle)?
    };

    Ok(oracle_price_data)
}

pub fn fulfill_spot_order_with_match(
    base_market: &mut SpotMarket,
    quote_market: &mut SpotMarket,
    taker: &mut User,
    taker_stats: &mut UserStats,
    taker_order_index: usize,
    taker_key: &Pubkey,
    maker: &mut User,
    maker_stats: &mut UserStats,
    maker_order_index: usize,
    maker_key: &Pubkey,
    filler: Option<&mut User>,
    filler_stats: Option<&mut UserStats>,
    filler_key: &Pubkey,
    now: i64,
    slot: u64,
    oracle_map: &mut OracleMap,
    fee_structure: &FeeStructure,
    order_records: &mut Vec<OrderActionRecord>,
) -> ClearingHouseResult<u128> {
    if !are_orders_same_market_but_different_sides(
        &maker.orders[maker_order_index],
        &taker.orders[taker_order_index],
    ) {
        return Ok(0_u128);
    }

    let market_index = taker.orders[taker_order_index].market_index;

    let oracle_price =
        derive_oracle_price_data_with_quote_market(oracle_map, base_market, quote_market)?.price;

    let taker_price =
        taker.orders[taker_order_index].get_limit_price(Some(oracle_price), slot, None)?;
    let taker_base_asset_amount =
        taker.orders[taker_order_index].get_base_asset_amount_unfilled()?;
    let taker_order_ts = taker.orders[taker_order_index].ts;
    let taker_spot_position_index = taker.get_spot_position_index(market_index)?;

    let maker_price =
        maker.orders[maker_order_index].get_limit_price(Some(oracle_price), slot, None)?;
    let maker_direction = &maker.orders[maker_order_index].direction;
    let maker_base_asset_amount =
        maker.orders[maker_order_index].get_base_asset_amount_unfilled()?;
    let maker_spot_position_index = maker.get_spot_position_index(market_index)?;

    let orders_cross = do_orders_cross(maker_direction, maker_price, taker_price);

    if !orders_cross {
        return Ok(0_u128);
    }

    let (base_asset_amount, quote_asset_amount) = calculate_fill_for_matched_orders(
        maker_base_asset_amount,
        maker_price,
        taker_base_asset_amount,
        base_market.decimals as u32,
    )?;

    if base_asset_amount == 0 {
        return Ok(0_u128);
    }

    let FillFees {
        user_fee: taker_fee,
        maker_rebate,
        filler_reward,
        fee_to_market,
        ..
    } = fees::calculate_fee_for_fulfillment_with_match(
        taker_stats,
        maker_stats,
        quote_asset_amount,
        fee_structure,
        taker_order_ts,
        now,
        filler.is_some(),
        false,
        &None,
        &MarketType::Spot,
    )?;

    // Update taker state
    update_spot_position_balance(
        base_asset_amount,
        &taker.orders[taker_order_index].get_spot_position_update_direction(AssetType::Base),
        base_market,
        &mut taker.spot_positions[taker_spot_position_index],
        false,
    )?;

    let taker_quote_asset_amount_delta = match &taker.orders[taker_order_index].direction {
        PositionDirection::Long => quote_asset_amount
            .checked_add(taker_fee)
            .ok_or_else(math_error!())?,
        PositionDirection::Short => quote_asset_amount
            .checked_sub(taker_fee)
            .ok_or_else(math_error!())?,
    };

    update_spot_position_balance(
        taker_quote_asset_amount_delta,
        &taker.orders[taker_order_index].get_spot_position_update_direction(AssetType::Quote),
        quote_market,
        taker.get_quote_spot_position_mut(),
        false,
    )?;

    update_order_after_fill(
        &mut taker.orders[taker_order_index],
        base_market.order_step_size,
        base_asset_amount,
        quote_asset_amount,
        cast_to_i128(taker_fee)?,
    )?;

    let taker_order_direction = taker.orders[taker_order_index].direction;
    decrease_spot_open_bids_and_asks(
        &mut taker.spot_positions[taker_spot_position_index],
        &taker_order_direction,
        base_asset_amount,
    )?;

    taker_stats.update_taker_volume_30d(cast(quote_asset_amount)?, now)?;

    taker_stats.increment_total_fees(cast(taker_fee)?)?;

    // Update maker state
    update_spot_position_balance(
        base_asset_amount,
        &maker.orders[maker_order_index].get_spot_position_update_direction(AssetType::Base),
        base_market,
        &mut maker.spot_positions[maker_spot_position_index],
        false,
    )?;

    let maker_quote_asset_amount_delta = match &maker.orders[maker_order_index].direction {
        PositionDirection::Long => quote_asset_amount
            .checked_sub(maker_rebate)
            .ok_or_else(math_error!())?,
        PositionDirection::Short => quote_asset_amount
            .checked_add(maker_rebate)
            .ok_or_else(math_error!())?,
    };

    update_spot_position_balance(
        maker_quote_asset_amount_delta,
        &maker.orders[maker_order_index].get_spot_position_update_direction(AssetType::Quote),
        quote_market,
        maker.get_quote_spot_position_mut(),
        false,
    )?;

    update_order_after_fill(
        &mut maker.orders[maker_order_index],
        base_market.order_step_size,
        base_asset_amount,
        quote_asset_amount,
        -cast_to_i128(maker_rebate)?,
    )?;

    let maker_order_direction = maker.orders[maker_order_index].direction;
    decrease_spot_open_bids_and_asks(
        &mut maker.spot_positions[maker_spot_position_index],
        &maker_order_direction,
        base_asset_amount,
    )?;

    maker_stats.update_maker_volume_30d(cast(quote_asset_amount)?, now)?;

    maker_stats.increment_total_rebate(cast(maker_rebate)?)?;

    // Update filler state
    if let (Some(filler), Some(filler_stats)) = (filler, filler_stats) {
        if filler_reward > 0 {
            update_spot_position_balance(
                filler_reward,
                &SpotBalanceType::Deposit,
                quote_market,
                filler.get_quote_spot_position_mut(),
                false,
            )?;
        }

        filler_stats.update_filler_volume(cast(quote_asset_amount)?, now)?;
    }

    // Update base market
    base_market.total_spot_fee = base_market
        .total_spot_fee
        .checked_add(cast(fee_to_market)?)
        .ok_or_else(math_error!())?;

    update_spot_balances(
        cast(fee_to_market)?,
        &SpotBalanceType::Deposit,
        quote_market,
        &mut base_market.spot_fee_pool,
        false,
    )?;

    let fill_record_id = get_then_update_id!(base_market, next_fill_record_id);
    let order_action_record = get_order_action_record(
        now,
        OrderAction::Fill,
        OrderActionExplanation::None,
        maker.orders[maker_order_index].market_index,
        Some(*filler_key),
        Some(fill_record_id),
        Some(filler_reward),
        None,
        Some(base_asset_amount),
        Some(cast(quote_asset_amount)?),
        Some(taker_fee),
        Some(maker_rebate),
        Some(0),
        Some(0),
        None,
        None,
        Some(*taker_key),
        Some(taker.orders[taker_order_index]),
        None,
        Some(*maker_key),
        Some(maker.orders[maker_order_index]),
        None,
        oracle_map.get_price_data(&base_market.oracle)?.price,
    )?;
    order_records.push(order_action_record);

    // Clear taker/maker order if completely filled
    if taker.orders[taker_order_index].get_base_asset_amount_unfilled()? == 0 {
        taker.orders[taker_order_index] = Order::default();
        taker.spot_positions[taker_spot_position_index].open_orders -= 1;
    }

    if maker.orders[maker_order_index].get_base_asset_amount_unfilled()? == 0 {
        maker.orders[maker_order_index] = Order::default();
        maker.spot_positions[maker_spot_position_index].open_orders -= 1;
    }

    Ok(base_asset_amount)
}

pub fn fulfill_spot_order_with_serum(
    base_market: &mut SpotMarket,
    quote_market: &mut SpotMarket,
    taker: &mut User,
    taker_stats: &mut UserStats,
    taker_order_index: usize,
    taker_key: &Pubkey,
    filler: Option<&mut User>,
    filler_stats: Option<&mut UserStats>,
    filler_key: &Pubkey,
    now: i64,
    slot: u64,
    oracle_map: &mut OracleMap,
    fee_structure: &FeeStructure,
    order_records: &mut Vec<OrderActionRecord>,
    serum_fulfillment_params: &mut Option<SerumFulfillmentParams>,
) -> ClearingHouseResult<u128> {
    let serum_new_order_accounts = match serum_fulfillment_params {
        Some(serum_new_order_accounts) => serum_new_order_accounts,
        None => return Ok(0),
    };

    let oracle_price = oracle_map.get_price_data(&base_market.oracle)?.price;
    let taker_price =
        taker.orders[taker_order_index].get_limit_price(Some(oracle_price), slot, None)?;
    let taker_base_asset_amount =
        taker.orders[taker_order_index].get_base_asset_amount_unfilled()?;
    let order_direction = taker.orders[taker_order_index].direction;
    let taker_order_ts = taker.orders[taker_order_index].ts;

    let (best_bid, best_ask) = get_best_bid_and_ask(
        serum_new_order_accounts.serum_market,
        serum_new_order_accounts.serum_bids,
        serum_new_order_accounts.serum_asks,
        serum_new_order_accounts.serum_program_id.key,
        base_market.decimals as u32,
    )?;

    let mut mid_price = 0;
    if let Some(best_bid) = best_bid {
        base_market.historical_index_data.last_index_bid_price = best_bid;
        mid_price += best_bid;
    }

    if let Some(best_ask) = best_ask {
        base_market.historical_index_data.last_index_ask_price = best_ask;
        mid_price = if mid_price == 0 {
            best_ask
        } else {
            mid_price
                .checked_add(best_ask)
                .ok_or_else(math_error!())?
                .checked_div(2)
                .ok_or_else(math_error!())?
        };
    }

    base_market.historical_index_data.last_index_price_twap = calculate_new_twap(
        mid_price,
        now,
        base_market.historical_index_data.last_index_price_twap,
        base_market.historical_index_data.last_index_price_twap_ts,
        60 * 60,
    )?;

    base_market.historical_index_data.last_index_price_twap_5min = calculate_new_twap(
        mid_price,
        now,
        base_market.historical_index_data.last_index_price_twap_5min,
        base_market.historical_index_data.last_index_price_twap_ts,
        60 * 5,
    )?;

    let market_state_before = load_serum_market(
        serum_new_order_accounts.serum_market,
        serum_new_order_accounts.serum_program_id.key,
    )?;

    let serum_order_side = match order_direction {
        PositionDirection::Long => Side::Bid,
        PositionDirection::Short => Side::Ask,
    };

    let serum_max_coin_qty =
        calculate_serum_max_coin_qty(taker_base_asset_amount, market_state_before.coin_lot_size)?;
    let serum_limit_price = calculate_serum_limit_price(
        taker_price,
        market_state_before.pc_lot_size,
        base_market.decimals as u32,
        market_state_before.coin_lot_size,
    )?;
    let serum_max_native_pc_qty = calculate_serum_max_native_pc_quantity(
        serum_limit_price,
        serum_max_coin_qty,
        market_state_before.pc_lot_size,
    )?;

    let serum_order = NewOrderInstructionV3 {
        side: serum_order_side,
        limit_price: NonZeroU64::new(serum_limit_price).unwrap(),
        max_coin_qty: NonZeroU64::new(serum_max_coin_qty).unwrap(), // max base to deposit into serum
        max_native_pc_qty_including_fees: NonZeroU64::new(serum_max_native_pc_qty).unwrap(), // max quote to deposit into serum
        self_trade_behavior: SelfTradeBehavior::AbortTransaction,
        order_type: serum_dex::matching::OrderType::ImmediateOrCancel,
        client_order_id: 0,
        limit: 10,
        max_ts: now,
    };

    let market_fees_accrued_before = market_state_before.pc_fees_accrued;
    let base_before = serum_new_order_accounts.base_market_vault.amount;
    let quote_before = serum_new_order_accounts.quote_market_vault.amount;
    let market_rebates_accrued_before = market_state_before.referrer_rebates_accrued;

    drop(market_state_before);

    invoke_new_order(
        serum_new_order_accounts.serum_program_id,
        serum_new_order_accounts.serum_market,
        serum_new_order_accounts.serum_open_orders,
        serum_new_order_accounts.serum_request_queue,
        serum_new_order_accounts.serum_event_queue,
        serum_new_order_accounts.serum_bids,
        serum_new_order_accounts.serum_asks,
        &match order_direction {
            PositionDirection::Long => serum_new_order_accounts
                .quote_market_vault
                .to_account_info(),
            PositionDirection::Short => {
                serum_new_order_accounts.base_market_vault.to_account_info()
            }
        },
        serum_new_order_accounts.clearing_house_signer,
        serum_new_order_accounts.serum_base_vault,
        serum_new_order_accounts.serum_quote_vault,
        &serum_new_order_accounts.token_program.to_account_info(),
        serum_order,
        serum_new_order_accounts.signer_nonce,
    )?;

    let market_state_after = load_serum_market(
        serum_new_order_accounts.serum_market,
        serum_new_order_accounts.serum_program_id.key,
    )?;

    let market_fees_accrued_after = market_state_after.pc_fees_accrued;
    let market_rebates_accrued_after = market_state_after.referrer_rebates_accrued;

    drop(market_state_after);

    let open_orders_before = load_open_orders(serum_new_order_accounts.serum_open_orders)?;
    let unsettled_referrer_rebate_before = open_orders_before.referrer_rebates_accrued;

    drop(open_orders_before);

    invoke_settle_funds(
        serum_new_order_accounts.serum_program_id,
        serum_new_order_accounts.serum_market,
        serum_new_order_accounts.serum_open_orders,
        serum_new_order_accounts.clearing_house_signer,
        serum_new_order_accounts.serum_base_vault,
        serum_new_order_accounts.serum_quote_vault,
        &serum_new_order_accounts.base_market_vault.to_account_info(),
        &serum_new_order_accounts
            .quote_market_vault
            .to_account_info(),
        serum_new_order_accounts.serum_signer,
        &serum_new_order_accounts.token_program.to_account_info(),
        serum_new_order_accounts.signer_nonce,
    )?;

    serum_new_order_accounts
        .base_market_vault
        .reload()
        .map_err(|_e| {
            msg!("Failed to reload base_market_vault");
            ErrorCode::FailedSerumCPI
        })?;
    serum_new_order_accounts
        .quote_market_vault
        .reload()
        .map_err(|_e| {
            msg!("Failed to reload quote_market_vault");
            ErrorCode::FailedSerumCPI
        })?;

    let base_after = serum_new_order_accounts.base_market_vault.amount;
    let quote_after = serum_new_order_accounts.quote_market_vault.amount;

    let open_orders_after = load_open_orders(serum_new_order_accounts.serum_open_orders)?;
    let unsettled_referrer_rebate_after = open_orders_after.referrer_rebates_accrued;

    drop(open_orders_after);

    let settled_referred_rebate = unsettled_referrer_rebate_before
        .checked_sub(unsettled_referrer_rebate_after)
        .ok_or_else(math_error!())?;

    update_spot_balances(
        settled_referred_rebate as u128,
        &SpotBalanceType::Deposit,
        quote_market,
        &mut base_market.spot_fee_pool,
        false,
    )?;

    let (base_update_direction, base_asset_amount_filled) = if base_after > base_before {
        (
            SpotBalanceType::Deposit,
            base_after
                .checked_sub(base_before)
                .ok_or_else(math_error!())? as u128,
        )
    } else {
        (
            SpotBalanceType::Borrow,
            base_before
                .checked_sub(base_after)
                .ok_or_else(math_error!())? as u128,
        )
    };

    if base_asset_amount_filled == 0 {
        msg!("No base filled on serum");
        return Ok(0);
    }

    let serum_fee = market_fees_accrued_after
        .checked_sub(market_fees_accrued_before)
        .ok_or_else(math_error!())?;

    let serum_referrer_rebate = market_rebates_accrued_after
        .checked_sub(market_rebates_accrued_before)
        .ok_or_else(math_error!())?;

    let (quote_update_direction, quote_asset_amount_filled) = if quote_after > quote_before {
        let quote_asset_amount_delta = quote_after
            .checked_sub(quote_before)
            .ok_or_else(math_error!())?
            .checked_sub(settled_referred_rebate)
            .ok_or_else(math_error!())?;

        (
            SpotBalanceType::Deposit,
            quote_asset_amount_delta
                .checked_add(serum_fee)
                .ok_or_else(math_error!())?
                .checked_add(serum_referrer_rebate)
                .ok_or_else(math_error!())? as u128,
        )
    } else {
        let quote_asset_amount_delta = quote_before
            .checked_sub(quote_after)
            .ok_or_else(math_error!())?
            .checked_add(settled_referred_rebate)
            .ok_or_else(math_error!())?;

        (
            SpotBalanceType::Borrow,
            quote_asset_amount_delta
                .checked_sub(serum_fee)
                .ok_or_else(math_error!())?
                .checked_sub(serum_referrer_rebate)
                .ok_or_else(math_error!())? as u128,
        )
    };

    let fee_pool_amount = get_token_amount(
        base_market.spot_fee_pool.balance,
        base_market,
        &SpotBalanceType::Deposit,
    )?;

    let SerumFillFees {
        user_fee: taker_fee,
        fee_to_market,
        fee_pool_delta,
        filler_reward,
    } = fees::calculate_fee_for_fulfillment_with_serum(
        taker_stats,
        quote_asset_amount_filled,
        fee_structure,
        taker_order_ts,
        now,
        filler.is_some(),
        serum_fee as u128,
        serum_referrer_rebate as u128,
        fee_pool_amount,
    )?;

    let quote_spot_position_delta = match quote_update_direction {
        SpotBalanceType::Deposit => quote_asset_amount_filled
            .checked_sub(taker_fee)
            .ok_or_else(math_error!())?,
        SpotBalanceType::Borrow => quote_asset_amount_filled
            .checked_add(taker_fee)
            .ok_or_else(math_error!())?,
    };

    validate!(
        base_update_direction
            == taker.orders[taker_order_index].get_spot_position_update_direction(AssetType::Base),
        ErrorCode::FailedToFillOnSerum,
        "Fill on serum lead to unexpected to update direction"
    )?;

    update_spot_position_balance(
        base_asset_amount_filled,
        &taker.orders[taker_order_index].get_spot_position_update_direction(AssetType::Base),
        base_market,
        taker.force_get_spot_position_mut(base_market.market_index)?,
        false,
    )?;

    validate!(
        quote_update_direction
            == taker.orders[taker_order_index].get_spot_position_update_direction(AssetType::Quote),
        ErrorCode::FailedToFillOnSerum,
        "Fill on serum lead to unexpected to update direction"
    )?;

    update_spot_position_balance(
        quote_spot_position_delta,
        &taker.orders[taker_order_index].get_spot_position_update_direction(AssetType::Quote),
        quote_market,
        taker.get_quote_spot_position_mut(),
        false,
    )?;

    taker_stats.update_taker_volume_30d(cast(quote_asset_amount_filled)?, now)?;

    taker_stats.increment_total_fees(cast(taker_fee)?)?;

    update_order_after_fill(
        &mut taker.orders[taker_order_index],
        base_market.order_step_size,
        base_asset_amount_filled,
        quote_asset_amount_filled,
        taker_fee as i128,
    )?;

    let taker_order_direction = taker.orders[taker_order_index].direction;
    decrease_spot_open_bids_and_asks(
        taker.force_get_spot_position_mut(base_market.market_index)?,
        &taker_order_direction,
        base_asset_amount_filled,
    )?;

    if let (Some(filler), Some(filler_stats)) = (filler, filler_stats) {
        if filler_reward > 0 {
            update_spot_position_balance(
                filler_reward,
                &SpotBalanceType::Deposit,
                quote_market,
                filler.get_quote_spot_position_mut(),
                false,
            )?;
        }

        filler_stats.update_filler_volume(cast(quote_asset_amount_filled)?, now)?;
    }

    if fee_pool_delta != 0 {
        update_spot_balances(
            fee_pool_delta.unsigned_abs(),
            if fee_to_market > 0 {
                &SpotBalanceType::Deposit
            } else {
                &SpotBalanceType::Borrow
            },
            quote_market,
            &mut base_market.spot_fee_pool,
            false,
        )?;
    }

    base_market.total_spot_fee = base_market
        .total_spot_fee
        .checked_add(fee_to_market)
        .ok_or_else(math_error!())?;

    let fill_record_id = get_then_update_id!(base_market, next_fill_record_id);
    let order_action_record = get_order_action_record(
        now,
        OrderAction::Fill,
        OrderActionExplanation::None,
        taker.orders[taker_order_index].market_index,
        Some(*filler_key),
        Some(fill_record_id),
        Some(filler_reward),
        None,
        Some(base_asset_amount_filled),
        Some(cast(quote_asset_amount_filled)?),
        Some(taker_fee as u128),
        Some(0),
        Some(0),
        Some(0),
        None,
        Some(serum_fee),
        Some(*taker_key),
        Some(taker.orders[taker_order_index]),
        None,
        None,
        None,
        Some(0),
        oracle_price,
    )?;
    order_records.push(order_action_record);

    if taker.orders[taker_order_index].get_base_asset_amount_unfilled()? == 0 {
        taker.orders[taker_order_index] = Order::default();
        taker
            .force_get_spot_position_mut(base_market.market_index)?
            .open_orders -= 1;
    }

    Ok(base_asset_amount_filled)
}

pub fn trigger_spot_order(
    order_id: u64,
    state: &State,
    user: &AccountLoader<User>,
    spot_market_map: &SpotMarketMap,
    oracle_map: &mut OracleMap,
    filler: &AccountLoader<User>,
    clock: &Clock,
) -> ClearingHouseResult {
    let now = clock.unix_timestamp;
    let slot = clock.slot;

    let filler_key = filler.key();
    let user_key = user.key();
    let user = &mut load_mut!(user)?;

    let order_index = user
        .orders
        .iter()
        .position(|order| order.order_id == order_id)
        .ok_or_else(print_error!(ErrorCode::OrderDoesNotExist))?;

    let (order_status, market_index, market_type, order_direction) = get_struct_values!(
        user.orders[order_index],
        status,
        market_index,
        market_type,
        direction
    );

    validate!(
        order_status == OrderStatus::Open,
        ErrorCode::OrderNotOpen,
        "Order not open"
    )?;

    validate!(
        user.orders[order_index].must_be_triggered(),
        ErrorCode::OrderNotTriggerable,
        "Order is not triggerable"
    )?;

    validate!(
        market_type == MarketType::Spot,
        ErrorCode::InvalidOrder,
        "Order must be a spot order"
    )?;

    let market = spot_market_map.get_ref(&market_index)?;
    let (oracle_price_data, oracle_validity) = oracle_map.get_price_data_and_validity(
        &market.oracle,
        market.historical_oracle_data.last_oracle_price_twap,
    )?;

    validate!(
        is_oracle_valid_for_action(oracle_validity, Some(DriftAction::TriggerOrder))?,
        ErrorCode::InvalidOracle,
        "OracleValidity for spot marketIndex={} invalid for TriggerOrder",
        market.market_index
    )?;

    let oracle_price = oracle_price_data.price;

    let order_slot = user.orders[order_index].slot;
    let auction_duration = user.orders[order_index].auction_duration;
    validate!(
        is_auction_complete(order_slot, auction_duration, slot)?,
        ErrorCode::OrderDidNotSatisfyTriggerCondition,
        "Auction duration must elapse before triggering"
    )?;

    let can_trigger =
        order_satisfies_trigger_condition(&user.orders[order_index], oracle_price.unsigned_abs());
    validate!(can_trigger, ErrorCode::OrderDidNotSatisfyTriggerCondition)?;

    {
        let direction = user.orders[order_index].direction;
        let base_asset_amount = user.orders[order_index].base_asset_amount;

        user.orders[order_index].triggered = true;
        user.orders[order_index].slot = slot;
        let order_type = user.orders[order_index].order_type;
        if let OrderType::TriggerMarket = order_type {
            let auction_start_price = oracle_price_data.price.unsigned_abs();
            let auction_end_price =
                calculate_auction_end_price(oracle_price_data, order_direction)?;
            user.orders[order_index].auction_start_price = auction_start_price;
            user.orders[order_index].auction_end_price = auction_end_price;
        }

        let user_position = user.force_get_spot_position_mut(market_index)?;
        increase_spot_open_bids_and_asks(user_position, &direction, base_asset_amount)?;
    }

    let is_filler_taker = user_key == filler_key;
    let mut filler = if !is_filler_taker {
        Some(load_mut!(filler)?)
    } else {
        None
    };

    let mut quote_market = spot_market_map.get_quote_spot_market_mut()?;
    let filler_reward = pay_keeper_flat_reward_for_spot(
        user,
        filler.as_deref_mut(),
        &mut quote_market,
        state.spot_fee_structure.flat_filler_fee,
    )?;

    let order_action_record = get_order_action_record(
        now,
        OrderAction::Trigger,
        OrderActionExplanation::None,
        market_index,
        Some(filler_key),
        None,
        Some(filler_reward),
        None,
        None,
        None,
        Some(filler_reward),
        None,
        None,
        None,
        None,
        None,
        Some(user_key),
        Some(user.orders[order_index]),
        None,
        None,
        None,
        None,
        oracle_price,
    )?;
    emit!(order_action_record);

    Ok(())
}<|MERGE_RESOLUTION|>--- conflicted
+++ resolved
@@ -23,31 +23,18 @@
     decrease_spot_open_bids_and_asks, increase_spot_open_bids_and_asks,
     update_spot_position_balance,
 };
-<<<<<<< HEAD
 use crate::math::constants::{
     MARK_PRICE_PRECISION, MARK_PRICE_PRECISION_I128, PERP_DECIMALS, QUOTE_SPOT_MARKET_INDEX,
 };
 use crate::math::helpers::get_proportion_u128;
 
-=======
->>>>>>> 31f255e8
 use crate::error::ClearingHouseResult;
 use crate::error::ErrorCode;
 use crate::get_struct_values;
 use crate::get_then_update_id;
 use crate::load_mut;
-<<<<<<< HEAD
-use crate::math::amm::is_oracle_valid;
-use crate::math::auction::{
-    calculate_auction_end_price, calculate_auction_start_price, calculate_spot_auction_end_price,
-    is_auction_complete,
-};
+use crate::math::auction::{calculate_auction_end_price, is_auction_complete};
 use crate::math::casting::{cast, cast_to_i128, cast_to_u128};
-=======
-use crate::math::auction::{calculate_auction_end_price, is_auction_complete};
-use crate::math::casting::{cast, cast_to_i128};
-use crate::math::constants::{PERP_DECIMALS, QUOTE_SPOT_MARKET_INDEX};
->>>>>>> 31f255e8
 use crate::math::fees::{FillFees, SerumFillFees};
 use crate::math::fulfillment::{
     determine_perp_fulfillment_methods, determine_spot_fulfillment_methods,
@@ -213,9 +200,6 @@
         "must be perp order"
     )?;
 
-<<<<<<< HEAD
-    let force_reduce_only = market.is_reduce_only()?;
-=======
     let auction_duration = max(
         params.auction_duration.unwrap_or(0),
         state.min_perp_auction_duration,
@@ -226,7 +210,6 @@
         None if params.order_type == OrderType::Market => state.default_market_order_time_in_force,
         None => 0,
     };
->>>>>>> 31f255e8
 
     let new_order = Order {
         status: OrderStatus::Open,
@@ -2159,8 +2142,8 @@
 
     let oracle_price_data = derive_oracle_price_data_with_quote_market(
         oracle_map,
-        &base_spot_market,
-        &quote_spot_market,
+        base_spot_market,
+        quote_spot_market,
     )?;
 
     let worst_case_token_amount_before = user.spot_positions[base_spot_position_index]
@@ -2219,7 +2202,7 @@
                 user.add_spot_position(quote_spot_market_index, SpotBalanceType::Deposit)
             })?;
 
-            let signed_quote_token_amount = user.spot_positions[quote_spot_position_index]
+            let _signed_quote_token_amount = user.spot_positions[quote_spot_position_index]
                 .get_signed_token_amount(quote_spot_market)?;
 
             let quote_spot_position = &mut user.spot_positions[quote_spot_position_index];
