use std::cell::RefMut;
use std::cmp::max;
use std::num::NonZeroU64;
use std::ops::{Deref, DerefMut};

use anchor_lang::prelude::*;
use serum_dex::instruction::{NewOrderInstructionV3, SelfTradeBehavior};
use serum_dex::matching::Side;
use solana_program::msg;

use crate::controller;
use crate::controller::funding::settle_funding_payment;
use crate::controller::position;
use crate::controller::position::{
    add_new_position, decrease_open_bids_and_asks, get_position_index, increase_open_bids_and_asks,
    update_lp_market_position, update_position_and_market, update_quote_asset_amount,
    PositionDirection,
};
use crate::controller::serum::{invoke_new_order, invoke_settle_funds, SerumFulfillmentParams};
use crate::controller::spot_balance::{
    transfer_spot_balance_to_revenue_pool, update_spot_balances,
};
use crate::controller::spot_position::{
    decrease_spot_open_bids_and_asks, increase_spot_open_bids_and_asks,
    update_spot_position_balance,
};
use crate::math::constants::{
    PERP_DECIMALS, PRICE_PRECISION, PRICE_PRECISION_I128, QUOTE_SPOT_MARKET_INDEX,
    SPOT_FEE_POOL_TO_REVENUE_POOL_THRESHOLD,
};
use crate::math::helpers::get_proportion_u128;

use crate::error::ClearingHouseResult;
use crate::error::ErrorCode;
use crate::get_struct_values;
use crate::get_then_update_id;
use crate::instructions::OrderParams;
use crate::load_mut;
use crate::math::auction::{calculate_auction_end_price, is_auction_complete};
use crate::math::casting::{cast, cast_to_u128, cast_to_u64, Cast};
use crate::math::fees::{FillFees, SerumFillFees};
use crate::math::fulfillment::{
    determine_perp_fulfillment_methods, determine_spot_fulfillment_methods,
};
use crate::math::liquidation::validate_user_not_being_liquidated;
use crate::math::matching::{
    are_orders_same_market_but_different_sides, calculate_fill_for_matched_orders,
    calculate_filler_multiplier_for_matched_orders, do_orders_cross, is_maker_for_taker,
};
use crate::math::oracle;
use crate::math::oracle::{is_oracle_valid_for_action, DriftAction};
use crate::math::serum::{
    calculate_serum_limit_price, calculate_serum_max_coin_qty,
    calculate_serum_max_native_pc_quantity,
};
use crate::math::spot_balance::get_token_amount;
use crate::math::stats::calculate_new_twap;
use crate::math::{amm, fees, margin::*, orders::*};
use crate::math_error;
use crate::print_error;
use crate::state::events::{get_order_action_record, OrderActionRecord, OrderRecord};
use crate::state::events::{OrderAction, OrderActionExplanation};
use crate::state::fulfillment::{PerpFulfillmentMethod, SpotFulfillmentMethod};
use crate::state::oracle::OraclePriceData;
use crate::state::oracle_map::OracleMap;
use crate::state::perp_market::{MarketStatus, PerpMarket};
use crate::state::perp_market_map::PerpMarketMap;
use crate::state::serum::{get_best_bid_and_ask, load_open_orders, load_serum_market};
use crate::state::spot_market::{SpotBalanceType, SpotMarket};
use crate::state::spot_market_map::SpotMarketMap;
use crate::state::state::FeeStructure;
use crate::state::state::*;
use crate::state::user::{AssetType, Order, OrderStatus, OrderType, UserStats};
use crate::state::user::{MarketType, User};
use crate::validate;
use crate::validation::order::{validate_order, validate_spot_order};

#[cfg(test)]
#[path = "../../tests/controller/orders.rs"]
mod tests;

#[cfg(test)]
#[path = "../../tests/controller/amm_jit.rs"]
mod amm_jit_tests;

pub fn place_order(
    state: &State,
    user: &AccountLoader<User>,
    perp_market_map: &PerpMarketMap,
    spot_market_map: &SpotMarketMap,
    oracle_map: &mut OracleMap,
    clock: &Clock,
    params: OrderParams,
) -> ClearingHouseResult {
    let now = clock.unix_timestamp;
    let slot = clock.slot;
    let user_key = user.key();
    let user = &mut load_mut!(user)?;

    validate_user_not_being_liquidated(
        user,
        perp_market_map,
        spot_market_map,
        oracle_map,
        state.liquidation_margin_buffer_ratio,
    )?;

    validate!(!user.is_bankrupt, ErrorCode::UserBankrupt)?;

    let new_order_index = user
        .orders
        .iter()
        .position(|order| order.status.eq(&OrderStatus::Init))
        .ok_or(ErrorCode::MaxNumberOfOrders)?;

    if params.user_order_id > 0 {
        let user_order_id_already_used = user
            .orders
            .iter()
            .position(|order| order.user_order_id == params.user_order_id);

        if user_order_id_already_used.is_some() {
            msg!("user_order_id is already in use {}", params.user_order_id);
            return Err(ErrorCode::UserOrderIdAlreadyInUse);
        }
    }

    let market_index = params.market_index;
    let market = &perp_market_map.get_ref(&market_index)?;
    let force_reduce_only = market.is_reduce_only()?;

    validate!(
        market.is_active(now)?,
        ErrorCode::DefaultError,
        "Market is in settlement mode",
    )?;

    let position_index = get_position_index(&user.perp_positions, market_index)
        .or_else(|_| add_new_position(&mut user.perp_positions, market_index))?;

    let worst_case_base_asset_amount_before =
        user.perp_positions[position_index].worst_case_base_asset_amount()?;

    // Increment open orders for existing position
    let (existing_position_direction, order_base_asset_amount) = {
        let market_position = &mut user.perp_positions[position_index];
        market_position.open_orders += 1;

        validate!(
            params.base_asset_amount >= market.amm.order_step_size,
            ErrorCode::InvalidOrder,
            "params.base_asset_amount={} cannot be below market.amm.order_step_size={}",
            params.base_asset_amount,
            market.amm.order_step_size
        )?;

        let standardized_base_asset_amount =
            standardize_base_asset_amount(params.base_asset_amount, market.amm.order_step_size)?;

        let base_asset_amount = if params.reduce_only || force_reduce_only {
            calculate_base_asset_amount_for_reduce_only_order(
                standardized_base_asset_amount,
                params.direction,
                market_position.base_asset_amount,
            )?
        } else {
            standardized_base_asset_amount
        };

        if !matches!(
            &params.order_type,
            OrderType::TriggerMarket | OrderType::TriggerLimit
        ) {
            increase_open_bids_and_asks(market_position, &params.direction, base_asset_amount)?;
        }

        let existing_position_direction = if market_position.base_asset_amount >= 0 {
            PositionDirection::Long
        } else {
            PositionDirection::Short
        };
        (existing_position_direction, base_asset_amount)
    };

    let oracle_price_data = oracle_map.get_price_data(&market.amm.oracle)?;
    let (auction_start_price, auction_end_price) = if let OrderType::Market = params.order_type {
        let auction_start_price = match params.auction_start_price {
            Some(auction_price) => auction_price,
            None => cast_to_u64(oracle_price_data.price)?,
        };

        let auction_end_price = if params.price == 0 {
            calculate_auction_end_price(oracle_price_data, params.direction)?
        } else {
            params.price
        };

        (
            standardize_price(
                auction_start_price,
                market.amm.order_tick_size,
                params.direction,
            )?,
            standardize_price(
                auction_end_price,
                market.amm.order_tick_size,
                params.direction,
            )?,
        )
    } else {
        (0_u64, 0_u64)
    };

    validate!(
        params.market_type == MarketType::Perp,
        ErrorCode::InvalidOrder,
        "must be perp order"
    )?;

    let auction_duration = max(
        params.auction_duration.unwrap_or(0),
        state.min_perp_auction_duration,
    );

    let time_in_force = match params.time_in_force {
        Some(time_in_force) => time_in_force.max(auction_duration),
        None if params.order_type == OrderType::Market => state.default_market_order_time_in_force,
        None => 0,
    };

    let new_order = Order {
        status: OrderStatus::Open,
        order_type: params.order_type,
        market_type: params.market_type,
        ts: now,
        slot,
        order_id: get_then_update_id!(user, next_order_id),
        user_order_id: params.user_order_id,
        market_index: params.market_index,
        quote_spot_market_index: params.quote_spot_market_index,

        price: standardize_price(params.price, market.amm.order_tick_size, params.direction)?,
        existing_position_direction,
        base_asset_amount: order_base_asset_amount,
        base_asset_amount_filled: 0,
        quote_asset_amount_filled: 0,
        fee: 0,
        direction: params.direction,
        reduce_only: params.reduce_only || force_reduce_only,
        trigger_price: params.trigger_price.unwrap_or(0),
        trigger_condition: params.trigger_condition,
        triggered: false,
        post_only: params.post_only,
        oracle_price_offset: params.oracle_price_offset.unwrap_or(0),
        immediate_or_cancel: params.immediate_or_cancel,
        auction_start_price,
        auction_end_price,
        auction_duration,
        time_in_force,
        padding: [0; 1],
    };

    let valid_oracle_price = get_valid_oracle_price(
        oracle_map.get_price_data(&market.amm.oracle)?,
        market,
        &new_order,
        &state.oracle_guard_rails.validity,
    )?;

    validate_order(&new_order, market, valid_oracle_price, slot)?;

    user.orders[new_order_index] = new_order;

    let worst_case_base_asset_amount_after =
        user.perp_positions[position_index].worst_case_base_asset_amount()?;

    // Order fails if it's risk increasing and it brings the user collateral below the margin requirement
    let risk_decreasing = worst_case_base_asset_amount_after.unsigned_abs()
        <= worst_case_base_asset_amount_before.unsigned_abs();

    let meets_initial_margin_requirement = meets_place_order_margin_requirement(
        user,
        perp_market_map,
        spot_market_map,
        oracle_map,
        risk_decreasing,
    )?;

    if !meets_initial_margin_requirement || (force_reduce_only && !risk_decreasing) {
        return Err(ErrorCode::InvalidOrder);
    }

    let (taker, taker_order, maker, maker_order) =
        get_taker_and_maker_for_order_record(&user_key, &new_order);

    let order_action_record = get_order_action_record(
        now,
        OrderAction::Place,
        OrderActionExplanation::None,
        market_index,
        None,
        None,
        None,
        None,
        None,
        None,
        None,
        None,
        None,
        None,
        taker,
        taker_order,
        maker,
        maker_order,
        oracle_map.get_price_data(&market.amm.oracle)?.price,
    )?;
    emit!(order_action_record);

    let order_record = OrderRecord {
        ts: now,
        user: user_key,
        order: user.orders[new_order_index],
    };
    emit!(order_record);

    Ok(())
}

pub fn cancel_order_by_order_id(
    order_id: u32,
    user: &AccountLoader<User>,
    perp_market_map: &PerpMarketMap,
    spot_market_map: &SpotMarketMap,
    oracle_map: &mut OracleMap,
    clock: &Clock,
) -> ClearingHouseResult {
    let user_key = user.key();
    let user = &mut load_mut!(user)?;
    let order_index = match user.get_order_index(order_id) {
        Ok(order_index) => order_index,
        Err(_) => {
            msg!("could not find order id {}", order_id);
            return Ok(());
        }
    };

    cancel_order(
        order_index,
        user,
        &user_key,
        perp_market_map,
        spot_market_map,
        oracle_map,
        clock.unix_timestamp,
        clock.slot,
        OrderActionExplanation::None,
        None,
        0,
        false,
    )
}

pub fn cancel_order_by_user_order_id(
    user_order_id: u8,
    user: &AccountLoader<User>,
    perp_market_map: &PerpMarketMap,
    spot_market_map: &SpotMarketMap,
    oracle_map: &mut OracleMap,
    clock: &Clock,
) -> ClearingHouseResult {
    let user_key = user.key();
    let user = &mut load_mut!(user)?;
    let order_index = match user
        .orders
        .iter()
        .position(|order| order.user_order_id == user_order_id)
    {
        Some(order_index) => order_index,
        None => {
            msg!("could not find user order id {}", user_order_id);
            return Ok(());
        }
    };

    cancel_order(
        order_index,
        user,
        &user_key,
        perp_market_map,
        spot_market_map,
        oracle_map,
        clock.unix_timestamp,
        clock.slot,
        OrderActionExplanation::None,
        None,
        0,
        false,
    )
}

pub fn cancel_order(
    order_index: usize,
    user: &mut User,
    user_key: &Pubkey,
    perp_market_map: &PerpMarketMap,
    spot_market_map: &SpotMarketMap,
    oracle_map: &mut OracleMap,
    now: i64,
    _slot: u64,
    explanation: OrderActionExplanation,
    filler_key: Option<&Pubkey>,
    filler_reward: u64,
    skip_log: bool,
) -> ClearingHouseResult {
    let (order_status, order_market_index, order_direction, order_market_type) = get_struct_values!(
        user.orders[order_index],
        status,
        market_index,
        direction,
        market_type
    );

    let is_perp_order = order_market_type == MarketType::Perp;

    validate!(order_status == OrderStatus::Open, ErrorCode::OrderNotOpen)?;

    // When save in the record, we want the status to be canceled
    user.orders[order_index].status = OrderStatus::Canceled;

    let oracle = if is_perp_order {
        perp_market_map.get_ref(&order_market_index)?.amm.oracle
    } else {
        spot_market_map.get_ref(&order_market_index)?.oracle
    };

    if !skip_log {
        let (taker, taker_order, maker, maker_order) =
            get_taker_and_maker_for_order_record(user_key, &user.orders[order_index]);

        let order_action_record = get_order_action_record(
            now,
            OrderAction::Cancel,
            explanation,
            order_market_index,
            filler_key.copied(),
            None,
            Some(filler_reward),
            None,
            None,
            None,
            None,
            None,
            None,
            None,
            taker,
            taker_order,
            maker,
            maker_order,
            oracle_map.get_price_data(&oracle)?.price,
        )?;
        emit!(order_action_record);
    }

    if is_perp_order {
        // Decrement open orders for existing position
        let position_index = get_position_index(&user.perp_positions, order_market_index)?;

        // only decrease open/bids ask if it's not a trigger order or if it's been triggered
        if !user.orders[order_index].must_be_triggered() || user.orders[order_index].triggered {
            let base_asset_amount_unfilled =
                user.orders[order_index].get_base_asset_amount_unfilled()?;
            position::decrease_open_bids_and_asks(
                &mut user.perp_positions[position_index],
                &order_direction,
                cast(base_asset_amount_unfilled)?,
            )?;
        }

        user.perp_positions[position_index].open_orders -= 1;
        user.orders[order_index] = Order::default();
    } else {
        let spot_position_index = user.get_spot_position_index(order_market_index)?;

        // only decrease open/bids ask if it's not a trigger order or if it's been triggered
        if !user.orders[order_index].must_be_triggered() || user.orders[order_index].triggered {
            let base_asset_amount_unfilled =
                user.orders[order_index].get_base_asset_amount_unfilled()?;
            decrease_spot_open_bids_and_asks(
                &mut user.spot_positions[spot_position_index],
                &order_direction,
                base_asset_amount_unfilled,
            )?;
        }
        user.spot_positions[spot_position_index].open_orders -= 1;
        user.orders[order_index] = Order::default();
    }

    Ok(())
}

pub fn fill_order(
    order_id: u32,
    state: &State,
    user: &AccountLoader<User>,
    user_stats: &AccountLoader<UserStats>,
    spot_market_map: &SpotMarketMap,
    perp_market_map: &PerpMarketMap,
    oracle_map: &mut OracleMap,
    filler: &AccountLoader<User>,
    filler_stats: &AccountLoader<UserStats>,
    maker: Option<&AccountLoader<User>>,
    maker_stats: Option<&AccountLoader<UserStats>>,
    maker_order_id: Option<u32>,
    referrer: Option<&AccountLoader<User>>,
    referrer_stats: Option<&AccountLoader<UserStats>>,
    clock: &Clock,
) -> ClearingHouseResult<(u64, bool)> {
    let now = clock.unix_timestamp;
    let slot = clock.slot;

    let filler_key = filler.key();
    let user_key = user.key();
    let user = &mut load_mut!(user)?;
    let user_stats = &mut load_mut!(user_stats)?;

    let order_index = user
        .orders
        .iter()
        .position(|order| order.order_id == order_id)
        .ok_or_else(print_error!(ErrorCode::OrderDoesNotExist))?;

    let (order_status, market_index, order_market_type) =
        get_struct_values!(user.orders[order_index], status, market_index, market_type);

    validate!(
        order_market_type == MarketType::Perp,
        ErrorCode::InvalidOrder,
        "must be perp order"
    )?;

    // settle lp position so its tradeable
    let mut market = perp_market_map.get_ref_mut(&market_index)?;
    controller::lp::settle_funding_payment_then_lp(user, &user_key, &mut market, now)?;

    validate!(
        matches!(
            market.status,
            MarketStatus::Active
                | MarketStatus::FundingPaused
                | MarketStatus::ReduceOnly
                | MarketStatus::WithdrawPaused
        ),
        ErrorCode::DefaultError,
        "Market unavailable for fills"
    )?;

    drop(market);

    validate!(
        order_status == OrderStatus::Open,
        ErrorCode::OrderNotOpen,
        "Order not open"
    )?;

    validate!(
        !user.orders[order_index].must_be_triggered() || user.orders[order_index].triggered,
        ErrorCode::OrderMustBeTriggeredFirst,
        "Order must be triggered first"
    )?;

    if user.is_bankrupt {
        msg!("user is bankrupt");
        return Ok((0, false));
    }

    match validate_user_not_being_liquidated(
        user,
        perp_market_map,
        spot_market_map,
        oracle_map,
        state.liquidation_margin_buffer_ratio,
    ) {
        Ok(_) => {}
        Err(_) => {
            msg!("user is being liquidated");
            return Ok((0, false));
        }
    }

    let reserve_price_before: u128;
    let oracle_reserve_price_spread_pct_before: i128;
    let is_oracle_valid: bool;
    let oracle_price: i128;
    let market_is_reduce_only: bool;
    let mut amm_is_available = state.exchange_status != ExchangeStatus::AmmPaused;

    {
        let market = &mut perp_market_map.get_ref_mut(&market_index)?;
        market_is_reduce_only = market.is_reduce_only()?;
        amm_is_available &= market.status != MarketStatus::AmmPaused;
        controller::validate::validate_market_account(market)?;
        validate!(
            market.is_active(now)?,
            ErrorCode::DefaultError,
            "Market is in settlement mode",
        )?;

        let oracle_price_data = &oracle_map.get_price_data(&market.amm.oracle)?;
        let oracle_validity = oracle::oracle_validity(
            market.amm.historical_oracle_data.last_oracle_price_twap,
            oracle_price_data,
            &state.oracle_guard_rails.validity,
        )?;

        is_oracle_valid =
            is_oracle_valid_for_action(oracle_validity, Some(DriftAction::FillOrderAmm))?;

        reserve_price_before = market.amm.reserve_price()?;
        oracle_reserve_price_spread_pct_before = amm::calculate_oracle_twap_5min_mark_spread_pct(
            &market.amm,
            Some(reserve_price_before),
        )?;
        oracle_price = oracle_price_data.price;
    }

    let valid_oracle_price = if is_oracle_valid {
        Some(oracle_price)
    } else {
        None
    };

    let is_filler_taker = user_key == filler_key;
    let is_filler_maker = maker.map_or(false, |maker| maker.key() == filler_key);
    let (mut filler, mut filler_stats) = if !is_filler_maker && !is_filler_taker {
        (Some(load_mut!(filler)?), Some(load_mut!(filler_stats)?))
    } else {
        (None, None)
    };

    let (mut maker, mut maker_stats, maker_key, maker_order_index) = sanitize_maker_order(
        perp_market_map,
        spot_market_map,
        oracle_map,
        maker,
        maker_stats,
        maker_order_id,
        &user_key,
        &user.orders[order_index],
        &mut filler.as_deref_mut(),
        &filler_key,
        state.perp_fee_structure.flat_filler_fee,
        oracle_price,
        now,
        slot,
    )?;

    let (mut referrer, mut referrer_stats) =
        sanitize_referrer(referrer, referrer_stats, user_stats)?;

    let order_breaches_oracle_price = {
        let market = perp_market_map.get_ref(&market_index)?;
        order_breaches_oracle_price_limits(
            &user.orders[order_index],
            oracle_price,
            slot,
            market.amm.order_tick_size,
            market.margin_ratio_initial as u128,
            market.margin_ratio_maintenance as u128,
            Some(&market.amm),
        )?
    };

    if order_breaches_oracle_price {
        let filler_reward = pay_keeper_flat_reward_for_perps(
            user,
            filler.as_deref_mut(),
            perp_market_map.get_ref_mut(&market_index)?.deref_mut(),
            state.perp_fee_structure.flat_filler_fee,
        )?;

        cancel_order(
            order_index,
            user.deref_mut(),
            &user_key,
            perp_market_map,
            spot_market_map,
            oracle_map,
            now,
            slot,
            OrderActionExplanation::OraclePriceBreachedLimitPrice,
            Some(&filler_key),
            filler_reward,
            false,
        )?;

        return Ok((0, true));
    }

    let should_expire_order = should_expire_order(user, order_index, slot)?;
    if should_expire_order {
        let filler_reward = {
            let mut market = perp_market_map.get_ref_mut(&market_index)?;
            pay_keeper_flat_reward_for_perps(
                user,
                filler.as_deref_mut(),
                market.deref_mut(),
                state.perp_fee_structure.flat_filler_fee,
            )?
        };

        cancel_order(
            order_index,
            user,
            &user_key,
            perp_market_map,
            spot_market_map,
            oracle_map,
            now,
            slot,
            OrderActionExplanation::OrderExpired,
            Some(&filler_key),
            filler_reward,
            false,
        )?;
        return Ok((0, true));
    }

    let (base_asset_amount, potentially_risk_increasing, mut updated_user_state) = fulfill_order(
        user,
        order_index,
        &user_key,
        user_stats,
        &mut maker.as_deref_mut(),
        &mut maker_stats.as_deref_mut(),
        maker_order_index,
        maker_key.as_ref(),
        &mut filler.as_deref_mut(),
        &filler_key,
        &mut filler_stats.as_deref_mut(),
        &mut referrer.as_deref_mut(),
        &mut referrer_stats.as_deref_mut(),
        spot_market_map,
        perp_market_map,
        oracle_map,
        &state.perp_fee_structure,
        reserve_price_before,
        valid_oracle_price,
        now,
        slot,
        market_is_reduce_only,
        amm_is_available,
    )?;

    if should_cancel_order_after_fulfill(user, order_index, slot)? {
        updated_user_state = true;

        let filler_reward = {
            let mut market = perp_market_map.get_ref_mut(&market_index)?;
            pay_keeper_flat_reward_for_perps(
                user,
                filler.as_deref_mut(),
                market.deref_mut(),
                state.perp_fee_structure.flat_filler_fee,
            )?
        };

        cancel_order(
            order_index,
            user,
            &user_key,
            perp_market_map,
            spot_market_map,
            oracle_map,
            now,
            slot,
            OrderActionExplanation::MarketOrderFilledToLimitPrice,
            Some(&filler_key),
            filler_reward,
            false,
        )?
    }

    if !updated_user_state {
        return Ok((base_asset_amount, updated_user_state));
    }

    {
        let market = perp_market_map.get_ref(&market_index)?;
        validate_market_within_price_band(
            &market,
            state,
            potentially_risk_increasing,
            Some(oracle_reserve_price_spread_pct_before),
        )?;
    }

    // Try to update the funding rate at the end of every trade
    {
        let market = &mut perp_market_map.get_ref_mut(&market_index)?;
        let funding_paused = matches!(state.exchange_status, ExchangeStatus::FundingPaused)
            || matches!(market.status, MarketStatus::FundingPaused);

        controller::funding::update_funding_rate(
            market_index,
            market,
            oracle_map,
            now,
            &state.oracle_guard_rails,
            funding_paused,
            Some(reserve_price_before),
        )?;
    }

    Ok((base_asset_amount, updated_user_state))
}

pub fn validate_market_within_price_band(
    market: &PerpMarket,
    state: &State,
    potentially_risk_increasing: bool,
    oracle_reserve_price_spread_pct_before: Option<i128>,
) -> ClearingHouseResult<bool> {
    let reserve_price_after = market.amm.reserve_price()?;

    let is_oracle_mark_too_divergent_before = if let Some(oracle_reserve_price_spread_pct_before) =
        oracle_reserve_price_spread_pct_before
    {
        amm::is_oracle_mark_too_divergent(
            oracle_reserve_price_spread_pct_before,
            &state.oracle_guard_rails.price_divergence,
        )?
    } else {
        false
    };

    let oracle_reserve_price_spread_pct_after =
        amm::calculate_oracle_twap_5min_mark_spread_pct(&market.amm, Some(reserve_price_after))?;

    let breach_increases = if let Some(oracle_reserve_price_spread_pct_before) =
        oracle_reserve_price_spread_pct_before
    {
        oracle_reserve_price_spread_pct_after.unsigned_abs()
            >= oracle_reserve_price_spread_pct_before.unsigned_abs()
    } else {
        false
    };

    let is_oracle_mark_too_divergent_after = amm::is_oracle_mark_too_divergent(
        oracle_reserve_price_spread_pct_after,
        &state.oracle_guard_rails.price_divergence,
    )?;

    // if oracle-mark divergence pushed outside limit, block order
    if is_oracle_mark_too_divergent_after && !is_oracle_mark_too_divergent_before {
        msg!("price pushed outside bounds: last_oracle_price_twap_5min={} vs mark_price={},(breach spread {})",
                market.amm.historical_oracle_data.last_oracle_price_twap_5min,
                reserve_price_after,
                oracle_reserve_price_spread_pct_after,
            );
        return Err(ErrorCode::PriceBandsBreached);
    }

    // if oracle-mark divergence outside limit and risk-increasing, block order
    if is_oracle_mark_too_divergent_after && breach_increases && potentially_risk_increasing {
        msg!("risk-increasing outside bounds: last_oracle_price_twap_5min={} vs mark_price={}, (breach spread {})", 
                market.amm.historical_oracle_data.last_oracle_price_twap_5min,
                reserve_price_after,
                oracle_reserve_price_spread_pct_after,
            );

        return Err(ErrorCode::PriceBandsBreached);
    }

    Ok(true)
}

#[allow(clippy::type_complexity)]
fn sanitize_maker_order<'a>(
    perp_market_map: &PerpMarketMap,
    spot_market_map: &SpotMarketMap,
    oracle_map: &mut OracleMap,
    maker: Option<&'a AccountLoader<User>>,
    maker_stats: Option<&'a AccountLoader<UserStats>>,
    maker_order_id: Option<u32>,
    taker_key: &Pubkey,
    taker_order: &Order,
    filler: &mut Option<&mut User>,
    filler_key: &Pubkey,
    filler_reward: u64,
    oracle_price: i128,
    now: i64,
    slot: u64,
) -> ClearingHouseResult<(
    Option<RefMut<'a, User>>,
    Option<RefMut<'a, UserStats>>,
    Option<Pubkey>,
    Option<usize>,
)> {
    if maker.is_none() || maker_stats.is_none() {
        return Ok((None, None, None, None));
    }

    let maker = maker.unwrap();
    let maker_stats = maker_stats.unwrap();
    if &maker.key() == taker_key {
        return Ok((None, None, None, None));
    }

    let maker_key = maker.key();
    let mut maker = load_mut!(maker)?;
    let maker_stats = load_mut!(maker_stats)?;
    let maker_order_id = maker_order_id.ok_or(ErrorCode::MakerOrderNotFound)?;
    let maker_order_index = match maker.get_order_index(maker_order_id) {
        Ok(order_index) => order_index,
        Err(_) => {
            msg!("Maker has no order id {}", maker_order_id);
            return Ok((None, None, None, None));
        }
    };

    {
        let maker_order = &maker.orders[maker_order_index];
        if !is_maker_for_taker(maker_order, taker_order)? {
            return Ok((None, None, None, None));
        }

        if maker.is_being_liquidated || maker.is_bankrupt {
            return Ok((None, None, None, None));
        }

        validate!(
            !maker_order.must_be_triggered() || maker_order.triggered,
            ErrorCode::OrderMustBeTriggeredFirst,
            "Maker order not triggered"
        )?;

        validate!(
            maker_order.market_type == MarketType::Perp,
            ErrorCode::InvalidOrder,
            "Maker order not a perp order"
        )?
    }

    let breaches_oracle_price_limits = {
        let market = perp_market_map.get_ref(&maker.orders[maker_order_index].market_index)?;

        order_breaches_oracle_price_limits(
            &maker.orders[maker_order_index],
            oracle_price,
            slot,
            market.amm.order_tick_size,
            market.margin_ratio_initial as u128,
            market.margin_ratio_maintenance as u128,
            Some(&market.amm),
        )?
    };

    let should_expire_order = should_expire_order(&maker, maker_order_index, slot)?;

    // Dont fulfill with a maker order if oracle has diverged significantly
    if breaches_oracle_price_limits || should_expire_order {
        let filler_reward = {
            let mut market =
                perp_market_map.get_ref_mut(&maker.orders[maker_order_index].market_index)?;
            pay_keeper_flat_reward_for_perps(
                &mut maker,
                filler.as_deref_mut(),
                market.deref_mut(),
                filler_reward,
            )?
        };

        let explanation = if breaches_oracle_price_limits {
            OrderActionExplanation::OraclePriceBreachedLimitPrice
        } else {
            OrderActionExplanation::OrderExpired
        };

        cancel_order(
            maker_order_index,
            maker.deref_mut(),
            &maker_key,
            perp_market_map,
            spot_market_map,
            oracle_map,
            now,
            slot,
            explanation,
            Some(filler_key),
            filler_reward,
            false,
        )?;
        return Ok((None, None, None, None));
    }

    let market_index = maker.orders[maker_order_index].market_index;
    settle_funding_payment(
        &mut maker,
        &maker_key,
        perp_market_map.get_ref_mut(&market_index)?.deref_mut(),
        now,
    )?;

    Ok((
        Some(maker),
        Some(maker_stats),
        Some(maker_key),
        Some(maker_order_index),
    ))
}

#[allow(clippy::type_complexity)]
fn sanitize_referrer<'a>(
    referrer: Option<&'a AccountLoader<User>>,
    referrer_stats: Option<&'a AccountLoader<UserStats>>,
    user_stats: &UserStats,
) -> ClearingHouseResult<(Option<RefMut<'a, User>>, Option<RefMut<'a, UserStats>>)> {
    if referrer.is_none() || referrer_stats.is_none() {
        validate!(
            !user_stats.has_referrer(),
            ErrorCode::InvalidReferrer,
            "User has referrer but referrer/referrer stats missing"
        )?;

        return Ok((None, None));
    }

    let referrer = load_mut!(referrer.unwrap())?;
    let referrer_stats = load_mut!(referrer_stats.unwrap())?;
    validate!(
        referrer.sub_account_id == 0,
        ErrorCode::InvalidReferrer,
        "Referrer must be user id 0"
    )?;

    validate!(
        referrer.authority.eq(&referrer_stats.authority),
        ErrorCode::InvalidReferrer,
        "Referrer authority != Referrer stats authority"
    )?;

    validate!(
        referrer.authority.eq(&user_stats.referrer),
        ErrorCode::InvalidReferrer,
        "Referrer authority != user stats authority"
    )?;

    Ok((Some(referrer), Some(referrer_stats)))
}

fn fulfill_order(
    user: &mut User,
    user_order_index: usize,
    user_key: &Pubkey,
    user_stats: &mut UserStats,
    maker: &mut Option<&mut User>,
    maker_stats: &mut Option<&mut UserStats>,
    maker_order_index: Option<usize>,
    maker_key: Option<&Pubkey>,
    filler: &mut Option<&mut User>,
    filler_key: &Pubkey,
    filler_stats: &mut Option<&mut UserStats>,
    referrer: &mut Option<&mut User>,
    referrer_stats: &mut Option<&mut UserStats>,
    spot_market_map: &SpotMarketMap,
    perp_market_map: &PerpMarketMap,
    oracle_map: &mut OracleMap,
    fee_structure: &FeeStructure,
    reserve_price_before: u128,
    valid_oracle_price: Option<i128>,
    now: i64,
    slot: u64,
    market_is_reduce_only: bool,
    amm_is_available: bool,
) -> ClearingHouseResult<(u64, bool, bool)> {
    let market_index = user.orders[user_order_index].market_index;
    msg!("hi00");

    let position_index = get_position_index(&user.perp_positions, market_index)?;
    let order_direction = user.orders[user_order_index].direction;
    let position_base_asset_amount_before = user.perp_positions[position_index].base_asset_amount;
    let risk_decreasing = is_order_risk_decreasing(
        &order_direction,
        user.orders[user_order_index].get_base_asset_amount_unfilled()?,
        position_base_asset_amount_before.cast()?,
    )?;

    let free_collateral =
        calculate_free_collateral(user, perp_market_map, spot_market_map, oracle_map)?;
    if !risk_decreasing && (free_collateral < 0 || market_is_reduce_only) {
        cancel_risk_increasing_order(
            user,
            user_order_index,
            user_key,
            filler,
            filler_key,
            perp_market_map,
            spot_market_map,
            oracle_map,
            fee_structure,
            now,
            slot,
        )?;

        return Ok((0, false, true));
    }
    msg!("hi001");

    let fulfillment_methods = {
        let market = perp_market_map.get_ref(&market_index)?;

        determine_perp_fulfillment_methods(
            &user.orders[user_order_index],
            if let Some(maker) = maker {
                Some(&maker.orders[maker_order_index.unwrap()])
            } else {
                None
            },
            &market.amm,
            reserve_price_before,
            valid_oracle_price,
            amm_is_available,
            slot,
        )?
    };

    if fulfillment_methods.is_empty() {
        return Ok((0, false, false));
    }

    let mut base_asset_amount = 0_u64;
    let mut quote_asset_amount = 0_u64;
    let mut order_records: Vec<OrderActionRecord> = vec![];

    msg!("hi0");

    for fulfillment_method in fulfillment_methods.iter() {
        if user.orders[user_order_index].status != OrderStatus::Open {
            break;
        }
        let mut market = perp_market_map.get_ref_mut(&market_index)?;

        let (fill_base_asset_amount, fill_quote_asset_amount) = match fulfillment_method {
            PerpFulfillmentMethod::AMM(maker_price) => fulfill_order_with_amm(
                user,
                user_stats,
                user_order_index,
                market.deref_mut(),
                oracle_map,
                reserve_price_before,
                now,
                slot,
                valid_oracle_price,
                user_key,
                filler_key,
                filler,
                filler_stats,
                referrer,
                referrer_stats,
                fee_structure,
                &mut order_records,
                None,
                *maker_price,
                true,
            )?,
            PerpFulfillmentMethod::Match => fulfill_order_with_match(
                market.deref_mut(),
                user,
                user_stats,
                user_order_index,
                user_key,
                maker.as_deref_mut().unwrap(),
                maker_stats.as_deref_mut().unwrap(),
                maker_order_index.unwrap(),
                maker_key.unwrap(),
                filler,
                filler_stats,
                filler_key,
                referrer,
                referrer_stats,
                reserve_price_before,
                valid_oracle_price,
                now,
                slot,
                fee_structure,
                oracle_map,
                &mut order_records,
            )?,
        };

        base_asset_amount = base_asset_amount
            .checked_add(fill_base_asset_amount)
            .ok_or_else(math_error!())?;
        quote_asset_amount = quote_asset_amount
            .checked_add(fill_quote_asset_amount)
            .ok_or_else(math_error!())?;
        market.amm.update_volume_24h(
            fill_quote_asset_amount,
            user.orders[user_order_index].direction,
            now,
        )?;
    }

    for order_record in order_records {
        emit!(order_record)
    }
    msg!("hi1");

    let (taker_margin_requirement, taker_total_collateral, _, _) =
        calculate_margin_requirement_and_total_collateral(
            user,
            perp_market_map,
            MarginRequirementType::Maintenance,
            spot_market_map,
            oracle_map,
            None,
        )?;
    if taker_total_collateral < taker_margin_requirement.cast()? {
        msg!(
            "taker breached maintenance requirements (margin requirement {}) (total_collateral {})",
            taker_margin_requirement,
            taker_total_collateral
        );
        return Err(ErrorCode::InsufficientCollateral);
    }
    msg!("hi2");

    if let Some(maker) = maker {
        let (maker_margin_requirement, maker_total_collateral, _, _) =
            calculate_margin_requirement_and_total_collateral(
                maker,
                perp_market_map,
                MarginRequirementType::Maintenance,
                spot_market_map,
                oracle_map,
                None,
            )?;

        if maker_total_collateral < maker_margin_requirement.cast()? {
            msg!(
            "maker breached maintenance requirements (margin requirement {}) (total_collateral {})",
            maker_margin_requirement,
            maker_total_collateral
        );
            return Err(ErrorCode::InsufficientCollateral);
        }
    }

    let position_base_asset_amount_after = user.perp_positions[position_index].base_asset_amount;
    let risk_increasing = position_base_asset_amount_before == 0
        || position_base_asset_amount_before.signum() == position_base_asset_amount_after.signum()
        || position_base_asset_amount_before.abs() < position_base_asset_amount_after.abs();

    let updated_user_state = base_asset_amount != 0;

    Ok((base_asset_amount, risk_increasing, updated_user_state))
}

fn cancel_risk_increasing_order(
    user: &mut User,
    user_order_index: usize,
    user_key: &Pubkey,
    filler: &mut Option<&mut User>,
    filler_key: &Pubkey,
    perp_market_map: &PerpMarketMap,
    spot_market_map: &SpotMarketMap,
    oracle_map: &mut OracleMap,
    fee_structure: &FeeStructure,
    now: i64,
    slot: u64,
) -> ClearingHouseResult {
    let market_index = user.orders[user_order_index].market_index;
    let filler_reward = {
        let mut market = perp_market_map.get_ref_mut(&market_index)?;
        pay_keeper_flat_reward_for_perps(
            user,
            filler.as_deref_mut(),
            market.deref_mut(),
            fee_structure.flat_filler_fee,
        )?
    };

    cancel_order(
        user_order_index,
        user,
        user_key,
        perp_market_map,
        spot_market_map,
        oracle_map,
        now,
        slot,
        OrderActionExplanation::InsufficientFreeCollateral,
        Some(filler_key),
        filler_reward,
        false,
    )?;

    Ok(())
}

pub fn fulfill_order_with_amm(
    user: &mut User,
    user_stats: &mut UserStats,
    order_index: usize,
    market: &mut PerpMarket,
    oracle_map: &mut OracleMap,
    reserve_price_before: u128,
    now: i64,
    slot: u64,
    valid_oracle_price: Option<i128>,
    user_key: &Pubkey,
    filler_key: &Pubkey,
    filler: &mut Option<&mut User>,
    filler_stats: &mut Option<&mut UserStats>,
    referrer: &mut Option<&mut User>,
    referrer_stats: &mut Option<&mut UserStats>,
    fee_structure: &FeeStructure,
    order_records: &mut Vec<OrderActionRecord>,
    override_base_asset_amount: Option<u64>,
    override_fill_price: Option<u128>,
    split_with_lps: bool,
) -> ClearingHouseResult<(u64, u64)> {
    // Determine the base asset amount the market can fill
    let (base_asset_amount, limit_price, fill_price) = match override_base_asset_amount {
        Some(override_base_asset_amount) => {
            let limit_price = user.orders[order_index].get_limit_price(
                valid_oracle_price,
                slot,
                market.amm.order_tick_size,
                Some(&market.amm),
            )?;
            (override_base_asset_amount, limit_price, override_fill_price)
        }
        None => {
            let (base_asset_amount, limit_price) = calculate_base_asset_amount_for_amm_to_fulfill(
                &user.orders[order_index],
                market,
                valid_oracle_price,
                slot,
                override_fill_price,
            )?;

            let fill_price = if user.orders[order_index].post_only {
                Some(limit_price)
            } else {
                None
            };
            (base_asset_amount, limit_price, fill_price)
        }
    };

    if base_asset_amount == 0 {
        // if is an actual swap (and not amm jit order) then msg!
        if override_base_asset_amount.is_none() {
            msg!("Amm cant fulfill order");
        }
        return Ok((0, 0));
    }

    let position_index = get_position_index(&user.perp_positions, market.market_index)?;

    let (order_post_only, order_ts, order_direction) =
        get_struct_values!(user.orders[order_index], post_only, ts, direction);

    controller::validate::validate_amm_account_for_fill(&market.amm, order_direction)?;

    let (quote_asset_amount, quote_asset_amount_surplus, _) =
        controller::position::update_position_with_base_asset_amount(
            base_asset_amount,
            order_direction,
            market,
            user,
            position_index,
            reserve_price_before,
            now,
            fill_price,
        )?;

    validate_fill_price(
        quote_asset_amount,
        base_asset_amount,
        order_direction,
        limit_price,
        !order_post_only,
    )?;

    let reward_referrer = referrer.is_some()
        && referrer_stats.is_some()
        && referrer
            .as_mut()
            .unwrap()
            .force_get_perp_position_mut(market.market_index)
            .is_ok();

    let FillFees {
        user_fee,
        fee_to_market,
        filler_reward,
        referee_discount,
        referrer_reward,
        fee_to_market_for_lp,
        ..
    } = fees::calculate_fee_for_fulfillment_with_amm(
        user_stats,
        quote_asset_amount,
        fee_structure,
        order_ts,
        now,
        filler.is_some(),
        reward_referrer,
        referrer_stats,
        quote_asset_amount_surplus,
        order_post_only,
    )?;

    let user_position_delta =
        get_position_delta_for_fill(base_asset_amount, quote_asset_amount, order_direction)?;

    if split_with_lps {
        update_lp_market_position(market, &user_position_delta, fee_to_market_for_lp.cast()?)?;
    }

    if market.amm.user_lp_shares > 0 {
        let (new_terminal_quote_reserve, new_terminal_base_reserve) =
            crate::math::amm::calculate_terminal_reserves(&market.amm)?;
        market.amm.terminal_quote_asset_reserve = new_terminal_quote_reserve;

        let (min_base_asset_reserve, max_base_asset_reserve) =
            crate::math::amm::calculate_bid_ask_bounds(
                market.amm.concentration_coef,
                new_terminal_base_reserve,
            )?;
        market.amm.min_base_asset_reserve = min_base_asset_reserve;
        market.amm.max_base_asset_reserve = max_base_asset_reserve;
    }

    // Increment the clearing house's total fee variables
    market.amm.total_fee = market
        .amm
        .total_fee
        .checked_add(fee_to_market.cast()?)
        .ok_or_else(math_error!())?;
    market.amm.total_exchange_fee = market
        .amm
        .total_exchange_fee
        .checked_add(user_fee.cast()?)
        .ok_or_else(math_error!())?;
    market.amm.total_mm_fee = market
        .amm
        .total_mm_fee
        .checked_add(quote_asset_amount_surplus.cast()?)
        .ok_or_else(math_error!())?;
    market.amm.total_fee_minus_distributions = market
        .amm
        .total_fee_minus_distributions
        .checked_add(fee_to_market.cast()?)
        .ok_or_else(math_error!())?;
    market.amm.net_revenue_since_last_funding = market
        .amm
        .net_revenue_since_last_funding
        .checked_add(fee_to_market)
        .ok_or_else(math_error!())?;

    // Increment the user's total fee variables
    user_stats.increment_total_fees(user_fee)?;
    user_stats.increment_total_referee_discount(referee_discount)?;

    if let (Some(referrer), Some(referrer_stats)) = (referrer.as_mut(), referrer_stats.as_mut()) {
        if let Ok(referrer_position) = referrer.force_get_perp_position_mut(market.market_index) {
            if referrer_reward > 0 {
                update_quote_asset_amount(referrer_position, market, referrer_reward.cast()?)?;
                referrer_stats.increment_total_referrer_reward(referrer_reward, now)?;
            }
        }
    }

    let position_index = get_position_index(&user.perp_positions, market.market_index)?;

    controller::position::update_quote_asset_amount(
        &mut user.perp_positions[position_index],
        market,
        -user_fee.cast()?,
    )?;

    if order_post_only {
        user_stats.update_maker_volume_30d(quote_asset_amount, now)?;
    } else {
        user_stats.update_taker_volume_30d(quote_asset_amount, now)?;
    }

    if let Some(filler) = filler.as_mut() {
        let position_index = get_position_index(&filler.perp_positions, market.market_index)
            .or_else(|_| add_new_position(&mut filler.perp_positions, market.market_index))?;

        controller::position::update_quote_asset_amount(
            &mut filler.perp_positions[position_index],
            market,
            filler_reward.cast()?,
        )?;

        filler_stats
            .as_mut()
            .unwrap()
            .update_filler_volume(quote_asset_amount, now)?;
    }

    update_order_after_fill(
        &mut user.orders[order_index],
        base_asset_amount,
        quote_asset_amount,
        cast(user_fee)?,
    )?;

    decrease_open_bids_and_asks(
        &mut user.perp_positions[position_index],
        &order_direction,
        base_asset_amount,
    )?;

    let (taker, taker_order, maker, maker_order) =
        get_taker_and_maker_for_order_record(user_key, &user.orders[order_index]);

    let fill_record_id = get_then_update_id!(market, next_fill_record_id);
    let order_action_record = get_order_action_record(
        now,
        OrderAction::Fill,
        OrderActionExplanation::OrderFilledWithAMM,
        market.market_index,
        Some(*filler_key),
        Some(fill_record_id),
        Some(filler_reward),
        Some(base_asset_amount),
        Some(quote_asset_amount),
        Some(user_fee),
        None,
        Some(referrer_reward),
        Some(quote_asset_amount_surplus),
        None,
        taker,
        taker_order,
        maker,
        maker_order,
        oracle_map.get_price_data(&market.amm.oracle)?.price,
    )?;
    order_records.push(order_action_record);

    // Cant reset order until after its logged
    if user.orders[order_index].get_base_asset_amount_unfilled()? == 0 {
        user.orders[order_index] = Order::default();
        let market_position = &mut user.perp_positions[position_index];
        market_position.open_orders -= 1;
    }

    Ok((base_asset_amount, quote_asset_amount))
}

pub fn fulfill_order_with_match(
    market: &mut PerpMarket,
    taker: &mut User,
    taker_stats: &mut UserStats,
    taker_order_index: usize,
    taker_key: &Pubkey,
    maker: &mut User,
    maker_stats: &mut UserStats,
    maker_order_index: usize,
    maker_key: &Pubkey,
    filler: &mut Option<&mut User>,
    filler_stats: &mut Option<&mut UserStats>,
    filler_key: &Pubkey,
    referrer: &mut Option<&mut User>,
    referrer_stats: &mut Option<&mut UserStats>,
    reserve_price_before: u128,
    valid_oracle_price: Option<i128>,
    now: i64,
    slot: u64,
    fee_structure: &FeeStructure,
    oracle_map: &mut OracleMap,
    order_records: &mut Vec<OrderActionRecord>,
) -> ClearingHouseResult<(u64, u64)> {
    if !are_orders_same_market_but_different_sides(
        &maker.orders[maker_order_index],
        &taker.orders[taker_order_index],
    ) {
        return Ok((0_u64, 0_u64));
    }

    let oracle_price = oracle_map.get_price_data(&market.amm.oracle)?.price;
    let taker_price = taker.orders[taker_order_index].get_limit_price(
        Some(oracle_price),
        slot,
        market.amm.order_tick_size,
        Some(&market.amm),
    )?;
    let taker_direction = taker.orders[taker_order_index].direction;
    let taker_base_asset_amount =
        taker.orders[taker_order_index].get_base_asset_amount_unfilled()?;

    let maker_price = maker.orders[maker_order_index].get_limit_price(
        Some(oracle_price),
        slot,
        market.amm.order_tick_size,
        Some(&market.amm),
    )?;
    let maker_direction = maker.orders[maker_order_index].direction;
    let maker_base_asset_amount =
        maker.orders[maker_order_index].get_base_asset_amount_unfilled()?;

    let orders_cross = do_orders_cross(maker_direction, maker_price, taker_price);

    if !orders_cross {
        return Ok((0_u64, 0_u64));
    }

    let (base_asset_amount, _) = calculate_fill_for_matched_orders(
        maker_base_asset_amount,
        maker_price,
        taker_base_asset_amount,
        PERP_DECIMALS,
        maker_direction,
    )?;

    if base_asset_amount == 0 {
        return Ok((0_u64, 0_u64));
    }

    amm::update_mark_twap(
        &mut market.amm,
        now,
        Some(maker_price),
        Some(taker_direction),
    )?;

    let amm_wants_to_make = match taker_direction {
        PositionDirection::Long => market.amm.base_asset_amount_with_amm < 0,
        PositionDirection::Short => market.amm.base_asset_amount_with_amm > 0,
    };

    let mut total_quote_asset_amount = 0_u64;
    let base_asset_amount_left_to_fill = if amm_wants_to_make && market.amm.amm_jit_is_active() {
        let jit_base_asset_amount =
            crate::math::amm_jit::calculate_jit_base_asset_amount(market, base_asset_amount)?;

        if jit_base_asset_amount > 0 {
            let (base_asset_amount_filled_by_amm, quote_asset_amount_filled_by_amm) =
                fulfill_order_with_amm(
                    taker,
                    taker_stats,
                    taker_order_index,
                    market,
                    oracle_map,
                    reserve_price_before,
                    now,
                    slot,
                    valid_oracle_price,
                    taker_key,
                    filler_key,
                    filler,
                    filler_stats,
                    &mut None,
                    &mut None,
                    fee_structure,
                    order_records,
                    Some(jit_base_asset_amount),
                    Some(taker_price), // current auction price
                    false,             // dont split with the lps
                )?;

            total_quote_asset_amount = quote_asset_amount_filled_by_amm;

            base_asset_amount
                .checked_sub(base_asset_amount_filled_by_amm)
                .ok_or_else(math_error!())?
        } else {
            base_asset_amount
        }
    } else {
        base_asset_amount
    };

    let taker_base_asset_amount =
        taker.orders[taker_order_index].get_base_asset_amount_unfilled()?;

    let (base_asset_amount_fulfilled, quote_asset_amount) = calculate_fill_for_matched_orders(
        base_asset_amount_left_to_fill,
        maker_price,
        taker_base_asset_amount,
        PERP_DECIMALS,
        maker_direction,
    )?;

    validate_fill_price(
        quote_asset_amount,
        base_asset_amount_fulfilled,
        taker_direction,
        taker_price,
        true,
    )?;
    validate_fill_price(
        quote_asset_amount,
        base_asset_amount_fulfilled,
        maker_direction,
        maker_price,
        false,
    )?;

    total_quote_asset_amount = total_quote_asset_amount
        .checked_add(quote_asset_amount)
        .ok_or_else(math_error!())?;

    let maker_position_index = get_position_index(
        &maker.perp_positions,
        maker.orders[maker_order_index].market_index,
    )?;

    let maker_position_delta = get_position_delta_for_fill(
        base_asset_amount_left_to_fill,
        quote_asset_amount,
        maker.orders[maker_order_index].direction,
    )?;

    update_position_and_market(
        &mut maker.perp_positions[maker_position_index],
        market,
        &maker_position_delta,
    )?;

    maker_stats.update_maker_volume_30d(quote_asset_amount, now)?;

    let taker_position_index = get_position_index(
        &taker.perp_positions,
        taker.orders[taker_order_index].market_index,
    )?;

    let taker_position_delta = get_position_delta_for_fill(
        base_asset_amount_left_to_fill,
        quote_asset_amount,
        taker.orders[taker_order_index].direction,
    )?;

    update_position_and_market(
        &mut taker.perp_positions[taker_position_index],
        market,
        &taker_position_delta,
    )?;

    taker_stats.update_taker_volume_30d(quote_asset_amount, now)?;

    let reward_referrer = referrer.is_some()
        && referrer_stats.is_some()
        && referrer
            .as_mut()
            .unwrap()
            .force_get_perp_position_mut(market.market_index)
            .is_ok();

    let filler_multiplier = if filler.is_some() {
        calculate_filler_multiplier_for_matched_orders(maker_price, maker_direction, oracle_price)?
    } else {
        0
    };

    let FillFees {
        user_fee: taker_fee,
        maker_rebate,
        fee_to_market,
        filler_reward,
        referrer_reward,
        referee_discount,
        ..
    } = fees::calculate_fee_for_fulfillment_with_match(
        taker_stats,
        maker_stats,
        quote_asset_amount,
        fee_structure,
        taker.orders[taker_order_index].ts,
        now,
        filler_multiplier,
        reward_referrer,
        referrer_stats,
        &MarketType::Perp,
    )?;

    // Increment the markets house's total fee variables
    market.amm.total_fee = market
        .amm
        .total_fee
        .checked_add(fee_to_market.cast()?)
        .ok_or_else(math_error!())?;
    market.amm.total_exchange_fee = market
        .amm
        .total_exchange_fee
        .checked_add(fee_to_market.cast()?)
        .ok_or_else(math_error!())?;
    market.amm.total_fee_minus_distributions = market
        .amm
        .total_fee_minus_distributions
        .checked_add(fee_to_market.cast()?)
        .ok_or_else(math_error!())?;
    market.amm.net_revenue_since_last_funding = market
        .amm
        .net_revenue_since_last_funding
        .checked_add(fee_to_market)
        .ok_or_else(math_error!())?;

    controller::position::update_quote_asset_amount(
        &mut taker.perp_positions[taker_position_index],
        market,
        -taker_fee.cast()?,
    )?;

    taker_stats.increment_total_fees(taker_fee)?;
    taker_stats.increment_total_referee_discount(referee_discount)?;

    controller::position::update_quote_asset_amount(
        &mut maker.perp_positions[maker_position_index],
        market,
        maker_rebate.cast()?,
    )?;

    maker_stats.increment_total_rebate(maker_rebate)?;

    if let Some(filler) = filler {
        let filler_position_index = get_position_index(&filler.perp_positions, market.market_index)
            .or_else(|_| add_new_position(&mut filler.perp_positions, market.market_index))?;

        controller::position::update_quote_asset_amount(
            &mut filler.perp_positions[filler_position_index],
            market,
            filler_reward.cast()?,
        )?;

        filler_stats
            .as_mut()
            .unwrap()
            .update_filler_volume(quote_asset_amount, now)?;
    }

    if let (Some(referrer), Some(referrer_stats)) = (referrer.as_mut(), referrer_stats.as_mut()) {
        if let Ok(referrer_position) = referrer.force_get_perp_position_mut(market.market_index) {
            if referrer_reward > 0 {
                update_quote_asset_amount(referrer_position, market, referrer_reward.cast()?)?;
                referrer_stats.increment_total_referrer_reward(referrer_reward, now)?;
            }
        }
    }

    update_order_after_fill(
        &mut taker.orders[taker_order_index],
        base_asset_amount_left_to_fill,
        quote_asset_amount,
        taker_fee.cast()?,
    )?;

    decrease_open_bids_and_asks(
        &mut taker.perp_positions[taker_position_index],
        &taker.orders[taker_order_index].direction,
        base_asset_amount_left_to_fill,
    )?;

    update_order_after_fill(
        &mut maker.orders[maker_order_index],
        base_asset_amount_left_to_fill,
        quote_asset_amount,
        -maker_rebate.cast()?,
    )?;

    decrease_open_bids_and_asks(
        &mut maker.perp_positions[maker_position_index],
        &maker.orders[maker_order_index].direction,
        base_asset_amount_left_to_fill,
    )?;

    let fill_record_id = get_then_update_id!(market, next_fill_record_id);
    let order_action_record = get_order_action_record(
        now,
        OrderAction::Fill,
        OrderActionExplanation::None,
        market.market_index,
        Some(*filler_key),
        Some(fill_record_id),
        Some(filler_reward),
        Some(base_asset_amount_left_to_fill),
        Some(quote_asset_amount),
        Some(taker_fee),
        Some(maker_rebate),
        Some(referrer_reward),
        None,
        None,
        Some(*taker_key),
        Some(taker.orders[taker_order_index]),
        Some(*maker_key),
        Some(maker.orders[maker_order_index]),
        oracle_map.get_price_data(&market.amm.oracle)?.price,
    )?;
    order_records.push(order_action_record);

    if taker.orders[taker_order_index].get_base_asset_amount_unfilled()? == 0 {
        taker.orders[taker_order_index] = Order::default();
        let market_position = &mut taker.perp_positions[taker_position_index];
        market_position.open_orders -= 1;
    }

    if maker.orders[maker_order_index].get_base_asset_amount_unfilled()? == 0 {
        maker.orders[maker_order_index] = Order::default();
        let market_position = &mut maker.perp_positions[maker_position_index];
        market_position.open_orders -= 1;
    }

    Ok((base_asset_amount, total_quote_asset_amount))
}

pub fn update_order_after_fill(
    order: &mut Order,
    base_asset_amount: u64,
    quote_asset_amount: u64,
    fee: i64,
) -> ClearingHouseResult {
    order.base_asset_amount_filled = order
        .base_asset_amount_filled
        .checked_add(base_asset_amount)
        .ok_or_else(math_error!())?;

    order.quote_asset_amount_filled = order
        .quote_asset_amount_filled
        .checked_add(quote_asset_amount)
        .ok_or_else(math_error!())?;

    order.fee = order.fee.checked_add(fee).ok_or_else(math_error!())?;

    if order.get_base_asset_amount_unfilled()? == 0 {
        order.status = OrderStatus::Filled;
    }

    Ok(())
}

fn get_valid_oracle_price(
    oracle_price_data: &OraclePriceData,
    market: &PerpMarket,
    order: &Order,
    validity_guardrails: &ValidityGuardRails,
) -> ClearingHouseResult<Option<i128>> {
    let price = {
        let oracle_validity = oracle::oracle_validity(
            market.amm.historical_oracle_data.last_oracle_price_twap,
            oracle_price_data,
            validity_guardrails,
        )?;

        let is_oracle_valid =
            is_oracle_valid_for_action(oracle_validity, Some(DriftAction::FillOrderAmm))?;

        if is_oracle_valid {
            Some(oracle_price_data.price)
        } else if order.has_oracle_price_offset() {
            msg!("Invalid oracle for order with oracle price offset");
            return Err(print_error!(ErrorCode::InvalidOracle)());
        } else {
            msg!("Oracle is invalid");
            None
        }
    };

    Ok(price)
}

#[allow(clippy::type_complexity)]
fn get_taker_and_maker_for_order_record(
    user_key: &Pubkey,
    user_order: &Order,
) -> (Option<Pubkey>, Option<Order>, Option<Pubkey>, Option<Order>) {
    if user_order.post_only {
        (None, None, Some(*user_key), Some(*user_order))
    } else {
        (Some(*user_key), Some(*user_order), None, None)
    }
}

pub fn trigger_order(
    order_id: u32,
    state: &State,
    user: &AccountLoader<User>,
    spot_market_map: &SpotMarketMap,
    perp_market_map: &PerpMarketMap,
    oracle_map: &mut OracleMap,
    filler: &AccountLoader<User>,
    clock: &Clock,
) -> ClearingHouseResult {
    let now = clock.unix_timestamp;
    let slot = clock.slot;

    let filler_key = filler.key();
    let user_key = user.key();
    let user = &mut load_mut!(user)?;

    let order_index = user
        .orders
        .iter()
        .position(|order| order.order_id == order_id)
        .ok_or_else(print_error!(ErrorCode::OrderDoesNotExist))?;

    let (order_status, market_index, market_type) =
        get_struct_values!(user.orders[order_index], status, market_index, market_type);

    validate!(
        order_status == OrderStatus::Open,
        ErrorCode::OrderNotOpen,
        "Order not open"
    )?;

    validate!(
        user.orders[order_index].must_be_triggered(),
        ErrorCode::OrderNotTriggerable,
        "Order is not triggerable"
    )?;

    validate!(
        market_type == MarketType::Perp,
        ErrorCode::InvalidOrder,
        "Order must be a perp order"
    )?;

    let mut perp_market = perp_market_map.get_ref_mut(&market_index)?;
    let oracle_price_data = &oracle_map.get_price_data(&perp_market.amm.oracle)?;

    let oracle_validity = oracle::oracle_validity(
        perp_market
            .amm
            .historical_oracle_data
            .last_oracle_price_twap,
        oracle_price_data,
        &state.oracle_guard_rails.validity,
    )?;
    let is_oracle_valid =
        is_oracle_valid_for_action(oracle_validity, Some(DriftAction::TriggerOrder))?;

    validate!(is_oracle_valid, ErrorCode::InvalidOracle)?;

    let oracle_price = oracle_price_data.price;

    let order_slot = user.orders[order_index].slot;
    let auction_duration = user.orders[order_index].auction_duration;
    validate!(
        is_auction_complete(order_slot, auction_duration, slot)?,
        ErrorCode::OrderDidNotSatisfyTriggerCondition,
        "Auction duration must elapse before triggering"
    )?;

    let can_trigger = order_satisfies_trigger_condition(
        &user.orders[order_index],
        cast(oracle_price.unsigned_abs())?,
    );
    validate!(can_trigger, ErrorCode::OrderDidNotSatisfyTriggerCondition)?;

    {
        let direction = user.orders[order_index].direction;
        let base_asset_amount = user.orders[order_index].base_asset_amount;

        user.orders[order_index].triggered = true;
        user.orders[order_index].slot = slot;
        let order_type = user.orders[order_index].order_type;
        if let OrderType::TriggerMarket = order_type {
            let auction_start_price = cast_to_u64(oracle_price_data.price.unsigned_abs())?;
            let auction_end_price = calculate_auction_end_price(oracle_price_data, direction)?;
            user.orders[order_index].auction_start_price = auction_start_price;
            user.orders[order_index].auction_end_price = auction_end_price;
        }

        let user_position = user.get_perp_position_mut(market_index)?;
        increase_open_bids_and_asks(user_position, &direction, base_asset_amount)?;
    }

    let is_filler_taker = user_key == filler_key;
    let mut filler = if !is_filler_taker {
        Some(load_mut!(filler)?)
    } else {
        None
    };

    let filler_reward = pay_keeper_flat_reward_for_perps(
        user,
        filler.as_deref_mut(),
        &mut perp_market,
        state.perp_fee_structure.flat_filler_fee,
    )?;

    let order_action_record = get_order_action_record(
        now,
        OrderAction::Trigger,
        OrderActionExplanation::None,
        market_index,
        Some(filler_key),
        None,
        Some(filler_reward),
        None,
        None,
        Some(filler_reward),
        None,
        None,
        None,
        None,
        Some(user_key),
        Some(user.orders[order_index]),
        None,
        None,
        oracle_price,
    )?;
    emit!(order_action_record);

    drop(perp_market);

    // If order is risk increasing and user is below initial margin, cancel it
    let order_direction = user.orders[order_index].direction;
    let order_base_asset_amount = user.orders[order_index].base_asset_amount;
    let position_base_asset_amount = user
        .force_get_perp_position_mut(market_index)?
        .base_asset_amount;
    let is_risk_increasing = is_order_risk_increasing(
        &order_direction,
        order_base_asset_amount,
        position_base_asset_amount,
    )?;

    let meets_initial_margin_requirement =
        meets_initial_margin_requirement(user, perp_market_map, spot_market_map, oracle_map)?;

    if is_risk_increasing && !meets_initial_margin_requirement {
        cancel_order(
            order_index,
            user,
            &user_key,
            perp_market_map,
            spot_market_map,
            oracle_map,
            now,
            slot,
            OrderActionExplanation::InsufficientFreeCollateral,
            Some(&filler_key),
            0,
            false,
        )?;
    }

    Ok(())
}

pub fn pay_keeper_flat_reward_for_perps(
    user: &mut User,
    filler: Option<&mut User>,
    market: &mut PerpMarket,
    filler_reward: u64,
) -> ClearingHouseResult<u64> {
    let filler_reward = if let Some(filler) = filler {
        let user_position = user.get_perp_position_mut(market.market_index)?;
        controller::position::update_quote_asset_amount(
            user_position,
            market,
            -filler_reward.cast()?,
        )?;

        let filler_position = filler.force_get_perp_position_mut(market.market_index)?;
        controller::position::update_quote_asset_amount(
            filler_position,
            market,
            filler_reward.cast()?,
        )?;

        filler_reward
    } else {
        0
    };

    Ok(filler_reward)
}

pub fn pay_keeper_flat_reward_for_spot(
    user: &mut User,
    filler: Option<&mut User>,
    quote_market: &mut SpotMarket,
    filler_reward: u64,
) -> ClearingHouseResult<u64> {
    let filler_reward = if let Some(filler) = filler {
        update_spot_position_balance(
            filler_reward as u128,
            &SpotBalanceType::Deposit,
            quote_market,
            filler.get_quote_spot_position_mut(),
            false,
        )?;

        update_spot_position_balance(
            filler_reward as u128,
            &SpotBalanceType::Borrow,
            quote_market,
            user.get_quote_spot_position_mut(),
            false,
        )?;

        filler_reward
    } else {
        0
    };

    Ok(filler_reward)
}

pub fn place_spot_order(
    state: &State,
    user: &AccountLoader<User>,
    perp_market_map: &PerpMarketMap,
    spot_market_map: &SpotMarketMap,
    oracle_map: &mut OracleMap,
    clock: &Clock,
    params: OrderParams,
) -> ClearingHouseResult {
    let now = clock.unix_timestamp;
    let slot = clock.slot;
    let user_key = user.key();
    let user = &mut load_mut!(user)?;

    validate_user_not_being_liquidated(
        user,
        perp_market_map,
        spot_market_map,
        oracle_map,
        state.liquidation_margin_buffer_ratio,
    )?;

    validate!(!user.is_bankrupt, ErrorCode::UserBankrupt)?;

    let new_order_index = user
        .orders
        .iter()
        .position(|order| order.status.eq(&OrderStatus::Init))
        .ok_or(ErrorCode::MaxNumberOfOrders)?;

    if params.user_order_id > 0 {
        let user_order_id_already_used = user
            .orders
            .iter()
            .position(|order| order.user_order_id == params.user_order_id);

        if user_order_id_already_used.is_some() {
            msg!("user_order_id is already in use {}", params.user_order_id);
            return Err(ErrorCode::UserOrderIdAlreadyInUse);
        }
    }

    // update_spot_market_for_order_sides(user, spot_market_map, oracle_map, params)?;

    let base_spot_market_index = params.market_index;
    let base_spot_market = &spot_market_map.get_ref(&base_spot_market_index)?;

    let quote_spot_market_index = params.quote_spot_market_index;
    let quote_spot_market = &spot_market_map.get_ref(&quote_spot_market_index)?;

    let force_reduce_only =
        base_spot_market.is_reduce_only()? || quote_spot_market.is_reduce_only()?;

    let base_spot_position_index = user
        .get_spot_position_index(base_spot_market_index)
        .or_else(|_| user.add_spot_position(base_spot_market_index, SpotBalanceType::Deposit))?;

    let oracle_price_data = derive_oracle_price_data_with_quote_market(
        oracle_map,
        base_spot_market,
        quote_spot_market,
    )?;

    let worst_case_token_amount_before = user.spot_positions[base_spot_position_index]
        .get_worst_case_token_amount(base_spot_market, None)?;

    let signed_token_amount = user.spot_positions[base_spot_position_index]
        .get_signed_token_amount(base_spot_market)?
        .cast::<i64>()?;

    // Increment open orders for existing position
    let (existing_position_direction, order_base_asset_amount) = {
        let base_asset_amount = {
            let spot_position = &mut user.spot_positions[base_spot_position_index];
            spot_position.open_orders += 1;

<<<<<<< HEAD
            let standardized_base_asset_amount = standardize_base_asset_amount(
                params.base_asset_amount,
                base_spot_market.order_step_size,
            )?;

            let base_asset_amount = if params.reduce_only || force_reduce_only {
                calculate_base_asset_amount_for_reduce_only_order(
                    standardized_base_asset_amount,
                    params.direction,
                    signed_token_amount,
                )
            } else {
                standardized_base_asset_amount
            };
=======
        validate!(
            params.base_asset_amount >= spot_market.order_step_size,
            ErrorCode::InvalidOrder,
            "params.base_asset_amount={} cannot be below spot_market.order_step_size={}",
            params.base_asset_amount,
            spot_market.order_step_size
        )?;

        let standardized_base_asset_amount =
            standardize_base_asset_amount(params.base_asset_amount, spot_market.order_step_size)?;

        let base_asset_amount = if params.reduce_only || force_reduce_only {
            calculate_base_asset_amount_for_reduce_only_order(
                standardized_base_asset_amount,
                params.direction,
                signed_token_amount,
            )?
        } else {
            standardized_base_asset_amount
        };
>>>>>>> 0cf49c25

            validate!(
                is_multiple_of_step_size(base_asset_amount, base_spot_market.order_step_size)?,
                ErrorCode::InvalidOrder,
                "Order base asset amount ({}), is not a multiple of step size ({})",
                base_asset_amount,
                base_spot_market.order_step_size
            )?;

            if !matches!(
                &params.order_type,
                OrderType::TriggerMarket | OrderType::TriggerLimit
            ) {
                increase_spot_open_bids_and_asks(
                    spot_position,
                    &params.direction,
                    base_asset_amount,
                )?;
            }

            base_asset_amount
        };

        {
            let quote_spot_position_index = user
                .get_spot_position_index(quote_spot_market_index)
                .or_else(|_| {
                user.add_spot_position(quote_spot_market_index, SpotBalanceType::Deposit)
            })?;

            let _signed_quote_token_amount = user.spot_positions[quote_spot_position_index]
                .get_signed_token_amount(quote_spot_market)?;

            let quote_spot_position = &mut user.spot_positions[quote_spot_position_index];
            quote_spot_position.open_orders += 1;
            increase_spot_open_bids_and_asks(
                quote_spot_position,
                &(match params.direction {
                    PositionDirection::Long => PositionDirection::Short,
                    PositionDirection::Short => PositionDirection::Long,
                }),
                cast(get_proportion_u128(
                    cast(base_asset_amount)?,
                    oracle_price_data.price.unsigned_abs(),
                    PRICE_PRECISION,
                )?)?,
            )?;
        }

        let existing_position_direction = if signed_token_amount >= 0 {
            PositionDirection::Long
        } else {
            PositionDirection::Short
        };
        (existing_position_direction, cast_to_u64(base_asset_amount)?)
    };

    let (auction_start_price, auction_end_price) = if let OrderType::Market = params.order_type {
        let auction_start_price = match params.auction_start_price {
            Some(auction_start_price) => auction_start_price,
            None => cast_to_u64(oracle_price_data.price.unsigned_abs())?,
        };

        let auction_end_price = if params.price == 0 {
            calculate_auction_end_price(&oracle_price_data, params.direction)?
        } else {
            params.price
        };
        (
            standardize_price(
                auction_start_price,
                quote_spot_market.order_tick_size,
                params.direction,
            )?,
            standardize_price(
                auction_end_price,
                quote_spot_market.order_tick_size,
                params.direction,
            )?,
        )
    } else {
        (0_u64, 0_u64)
    };

    validate!(
        params.market_index != QUOTE_SPOT_MARKET_INDEX,
        ErrorCode::InvalidOrder,
        "can not place order for quote asset"
    )?;

    validate!(
        params.market_type == MarketType::Spot,
        ErrorCode::InvalidOrder,
        "must be spot order"
    )?;

    let auction_duration = params
        .auction_duration
        .unwrap_or(state.default_spot_auction_duration);
    let time_in_force = match params.time_in_force {
        Some(time_in_force) => time_in_force.max(auction_duration),
        None if params.order_type == OrderType::Market => state.default_market_order_time_in_force,
        None => 0,
    };

    let new_order = Order {
        status: OrderStatus::Open,
        order_type: params.order_type,
        market_type: params.market_type,
        ts: now,
        slot,
        order_id: get_then_update_id!(user, next_order_id),
        user_order_id: params.user_order_id,
        market_index: params.market_index,
        quote_spot_market_index: params.quote_spot_market_index,

        price: standardize_price(
            params.price,
            quote_spot_market.order_tick_size,
            params.direction,
        )?,
        existing_position_direction,
        base_asset_amount: order_base_asset_amount,
        base_asset_amount_filled: 0,
        quote_asset_amount_filled: 0,
        fee: 0,
        direction: params.direction,
        reduce_only: params.reduce_only || force_reduce_only,
        trigger_price: params.trigger_price.unwrap_or(0),
        trigger_condition: params.trigger_condition,
        triggered: false,
        post_only: params.post_only,
        oracle_price_offset: params.oracle_price_offset.unwrap_or(0),
        immediate_or_cancel: params.immediate_or_cancel,
        auction_start_price,
        auction_end_price,
        auction_duration,
        time_in_force,
        padding: [0; 1],
    };

    let valid_oracle_price = Some(oracle_price_data.price);
    validate_spot_order(
        &new_order,
        valid_oracle_price,
        slot,
        base_spot_market.order_step_size,
        base_spot_market.order_tick_size,
        base_spot_market.get_margin_ratio(&MarginRequirementType::Initial)?,
        base_spot_market.get_margin_ratio(&MarginRequirementType::Maintenance)?,
        base_spot_market.min_order_size,
    )?;

    user.orders[new_order_index] = new_order;

    let worst_case_token_amount_after = user.spot_positions[base_spot_position_index]
        .get_worst_case_token_amount(base_spot_market, None)?;

    // Order fails if it's risk increasing and it brings the user collateral below the margin requirement
    let risk_decreasing = worst_case_token_amount_after.unsigned_abs()
        <= worst_case_token_amount_before.unsigned_abs();

    let meets_initial_margin_requirement = meets_place_order_margin_requirement(
        user,
        perp_market_map,
        spot_market_map,
        oracle_map,
        risk_decreasing,
    )?;

    if !meets_initial_margin_requirement || (force_reduce_only && !risk_decreasing) {
        return Err(ErrorCode::InvalidOrder);
    }

    let (taker, taker_order, maker, maker_order) =
        get_taker_and_maker_for_order_record(&user_key, &new_order);

    let order_action_record = get_order_action_record(
        now,
        OrderAction::Place,
        OrderActionExplanation::None,
        params.market_index,
        None,
        None,
        None,
        None,
        None,
        None,
        None,
        None,
        None,
        None,
        taker,
        taker_order,
        maker,
        maker_order,
        oracle_price_data.price,
    )?;
    emit!(order_action_record);

    let order_record = OrderRecord {
        ts: now,
        user: user_key,
        order: user.orders[new_order_index],
    };
    emit!(order_record);

    Ok(())
}

pub fn fill_spot_order(
    order_id: u32,
    state: &State,
    user: &AccountLoader<User>,
    user_stats: &AccountLoader<UserStats>,
    spot_market_map: &SpotMarketMap,
    perp_market_map: &PerpMarketMap,
    oracle_map: &mut OracleMap,
    filler: &AccountLoader<User>,
    filler_stats: &AccountLoader<UserStats>,
    maker: Option<&AccountLoader<User>>,
    maker_stats: Option<&AccountLoader<UserStats>>,
    maker_order_id: Option<u32>,
    clock: &Clock,
    serum_fulfillment_params: Option<SerumFulfillmentParams>,
) -> ClearingHouseResult<u64> {
    let now = clock.unix_timestamp;
    let slot = clock.slot;

    let filler_key = filler.key();
    let user_key = user.key();
    let user = &mut load_mut!(user)?;
    let user_stats = &mut load_mut!(user_stats)?;

    let order_index = user
        .orders
        .iter()
        .position(|order| order.order_id == order_id)
        .ok_or_else(print_error!(ErrorCode::OrderDoesNotExist))?;

    let (order_status, order_market_index, order_market_type) =
        get_struct_values!(user.orders[order_index], status, market_index, market_type);

    {
        let spot_market = spot_market_map.get_ref(&order_market_index)?;
        validate!(
            matches!(
                spot_market.status,
                MarketStatus::Active
                    | MarketStatus::FundingPaused
                    | MarketStatus::ReduceOnly
                    | MarketStatus::WithdrawPaused
            ),
            ErrorCode::DefaultError,
            "Market unavailable for fills"
        )?;
    }

    validate!(
        order_market_type == MarketType::Spot,
        ErrorCode::InvalidOrder,
        "must be spot order"
    )?;

    validate!(
        order_status == OrderStatus::Open,
        ErrorCode::OrderNotOpen,
        "Order not open"
    )?;

    validate!(
        !user.orders[order_index].must_be_triggered() || user.orders[order_index].triggered,
        ErrorCode::OrderMustBeTriggeredFirst,
        "Order must be triggered first"
    )?;

    if user.is_bankrupt {
        msg!("User is bankrupt");
        return Ok(0);
    }

    match validate_user_not_being_liquidated(
        user,
        perp_market_map,
        spot_market_map,
        oracle_map,
        state.liquidation_margin_buffer_ratio,
    ) {
        Ok(_) => {}
        Err(_) => {
            msg!("User is being liquidated");
            return Ok(0);
        }
    }

    // TODO SPOT do we need before and after oracle guardrail checks?

    let is_filler_taker = user_key == filler_key;
    let is_filler_maker = maker.map_or(false, |maker| maker.key() == filler_key);
    let (mut filler, mut filler_stats) = if !is_filler_maker && !is_filler_taker {
        (Some(load_mut!(filler)?), Some(load_mut!(filler_stats)?))
    } else {
        (None, None)
    };

    let (mut maker, mut maker_stats, maker_key, maker_order_index) = sanitize_spot_maker_order(
        perp_market_map,
        spot_market_map,
        oracle_map,
        maker,
        maker_stats,
        maker_order_id,
        &user_key,
        &user.orders[order_index],
        &mut filler.as_deref_mut(),
        &filler_key,
        state.spot_fee_structure.flat_filler_fee,
        now,
        slot,
    )?;

    let should_expire_order = should_expire_order(user, order_index, slot)?;
    if should_expire_order {
        let filler_reward = {
            let mut quote_market = spot_market_map.get_quote_spot_market_mut()?;
            pay_keeper_flat_reward_for_spot(
                user,
                filler.as_deref_mut(),
                &mut quote_market,
                state.spot_fee_structure.flat_filler_fee,
            )?
        };

        cancel_order(
            order_index,
            user,
            &user_key,
            perp_market_map,
            spot_market_map,
            oracle_map,
            now,
            slot,
            OrderActionExplanation::OrderExpired,
            Some(&filler_key),
            filler_reward,
            false,
        )?;
        return Ok(0);
    }

    let (base_asset_amount, _updated_user_state) = fulfill_spot_order(
        user,
        order_index,
        &user_key,
        user_stats,
        &mut maker.as_deref_mut(),
        &mut maker_stats.as_deref_mut(),
        maker_order_index,
        maker_key.as_ref(),
        &mut filler.as_deref_mut(),
        &filler_key,
        &mut filler_stats.as_deref_mut(),
        spot_market_map,
        perp_market_map,
        oracle_map,
        now,
        slot,
        &state.spot_fee_structure,
        serum_fulfillment_params,
    )?;

    if should_cancel_order_after_fulfill(user, order_index, slot)? {
        let filler_reward = {
            let mut quote_market = spot_market_map.get_quote_spot_market_mut()?;
            pay_keeper_flat_reward_for_spot(
                user,
                filler.as_deref_mut(),
                &mut quote_market,
                state.spot_fee_structure.flat_filler_fee,
            )?
        };

        cancel_order(
            order_index,
            user,
            &user_key,
            perp_market_map,
            spot_market_map,
            oracle_map,
            now,
            slot,
            OrderActionExplanation::MarketOrderFilledToLimitPrice,
            Some(&filler_key),
            filler_reward,
            false,
        )?
    }

    // TODO SPOT check if we need to check oracle guardrails

    Ok(base_asset_amount)
}

#[allow(clippy::type_complexity)]
fn sanitize_spot_maker_order<'a>(
    perp_market_map: &PerpMarketMap,
    spot_market_map: &SpotMarketMap,
    oracle_map: &mut OracleMap,
    maker: Option<&'a AccountLoader<User>>,
    maker_stats: Option<&'a AccountLoader<UserStats>>,
    maker_order_id: Option<u32>,
    taker_key: &Pubkey,
    taker_order: &Order,
    filler: &mut Option<&mut User>,
    filler_key: &Pubkey,
    filler_reward: u64,
    now: i64,
    slot: u64,
) -> ClearingHouseResult<(
    Option<RefMut<'a, User>>,
    Option<RefMut<'a, UserStats>>,
    Option<Pubkey>,
    Option<usize>,
)> {
    if maker.is_none() || maker_stats.is_none() {
        return Ok((None, None, None, None));
    }

    let maker = maker.unwrap();
    let maker_stats = maker_stats.unwrap();
    if &maker.key() == taker_key {
        return Ok((None, None, None, None));
    }

    let maker_key = maker.key();
    let mut maker = load_mut!(maker)?;
    let maker_stats = load_mut!(maker_stats)?;
    let maker_order_id = maker_order_id.ok_or(ErrorCode::MakerOrderNotFound)?;
    let maker_order_index = match maker.get_order_index(maker_order_id) {
        Ok(order_index) => order_index,
        Err(_) => {
            msg!("Maker has no order id {}", maker_order_id);
            return Ok((None, None, None, None));
        }
    };

    {
        let maker_order = &maker.orders[maker_order_index];
        if !is_maker_for_taker(maker_order, taker_order)? {
            return Ok((None, None, None, None));
        }

        if maker.is_being_liquidated || maker.is_bankrupt {
            return Ok((None, None, None, None));
        }

        validate!(
            !maker_order.must_be_triggered() || maker_order.triggered,
            ErrorCode::OrderMustBeTriggeredFirst,
            "Maker order not triggered"
        )?;

        validate!(
            maker_order.market_type == MarketType::Spot,
            ErrorCode::InvalidOrder,
            "Maker order not a spot order"
        )?
    }

    let breaches_oracle_price_limits = {
        let spot_market = spot_market_map.get_ref(&maker.orders[maker_order_index].market_index)?;
        let oracle_price = oracle_map.get_price_data(&spot_market.oracle)?;
        let initial_margin_ratio = spot_market.get_margin_ratio(&MarginRequirementType::Initial)?;
        let maintenance_margin_ratio =
            spot_market.get_margin_ratio(&MarginRequirementType::Maintenance)?;
        order_breaches_oracle_price_limits(
            &maker.orders[maker_order_index],
            oracle_price.price,
            slot,
            spot_market.order_tick_size,
            initial_margin_ratio,
            maintenance_margin_ratio,
            None,
        )?
    };

    let should_expire_order = should_expire_order(&maker, maker_order_index, slot)?;

    if breaches_oracle_price_limits || should_expire_order {
        let filler_reward = {
            let mut quote_market = spot_market_map.get_quote_spot_market_mut()?;
            pay_keeper_flat_reward_for_spot(
                &mut maker,
                filler.as_deref_mut(),
                &mut quote_market,
                filler_reward,
            )?
        };

        let explanation = if breaches_oracle_price_limits {
            OrderActionExplanation::OraclePriceBreachedLimitPrice
        } else {
            OrderActionExplanation::OrderExpired
        };

        cancel_order(
            maker_order_index,
            maker.deref_mut(),
            &maker_key,
            perp_market_map,
            spot_market_map,
            oracle_map,
            now,
            slot,
            explanation,
            Some(filler_key),
            filler_reward,
            false,
        )?;

        return Ok((None, None, None, None));
    }

    Ok((
        Some(maker),
        Some(maker_stats),
        Some(maker_key),
        Some(maker_order_index),
    ))
}

fn fulfill_spot_order(
    user: &mut User,
    user_order_index: usize,
    user_key: &Pubkey,
    user_stats: &mut UserStats,
    maker: &mut Option<&mut User>,
    maker_stats: &mut Option<&mut UserStats>,
    maker_order_index: Option<usize>,
    maker_key: Option<&Pubkey>,
    filler: &mut Option<&mut User>,
    filler_key: &Pubkey,
    filler_stats: &mut Option<&mut UserStats>,
    spot_market_map: &SpotMarketMap,
    perp_market_map: &PerpMarketMap,
    oracle_map: &mut OracleMap,
    now: i64,
    slot: u64,
    fee_structure: &FeeStructure,
    mut serum_fulfillment_params: Option<SerumFulfillmentParams>,
) -> ClearingHouseResult<(u64, bool)> {
    let free_collateral =
        calculate_free_collateral(user, perp_market_map, spot_market_map, oracle_map)?;

    let base_market = user.orders[user_order_index].market_index;
    let quote_market = user.orders[user_order_index].quote_spot_market_index;

    let spot_position_index = user.get_spot_position_index(base_market)?;
    let token_amount = user.spot_positions[spot_position_index]
        .get_token_amount(spot_market_map.get_ref(&base_market)?.deref())?;
    let spot_balance_type: SpotBalanceType = user.spot_positions[spot_position_index].balance_type;

    let risk_decreasing = is_spot_order_risk_decreasing(
        &user.orders[user_order_index],
        &spot_balance_type,
        token_amount,
    )?;

    if free_collateral < 0 && !risk_decreasing {
        let filler_reward = {
            let mut quote_market = spot_market_map.get_quote_spot_market_mut()?;
            pay_keeper_flat_reward_for_spot(
                user,
                filler.as_deref_mut(),
                &mut quote_market,
                fee_structure.flat_filler_fee,
            )?
        };

        cancel_order(
            user_order_index,
            user,
            user_key,
            perp_market_map,
            spot_market_map,
            oracle_map,
            now,
            slot,
            OrderActionExplanation::InsufficientFreeCollateral,
            Some(filler_key),
            filler_reward,
            false,
        )?;

        return Ok((0, true));
    }

    let fulfillment_methods = determine_spot_fulfillment_methods(
        &user.orders[user_order_index],
        maker.is_some(),
        serum_fulfillment_params.is_some(),
        slot,
    )?;

    let mut quote_market = spot_market_map.get_ref_mut(&quote_market)?;
    let mut base_market = spot_market_map.get_ref_mut(&base_market)?;

    let mut order_records: Vec<OrderActionRecord> = vec![];
    let mut base_asset_amount = 0_u64;
    for fulfillment_method in fulfillment_methods.iter() {
        if user.orders[user_order_index].status != OrderStatus::Open {
            break;
        }

        let _base_asset_amount = match fulfillment_method {
            SpotFulfillmentMethod::Match => fulfill_spot_order_with_match(
                &mut base_market,
                &mut quote_market,
                user,
                user_stats,
                user_order_index,
                user_key,
                maker.as_deref_mut().unwrap(),
                maker_stats.as_deref_mut().unwrap(),
                maker_order_index.unwrap(),
                maker_key.unwrap(),
                filler.as_deref_mut(),
                filler_stats.as_deref_mut(),
                filler_key,
                now,
                slot,
                oracle_map,
                fee_structure,
                &mut order_records,
            )?,
            SpotFulfillmentMethod::SerumV3 => fulfill_spot_order_with_serum(
                &mut base_market,
                &mut quote_market,
                user,
                user_stats,
                user_order_index,
                user_key,
                filler.as_deref_mut(),
                filler_stats.as_deref_mut(),
                filler_key,
                now,
                slot,
                oracle_map,
                fee_structure,
                &mut order_records,
                &mut serum_fulfillment_params,
            )?,
        };

        base_asset_amount = base_asset_amount
            .checked_add(_base_asset_amount)
            .ok_or_else(math_error!())?;
    }

    drop(base_market);
    drop(quote_market);

    for order_record in order_records {
        emit!(order_record)
    }

    let (taker_margin_requirement, taker_total_collateral, _, _) =
        calculate_margin_requirement_and_total_collateral(
            user,
            perp_market_map,
            MarginRequirementType::Maintenance,
            spot_market_map,
            oracle_map,
            None,
        )?;

    if taker_total_collateral < taker_margin_requirement.cast()? {
        msg!(
            "taker breached maintenance requirements (margin requirement {}) (total_collateral {})",
            taker_margin_requirement,
            taker_total_collateral
        );
        return Err(ErrorCode::InsufficientCollateral);
    }

    if let Some(maker) = maker {
        let (maker_margin_requirement, maker_total_collateral, _, _) =
            calculate_margin_requirement_and_total_collateral(
                maker,
                perp_market_map,
                MarginRequirementType::Maintenance,
                spot_market_map,
                oracle_map,
                None,
            )?;

        if maker_total_collateral < maker_margin_requirement.cast()? {
            msg!(
            "maker breached maintenance requirements (margin requirement {}) (total_collateral {})",
            maker_margin_requirement,
            maker_total_collateral
        );
            return Err(ErrorCode::InsufficientCollateral);
        }
    }

    Ok((base_asset_amount, base_asset_amount != 0))
}

pub fn derive_oracle_price_data_with_quote_market(
    oracle_map: &mut OracleMap,
    base_market: &SpotMarket,
    quote_market: &SpotMarket,
) -> ClearingHouseResult<OraclePriceData> {
    let oracle_price_data: OraclePriceData = if quote_market.market_index != QUOTE_SPOT_MARKET_INDEX
    {
        let (base_oracle_data, quote_oracle_data) =
            oracle_map.get_price_datas(&base_market.oracle, &quote_market.oracle)?;

        let oracle_price = base_oracle_data
            .price
            .checked_mul(PRICE_PRECISION_I128)
            .ok_or_else(math_error!())?
            .checked_div(quote_oracle_data.price)
            .ok_or_else(math_error!())?;

        let oracle_confidence = base_oracle_data
            .confidence
            .checked_add(
                quote_oracle_data
                    .confidence
                    .checked_mul(PRICE_PRECISION)
                    .ok_or_else(math_error!())?
                    .checked_div(cast_to_u128(base_oracle_data.price)?)
                    .ok_or_else(math_error!())?,
            )
            .ok_or_else(math_error!())?
            .checked_mul(PRICE_PRECISION)
            .ok_or_else(math_error!())?
            .checked_div(cast_to_u128(quote_oracle_data.price)?)
            .ok_or_else(math_error!())?;

        let delay = base_oracle_data.delay.max(quote_oracle_data.delay);
        let has_sufficient_number_of_data_points = base_oracle_data
            .has_sufficient_number_of_data_points
            && quote_oracle_data.has_sufficient_number_of_data_points;

        OraclePriceData {
            price: oracle_price,
            confidence: oracle_confidence,
            delay,
            has_sufficient_number_of_data_points,
        }
    } else {
        *oracle_map.get_price_data(&base_market.oracle)?
    };

    Ok(oracle_price_data)
}

pub fn fulfill_spot_order_with_match(
    base_market: &mut SpotMarket,
    quote_market: &mut SpotMarket,
    taker: &mut User,
    taker_stats: &mut UserStats,
    taker_order_index: usize,
    taker_key: &Pubkey,
    maker: &mut User,
    maker_stats: &mut UserStats,
    maker_order_index: usize,
    maker_key: &Pubkey,
    filler: Option<&mut User>,
    filler_stats: Option<&mut UserStats>,
    filler_key: &Pubkey,
    now: i64,
    slot: u64,
    oracle_map: &mut OracleMap,
    fee_structure: &FeeStructure,
    order_records: &mut Vec<OrderActionRecord>,
) -> ClearingHouseResult<u64> {
    if !are_orders_same_market_but_different_sides(
        &maker.orders[maker_order_index],
        &taker.orders[taker_order_index],
    ) {
        return Ok(0_u64);
    }

    let market_index = taker.orders[taker_order_index].market_index;

    let oracle_price =
        derive_oracle_price_data_with_quote_market(oracle_map, base_market, quote_market)?.price;

    let taker_price = taker.orders[taker_order_index].get_limit_price(
        Some(oracle_price),
        slot,
        base_market.order_tick_size,
        None,
    )?;
    let taker_base_asset_amount =
        taker.orders[taker_order_index].get_base_asset_amount_unfilled()?;
    let taker_order_ts = taker.orders[taker_order_index].ts;
    let taker_spot_position_index = taker.get_spot_position_index(market_index)?;
    let taker_direction = taker.orders[taker_order_index].direction;

    let maker_price = maker.orders[maker_order_index].get_limit_price(
        Some(oracle_price),
        slot,
        base_market.order_tick_size,
        None,
    )?;
    let maker_direction = maker.orders[maker_order_index].direction;
    let maker_base_asset_amount =
        maker.orders[maker_order_index].get_base_asset_amount_unfilled()?;
    let maker_spot_position_index = maker.get_spot_position_index(market_index)?;

    let orders_cross = do_orders_cross(maker_direction, maker_price, taker_price);

    if !orders_cross {
        return Ok(0_u64);
    }

    let (base_asset_amount, quote_asset_amount) = calculate_fill_for_matched_orders(
        maker_base_asset_amount,
        maker_price,
        taker_base_asset_amount,
        base_market.decimals as u32,
        maker_direction,
    )?;

    if base_asset_amount == 0 {
        return Ok(0_u64);
    }

    validate_fill_price(
        quote_asset_amount,
        base_asset_amount,
        taker_direction,
        taker_price,
        true,
    )?;
    validate_fill_price(
        quote_asset_amount,
        base_asset_amount,
        maker_direction,
        maker_price,
        false,
    )?;

    let filler_multiplier = if filler.is_some() {
        calculate_filler_multiplier_for_matched_orders(maker_price, maker_direction, oracle_price)?
    } else {
        0
    };

    let FillFees {
        user_fee: taker_fee,
        maker_rebate,
        filler_reward,
        fee_to_market,
        ..
    } = fees::calculate_fee_for_fulfillment_with_match(
        taker_stats,
        maker_stats,
        quote_asset_amount,
        fee_structure,
        taker_order_ts,
        now,
        filler_multiplier,
        false,
        &None,
        &MarketType::Spot,
    )?;

    // Update taker state
    update_spot_position_balance(
        base_asset_amount.cast()?,
        &taker.orders[taker_order_index].get_spot_position_update_direction(AssetType::Base),
        base_market,
        &mut taker.spot_positions[taker_spot_position_index],
        false,
    )?;

    let taker_quote_asset_amount_delta = match &taker.orders[taker_order_index].direction {
        PositionDirection::Long => quote_asset_amount
            .checked_add(taker_fee)
            .ok_or_else(math_error!())?,
        PositionDirection::Short => quote_asset_amount
            .checked_sub(taker_fee)
            .ok_or_else(math_error!())?,
    };

    update_spot_position_balance(
        taker_quote_asset_amount_delta.cast()?,
        &taker.orders[taker_order_index].get_spot_position_update_direction(AssetType::Quote),
        quote_market,
        taker.get_quote_spot_position_mut(),
        false,
    )?;

    update_order_after_fill(
        &mut taker.orders[taker_order_index],
        base_asset_amount,
        quote_asset_amount,
        taker_fee.cast()?,
    )?;

    let taker_order_direction = taker.orders[taker_order_index].direction;
    decrease_spot_open_bids_and_asks(
        &mut taker.spot_positions[taker_spot_position_index],
        &taker_order_direction,
        base_asset_amount,
    )?;

    taker_stats.update_taker_volume_30d(quote_asset_amount, now)?;

    taker_stats.increment_total_fees(taker_fee)?;

    // Update maker state
    update_spot_position_balance(
        base_asset_amount.cast()?,
        &maker.orders[maker_order_index].get_spot_position_update_direction(AssetType::Base),
        base_market,
        &mut maker.spot_positions[maker_spot_position_index],
        false,
    )?;

    let maker_quote_asset_amount_delta = match &maker.orders[maker_order_index].direction {
        PositionDirection::Long => quote_asset_amount
            .checked_sub(maker_rebate)
            .ok_or_else(math_error!())?,
        PositionDirection::Short => quote_asset_amount
            .checked_add(maker_rebate)
            .ok_or_else(math_error!())?,
    };

    update_spot_position_balance(
        maker_quote_asset_amount_delta.cast()?,
        &maker.orders[maker_order_index].get_spot_position_update_direction(AssetType::Quote),
        quote_market,
        maker.get_quote_spot_position_mut(),
        false,
    )?;

    update_order_after_fill(
        &mut maker.orders[maker_order_index],
        base_asset_amount,
        quote_asset_amount,
        -maker_rebate.cast()?,
    )?;

    let maker_order_direction = maker.orders[maker_order_index].direction;
    decrease_spot_open_bids_and_asks(
        &mut maker.spot_positions[maker_spot_position_index],
        &maker_order_direction,
        base_asset_amount,
    )?;

    maker_stats.update_maker_volume_30d(quote_asset_amount, now)?;

    maker_stats.increment_total_rebate(maker_rebate)?;

    // Update filler state
    if let (Some(filler), Some(filler_stats)) = (filler, filler_stats) {
        if filler_reward > 0 {
            update_spot_position_balance(
                filler_reward.cast()?,
                &SpotBalanceType::Deposit,
                quote_market,
                filler.get_quote_spot_position_mut(),
                false,
            )?;
        }

        filler_stats.update_filler_volume(quote_asset_amount, now)?;
    }

    // Update base market
    base_market.total_spot_fee = base_market
        .total_spot_fee
        .checked_add(cast(fee_to_market)?)
        .ok_or_else(math_error!())?;

    update_spot_balances(
        cast(fee_to_market)?,
        &SpotBalanceType::Deposit,
        quote_market,
        &mut base_market.spot_fee_pool,
        false,
    )?;

    let fee_pool_amount = get_token_amount(
        base_market.spot_fee_pool.balance,
        quote_market,
        &SpotBalanceType::Deposit,
    )?;

    if fee_pool_amount > SPOT_FEE_POOL_TO_REVENUE_POOL_THRESHOLD * 2 {
        transfer_spot_balance_to_revenue_pool(
            fee_pool_amount - SPOT_FEE_POOL_TO_REVENUE_POOL_THRESHOLD,
            quote_market,
            &mut base_market.spot_fee_pool,
        )?;
    }

    let fill_record_id = get_then_update_id!(base_market, next_fill_record_id);
    let order_action_record = get_order_action_record(
        now,
        OrderAction::Fill,
        OrderActionExplanation::None,
        maker.orders[maker_order_index].market_index,
        Some(*filler_key),
        Some(fill_record_id),
        Some(filler_reward),
        Some(base_asset_amount),
        Some(cast(quote_asset_amount)?),
        Some(taker_fee),
        Some(maker_rebate),
        None,
        Some(0),
        Some(0),
        Some(*taker_key),
        Some(taker.orders[taker_order_index]),
        Some(*maker_key),
        Some(maker.orders[maker_order_index]),
        oracle_map.get_price_data(&base_market.oracle)?.price,
    )?;
    order_records.push(order_action_record);

    // Clear taker/maker order if completely filled
    if taker.orders[taker_order_index].get_base_asset_amount_unfilled()? == 0 {
        taker.orders[taker_order_index] = Order::default();
        taker.spot_positions[taker_spot_position_index].open_orders -= 1;
    }

    if maker.orders[maker_order_index].get_base_asset_amount_unfilled()? == 0 {
        maker.orders[maker_order_index] = Order::default();
        maker.spot_positions[maker_spot_position_index].open_orders -= 1;
    }

    Ok(base_asset_amount)
}

pub fn fulfill_spot_order_with_serum(
    base_market: &mut SpotMarket,
    quote_market: &mut SpotMarket,
    taker: &mut User,
    taker_stats: &mut UserStats,
    taker_order_index: usize,
    taker_key: &Pubkey,
    filler: Option<&mut User>,
    filler_stats: Option<&mut UserStats>,
    filler_key: &Pubkey,
    now: i64,
    slot: u64,
    oracle_map: &mut OracleMap,
    fee_structure: &FeeStructure,
    order_records: &mut Vec<OrderActionRecord>,
    serum_fulfillment_params: &mut Option<SerumFulfillmentParams>,
) -> ClearingHouseResult<u64> {
    let serum_new_order_accounts = match serum_fulfillment_params {
        Some(serum_new_order_accounts) => serum_new_order_accounts,
        None => return Ok(0),
    };

    let oracle_price = oracle_map.get_price_data(&base_market.oracle)?.price;
    let taker_price = taker.orders[taker_order_index].get_limit_price(
        Some(oracle_price),
        slot,
        base_market.order_tick_size,
        None,
    )?;
    let taker_base_asset_amount =
        taker.orders[taker_order_index].get_base_asset_amount_unfilled()?;
    let order_direction = taker.orders[taker_order_index].direction;
    let taker_order_ts = taker.orders[taker_order_index].ts;

    let (best_bid, best_ask) = get_best_bid_and_ask(
        serum_new_order_accounts.serum_market,
        serum_new_order_accounts.serum_bids,
        serum_new_order_accounts.serum_asks,
        serum_new_order_accounts.serum_program_id.key,
        base_market.decimals as u32,
    )?;

    let mut mid_price = 0;
    if let Some(best_bid) = best_bid {
        base_market.historical_index_data.last_index_bid_price = best_bid;
        mid_price += best_bid;
    }

    if let Some(best_ask) = best_ask {
        base_market.historical_index_data.last_index_ask_price = best_ask;
        mid_price = if mid_price == 0 {
            best_ask
        } else {
            mid_price
                .checked_add(best_ask)
                .ok_or_else(math_error!())?
                .checked_div(2)
                .ok_or_else(math_error!())?
        };
    }

    base_market.historical_index_data.last_index_price_twap = cast(calculate_new_twap(
        cast(mid_price)?,
        now,
        cast(base_market.historical_index_data.last_index_price_twap)?,
        base_market.historical_index_data.last_index_price_twap_ts,
        60 * 60,
    )?)?;

    base_market.historical_index_data.last_index_price_twap_5min = cast(calculate_new_twap(
        cast(mid_price)?,
        now,
        cast(base_market.historical_index_data.last_index_price_twap_5min)?,
        base_market.historical_index_data.last_index_price_twap_ts,
        60 * 5,
    )?)?;

    let market_state_before = load_serum_market(
        serum_new_order_accounts.serum_market,
        serum_new_order_accounts.serum_program_id.key,
    )?;

    let serum_order_side = match order_direction {
        PositionDirection::Long => Side::Bid,
        PositionDirection::Short => Side::Ask,
    };

    let serum_max_coin_qty =
        calculate_serum_max_coin_qty(taker_base_asset_amount, market_state_before.coin_lot_size)?;
    let serum_limit_price = calculate_serum_limit_price(
        taker_price,
        market_state_before.pc_lot_size,
        base_market.decimals as u32,
        market_state_before.coin_lot_size,
    )?;
    let serum_max_native_pc_qty = calculate_serum_max_native_pc_quantity(
        serum_limit_price,
        serum_max_coin_qty,
        market_state_before.pc_lot_size,
    )?;

    let serum_order = NewOrderInstructionV3 {
        side: serum_order_side,
        limit_price: NonZeroU64::new(serum_limit_price).unwrap(),
        max_coin_qty: NonZeroU64::new(serum_max_coin_qty).unwrap(), // max base to deposit into serum
        max_native_pc_qty_including_fees: NonZeroU64::new(serum_max_native_pc_qty).unwrap(), // max quote to deposit into serum
        self_trade_behavior: SelfTradeBehavior::AbortTransaction,
        order_type: serum_dex::matching::OrderType::ImmediateOrCancel,
        client_order_id: 0,
        limit: 10,
        max_ts: now,
    };

    let market_fees_accrued_before = market_state_before.pc_fees_accrued;
    let base_before = serum_new_order_accounts.base_market_vault.amount;
    let quote_before = serum_new_order_accounts.quote_market_vault.amount;
    let market_rebates_accrued_before = market_state_before.referrer_rebates_accrued;

    drop(market_state_before);

    invoke_new_order(
        serum_new_order_accounts.serum_program_id,
        serum_new_order_accounts.serum_market,
        serum_new_order_accounts.serum_open_orders,
        serum_new_order_accounts.serum_request_queue,
        serum_new_order_accounts.serum_event_queue,
        serum_new_order_accounts.serum_bids,
        serum_new_order_accounts.serum_asks,
        &match order_direction {
            PositionDirection::Long => serum_new_order_accounts
                .quote_market_vault
                .to_account_info(),
            PositionDirection::Short => {
                serum_new_order_accounts.base_market_vault.to_account_info()
            }
        },
        serum_new_order_accounts.clearing_house_signer,
        serum_new_order_accounts.serum_base_vault,
        serum_new_order_accounts.serum_quote_vault,
        serum_new_order_accounts.srm_vault,
        &serum_new_order_accounts.token_program.to_account_info(),
        serum_order,
        serum_new_order_accounts.signer_nonce,
    )?;

    let market_state_after = load_serum_market(
        serum_new_order_accounts.serum_market,
        serum_new_order_accounts.serum_program_id.key,
    )?;

    let market_fees_accrued_after = market_state_after.pc_fees_accrued;
    let market_rebates_accrued_after = market_state_after.referrer_rebates_accrued;

    drop(market_state_after);

    let open_orders_before = load_open_orders(serum_new_order_accounts.serum_open_orders)?;
    let unsettled_referrer_rebate_before = open_orders_before.referrer_rebates_accrued;

    drop(open_orders_before);

    invoke_settle_funds(
        serum_new_order_accounts.serum_program_id,
        serum_new_order_accounts.serum_market,
        serum_new_order_accounts.serum_open_orders,
        serum_new_order_accounts.clearing_house_signer,
        serum_new_order_accounts.serum_base_vault,
        serum_new_order_accounts.serum_quote_vault,
        &serum_new_order_accounts.base_market_vault.to_account_info(),
        &serum_new_order_accounts
            .quote_market_vault
            .to_account_info(),
        serum_new_order_accounts.serum_signer,
        &serum_new_order_accounts.token_program.to_account_info(),
        serum_new_order_accounts.signer_nonce,
    )?;

    serum_new_order_accounts
        .base_market_vault
        .reload()
        .map_err(|_e| {
            msg!("Failed to reload base_market_vault");
            ErrorCode::FailedSerumCPI
        })?;
    serum_new_order_accounts
        .quote_market_vault
        .reload()
        .map_err(|_e| {
            msg!("Failed to reload quote_market_vault");
            ErrorCode::FailedSerumCPI
        })?;

    let base_after = serum_new_order_accounts.base_market_vault.amount;
    let quote_after = serum_new_order_accounts.quote_market_vault.amount;

    let open_orders_after = load_open_orders(serum_new_order_accounts.serum_open_orders)?;
    let unsettled_referrer_rebate_after = open_orders_after.referrer_rebates_accrued;

    drop(open_orders_after);

    let settled_referred_rebate = unsettled_referrer_rebate_before
        .checked_sub(unsettled_referrer_rebate_after)
        .ok_or_else(math_error!())?;

    update_spot_balances(
        settled_referred_rebate as u128,
        &SpotBalanceType::Deposit,
        quote_market,
        &mut base_market.spot_fee_pool,
        false,
    )?;

    let (base_update_direction, base_asset_amount_filled) = if base_after > base_before {
        (
            SpotBalanceType::Deposit,
            base_after
                .checked_sub(base_before)
                .ok_or_else(math_error!())?,
        )
    } else {
        (
            SpotBalanceType::Borrow,
            base_before
                .checked_sub(base_after)
                .ok_or_else(math_error!())?,
        )
    };

    if base_asset_amount_filled == 0 {
        msg!("No base filled on serum");
        return Ok(0);
    }

    let serum_fee = market_fees_accrued_after
        .checked_sub(market_fees_accrued_before)
        .ok_or_else(math_error!())?;

    let serum_referrer_rebate = market_rebates_accrued_after
        .checked_sub(market_rebates_accrued_before)
        .ok_or_else(math_error!())?;

    let (quote_update_direction, quote_asset_amount_filled) = if quote_after > quote_before {
        let quote_asset_amount_delta = quote_after
            .checked_sub(quote_before)
            .ok_or_else(math_error!())?
            .checked_sub(settled_referred_rebate)
            .ok_or_else(math_error!())?;

        (
            SpotBalanceType::Deposit,
            quote_asset_amount_delta
                .checked_add(serum_fee)
                .ok_or_else(math_error!())?
                .checked_add(serum_referrer_rebate)
                .ok_or_else(math_error!())?,
        )
    } else {
        let quote_asset_amount_delta = quote_before
            .checked_sub(quote_after)
            .ok_or_else(math_error!())?
            .checked_add(settled_referred_rebate)
            .ok_or_else(math_error!())?;

        (
            SpotBalanceType::Borrow,
            quote_asset_amount_delta
                .checked_sub(serum_fee)
                .ok_or_else(math_error!())?
                .checked_sub(serum_referrer_rebate)
                .ok_or_else(math_error!())?,
        )
    };

    validate_fill_price(
        quote_asset_amount_filled,
        base_asset_amount_filled,
        order_direction,
        taker_price,
        true,
    )?;

    let fee_pool_amount = get_token_amount(
        base_market.spot_fee_pool.balance,
        quote_market,
        &SpotBalanceType::Deposit,
    )?;

    if fee_pool_amount > SPOT_FEE_POOL_TO_REVENUE_POOL_THRESHOLD * 2 {
        transfer_spot_balance_to_revenue_pool(
            fee_pool_amount - SPOT_FEE_POOL_TO_REVENUE_POOL_THRESHOLD,
            quote_market,
            &mut base_market.spot_fee_pool,
        )?;
    }

    let SerumFillFees {
        user_fee: taker_fee,
        fee_to_market,
        fee_pool_delta,
        filler_reward,
    } = fees::calculate_fee_for_fulfillment_with_serum(
        taker_stats,
        quote_asset_amount_filled,
        fee_structure,
        taker_order_ts,
        now,
        filler.is_some(),
        serum_fee,
        serum_referrer_rebate,
        fee_pool_amount.cast()?,
    )?;

    let quote_spot_position_delta = match quote_update_direction {
        SpotBalanceType::Deposit => quote_asset_amount_filled
            .checked_sub(taker_fee)
            .ok_or_else(math_error!())?,
        SpotBalanceType::Borrow => quote_asset_amount_filled
            .checked_add(taker_fee)
            .ok_or_else(math_error!())?,
    };

    validate!(
        base_update_direction
            == taker.orders[taker_order_index].get_spot_position_update_direction(AssetType::Base),
        ErrorCode::FailedToFillOnSerum,
        "Fill on serum lead to unexpected to update direction"
    )?;

    update_spot_position_balance(
        base_asset_amount_filled.cast()?,
        &taker.orders[taker_order_index].get_spot_position_update_direction(AssetType::Base),
        base_market,
        taker.force_get_spot_position_mut(base_market.market_index)?,
        false,
    )?;

    validate!(
        quote_update_direction
            == taker.orders[taker_order_index].get_spot_position_update_direction(AssetType::Quote),
        ErrorCode::FailedToFillOnSerum,
        "Fill on serum lead to unexpected to update direction"
    )?;

    update_spot_position_balance(
        quote_spot_position_delta.cast()?,
        &taker.orders[taker_order_index].get_spot_position_update_direction(AssetType::Quote),
        quote_market,
        taker.get_quote_spot_position_mut(),
        false,
    )?;

    taker_stats.update_taker_volume_30d(cast(quote_asset_amount_filled)?, now)?;

    taker_stats.increment_total_fees(cast(taker_fee)?)?;

    update_order_after_fill(
        &mut taker.orders[taker_order_index],
        base_asset_amount_filled,
        quote_asset_amount_filled,
        taker_fee.cast()?,
    )?;

    let taker_order_direction = taker.orders[taker_order_index].direction;
    decrease_spot_open_bids_and_asks(
        taker.force_get_spot_position_mut(base_market.market_index)?,
        &taker_order_direction,
        base_asset_amount_filled,
    )?;

    if let (Some(filler), Some(filler_stats)) = (filler, filler_stats) {
        if filler_reward > 0 {
            update_spot_position_balance(
                filler_reward.cast()?,
                &SpotBalanceType::Deposit,
                quote_market,
                filler.get_quote_spot_position_mut(),
                false,
            )?;
        }

        filler_stats.update_filler_volume(cast(quote_asset_amount_filled)?, now)?;
    }

    if fee_pool_delta != 0 {
        update_spot_balances(
            fee_pool_delta.unsigned_abs().cast()?,
            if fee_to_market > 0 {
                &SpotBalanceType::Deposit
            } else {
                &SpotBalanceType::Borrow
            },
            quote_market,
            &mut base_market.spot_fee_pool,
            false,
        )?;
    }

    base_market.total_spot_fee = base_market
        .total_spot_fee
        .checked_add(fee_to_market.cast()?)
        .ok_or_else(math_error!())?;

    let fill_record_id = get_then_update_id!(base_market, next_fill_record_id);
    let order_action_record = get_order_action_record(
        now,
        OrderAction::Fill,
        OrderActionExplanation::None,
        taker.orders[taker_order_index].market_index,
        Some(*filler_key),
        Some(fill_record_id),
        Some(filler_reward),
        Some(base_asset_amount_filled),
        Some(cast(quote_asset_amount_filled)?),
        Some(taker_fee),
        Some(0),
        None,
        Some(0),
        Some(serum_fee),
        Some(*taker_key),
        Some(taker.orders[taker_order_index]),
        None,
        None,
        oracle_price,
    )?;
    order_records.push(order_action_record);

    if taker.orders[taker_order_index].get_base_asset_amount_unfilled()? == 0 {
        taker.orders[taker_order_index] = Order::default();
        taker
            .force_get_spot_position_mut(base_market.market_index)?
            .open_orders -= 1;
    }

    Ok(base_asset_amount_filled)
}

pub fn trigger_spot_order(
    order_id: u32,
    state: &State,
    user: &AccountLoader<User>,
    spot_market_map: &SpotMarketMap,
    perp_market_map: &PerpMarketMap,
    oracle_map: &mut OracleMap,
    filler: &AccountLoader<User>,
    clock: &Clock,
) -> ClearingHouseResult {
    let now = clock.unix_timestamp;
    let slot = clock.slot;

    let filler_key = filler.key();
    let user_key = user.key();
    let user = &mut load_mut!(user)?;

    let order_index = user
        .orders
        .iter()
        .position(|order| order.order_id == order_id)
        .ok_or_else(print_error!(ErrorCode::OrderDoesNotExist))?;

    let (order_status, market_index, market_type, order_direction) = get_struct_values!(
        user.orders[order_index],
        status,
        market_index,
        market_type,
        direction
    );

    validate!(
        order_status == OrderStatus::Open,
        ErrorCode::OrderNotOpen,
        "Order not open"
    )?;

    validate!(
        user.orders[order_index].must_be_triggered(),
        ErrorCode::OrderNotTriggerable,
        "Order is not triggerable"
    )?;

    validate!(
        market_type == MarketType::Spot,
        ErrorCode::InvalidOrder,
        "Order must be a spot order"
    )?;

    let spot_market = spot_market_map.get_ref(&market_index)?;
    let (oracle_price_data, oracle_validity) = oracle_map.get_price_data_and_validity(
        &spot_market.oracle,
        spot_market.historical_oracle_data.last_oracle_price_twap,
    )?;

    validate!(
        is_oracle_valid_for_action(oracle_validity, Some(DriftAction::TriggerOrder))?,
        ErrorCode::InvalidOracle,
        "OracleValidity for spot marketIndex={} invalid for TriggerOrder",
        spot_market.market_index
    )?;

    let oracle_price = oracle_price_data.price;

    let order_slot = user.orders[order_index].slot;
    let auction_duration = user.orders[order_index].auction_duration;
    validate!(
        is_auction_complete(order_slot, auction_duration, slot)?,
        ErrorCode::OrderDidNotSatisfyTriggerCondition,
        "Auction duration must elapse before triggering"
    )?;

    let can_trigger = order_satisfies_trigger_condition(
        &user.orders[order_index],
        cast(oracle_price.unsigned_abs())?,
    );
    validate!(can_trigger, ErrorCode::OrderDidNotSatisfyTriggerCondition)?;

    {
        let direction = user.orders[order_index].direction;
        let base_asset_amount = user.orders[order_index].base_asset_amount;

        user.orders[order_index].triggered = true;
        user.orders[order_index].slot = slot;
        let order_type = user.orders[order_index].order_type;
        if let OrderType::TriggerMarket = order_type {
            let auction_start_price = cast_to_u64(oracle_price_data.price.unsigned_abs())?;
            let auction_end_price =
                calculate_auction_end_price(oracle_price_data, order_direction)?;
            user.orders[order_index].auction_start_price = auction_start_price;
            user.orders[order_index].auction_end_price = auction_end_price;
        }

        let user_position = user.force_get_spot_position_mut(market_index)?;
        increase_spot_open_bids_and_asks(user_position, &direction, cast(base_asset_amount)?)?;
    }

    let is_filler_taker = user_key == filler_key;
    let mut filler = if !is_filler_taker {
        Some(load_mut!(filler)?)
    } else {
        None
    };

    let mut quote_market = spot_market_map.get_quote_spot_market_mut()?;
    let filler_reward = pay_keeper_flat_reward_for_spot(
        user,
        filler.as_deref_mut(),
        &mut quote_market,
        state.spot_fee_structure.flat_filler_fee,
    )?;

    let order_action_record = get_order_action_record(
        now,
        OrderAction::Trigger,
        OrderActionExplanation::None,
        market_index,
        Some(filler_key),
        None,
        Some(filler_reward),
        None,
        None,
        Some(filler_reward),
        None,
        None,
        None,
        None,
        Some(user_key),
        Some(user.orders[order_index]),
        None,
        None,
        oracle_price,
    )?;

    emit!(order_action_record);

    let position_index = user.get_spot_position_index(market_index)?;
    let token_amount = user.spot_positions[position_index].get_token_amount(&spot_market)?;

    drop(spot_market);
    drop(quote_market);

    // If order is risk increasing and user is below initial margin, cancel it
    let balance_type = user.spot_positions[position_index].balance_type;
    let is_risk_increasing =
        is_spot_order_risk_increasing(&user.orders[order_index], &balance_type, token_amount)?;

    let meets_initial_margin_requirement =
        meets_initial_margin_requirement(user, perp_market_map, spot_market_map, oracle_map)?;

    if is_risk_increasing && !meets_initial_margin_requirement {
        cancel_order(
            order_index,
            user,
            &user_key,
            perp_market_map,
            spot_market_map,
            oracle_map,
            now,
            slot,
            OrderActionExplanation::InsufficientFreeCollateral,
            Some(&filler_key),
            0,
            false,
        )?;
    }

    Ok(())
}<|MERGE_RESOLUTION|>--- conflicted
+++ resolved
@@ -2276,36 +2276,21 @@
 
     // Increment open orders for existing position
     let (existing_position_direction, order_base_asset_amount) = {
-        let base_asset_amount = {
-            let spot_position = &mut user.spot_positions[base_spot_position_index];
-            spot_position.open_orders += 1;
-
-<<<<<<< HEAD
-            let standardized_base_asset_amount = standardize_base_asset_amount(
-                params.base_asset_amount,
-                base_spot_market.order_step_size,
-            )?;
-
-            let base_asset_amount = if params.reduce_only || force_reduce_only {
-                calculate_base_asset_amount_for_reduce_only_order(
-                    standardized_base_asset_amount,
-                    params.direction,
-                    signed_token_amount,
-                )
-            } else {
-                standardized_base_asset_amount
-            };
-=======
+        let spot_position = &mut user.spot_positions[base_spot_position_index];
+        spot_position.open_orders += 1;
+
         validate!(
-            params.base_asset_amount >= spot_market.order_step_size,
+            params.base_asset_amount >= base_spot_market.order_step_size,
             ErrorCode::InvalidOrder,
             "params.base_asset_amount={} cannot be below spot_market.order_step_size={}",
             params.base_asset_amount,
-            spot_market.order_step_size
+            base_spot_market.order_step_size
         )?;
 
-        let standardized_base_asset_amount =
-            standardize_base_asset_amount(params.base_asset_amount, spot_market.order_step_size)?;
+        let standardized_base_asset_amount = standardize_base_asset_amount(
+            params.base_asset_amount,
+            base_spot_market.order_step_size,
+        )?;
 
         let base_asset_amount = if params.reduce_only || force_reduce_only {
             calculate_base_asset_amount_for_reduce_only_order(
@@ -2316,29 +2301,21 @@
         } else {
             standardized_base_asset_amount
         };
->>>>>>> 0cf49c25
-
-            validate!(
-                is_multiple_of_step_size(base_asset_amount, base_spot_market.order_step_size)?,
-                ErrorCode::InvalidOrder,
-                "Order base asset amount ({}), is not a multiple of step size ({})",
-                base_asset_amount,
-                base_spot_market.order_step_size
-            )?;
-
-            if !matches!(
-                &params.order_type,
-                OrderType::TriggerMarket | OrderType::TriggerLimit
-            ) {
-                increase_spot_open_bids_and_asks(
-                    spot_position,
-                    &params.direction,
-                    base_asset_amount,
-                )?;
-            }
-
-            base_asset_amount
-        };
+
+        validate!(
+            is_multiple_of_step_size(base_asset_amount, base_spot_market.order_step_size)?,
+            ErrorCode::InvalidOrder,
+            "Order base asset amount ({}), is not a multiple of step size ({})",
+            base_asset_amount,
+            base_spot_market.order_step_size
+        )?;
+
+        if !matches!(
+            &params.order_type,
+            OrderType::TriggerMarket | OrderType::TriggerLimit
+        ) {
+            increase_spot_open_bids_and_asks(spot_position, &params.direction, base_asset_amount)?;
+        }
 
         {
             let quote_spot_position_index = user
