--- conflicted
+++ resolved
@@ -8,14 +8,7 @@
         PEG_PRECISION, QUOTE_PRECISION_I128, SPOT_CUMULATIVE_INTEREST_PRECISION,
         SPOT_INTEREST_PRECISION, SPOT_WEIGHT_PRECISION,
     };
-<<<<<<< HEAD
-    use crate::state::bank::{Bank, BankBalanceType};
-    use crate::state::bank_map::BankMap;
-    use crate::state::market::{Market, MarketStatus, AMM};
-    use crate::state::market_map::MarketMap;
-=======
-    use crate::state::market::{PerpMarket, AMM};
->>>>>>> b399638f
+    use crate::state::market::{PerpMarket,MarketStatus, AMM};
     use crate::state::oracle::OracleSource;
     use crate::state::oracle_map::OracleMap;
     use crate::state::perp_market_map::PerpMarketMap;
@@ -704,13 +697,6 @@
         LIQUIDATION_FEE_PRECISION, SPOT_CUMULATIVE_INTEREST_PRECISION, SPOT_INTEREST_PRECISION,
         SPOT_WEIGHT_PRECISION,
     };
-<<<<<<< HEAD
-    use crate::state::bank::{Bank, BankBalanceType};
-    use crate::state::bank_map::BankMap;
-    // use crate::state::market::{Market, MarketStatus, AMM};
-    use crate::state::market_map::MarketMap;
-=======
->>>>>>> b399638f
     use crate::state::oracle::OracleSource;
     use crate::state::oracle_map::OracleMap;
     use crate::state::perp_market_map::PerpMarketMap;
@@ -1090,14 +1076,7 @@
         QUOTE_PRECISION_I128, SPOT_CUMULATIVE_INTEREST_PRECISION, SPOT_INTEREST_PRECISION,
         SPOT_WEIGHT_PRECISION,
     };
-<<<<<<< HEAD
-    use crate::state::bank::{Bank, BankBalanceType};
-    use crate::state::bank_map::BankMap;
-    use crate::state::market::{Market, MarketStatus, AMM};
-    use crate::state::market_map::MarketMap;
-=======
-    use crate::state::market::{PerpMarket, AMM};
->>>>>>> b399638f
+    use crate::state::market::{PerpMarket, MarketStatus, AMM};
     use crate::state::oracle::OracleSource;
     use crate::state::oracle_map::OracleMap;
     use crate::state::perp_market_map::PerpMarketMap;
@@ -1543,14 +1522,7 @@
         QUOTE_PRECISION_I128, SPOT_CUMULATIVE_INTEREST_PRECISION, SPOT_INTEREST_PRECISION,
         SPOT_WEIGHT_PRECISION,
     };
-<<<<<<< HEAD
-    use crate::state::bank::{Bank, BankBalanceType};
-    use crate::state::bank_map::BankMap;
-    use crate::state::market::{Market, MarketStatus, AMM};
-    use crate::state::market_map::MarketMap;
-=======
-    use crate::state::market::{PerpMarket, AMM};
->>>>>>> b399638f
+    use crate::state::market::{PerpMarket, MarketStatus, AMM};
     use crate::state::oracle::OracleSource;
     use crate::state::oracle_map::OracleMap;
     use crate::state::perp_market_map::PerpMarketMap;
@@ -1998,14 +1970,7 @@
         LIQUIDATION_FEE_PRECISION, PEG_PRECISION, QUOTE_PRECISION_I128,
         SPOT_CUMULATIVE_INTEREST_PRECISION, SPOT_INTEREST_PRECISION, SPOT_WEIGHT_PRECISION,
     };
-<<<<<<< HEAD
-    use crate::state::bank::{Bank, BankBalanceType};
-    use crate::state::bank_map::BankMap;
-    use crate::state::market::{Market, MarketStatus, AMM};
-    use crate::state::market_map::MarketMap;
-=======
-    use crate::state::market::{PerpMarket, AMM};
->>>>>>> b399638f
+    use crate::state::market::{PerpMarket, MarketStatus, AMM};
     use crate::state::oracle::OracleSource;
     use crate::state::oracle_map::OracleMap;
     use crate::state::perp_market_map::PerpMarketMap;
@@ -2221,15 +2186,8 @@
         LIQUIDATION_FEE_PRECISION, PEG_PRECISION, QUOTE_PRECISION, QUOTE_PRECISION_I128,
         SPOT_CUMULATIVE_INTEREST_PRECISION, SPOT_INTEREST_PRECISION, SPOT_WEIGHT_PRECISION,
     };
-<<<<<<< HEAD
-    use crate::state::bank::{Bank, BankBalanceType};
-    use crate::state::bank_map::BankMap;
-    use crate::state::market::{Market, MarketStatus, AMM};
-    use crate::state::market_map::MarketMap;
-=======
     use crate::math::spot_balance::get_token_amount;
-    use crate::state::market::{PerpMarket, AMM};
->>>>>>> b399638f
+    use crate::state::market::{PerpMarket, MarketStatus, AMM};
     use crate::state::oracle::OracleSource;
     use crate::state::oracle_map::OracleMap;
     use crate::state::perp_market_map::PerpMarketMap;
