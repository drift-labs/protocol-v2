--- conflicted
+++ resolved
@@ -8,13 +8,10 @@
         MARGIN_PRECISION, PEG_PRECISION, QUOTE_PRECISION_I128, SPOT_CUMULATIVE_INTEREST_PRECISION,
         SPOT_INTEREST_PRECISION, SPOT_WEIGHT_PRECISION,
     };
-<<<<<<< HEAD
-=======
     use crate::math::margin::{
         calculate_margin_requirement_and_total_collateral, MarginRequirementType,
     };
     use crate::math::position::calculate_base_asset_value_with_oracle_price;
->>>>>>> 922c8f43
     use crate::state::market::{MarketStatus, PerpMarket, AMM};
     use crate::state::oracle::OracleSource;
     use crate::state::oracle_map::OracleMap;
@@ -1137,10 +1134,7 @@
     use crate::math::margin::{
         calculate_margin_requirement_and_total_collateral, MarginRequirementType,
     };
-<<<<<<< HEAD
-=======
     use crate::math::spot_balance::{get_token_amount, get_token_value};
->>>>>>> 922c8f43
     use crate::state::market::{MarketStatus, PerpMarket, AMM};
     use crate::state::oracle::OracleSource;
     use crate::state::oracle_map::OracleMap;
