--- conflicted
+++ resolved
@@ -8,15 +8,11 @@
         MARGIN_PRECISION, PEG_PRECISION, QUOTE_PRECISION_I128, SPOT_CUMULATIVE_INTEREST_PRECISION,
         SPOT_INTEREST_PRECISION, SPOT_WEIGHT_PRECISION,
     };
-<<<<<<< HEAD
     use crate::math::margin::{
         calculate_margin_requirement_and_total_collateral, MarginRequirementType,
     };
     use crate::math::position::calculate_base_asset_value_with_oracle_price;
-    use crate::state::market::{PerpMarket, AMM};
-=======
     use crate::state::market::{MarketStatus, PerpMarket, AMM};
->>>>>>> 75d09f3d
     use crate::state::oracle::OracleSource;
     use crate::state::oracle_map::OracleMap;
     use crate::state::perp_market_map::PerpMarketMap;
@@ -1138,12 +1134,8 @@
     use crate::math::margin::{
         calculate_margin_requirement_and_total_collateral, MarginRequirementType,
     };
-<<<<<<< HEAD
     use crate::math::spot_balance::{get_token_amount, get_token_value};
-    use crate::state::market::{PerpMarket, AMM};
-=======
     use crate::state::market::{MarketStatus, PerpMarket, AMM};
->>>>>>> 75d09f3d
     use crate::state::oracle::OracleSource;
     use crate::state::oracle_map::OracleMap;
     use crate::state::perp_market_map::PerpMarketMap;
