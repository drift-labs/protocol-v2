--- conflicted
+++ resolved
@@ -809,12 +809,10 @@
             now + 60,
         )
         .unwrap();
-
-<<<<<<< HEAD
+        
+        let if_balance_2 = 0;
         if_balance_2 = if_balance_2 + settle_amount;
         assert_eq!(if_balance_2, 625);
-=======
->>>>>>> 326da7a7
         assert_eq!(if_tokens_3 - (settle_amount as u128), 1689);
         assert_eq!(settle_amount, 625);
         assert_eq!(bank.revenue_pool.balance, 0);
