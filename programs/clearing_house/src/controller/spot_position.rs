use solana_program::msg;

use crate::controller::position::PositionDirection;
use crate::controller::spot_balance::update_spot_balances;
use crate::error::ClearingHouseResult;
use crate::error::ErrorCode;
use crate::math::casting::{cast, Cast};
use crate::math::safe_math::SafeMath;
use crate::math_error;
use crate::safe_decrement;
use crate::safe_increment;
use crate::state::spot_market::{SpotBalanceType, SpotMarket};
use crate::state::user::SpotPosition;
use crate::validate;

#[cfg(test)]
mod tests;

pub fn increase_spot_open_bids_and_asks(
    spot_position: &mut SpotPosition,
    direction: &PositionDirection,
    base_asset_amount_unfilled: u64,
) -> ClearingHouseResult {
    match direction {
        PositionDirection::Long => {
            spot_position.open_bids = spot_position
                .open_bids
                .safe_add(base_asset_amount_unfilled.cast()?)?;
        }
        PositionDirection::Short => {
            spot_position.open_asks = spot_position
                .open_asks
                .safe_sub(base_asset_amount_unfilled.cast()?)?;
        }
    }

    Ok(())
}

pub fn decrease_spot_open_bids_and_asks(
    spot_position: &mut SpotPosition,
    direction: &PositionDirection,
    base_asset_amount_unfilled: u64,
) -> ClearingHouseResult {
    match direction {
        PositionDirection::Long => {
            spot_position.open_bids = spot_position
                .open_bids
                .safe_sub(base_asset_amount_unfilled.cast()?)?;
        }
        PositionDirection::Short => {
            spot_position.open_asks = spot_position
                .open_asks
                .safe_add(base_asset_amount_unfilled.cast()?)?;
        }
    }

    Ok(())
}

pub fn update_spot_balances_and_cumulative_deposits(
    token_amount: u128,
    update_direction: &SpotBalanceType,
    spot_market: &mut SpotMarket,
    spot_position: &mut SpotPosition,
    force_round_up: bool,
    cumulative_deposit_delta: Option<u128>,
) -> ClearingHouseResult {
    update_spot_balances(
        token_amount,
        update_direction,
        spot_market,
        spot_position,
        force_round_up,
    )?;

    let cumulative_deposit_delta = cumulative_deposit_delta.unwrap_or(token_amount);
    match update_direction {
        SpotBalanceType::Deposit => {
<<<<<<< HEAD
            safe_increment!(spot_position.cumulative_deposits, cast(token_amount)?)
        }
        SpotBalanceType::Borrow => {
            safe_decrement!(spot_position.cumulative_deposits, cast(token_amount)?)
=======
            checked_increment!(
                spot_position.cumulative_deposits,
                cast(cumulative_deposit_delta)?
            )
        }
        SpotBalanceType::Borrow => {
            checked_decrement!(
                spot_position.cumulative_deposits,
                cast(cumulative_deposit_delta)?
            )
>>>>>>> d12acc28
        }
    }

    Ok(())
}

pub fn transfer_spot_position_deposit(
    token_amount: i128,
    spot_market: &mut SpotMarket,
    from_spot_position: &mut SpotPosition,
    to_spot_position: &mut SpotPosition,
) -> ClearingHouseResult {
    validate!(
        from_spot_position.market_index == to_spot_position.market_index,
        ErrorCode::DefaultError,
        "transfer market indexes arent equal",
    )?;

    update_spot_balances_and_cumulative_deposits(
        token_amount.unsigned_abs(),
        if token_amount > 0 {
            &SpotBalanceType::Borrow
        } else {
            &SpotBalanceType::Deposit
        },
        spot_market,
        from_spot_position,
        false,
        None,
    )?;

    update_spot_balances_and_cumulative_deposits(
        token_amount.unsigned_abs(),
        if token_amount > 0 {
            &SpotBalanceType::Deposit
        } else {
            &SpotBalanceType::Borrow
        },
        spot_market,
        to_spot_position,
        false,
        None,
    )?;

    Ok(())
}<|MERGE_RESOLUTION|>--- conflicted
+++ resolved
@@ -77,23 +77,16 @@
     let cumulative_deposit_delta = cumulative_deposit_delta.unwrap_or(token_amount);
     match update_direction {
         SpotBalanceType::Deposit => {
-<<<<<<< HEAD
-            safe_increment!(spot_position.cumulative_deposits, cast(token_amount)?)
-        }
-        SpotBalanceType::Borrow => {
-            safe_decrement!(spot_position.cumulative_deposits, cast(token_amount)?)
-=======
-            checked_increment!(
+            safe_increment!(
                 spot_position.cumulative_deposits,
                 cast(cumulative_deposit_delta)?
             )
         }
         SpotBalanceType::Borrow => {
-            checked_decrement!(
+            safe_decrement!(
                 spot_position.cumulative_deposits,
                 cast(cumulative_deposit_delta)?
             )
->>>>>>> d12acc28
         }
     }
 
