--- conflicted
+++ resolved
@@ -4818,6 +4818,7 @@
 pub mod fulfill_spot_order {
     use std::str::FromStr;
 
+    use super::*;
     use crate::controller::orders::fill_spot_order;
     use crate::controller::position::PositionDirection;
     use crate::create_account_info;
@@ -4826,11 +4827,6 @@
         LAMPORTS_PER_SOL_I64, LAMPORTS_PER_SOL_U64, PRICE_PRECISION_U64, SPOT_BALANCE_PRECISION,
         SPOT_BALANCE_PRECISION_U64,
     };
-<<<<<<< HEAD
-    use crate::math::margin::calculate_free_collateral;
-    use crate::math::margin::MarginRequirementType;
-=======
->>>>>>> 9590d3d7
     use crate::state::perp_market_map::PerpMarketMap;
     use crate::state::spot_market::{SpotBalanceType, SpotMarket};
     use crate::state::spot_market_map::SpotMarketMap;
@@ -4838,192 +4834,8 @@
     use crate::state::user::{MarketType, OrderStatus, OrderType, SpotPosition, User, UserStats};
     use crate::test_utils::get_pyth_price;
     use crate::test_utils::*;
-<<<<<<< HEAD
-    use crate::test_utils::{get_orders, get_pyth_price};
-    use anchor_lang::prelude::{AccountLoader, Clock};
-
-    use super::*;
-
-    #[test]
-    fn fulfill_with_negative_free_collateral() {
-        let clock = Clock {
-            slot: 6,
-            epoch_start_timestamp: 0,
-            epoch: 0,
-            leader_schedule_epoch: 0,
-            unix_timestamp: 0,
-        };
-
-        let mut oracle_price = get_pyth_price(100, 6);
-        let oracle_price_key =
-            Pubkey::from_str("J83w4HKfqxwcq3BEMMkPFSppX3gqekLyLJBexebFVkix").unwrap();
-        let pyth_program = crate::ids::pyth_program::id();
-        create_account_info!(
-            oracle_price,
-            &oracle_price_key,
-            &pyth_program,
-            oracle_account_info
-        );
-        let mut oracle_map = OracleMap::load_one(&oracle_account_info, clock.slot, None).unwrap();
-
-        let perp_market_map = PerpMarketMap::empty();
-
-        let mut base_market = SpotMarket {
-            oracle: oracle_price_key,
-            market_index: 1,
-            deposit_balance: SPOT_BALANCE_PRECISION,
-            ..SpotMarket::default_base_market()
-        };
-        create_anchor_account_info!(base_market, SpotMarket, base_market_account_info);
-        let mut quote_market = SpotMarket {
-            deposit_balance: 101 * SPOT_BALANCE_PRECISION,
-            ..SpotMarket::default_quote_market()
-        };
-        create_anchor_account_info!(quote_market, SpotMarket, quote_market_account_info);
-        let spot_market_map = SpotMarketMap::load_multiple(
-            vec![&base_market_account_info, &quote_market_account_info],
-            true,
-        )
-        .unwrap();
-
-        let mut taker_spot_positions = [SpotPosition::default(); 8];
-        taker_spot_positions[0] = SpotPosition {
-            market_index: 0,
-            scaled_balance: SPOT_BALANCE_PRECISION_U64,
-            balance_type: SpotBalanceType::Deposit,
-            ..SpotPosition::default()
-        };
-        taker_spot_positions[1] = SpotPosition {
-            market_index: 1,
-            open_orders: 1,
-            open_bids: LAMPORTS_PER_SOL_I64,
-            ..SpotPosition::default()
-        };
-        let mut taker = User {
-            orders: get_orders(Order {
-                order_id: 1,
-                market_index: 1,
-                market_type: MarketType::Spot,
-                order_type: OrderType::Market,
-                status: OrderStatus::Open,
-                direction: PositionDirection::Long,
-                base_asset_amount: LAMPORTS_PER_SOL_U64,
-                slot: 0,
-                auction_start_price: 100 * PRICE_PRECISION_U64,
-                auction_end_price: 200 * PRICE_PRECISION_U64,
-                auction_duration: 5,
-                price: 100 * PRICE_PRECISION_U64,
-                ..Order::default()
-            }),
-            spot_positions: taker_spot_positions,
-            ..User::default()
-        };
-
-        create_anchor_account_info!(taker, User, taker_account_info);
-        let taker_account_loader: AccountLoader<User> =
-            AccountLoader::try_from(&taker_account_info).unwrap();
-
-        create_anchor_account_info!(UserStats::default(), UserStats, taker_stats_account_info);
-        let taker_stats_account_loader: AccountLoader<UserStats> =
-            AccountLoader::try_from(&taker_stats_account_info).unwrap();
-
-        let mut maker_spot_positions = [SpotPosition::default(); 8];
-        maker_spot_positions[1] = SpotPosition {
-            market_index: 1,
-            balance_type: SpotBalanceType::Deposit,
-            scaled_balance: SPOT_BALANCE_PRECISION_U64,
-            open_orders: 1,
-            open_asks: -LAMPORTS_PER_SOL_I64 / 2,
-            ..SpotPosition::default()
-        };
-        let mut maker = User {
-            orders: get_orders(Order {
-                order_id: 1,
-                market_index: 1,
-                post_only: true,
-                market_type: MarketType::Spot,
-                order_type: OrderType::Limit,
-                status: OrderStatus::Open,
-                direction: PositionDirection::Short,
-                base_asset_amount: LAMPORTS_PER_SOL_U64 / 2,
-                price: 100 * PRICE_PRECISION_U64,
-                ..Order::default()
-            }),
-            spot_positions: maker_spot_positions,
-            ..User::default()
-        };
-
-        let maker_key = Pubkey::from_str("My11111111111111111111111111111111111111111").unwrap();
-        create_anchor_account_info!(maker, &maker_key, User, maker_account_info);
-        let maker_account_loader: AccountLoader<User> =
-            AccountLoader::try_from(&maker_account_info).unwrap();
-
-        create_anchor_account_info!(UserStats::default(), UserStats, maker_stats_account_info);
-        let maker_stats_account_loader: AccountLoader<UserStats> =
-            AccountLoader::try_from(&maker_stats_account_info).unwrap();
-
-        let filler_key = Pubkey::from_str("My11111111111111111111111111111111111111111").unwrap();
-        create_anchor_account_info!(User::default(), &filler_key, User, user_account_info);
-        let filler_account_loader: AccountLoader<User> =
-            AccountLoader::try_from(&user_account_info).unwrap();
-
-        create_anchor_account_info!(UserStats::default(), UserStats, filler_stats_account_info);
-        let filler_stats_account_loader: AccountLoader<UserStats> =
-            AccountLoader::try_from(&filler_stats_account_info).unwrap();
-
-        let state = State {
-            default_spot_auction_duration: 1,
-            ..State::default()
-        };
-
-        let free_collateral = calculate_free_collateral(
-            &taker,
-            &perp_market_map,
-            &spot_market_map,
-            &mut oracle_map,
-            MarginRequirementType::Initial,
-        )
-        .unwrap();
-        assert_eq!(free_collateral, -19000000);
-
-        let base_asset_amount = fill_spot_order(
-            1,
-            &state,
-            &taker_account_loader,
-            &taker_stats_account_loader,
-            &spot_market_map,
-            &perp_market_map,
-            &mut oracle_map,
-            &filler_account_loader,
-            &filler_stats_account_loader,
-            Some(&maker_account_loader),
-            Some(&maker_stats_account_loader),
-            Some(1),
-            &clock,
-            &mut None,
-        )
-        .unwrap();
-
-        assert_eq!(base_asset_amount, 0); // cancel should be canceled
-        let taker_after = taker_account_loader.load().unwrap();
-        assert_eq!(taker_after.orders[0], Order::default()); // order canceled
-
-        let free_collateral = calculate_free_collateral(
-            &taker_after,
-            &perp_market_map,
-            &spot_market_map,
-            &mut oracle_map,
-            MarginRequirementType::Initial,
-        )
-        .unwrap();
-        assert_eq!(free_collateral, 1000000);
-
-        let maker_after = maker_account_loader.load().unwrap();
-        assert_eq!(*maker_after, maker); // maker should not have changed
-    }
-=======
-
-    use super::*;
+    use anchor_lang::prelude::AccountLoader;
+    use anchor_lang::prelude::Clock;
 
     // Add back if we check free collateral in fill again
     // #[test]
@@ -5197,7 +5009,6 @@
     //     let maker_after = maker_account_loader.load().unwrap();
     //     assert_eq!(*maker_after, maker); // maker should not have changed
     // }
->>>>>>> 9590d3d7
 
     #[test]
     fn fulfill_users_with_multiple_orders_and_markets() {
