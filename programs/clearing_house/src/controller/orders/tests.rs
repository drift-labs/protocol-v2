use crate::state::oracle_map::OracleMap;
use crate::state::state::FeeStructure;
use crate::state::user::{MarketPosition, Order};
use anchor_lang::prelude::Pubkey;
use anchor_lang::Owner;

fn get_fee_structure() -> FeeStructure {
    FeeStructure {
        fee_numerator: 5,
        fee_denominator: 10000,
        maker_rebate_numerator: 3,
        maker_rebate_denominator: 5,
        ..FeeStructure::default()
    }
}

fn get_user_keys() -> (Pubkey, Pubkey, Pubkey) {
    (Pubkey::default(), Pubkey::default(), Pubkey::default())
}

fn get_oracle_map<'a>() -> OracleMap<'a> {
    OracleMap::empty()
}

pub mod fulfill_order_with_maker_order {
    use super::*;
    use crate::controller::orders::fulfill_order_with_match;
    use crate::controller::position::PositionDirection;
    use crate::math::constants::{
        BASE_PRECISION, BASE_PRECISION_I128, MARK_PRICE_PRECISION, QUOTE_PRECISION_I128,
        QUOTE_PRECISION_U64,
    };
    use crate::state::market::Market;
    use crate::state::state::FeeStructure;
    use crate::state::user::{MarketPosition, Order, OrderType, User, UserStats};
    use crate::tests::utils::*;

    #[test]
    fn long_taker_order_fulfilled_start_of_auction() {
        let mut taker = User {
            orders: get_orders(Order {
                market_index: 0,
                order_type: OrderType::Market,
                direction: PositionDirection::Long,
                base_asset_amount: BASE_PRECISION,
                ts: 0,
                slot: 0,
                auction_start_price: 100 * MARK_PRICE_PRECISION,
                auction_end_price: 200 * MARK_PRICE_PRECISION,
                auction_duration: 5,
                ..Order::default()
            }),
            positions: get_positions(MarketPosition {
                market_index: 0,
                open_orders: 1,
                open_bids: BASE_PRECISION_I128,
                ..MarketPosition::default()
            }),
            ..User::default()
        };

        let mut maker = User {
            orders: get_orders(Order {
                market_index: 0,
                post_only: true,
                order_type: OrderType::Limit,
                direction: PositionDirection::Short,
                base_asset_amount: BASE_PRECISION,
                ts: 0,
                price: 100 * MARK_PRICE_PRECISION,
                ..Order::default()
            }),
            positions: get_positions(MarketPosition {
                market_index: 0,
                open_orders: 1,
                open_asks: -BASE_PRECISION_I128,
                ..MarketPosition::default()
            }),
            ..User::default()
        };

        let mut market = Market::default_test();

        let now = 1_i64;
        let slot = 1_u64;

        let fee_structure = get_fee_structure();

        let (taker_key, maker_key, filler_key) = get_user_keys();

        let mut order_records = vec![];

        let mut taker_stats = UserStats::default();
        let mut maker_stats = UserStats::default();

        fulfill_order_with_match(
            &mut market,
            &mut taker,
            &mut taker_stats,
            0,
            &taker_key,
            &mut maker,
            &mut maker_stats,
            0,
            &maker_key,
            &mut None,
            &mut None,
            &filler_key,
            &mut None,
            &mut None,
            0,
            None,
            now,
            slot,
            &fee_structure,
            &mut get_oracle_map(),
            &mut order_records,
        )
        .unwrap();

        let taker_position = &taker.positions[0];
        assert_eq!(taker_position.base_asset_amount, BASE_PRECISION_I128);
        assert_eq!(taker_position.quote_asset_amount, -100050000);
        assert_eq!(
            taker_position.quote_entry_amount,
            -100 * QUOTE_PRECISION_I128
        );
        assert_eq!(taker_position.open_bids, 0);
        assert_eq!(taker_position.open_orders, 0);
        assert_eq!(taker_stats.fees.total_fee_paid, 50000);
        assert_eq!(taker_stats.taker_volume_30d, 100 * QUOTE_PRECISION_U64);
        assert_eq!(taker_stats.fees.total_referee_discount, 0);
        assert_eq!(taker_stats.fees.total_token_discount, 0);
        assert_eq!(taker.orders[0], Order::default());

        let maker_position = &maker.positions[0];
        assert_eq!(maker_position.base_asset_amount, -BASE_PRECISION_I128);
        assert_eq!(maker_position.quote_asset_amount, 100030000);
        assert_eq!(
            maker_position.quote_entry_amount,
            100 * QUOTE_PRECISION_I128
        );
        assert_eq!(maker_position.open_orders, 0);
        assert_eq!(maker_position.open_asks, 0);
        assert_eq!(maker_stats.fees.total_fee_rebate, 30000);
        assert_eq!(maker_stats.maker_volume_30d, 100 * QUOTE_PRECISION_U64);
        assert_eq!(maker.orders[0], Order::default());

        assert_eq!(market.amm.net_base_asset_amount, 0);
        assert_eq!(market.base_asset_amount_long, BASE_PRECISION_I128);
        assert_eq!(market.base_asset_amount_short, -BASE_PRECISION_I128);
        assert_eq!(
            market.amm.quote_asset_amount_long,
            -100 * QUOTE_PRECISION_I128
        );
        assert_eq!(
            market.amm.quote_asset_amount_short,
            100 * QUOTE_PRECISION_I128
        );
        assert_eq!(market.amm.total_fee, 20000);
        assert_eq!(market.amm.total_fee_minus_distributions, 20000);
        assert_eq!(market.amm.net_revenue_since_last_funding, 20000);
    }

    #[test]
    fn long_taker_order_fulfilled_middle_of_auction() {
        let mut taker = User {
            orders: get_orders(Order {
                market_index: 0,
                order_type: OrderType::Market,
                direction: PositionDirection::Long,
                base_asset_amount: BASE_PRECISION,
                ts: 0,
                slot: 0,
                auction_start_price: 100 * MARK_PRICE_PRECISION,
                auction_end_price: 200 * MARK_PRICE_PRECISION,
                auction_duration: 5,
                ..Order::default()
            }),
            positions: get_positions(MarketPosition {
                market_index: 0,
                open_orders: 1,
                open_bids: BASE_PRECISION_I128,
                ..MarketPosition::default()
            }),
            ..User::default()
        };

        let mut maker = User {
            orders: get_orders(Order {
                market_index: 0,
                post_only: true,
                order_type: OrderType::Limit,
                direction: PositionDirection::Short,
                base_asset_amount: BASE_PRECISION,
                ts: 0,
                price: 160 * MARK_PRICE_PRECISION,
                ..Order::default()
            }),
            positions: get_positions(MarketPosition {
                market_index: 0,
                open_orders: 1,
                open_asks: -BASE_PRECISION_I128,
                ..MarketPosition::default()
            }),
            ..User::default()
        };

        let mut market = Market::default_test();

        let now = 3_i64;
        let slot = 3_u64;

        let fee_structure = get_fee_structure();

        let (taker_key, maker_key, filler_key) = get_user_keys();

        let mut order_records = vec![];

        let mut taker_stats = UserStats::default();
        let mut maker_stats = UserStats::default();

        fulfill_order_with_match(
            &mut market,
            &mut taker,
            &mut taker_stats,
            0,
            &taker_key,
            &mut maker,
            &mut maker_stats,
            0,
            &maker_key,
            &mut None,
            &mut None,
            &filler_key,
            &mut None,
            &mut None,
            0,
            None,
            now,
            slot,
            &fee_structure,
            &mut get_oracle_map(),
            &mut order_records,
        )
        .unwrap();

        let taker_position = &taker.positions[0];
        assert_eq!(taker_position.base_asset_amount, BASE_PRECISION_I128);
        assert_eq!(taker_position.quote_asset_amount, -160080000);
        assert_eq!(
            taker_position.quote_entry_amount,
            -160 * QUOTE_PRECISION_I128
        );
        assert_eq!(taker_position.open_bids, 0);
        assert_eq!(taker_position.open_orders, 0);
        assert_eq!(taker_stats.fees.total_fee_paid, 80000);
        assert_eq!(taker_stats.fees.total_referee_discount, 0);
        assert_eq!(taker_stats.fees.total_token_discount, 0);
        assert_eq!(taker_stats.taker_volume_30d, 160 * QUOTE_PRECISION_U64);
        assert_eq!(taker.orders[0], Order::default());

        let maker_position = &maker.positions[0];
        assert_eq!(maker_position.base_asset_amount, -BASE_PRECISION_I128);
        assert_eq!(maker_position.quote_asset_amount, 160048000);
        assert_eq!(
            maker_position.quote_entry_amount,
            160 * QUOTE_PRECISION_I128
        );
        assert_eq!(maker_position.open_orders, 0);
        assert_eq!(maker_position.open_asks, 0);
        assert_eq!(maker_stats.fees.total_fee_rebate, 48000);
        assert_eq!(maker_stats.maker_volume_30d, 160 * QUOTE_PRECISION_U64);
        assert_eq!(maker.orders[0], Order::default());

        assert_eq!(market.amm.net_base_asset_amount, 0);
        assert_eq!(market.base_asset_amount_long, BASE_PRECISION_I128);
        assert_eq!(market.base_asset_amount_short, -BASE_PRECISION_I128);
        assert_eq!(
            market.amm.quote_asset_amount_long,
            -160 * QUOTE_PRECISION_I128
        );
        assert_eq!(
            market.amm.quote_asset_amount_short,
            160 * QUOTE_PRECISION_I128
        );
        assert_eq!(market.amm.total_fee, 32000);
        assert_eq!(market.amm.total_fee_minus_distributions, 32000);
        assert_eq!(market.amm.net_revenue_since_last_funding, 32000);
    }

    #[test]
    fn short_taker_order_fulfilled_start_of_auction() {
        let mut taker = User {
            orders: get_orders(Order {
                market_index: 0,
                order_type: OrderType::Market,
                direction: PositionDirection::Short,
                base_asset_amount: BASE_PRECISION,
                ts: 0,
                slot: 0,
                auction_start_price: 200 * MARK_PRICE_PRECISION,
                auction_end_price: 100 * MARK_PRICE_PRECISION,
                auction_duration: 5,
                ..Order::default()
            }),
            positions: get_positions(MarketPosition {
                market_index: 0,
                open_orders: 1,
                open_asks: -BASE_PRECISION_I128,
                ..MarketPosition::default()
            }),
            ..User::default()
        };

        let mut maker = User {
            orders: get_orders(Order {
                market_index: 0,
                post_only: true,
                order_type: OrderType::Limit,
                direction: PositionDirection::Long,
                base_asset_amount: BASE_PRECISION,
                ts: 0,
                price: 180 * MARK_PRICE_PRECISION,
                ..Order::default()
            }),
            positions: get_positions(MarketPosition {
                market_index: 0,
                open_orders: 1,
                open_bids: BASE_PRECISION_I128,
                ..MarketPosition::default()
            }),
            ..User::default()
        };

        let mut market = Market::default_test();

        let now = 1_i64;
        let slot = 1_u64;

        let fee_structure = get_fee_structure();

        let (taker_key, maker_key, filler_key) = get_user_keys();

        let mut order_records = vec![];

        let mut taker_stats = UserStats::default();
        let mut maker_stats = UserStats::default();

        fulfill_order_with_match(
            &mut market,
            &mut taker,
            &mut taker_stats,
            0,
            &taker_key,
            &mut maker,
            &mut maker_stats,
            0,
            &maker_key,
            &mut None,
            &mut None,
            &filler_key,
            &mut None,
            &mut None,
            0,
            None,
            now,
            slot,
            &fee_structure,
            &mut get_oracle_map(),
            &mut order_records,
        )
        .unwrap();

        let taker_position = &taker.positions[0];
        assert_eq!(taker_position.base_asset_amount, -BASE_PRECISION_I128);
        assert_eq!(taker_position.quote_asset_amount, 179910000);
        assert_eq!(
            taker_position.quote_entry_amount,
            180 * QUOTE_PRECISION_I128
        );
        assert_eq!(taker_position.open_asks, 0);
        assert_eq!(taker_position.open_orders, 0);
        assert_eq!(taker_stats.fees.total_fee_paid, 90000);
        assert_eq!(taker_stats.fees.total_referee_discount, 0);
        assert_eq!(taker_stats.fees.total_token_discount, 0);
        assert_eq!(taker_stats.taker_volume_30d, 180 * QUOTE_PRECISION_U64);
        assert_eq!(taker.orders[0], Order::default());

        let maker_position = &maker.positions[0];
        assert_eq!(maker_position.base_asset_amount, BASE_PRECISION_I128);
        assert_eq!(maker_position.quote_asset_amount, -179946000);
        assert_eq!(
            maker_position.quote_entry_amount,
            -180 * QUOTE_PRECISION_I128
        );
        assert_eq!(maker_position.open_orders, 0);
        assert_eq!(maker_position.open_bids, 0);
        assert_eq!(maker_stats.fees.total_fee_rebate, 54000);
        assert_eq!(maker_stats.maker_volume_30d, 180 * QUOTE_PRECISION_U64);
        assert_eq!(maker.orders[0], Order::default());

        assert_eq!(market.amm.net_base_asset_amount, 0);
        assert_eq!(market.base_asset_amount_long, BASE_PRECISION_I128);
        assert_eq!(market.base_asset_amount_short, -BASE_PRECISION_I128);
        assert_eq!(
            market.amm.quote_asset_amount_long,
            -180 * QUOTE_PRECISION_I128
        );
        assert_eq!(
            market.amm.quote_asset_amount_short,
            180 * QUOTE_PRECISION_I128
        );
        assert_eq!(market.amm.total_fee, 36000);
        assert_eq!(market.amm.total_fee_minus_distributions, 36000);
        assert_eq!(market.amm.net_revenue_since_last_funding, 36000);
    }

    #[test]
    fn short_taker_order_fulfilled_middle_of_auction() {
        let mut taker = User {
            orders: get_orders(Order {
                market_index: 0,
                order_type: OrderType::Market,
                direction: PositionDirection::Short,
                base_asset_amount: BASE_PRECISION,
                ts: 0,
                slot: 0,
                auction_start_price: 200 * MARK_PRICE_PRECISION,
                auction_end_price: 100 * MARK_PRICE_PRECISION,
                auction_duration: 5,
                ..Order::default()
            }),
            positions: get_positions(MarketPosition {
                market_index: 0,
                open_orders: 1,
                open_asks: -BASE_PRECISION_I128,
                ..MarketPosition::default()
            }),
            ..User::default()
        };

        let mut maker = User {
            orders: get_orders(Order {
                market_index: 0,
                post_only: true,
                order_type: OrderType::Limit,
                direction: PositionDirection::Long,
                base_asset_amount: BASE_PRECISION,
                ts: 0,
                price: 140 * MARK_PRICE_PRECISION,
                ..Order::default()
            }),
            positions: get_positions(MarketPosition {
                market_index: 0,
                open_orders: 1,
                open_bids: BASE_PRECISION_I128,
                ..MarketPosition::default()
            }),
            ..User::default()
        };

        let mut market = Market::default_test();

        let now = 3_i64;
        let slot = 3_u64;

        let fee_structure = get_fee_structure();

        let (taker_key, maker_key, filler_key) = get_user_keys();

        let mut order_records = vec![];

        let mut taker_stats = UserStats::default();
        let mut maker_stats = UserStats::default();

        fulfill_order_with_match(
            &mut market,
            &mut taker,
            &mut taker_stats,
            0,
            &taker_key,
            &mut maker,
            &mut maker_stats,
            0,
            &maker_key,
            &mut None,
            &mut None,
            &filler_key,
            &mut None,
            &mut None,
            0,
            None,
            now,
            slot,
            &fee_structure,
            &mut get_oracle_map(),
            &mut order_records,
        )
        .unwrap();

        let taker_position = &taker.positions[0];
        assert_eq!(taker_position.base_asset_amount, -BASE_PRECISION_I128);
        assert_eq!(taker_position.quote_asset_amount, 139930000);
        assert_eq!(
            taker_position.quote_entry_amount,
            140 * QUOTE_PRECISION_I128
        );
        assert_eq!(taker_position.open_asks, 0);
        assert_eq!(taker_position.open_orders, 0);
        assert_eq!(taker_stats.fees.total_fee_paid, 70000);
        assert_eq!(taker_stats.fees.total_referee_discount, 0);
        assert_eq!(taker_stats.fees.total_token_discount, 0);
        assert_eq!(taker_stats.taker_volume_30d, 140 * QUOTE_PRECISION_U64);
        assert_eq!(taker.orders[0], Order::default());

        let maker_position = &maker.positions[0];
        assert_eq!(maker_position.base_asset_amount, BASE_PRECISION_I128);
        assert_eq!(maker_position.quote_asset_amount, -139958000);
        assert_eq!(
            maker_position.quote_entry_amount,
            -140 * QUOTE_PRECISION_I128
        );
        assert_eq!(maker_position.open_orders, 0);
        assert_eq!(maker_position.open_bids, 0);
        assert_eq!(maker_stats.fees.total_fee_rebate, 42000);
        assert_eq!(maker_stats.maker_volume_30d, 140 * QUOTE_PRECISION_U64);
        assert_eq!(maker.orders[0], Order::default());

        assert_eq!(market.amm.net_base_asset_amount, 0);
        assert_eq!(market.base_asset_amount_long, BASE_PRECISION_I128);
        assert_eq!(market.base_asset_amount_short, -BASE_PRECISION_I128);
        assert_eq!(
            market.amm.quote_asset_amount_long,
            -140 * QUOTE_PRECISION_I128
        );
        assert_eq!(
            market.amm.quote_asset_amount_short,
            140 * QUOTE_PRECISION_I128
        );
        assert_eq!(market.amm.total_fee, 28000);
        assert_eq!(market.amm.total_fee_minus_distributions, 28000);
        assert_eq!(market.amm.net_revenue_since_last_funding, 28000);
    }

    #[test]
    fn long_taker_order_auction_price_does_not_satisfy_maker() {
        let mut taker = User {
            orders: get_orders(Order {
                market_index: 0,
                order_type: OrderType::Market,
                direction: PositionDirection::Long,
                base_asset_amount: BASE_PRECISION,
                ts: 0,
                slot: 0,
                auction_start_price: 100 * MARK_PRICE_PRECISION,
                auction_end_price: 200 * MARK_PRICE_PRECISION,
                auction_duration: 5,
                ..Order::default()
            }),
            positions: get_positions(MarketPosition {
                market_index: 0,
                open_orders: 1,
                open_bids: 100 * BASE_PRECISION_I128,
                ..MarketPosition::default()
            }),
            ..User::default()
        };

        let mut maker = User {
            orders: get_orders(Order {
                market_index: 0,
                post_only: true,
                order_type: OrderType::Limit,
                direction: PositionDirection::Short,
                base_asset_amount: BASE_PRECISION,
                ts: 0,
                price: 201 * MARK_PRICE_PRECISION,
                ..Order::default()
            }),
            positions: get_positions(MarketPosition {
                market_index: 0,
                open_orders: 1,
                open_bids: 100 * BASE_PRECISION_I128,
                ..MarketPosition::default()
            }),
            ..User::default()
        };

        let mut market = Market::default_test();

        let now = 1_i64;
        let slot = 3_u64;

        let fee_structure = FeeStructure::default();

        let (taker_key, maker_key, filler_key) = get_user_keys();

        let mut order_records = vec![];

        let mut taker_stats = UserStats::default();
        let mut maker_stats = UserStats::default();

        let (base_asset_amount, _) = fulfill_order_with_match(
            &mut market,
            &mut taker,
            &mut taker_stats,
            0,
            &taker_key,
            &mut maker,
            &mut maker_stats,
            0,
            &maker_key,
            &mut None,
            &mut None,
            &filler_key,
            &mut None,
            &mut None,
            0,
            None,
            now,
            slot,
            &fee_structure,
            &mut get_oracle_map(),
            &mut order_records,
        )
        .unwrap();

        assert_eq!(base_asset_amount, 0);
    }

    #[test]
    fn short_taker_order_auction_price_does_not_satisfy_maker() {
        let mut taker = User {
            orders: get_orders(Order {
                market_index: 0,
                order_type: OrderType::Market,
                direction: PositionDirection::Short,
                base_asset_amount: BASE_PRECISION,
                ts: 0,
                auction_start_price: 200 * MARK_PRICE_PRECISION,
                auction_end_price: 100 * MARK_PRICE_PRECISION,
                auction_duration: 5,
                ..Order::default()
            }),
            positions: get_positions(MarketPosition {
                market_index: 0,
                open_orders: 1,
                open_bids: 100 * BASE_PRECISION_I128,
                ..MarketPosition::default()
            }),
            ..User::default()
        };

        let mut maker = User {
            orders: get_orders(Order {
                market_index: 0,
                post_only: true,
                order_type: OrderType::Limit,
                direction: PositionDirection::Long,
                base_asset_amount: BASE_PRECISION,
                ts: 0,
                price: 99 * MARK_PRICE_PRECISION,
                ..Order::default()
            }),
            positions: get_positions(MarketPosition {
                market_index: 0,
                open_orders: 1,
                open_bids: 100 * BASE_PRECISION_I128,
                ..MarketPosition::default()
            }),
            ..User::default()
        };

        let mut market = Market::default_test();

        let now = 1_i64;
        let slot = 3_u64;

        let fee_structure = FeeStructure::default();

        let (taker_key, maker_key, filler_key) = get_user_keys();

        let mut order_records = vec![];

        let mut taker_stats = UserStats::default();
        let mut maker_stats = UserStats::default();

        let (base_asset_amount, _) = fulfill_order_with_match(
            &mut market,
            &mut taker,
            &mut taker_stats,
            0,
            &taker_key,
            &mut maker,
            &mut maker_stats,
            0,
            &maker_key,
            &mut None,
            &mut None,
            &filler_key,
            &mut None,
            &mut None,
            0,
            None,
            now,
            slot,
            &fee_structure,
            &mut get_oracle_map(),
            &mut order_records,
        )
        .unwrap();

        assert_eq!(base_asset_amount, 0);
    }

    #[test]
    fn maker_taker_same_direction() {
        let mut taker = User {
            orders: get_orders(Order {
                market_index: 0,
                order_type: OrderType::Market,
                direction: PositionDirection::Short,
                base_asset_amount: BASE_PRECISION,
                ts: 0,
                slot: 0,
                auction_start_price: 200 * MARK_PRICE_PRECISION,
                auction_end_price: 100 * MARK_PRICE_PRECISION,
                auction_duration: 5,
                ..Order::default()
            }),
            positions: get_positions(MarketPosition {
                market_index: 0,
                open_orders: 1,
                open_bids: 100 * BASE_PRECISION_I128,
                ..MarketPosition::default()
            }),
            ..User::default()
        };

        let mut maker = User {
            orders: get_orders(Order {
                market_index: 0,
                post_only: true,
                order_type: OrderType::Limit,
                direction: PositionDirection::Short,
                base_asset_amount: BASE_PRECISION,
                ts: 0,
                price: 200 * MARK_PRICE_PRECISION,
                ..Order::default()
            }),
            positions: get_positions(MarketPosition {
                market_index: 0,
                open_orders: 1,
                open_bids: 100 * BASE_PRECISION_I128,
                ..MarketPosition::default()
            }),
            ..User::default()
        };

        let mut market = Market::default_test();

        let now = 1_i64;
        let slot = 1_u64;

        let fee_structure = FeeStructure::default();

        let (taker_key, maker_key, filler_key) = get_user_keys();

        let mut order_records = vec![];

        let mut taker_stats = UserStats::default();
        let mut maker_stats = UserStats::default();

        let (base_asset_amount, _) = fulfill_order_with_match(
            &mut market,
            &mut taker,
            &mut taker_stats,
            0,
            &taker_key,
            &mut maker,
            &mut maker_stats,
            0,
            &maker_key,
            &mut None,
            &mut None,
            &filler_key,
            &mut None,
            &mut None,
            0,
            None,
            now,
            slot,
            &fee_structure,
            &mut get_oracle_map(),
            &mut order_records,
        )
        .unwrap();

        assert_eq!(base_asset_amount, 0);
    }

    #[test]
    fn maker_taker_different_market_index() {
        let mut taker = User {
            orders: get_orders(Order {
                market_index: 1,
                order_type: OrderType::Market,
                direction: PositionDirection::Short,
                base_asset_amount: BASE_PRECISION,
                ts: 0,
                auction_start_price: 200 * MARK_PRICE_PRECISION,
                auction_end_price: 100 * MARK_PRICE_PRECISION,
                auction_duration: 5,
                ..Order::default()
            }),
            positions: get_positions(MarketPosition {
                market_index: 0,
                open_orders: 1,
                open_bids: 100 * BASE_PRECISION_I128,
                ..MarketPosition::default()
            }),
            ..User::default()
        };

        let mut maker = User {
            orders: get_orders(Order {
                market_index: 0,
                post_only: true,
                order_type: OrderType::Limit,
                direction: PositionDirection::Long,
                base_asset_amount: BASE_PRECISION,
                ts: 0,
                price: 200 * MARK_PRICE_PRECISION,
                auction_duration: 5,
                ..Order::default()
            }),
            positions: get_positions(MarketPosition {
                market_index: 0,
                open_orders: 1,
                open_bids: 100 * BASE_PRECISION_I128,
                ..MarketPosition::default()
            }),
            ..User::default()
        };

        let mut market = Market::default_test();

        let now = 1_i64;
        let slot = 1_u64;

        let fee_structure = FeeStructure::default();

        let (taker_key, maker_key, filler_key) = get_user_keys();

        let mut order_records = vec![];

        let mut taker_stats = UserStats::default();
        let mut maker_stats = UserStats::default();

        let (base_asset_amount, _) = fulfill_order_with_match(
            &mut market,
            &mut taker,
            &mut taker_stats,
            0,
            &taker_key,
            &mut maker,
            &mut maker_stats,
            0,
            &maker_key,
            &mut None,
            &mut None,
            &filler_key,
            &mut None,
            &mut None,
            0,
            None,
            now,
            slot,
            &fee_structure,
            &mut get_oracle_map(),
            &mut order_records,
        )
        .unwrap();

        assert_eq!(base_asset_amount, 0);
    }

    #[test]
    fn long_taker_order_bigger_than_maker() {
        let mut taker = User {
            orders: get_orders(Order {
                market_index: 0,
                order_type: OrderType::Market,
                direction: PositionDirection::Long,
                base_asset_amount: 100 * BASE_PRECISION,
                ts: 0,
                slot: 0,
                auction_start_price: 100 * MARK_PRICE_PRECISION,
                auction_end_price: 200 * MARK_PRICE_PRECISION,
                auction_duration: 5,
                ..Order::default()
            }),
            positions: get_positions(MarketPosition {
                market_index: 0,
                open_orders: 1,
                open_bids: 100 * BASE_PRECISION_I128,
                ..MarketPosition::default()
            }),
            ..User::default()
        };

        let mut maker = User {
            orders: get_orders(Order {
                market_index: 0,
                post_only: true,
                order_type: OrderType::Limit,
                direction: PositionDirection::Short,
                base_asset_amount: BASE_PRECISION,
                ts: 0,
                price: 120 * MARK_PRICE_PRECISION,
                ..Order::default()
            }),
            positions: get_positions(MarketPosition {
                market_index: 0,
                open_orders: 1,
                open_asks: -BASE_PRECISION_I128,
                ..MarketPosition::default()
            }),
            ..User::default()
        };

        let mut market = Market::default_test();

        let now = 1_i64;
        let slot = 1_u64;

        let fee_structure = FeeStructure::default();

        let (taker_key, maker_key, filler_key) = get_user_keys();

        let mut order_records = vec![];

        let mut taker_stats = UserStats::default();
        let mut maker_stats = UserStats::default();

        fulfill_order_with_match(
            &mut market,
            &mut taker,
            &mut taker_stats,
            0,
            &taker_key,
            &mut maker,
            &mut maker_stats,
            0,
            &maker_key,
            &mut None,
            &mut None,
            &filler_key,
            &mut None,
            &mut None,
            0,
            None,
            now,
            slot,
            &fee_structure,
            &mut get_oracle_map(),
            &mut order_records,
        )
        .unwrap();

        let taker_position = &taker.positions[0];
        assert_eq!(taker_position.base_asset_amount, BASE_PRECISION_I128);
        assert_eq!(taker_position.quote_asset_amount, -120120000);
        assert_eq!(
            taker_position.quote_entry_amount,
            -120 * QUOTE_PRECISION_I128
        );
        assert_eq!(taker_stats.taker_volume_30d, 120 * QUOTE_PRECISION_U64);

        let maker_position = &maker.positions[0];
        assert_eq!(maker_position.base_asset_amount, -BASE_PRECISION_I128);
        assert_eq!(maker_position.quote_asset_amount, 120072000);
        assert_eq!(
            maker_position.quote_entry_amount,
            120 * QUOTE_PRECISION_I128
        );
        assert_eq!(maker_stats.maker_volume_30d, 120 * QUOTE_PRECISION_U64);

        assert_eq!(market.amm.net_base_asset_amount, 0);
        assert_eq!(market.base_asset_amount_long, BASE_PRECISION_I128);
        assert_eq!(market.base_asset_amount_short, -BASE_PRECISION_I128);
        assert_eq!(
            market.amm.quote_asset_amount_long,
            -120 * QUOTE_PRECISION_I128
        );
        assert_eq!(
            market.amm.quote_asset_amount_short,
            120 * QUOTE_PRECISION_I128
        );
    }

    #[test]
    fn long_taker_order_smaller_than_maker() {
        let mut taker = User {
            orders: get_orders(Order {
                market_index: 0,
                order_type: OrderType::Market,
                direction: PositionDirection::Long,
                base_asset_amount: BASE_PRECISION,
                ts: 0,
                slot: 0,
                auction_start_price: 100 * MARK_PRICE_PRECISION,
                auction_end_price: 200 * MARK_PRICE_PRECISION,
                auction_duration: 5,
                ..Order::default()
            }),
            positions: get_positions(MarketPosition {
                market_index: 0,
                open_orders: 1,
                open_bids: 100 * BASE_PRECISION_I128,
                ..MarketPosition::default()
            }),
            ..User::default()
        };

        let mut maker = User {
            orders: get_orders(Order {
                market_index: 0,
                post_only: true,
                order_type: OrderType::Limit,
                direction: PositionDirection::Short,
                base_asset_amount: 100 * BASE_PRECISION,
                ts: 0,
                price: 120 * MARK_PRICE_PRECISION,
                ..Order::default()
            }),
            positions: get_positions(MarketPosition {
                market_index: 0,
                open_orders: 1,
                open_bids: 100 * BASE_PRECISION_I128,
                ..MarketPosition::default()
            }),
            ..User::default()
        };

        let mut market = Market::default_test();

        let now = 1_i64;
        let slot = 1_u64;

        let fee_structure = FeeStructure::default();

        let (taker_key, maker_key, filler_key) = get_user_keys();

        let mut order_records = vec![];

        let mut taker_stats = UserStats::default();
        let mut maker_stats = UserStats::default();

        fulfill_order_with_match(
            &mut market,
            &mut taker,
            &mut taker_stats,
            0,
            &taker_key,
            &mut maker,
            &mut maker_stats,
            0,
            &maker_key,
            &mut None,
            &mut None,
            &filler_key,
            &mut None,
            &mut None,
            0,
            None,
            now,
            slot,
            &fee_structure,
            &mut get_oracle_map(),
            &mut order_records,
        )
        .unwrap();

        let taker_position = &taker.positions[0];
        assert_eq!(taker_position.base_asset_amount, BASE_PRECISION_I128);
        assert_eq!(taker_position.quote_asset_amount, -120120000);
        assert_eq!(
            taker_position.quote_entry_amount,
            -120 * QUOTE_PRECISION_I128
        );
        assert_eq!(taker_stats.taker_volume_30d, 120 * QUOTE_PRECISION_U64);

        let maker_position = &maker.positions[0];
        assert_eq!(maker_position.base_asset_amount, -BASE_PRECISION_I128);
        assert_eq!(maker_position.quote_asset_amount, 120072000);
        assert_eq!(
            maker_position.quote_entry_amount,
            120 * QUOTE_PRECISION_I128
        );
        assert_eq!(maker_stats.maker_volume_30d, 120 * QUOTE_PRECISION_U64);

        assert_eq!(market.amm.net_base_asset_amount, 0);
        assert_eq!(market.base_asset_amount_long, BASE_PRECISION_I128);
        assert_eq!(market.base_asset_amount_short, -BASE_PRECISION_I128);
        assert_eq!(
            market.amm.quote_asset_amount_long,
            -120 * QUOTE_PRECISION_I128
        );
        assert_eq!(
            market.amm.quote_asset_amount_short,
            120 * QUOTE_PRECISION_I128
        );
    }

    #[test]
    fn double_dutch_auction() {
        let mut taker = User {
            orders: get_orders(Order {
                market_index: 0,
                order_type: OrderType::Market,
                direction: PositionDirection::Long,
                base_asset_amount: BASE_PRECISION,
                ts: 0,
                slot: 0,
                auction_start_price: 100 * MARK_PRICE_PRECISION,
                auction_end_price: 200 * MARK_PRICE_PRECISION,
                auction_duration: 10,
                ..Order::default()
            }),
            positions: get_positions(MarketPosition {
                market_index: 0,
                open_orders: 1,
                open_bids: BASE_PRECISION_I128,
                ..MarketPosition::default()
            }),
            ..User::default()
        };

        let mut maker = User {
            orders: get_orders(Order {
                market_index: 0,
                post_only: true,
                order_type: OrderType::Market,
                direction: PositionDirection::Short,
                base_asset_amount: BASE_PRECISION,
                ts: 0,
                slot: 0,
                auction_start_price: 200 * MARK_PRICE_PRECISION,
                auction_end_price: 100 * MARK_PRICE_PRECISION,
                auction_duration: 10,
                ..Order::default()
            }),
            positions: get_positions(MarketPosition {
                market_index: 0,
                open_orders: 1,
                open_asks: -BASE_PRECISION_I128,
                ..MarketPosition::default()
            }),
            ..User::default()
        };

        let mut market = Market::default_test();

        let now = 5_i64;
        let slot = 5_u64;

        let fee_structure = get_fee_structure();

        let (taker_key, maker_key, filler_key) = get_user_keys();

        let mut order_records = vec![];

        let mut taker_stats = UserStats::default();
        let mut maker_stats = UserStats::default();

        fulfill_order_with_match(
            &mut market,
            &mut taker,
            &mut taker_stats,
            0,
            &taker_key,
            &mut maker,
            &mut maker_stats,
            0,
            &maker_key,
            &mut None,
            &mut None,
            &filler_key,
            &mut None,
            &mut None,
            0,
            None,
            now,
            slot,
            &fee_structure,
            &mut get_oracle_map(),
            &mut order_records,
        )
        .unwrap();

        let taker_position = &taker.positions[0];
        assert_eq!(taker_position.base_asset_amount, BASE_PRECISION_I128);
        assert_eq!(taker_position.quote_asset_amount, -150075000);
        assert_eq!(
            taker_position.quote_entry_amount,
            -150 * QUOTE_PRECISION_I128
        );
        assert_eq!(taker_position.open_bids, 0);
        assert_eq!(taker_position.open_orders, 0);
        assert_eq!(taker_stats.fees.total_fee_paid, 75000);
        assert_eq!(taker_stats.fees.total_referee_discount, 0);
        assert_eq!(taker_stats.fees.total_token_discount, 0);
        assert_eq!(taker_stats.taker_volume_30d, 150 * QUOTE_PRECISION_U64);
        assert_eq!(taker.orders[0], Order::default());

        let maker_position = &maker.positions[0];
        assert_eq!(maker_position.base_asset_amount, -BASE_PRECISION_I128);
        assert_eq!(maker_position.quote_asset_amount, 150045000);
        assert_eq!(
            maker_position.quote_entry_amount,
            150 * QUOTE_PRECISION_I128
        );
        assert_eq!(maker_position.open_orders, 0);
        assert_eq!(maker_position.open_asks, 0);
        assert_eq!(maker_stats.fees.total_fee_rebate, 45000);
        assert_eq!(maker_stats.maker_volume_30d, 150 * QUOTE_PRECISION_U64);
        assert_eq!(maker.orders[0], Order::default());

        assert_eq!(market.amm.net_base_asset_amount, 0);
        assert_eq!(market.base_asset_amount_long, BASE_PRECISION_I128);
        assert_eq!(market.base_asset_amount_short, -BASE_PRECISION_I128);
        assert_eq!(
            market.amm.quote_asset_amount_long,
            -150 * QUOTE_PRECISION_I128
        );
        assert_eq!(
            market.amm.quote_asset_amount_short,
            150 * QUOTE_PRECISION_I128
        );
        assert_eq!(market.amm.total_fee, 30000);
        assert_eq!(market.amm.total_fee_minus_distributions, 30000);
        assert_eq!(market.amm.net_revenue_since_last_funding, 30000);
    }

    #[test]
    fn taker_bid_crosses_maker_ask() {
        let mut maker = User {
            orders: get_orders(Order {
                market_index: 0,
                post_only: true,
                order_type: OrderType::Limit,
                direction: PositionDirection::Short,
                base_asset_amount: BASE_PRECISION,
                ts: 0,
                slot: 0,
                price: 100 * MARK_PRICE_PRECISION,
                ..Order::default()
            }),
            positions: get_positions(MarketPosition {
                market_index: 0,
                open_orders: 1,
                open_asks: -BASE_PRECISION_I128,
                ..MarketPosition::default()
            }),
            ..User::default()
        };

        let mut taker = User {
            orders: get_orders(Order {
                market_index: 0,
                order_type: OrderType::Limit,
                direction: PositionDirection::Long,
                base_asset_amount: BASE_PRECISION,
                ts: 0,
                price: 150 * MARK_PRICE_PRECISION,
                ..Order::default()
            }),
            positions: get_positions(MarketPosition {
                market_index: 0,
                open_orders: 1,
                open_bids: BASE_PRECISION_I128,
                ..MarketPosition::default()
            }),
            ..User::default()
        };

        let mut market = Market::default_test();

        let now = 5_i64;
        let slot = 5_u64;

        let fee_structure = get_fee_structure();
        let (maker_key, taker_key, filler_key) = get_user_keys();

        let mut order_records = vec![];

        let mut taker_stats = UserStats::default();
        let mut maker_stats = UserStats::default();

        fulfill_order_with_match(
            &mut market,
            &mut taker,
            &mut taker_stats,
            0,
            &taker_key,
            &mut maker,
            &mut maker_stats,
            0,
            &maker_key,
            &mut None,
            &mut None,
            &filler_key,
            &mut None,
            &mut None,
            0,
            None,
            now,
            slot,
            &fee_structure,
            &mut get_oracle_map(),
            &mut order_records,
        )
        .unwrap();

        let maker_position = &maker.positions[0];
        assert_eq!(maker_position.base_asset_amount, -BASE_PRECISION_I128);
        assert_eq!(maker_position.quote_asset_amount, 100030000);
        assert_eq!(
            maker_position.quote_entry_amount,
            100 * QUOTE_PRECISION_I128
        );
        assert_eq!(maker_position.open_orders, 0);
        assert_eq!(maker_position.open_asks, 0);
        assert_eq!(maker_stats.fees.total_fee_rebate, 30000);
        assert_eq!(maker_stats.maker_volume_30d, 100 * QUOTE_PRECISION_U64);
        assert_eq!(maker.orders[0], Order::default());

        let taker_position = &taker.positions[0];
        assert_eq!(taker_position.base_asset_amount, BASE_PRECISION_I128);
        assert_eq!(taker_position.quote_asset_amount, -100050000);
        assert_eq!(
            taker_position.quote_entry_amount,
            -100 * QUOTE_PRECISION_I128
        );
        assert_eq!(taker_position.open_bids, 0);
        assert_eq!(taker_position.open_orders, 0);
        assert_eq!(taker_stats.fees.total_fee_paid, 50000);
        assert_eq!(taker_stats.fees.total_referee_discount, 0);
        assert_eq!(taker_stats.fees.total_token_discount, 0);
        assert_eq!(taker_stats.taker_volume_30d, 100 * QUOTE_PRECISION_U64);
        assert_eq!(taker.orders[0], Order::default());

        assert_eq!(market.amm.net_base_asset_amount, 0);
        assert_eq!(market.base_asset_amount_long, BASE_PRECISION_I128);
        assert_eq!(market.base_asset_amount_short, -BASE_PRECISION_I128);
        assert_eq!(
            market.amm.quote_asset_amount_long,
            -100 * QUOTE_PRECISION_I128
        );
        assert_eq!(
            market.amm.quote_asset_amount_short,
            100 * QUOTE_PRECISION_I128
        );
        assert_eq!(market.amm.total_fee, 20000);
        assert_eq!(market.amm.total_fee_minus_distributions, 20000);
        assert_eq!(market.amm.net_revenue_since_last_funding, 20000);
    }

    #[test]
    fn taker_ask_crosses_maker_bid() {
        let mut maker = User {
            orders: get_orders(Order {
                market_index: 0,
                post_only: true,
                order_type: OrderType::Limit,
                direction: PositionDirection::Long,
                base_asset_amount: BASE_PRECISION,
                ts: 0,
                slot: 0,
                price: 100 * MARK_PRICE_PRECISION,
                ..Order::default()
            }),
            positions: get_positions(MarketPosition {
                market_index: 0,
                open_orders: 1,
                open_bids: BASE_PRECISION_I128,
                ..MarketPosition::default()
            }),
            ..User::default()
        };

        let mut taker = User {
            orders: get_orders(Order {
                market_index: 0,
                order_type: OrderType::Limit,
                direction: PositionDirection::Short,
                base_asset_amount: BASE_PRECISION,
                ts: 0,
                price: 50 * MARK_PRICE_PRECISION,
                ..Order::default()
            }),
            positions: get_positions(MarketPosition {
                market_index: 0,
                open_orders: 1,
                open_asks: -BASE_PRECISION_I128,
                ..MarketPosition::default()
            }),
            ..User::default()
        };

        let mut market = Market::default_test();

        let now = 5_i64;
        let slot = 5_u64;

        let fee_structure = get_fee_structure();

        let (maker_key, taker_key, filler_key) = get_user_keys();

        let mut order_records = vec![];

        let mut taker_stats = UserStats::default();
        let mut maker_stats = UserStats::default();

        fulfill_order_with_match(
            &mut market,
            &mut taker,
            &mut taker_stats,
            0,
            &taker_key,
            &mut maker,
            &mut maker_stats,
            0,
            &maker_key,
            &mut None,
            &mut None,
            &filler_key,
            &mut None,
            &mut None,
            0,
            None,
            now,
            slot,
            &fee_structure,
            &mut get_oracle_map(),
            &mut order_records,
        )
        .unwrap();

        let maker_position = &maker.positions[0];
        assert_eq!(maker_position.base_asset_amount, BASE_PRECISION_I128);
        assert_eq!(maker_position.quote_asset_amount, -99970000);
        assert_eq!(
            maker_position.quote_entry_amount,
            -100 * QUOTE_PRECISION_I128
        );
        assert_eq!(maker_position.open_orders, 0);
        assert_eq!(maker_position.open_bids, 0);
        assert_eq!(maker_stats.fees.total_fee_rebate, 30000);
        assert_eq!(maker.orders[0], Order::default());
        assert_eq!(maker_stats.maker_volume_30d, 100 * QUOTE_PRECISION_U64);

        let taker_position = &taker.positions[0];
        assert_eq!(taker_position.base_asset_amount, -BASE_PRECISION_I128);
        assert_eq!(taker_position.quote_asset_amount, 99950000);
        assert_eq!(
            taker_position.quote_entry_amount,
            100 * QUOTE_PRECISION_I128
        );
        assert_eq!(taker_position.open_asks, 0);
        assert_eq!(taker_position.open_orders, 0);
        assert_eq!(taker_stats.fees.total_fee_paid, 50000);
        assert_eq!(taker_stats.fees.total_referee_discount, 0);
        assert_eq!(taker_stats.fees.total_token_discount, 0);
        assert_eq!(taker_stats.taker_volume_30d, 100 * QUOTE_PRECISION_U64);
        assert_eq!(taker.orders[0], Order::default());

        assert_eq!(market.amm.net_base_asset_amount, 0);
        assert_eq!(market.base_asset_amount_long, BASE_PRECISION_I128);
        assert_eq!(market.base_asset_amount_short, -BASE_PRECISION_I128);
        assert_eq!(
            market.amm.quote_asset_amount_long,
            -100 * QUOTE_PRECISION_I128
        );
        assert_eq!(
            market.amm.quote_asset_amount_short,
            100 * QUOTE_PRECISION_I128
        );
        assert_eq!(market.amm.total_fee, 20000);
        assert_eq!(market.amm.total_fee_minus_distributions, 20000);
        assert_eq!(market.amm.net_revenue_since_last_funding, 20000);
    }
}

pub mod fulfill_order {
    use super::*;
    use crate::controller::orders::{fulfill_order, fulfill_spot_order};
    use crate::controller::position::PositionDirection;
    use crate::create_account_info;
    use crate::create_anchor_account_info;
    use crate::math::constants::{
        AMM_RESERVE_PRECISION, BANK_CUMULATIVE_INTEREST_PRECISION, BANK_INTEREST_PRECISION,
        BANK_WEIGHT_PRECISION, BASE_PRECISION, BASE_PRECISION_I128, MARK_PRICE_PRECISION,
        PEG_PRECISION, QUOTE_PRECISION_I128, QUOTE_PRECISION_U64,
    };
    use crate::math::margin::calculate_free_collateral;
    use crate::state::bank::{Bank, BankBalanceType};
    use crate::state::bank_map::BankMap;
    use crate::state::market::{Market, AMM};
    use crate::state::market_map::MarketMap;
    use crate::state::oracle::OracleSource;
    use crate::state::user::{OrderStatus, OrderType, User, UserBankBalance, UserStats};
    use crate::tests::utils::*;
    use std::str::FromStr;

    #[test]
    fn fulfill_with_amm_and_maker() {
        let now = 0_i64;
        let slot = 0_u64;

        let mut oracle_price = get_pyth_price(100, 10);
        let oracle_price_key =
            Pubkey::from_str("J83w4HKfqxwcq3BEMMkPFSppX3gqekLyLJBexebFVkix").unwrap();
        let pyth_program = crate::ids::pyth_program::id();
        create_account_info!(
            oracle_price,
            &oracle_price_key,
            &pyth_program,
            oracle_account_info
        );
        let mut oracle_map = OracleMap::load_one(&oracle_account_info, slot).unwrap();

        let mut market = Market {
            amm: AMM {
                base_asset_reserve: 100 * AMM_RESERVE_PRECISION,
                quote_asset_reserve: 100 * AMM_RESERVE_PRECISION,
                bid_base_asset_reserve: 100 * AMM_RESERVE_PRECISION,
                bid_quote_asset_reserve: 100 * AMM_RESERVE_PRECISION,
                ask_base_asset_reserve: 100 * AMM_RESERVE_PRECISION,
                ask_quote_asset_reserve: 100 * AMM_RESERVE_PRECISION,
                sqrt_k: 100 * AMM_RESERVE_PRECISION,
                peg_multiplier: 100 * PEG_PRECISION,
                max_slippage_ratio: 50,
                max_base_asset_amount_ratio: 100,
                base_asset_amount_step_size: 10000000,
                oracle: oracle_price_key,
                base_spread: 100,
                ..AMM::default()
            },
            margin_ratio_initial: 1000,
            margin_ratio_maintenance: 500,
            initialized: true,
            ..Market::default_test()
        };
        market.amm.max_base_asset_reserve = u128::MAX;
        market.amm.min_base_asset_reserve = 0;

        create_anchor_account_info!(market, Market, market_account_info);
        let market_map = MarketMap::load_one(&market_account_info, true).unwrap();

        let mut bank = Bank {
            bank_index: 0,
            oracle_source: OracleSource::QuoteAsset,
            cumulative_deposit_interest: BANK_CUMULATIVE_INTEREST_PRECISION,
            decimals: 6,
            initial_asset_weight: BANK_WEIGHT_PRECISION,
            maintenance_asset_weight: BANK_WEIGHT_PRECISION,
            ..Bank::default()
        };
        create_anchor_account_info!(bank, Bank, bank_account_info);
        let bank_map = BankMap::load_one(&bank_account_info, true).unwrap();

        let mut taker = User {
            orders: get_orders(Order {
                market_index: 0,
                status: OrderStatus::Open,
                order_type: OrderType::Market,
                direction: PositionDirection::Long,
                base_asset_amount: BASE_PRECISION,
                ts: 0,
                slot: 0,
                auction_start_price: 0,
                auction_end_price: 100 * MARK_PRICE_PRECISION,
                auction_duration: 0,
                ..Order::default()
            }),
            positions: get_positions(MarketPosition {
                market_index: 0,
                open_orders: 1,
                open_bids: BASE_PRECISION_I128,
                ..MarketPosition::default()
            }),
            bank_balances: get_bank_balances(UserBankBalance {
                bank_index: 0,
                balance_type: BankBalanceType::Deposit,
                balance: 100 * BANK_INTEREST_PRECISION,
                ..UserBankBalance::default()
            }),
            ..User::default()
        };

        let mut maker = User {
            orders: get_orders(Order {
                market_index: 0,
                post_only: true,
                order_type: OrderType::Limit,
                direction: PositionDirection::Short,
                base_asset_amount: BASE_PRECISION / 2,
                ts: 0,
                price: 100 * MARK_PRICE_PRECISION,
                ..Order::default()
            }),
            positions: get_positions(MarketPosition {
                market_index: 0,
                open_orders: 1,
                open_asks: -BASE_PRECISION_I128 / 2,
                ..MarketPosition::default()
            }),
            ..User::default()
        };

        let mut filler = User::default();

        let fee_structure = get_fee_structure();

        let (taker_key, maker_key, filler_key) = get_user_keys();

        let mut taker_stats = UserStats::default();
        let mut maker_stats = UserStats::default();
        let mut filler_stats = UserStats::default();

        let (base_asset_amount, _, _) = fulfill_order(
            &mut taker,
            0,
            &taker_key,
            &mut taker_stats,
            &mut Some(&mut maker),
            &mut Some(&mut maker_stats),
            Some(0),
            Some(&maker_key),
            &mut Some(&mut filler),
            &filler_key,
            &mut Some(&mut filler_stats),
            &mut None,
            &mut None,
            &bank_map,
            &market_map,
            &mut oracle_map,
            &fee_structure,
            0,
            None,
            now,
            slot,
        )
        .unwrap();

        assert_eq!(base_asset_amount, BASE_PRECISION);

        let taker_position = &taker.positions[0];
        assert_eq!(taker_position.base_asset_amount, BASE_PRECISION_I128);
        assert_eq!(taker_position.quote_asset_amount, -100301382);
        assert_eq!(taker_position.quote_entry_amount, -100251257);
        assert_eq!(taker_position.open_bids, 0);
        assert_eq!(taker_position.open_orders, 0);
        assert_eq!(taker_stats.fees.total_fee_paid, 50125);
        assert_eq!(taker_stats.fees.total_referee_discount, 0);
        assert_eq!(taker_stats.fees.total_token_discount, 0);
        assert_eq!(taker_stats.taker_volume_30d, 100251237);
        assert_eq!(taker.orders[0], Order::default());

        let maker_position = &maker.positions[0];
        assert_eq!(maker_position.base_asset_amount, -BASE_PRECISION_I128 / 2);
        assert_eq!(maker_position.quote_asset_amount, 50015000);
        assert_eq!(maker_position.quote_entry_amount, 50 * QUOTE_PRECISION_I128);
        assert_eq!(maker_position.open_orders, 0);
        assert_eq!(maker_position.open_asks, 0);
        assert_eq!(maker_stats.fees.total_fee_rebate, 15000);
        assert_eq!(maker_stats.maker_volume_30d, 50 * QUOTE_PRECISION_U64);
        assert_eq!(maker.orders[0], Order::default());

        let market_after = market_map.get_ref(&0).unwrap();
        assert_eq!(market_after.amm.net_base_asset_amount, 5000000000000);
        assert_eq!(market_after.base_asset_amount_long, 10000000000000);
        assert_eq!(market_after.base_asset_amount_short, -5000000000000);
        assert_eq!(market_after.amm.quote_asset_amount_long, -100251257);
        assert_eq!(market_after.amm.quote_asset_amount_short, 50000000);
        assert_eq!(market_after.amm.total_fee, 30113);
        assert_eq!(market_after.amm.total_fee_minus_distributions, 30113);
        assert_eq!(market_after.amm.net_revenue_since_last_funding, 30113);

        assert_eq!(filler_stats.filler_volume_30d, 100251237);
        assert_eq!(filler.positions[0].quote_asset_amount, 5012);
    }

    #[test]
    fn fulfill_with_maker_with_auction_incomplete() {
        let mut market = Market {
            amm: AMM {
                base_asset_reserve: 100 * AMM_RESERVE_PRECISION,
                quote_asset_reserve: 100 * AMM_RESERVE_PRECISION,
                bid_base_asset_reserve: 101 * AMM_RESERVE_PRECISION,
                bid_quote_asset_reserve: 99 * AMM_RESERVE_PRECISION,
                ask_base_asset_reserve: 99 * AMM_RESERVE_PRECISION,
                ask_quote_asset_reserve: 101 * AMM_RESERVE_PRECISION,
                sqrt_k: 100 * AMM_RESERVE_PRECISION,
                peg_multiplier: 100 * PEG_PRECISION,
                base_asset_amount_step_size: 1,
                ..AMM::default()
            },
            margin_ratio_initial: 1000,
            margin_ratio_maintenance: 500,
            initialized: true,
            ..Market::default_test()
        };
        create_anchor_account_info!(market, Market, market_account_info);
        let market_map = MarketMap::load_one(&market_account_info, true).unwrap();

        let mut bank = Bank {
            bank_index: 0,
            oracle_source: OracleSource::QuoteAsset,
            cumulative_deposit_interest: BANK_CUMULATIVE_INTEREST_PRECISION,
            decimals: 6,
            initial_asset_weight: BANK_WEIGHT_PRECISION,
            maintenance_asset_weight: BANK_WEIGHT_PRECISION,
            ..Bank::default()
        };
        create_anchor_account_info!(bank, Bank, bank_account_info);
        let bank_map = BankMap::load_one(&bank_account_info, true).unwrap();

        let mut oracle_map = get_oracle_map();

        let mut taker = User {
            orders: get_orders(Order {
                market_index: 0,
                status: OrderStatus::Open,
                order_type: OrderType::Market,
                direction: PositionDirection::Long,
                base_asset_amount: BASE_PRECISION,
                ts: 0,
                slot: 0,
                auction_start_price: 100 * MARK_PRICE_PRECISION,
                auction_end_price: 200 * MARK_PRICE_PRECISION,
                auction_duration: 5,
                ..Order::default()
            }),
            positions: get_positions(MarketPosition {
                market_index: 0,
                open_orders: 1,
                open_bids: BASE_PRECISION_I128,
                ..MarketPosition::default()
            }),
            bank_balances: get_bank_balances(UserBankBalance {
                bank_index: 0,
                balance_type: BankBalanceType::Deposit,
                balance: 100 * BANK_INTEREST_PRECISION,
                ..UserBankBalance::default()
            }),
            ..User::default()
        };

        let mut maker = User {
            orders: get_orders(Order {
                market_index: 0,
                post_only: true,
                order_type: OrderType::Limit,
                direction: PositionDirection::Short,
                base_asset_amount: BASE_PRECISION / 2,
                ts: 0,
                price: 100 * MARK_PRICE_PRECISION,
                ..Order::default()
            }),
            positions: get_positions(MarketPosition {
                market_index: 0,
                open_orders: 1,
                open_asks: -BASE_PRECISION_I128 / 2,
                ..MarketPosition::default()
            }),
            ..User::default()
        };

        let now = 0_i64;
        let slot = 0_u64;

        let fee_structure = get_fee_structure();

        let (taker_key, maker_key, filler_key) = get_user_keys();

        let mut taker_stats = UserStats::default();
        let mut maker_stats = UserStats::default();

        let (base_asset_amount, _, _) = fulfill_order(
            &mut taker,
            0,
            &taker_key,
            &mut taker_stats,
            &mut Some(&mut maker),
            &mut Some(&mut maker_stats),
            Some(0),
            Some(&maker_key),
            &mut None,
            &filler_key,
            &mut None,
            &mut None,
            &mut None,
            &bank_map,
            &market_map,
            &mut oracle_map,
            &fee_structure,
            0,
            None,
            now,
            slot,
        )
        .unwrap();

        assert_eq!(base_asset_amount, BASE_PRECISION / 2);

        let taker_position = &taker.positions[0];
        assert_eq!(taker_position.base_asset_amount, BASE_PRECISION_I128 / 2);
        assert_eq!(taker_position.quote_asset_amount, -50025000);
        assert_eq!(
            taker_position.quote_entry_amount,
            -50 * QUOTE_PRECISION_I128
        );
        assert_eq!(taker_position.open_bids, BASE_PRECISION_I128 / 2);
        assert_eq!(taker_position.open_orders, 1);
        assert_eq!(taker_stats.fees.total_fee_paid, 25000);
        assert_eq!(taker_stats.fees.total_referee_discount, 0);
        assert_eq!(taker_stats.fees.total_token_discount, 0);
        assert_eq!(taker_stats.taker_volume_30d, 50 * QUOTE_PRECISION_U64);

        let maker_position = &maker.positions[0];
        assert_eq!(maker_position.base_asset_amount, -BASE_PRECISION_I128 / 2);
        assert_eq!(maker_position.quote_asset_amount, 50015000);
        assert_eq!(maker_position.quote_entry_amount, 50 * QUOTE_PRECISION_I128);
        assert_eq!(maker_position.open_orders, 0);
        assert_eq!(maker_position.open_asks, 0);
        assert_eq!(maker_stats.fees.total_fee_rebate, 15000);
        assert_eq!(maker_stats.maker_volume_30d, 50 * QUOTE_PRECISION_U64);

        let market_after = market_map.get_ref(&0).unwrap();
        assert_eq!(market_after.amm.net_base_asset_amount, 0);
        assert_eq!(market_after.base_asset_amount_long, 5000000000000);
        assert_eq!(market_after.base_asset_amount_short, -5000000000000);
        assert_eq!(market_after.amm.quote_asset_amount_long, -50000000);
        assert_eq!(market_after.amm.quote_asset_amount_short, 50000000);
        assert_eq!(market_after.amm.total_fee, 10000);
        assert_eq!(market_after.amm.total_fee_minus_distributions, 10000);
        assert_eq!(market_after.amm.net_revenue_since_last_funding, 10000);
    }

    #[test]
    fn fulfill_with_amm_end_of_auction() {
        let now = 0_i64;
        let slot = 6_u64;

        let mut oracle_price = get_pyth_price(100, 10);
        let oracle_price_key =
            Pubkey::from_str("J83w4HKfqxwcq3BEMMkPFSppX3gqekLyLJBexebFVkix").unwrap();
        let pyth_program = crate::ids::pyth_program::id();
        create_account_info!(
            oracle_price,
            &oracle_price_key,
            &pyth_program,
            oracle_account_info
        );
        let mut oracle_map = OracleMap::load_one(&oracle_account_info, slot).unwrap();

        let mut market = Market {
            amm: AMM {
                base_asset_reserve: 100 * AMM_RESERVE_PRECISION,
                quote_asset_reserve: 100 * AMM_RESERVE_PRECISION,
                bid_base_asset_reserve: 101 * AMM_RESERVE_PRECISION,
                bid_quote_asset_reserve: 99 * AMM_RESERVE_PRECISION,
                ask_base_asset_reserve: 99 * AMM_RESERVE_PRECISION,
                ask_quote_asset_reserve: 101 * AMM_RESERVE_PRECISION,
                sqrt_k: 100 * AMM_RESERVE_PRECISION,
                peg_multiplier: 100 * PEG_PRECISION,
                max_slippage_ratio: 10,
                max_base_asset_amount_ratio: 100,
                base_asset_amount_step_size: 10000000,
                oracle: oracle_price_key,
                ..AMM::default()
            },
            margin_ratio_initial: 1000,
            margin_ratio_maintenance: 500,
            initialized: true,
            ..Market::default_test()
        };
        market.amm.max_base_asset_reserve = u128::MAX;
        market.amm.min_base_asset_reserve = 0;

        create_anchor_account_info!(market, Market, market_account_info);
        let market_map = MarketMap::load_one(&market_account_info, true).unwrap();

        let mut bank = Bank {
            bank_index: 0,
            oracle_source: OracleSource::QuoteAsset,
            cumulative_deposit_interest: BANK_CUMULATIVE_INTEREST_PRECISION,
            decimals: 6,
            initial_asset_weight: BANK_WEIGHT_PRECISION,
            maintenance_asset_weight: BANK_WEIGHT_PRECISION,
            ..Bank::default()
        };
        create_anchor_account_info!(bank, Bank, bank_account_info);
        let bank_map = BankMap::load_one(&bank_account_info, true).unwrap();

        let mut taker = User {
            orders: get_orders(Order {
                market_index: 0,
                status: OrderStatus::Open,
                order_type: OrderType::Market,
                direction: PositionDirection::Long,
                base_asset_amount: BASE_PRECISION,
                ts: 0,
                slot: 0,
                auction_start_price: 0,
                auction_end_price: 100 * MARK_PRICE_PRECISION,
                auction_duration: 5,
                ..Order::default()
            }),
            positions: get_positions(MarketPosition {
                market_index: 0,
                open_orders: 1,
                open_bids: BASE_PRECISION_I128,
                ..MarketPosition::default()
            }),
            bank_balances: get_bank_balances(UserBankBalance {
                bank_index: 0,
                balance_type: BankBalanceType::Deposit,
                balance: 100 * BANK_INTEREST_PRECISION,
                ..UserBankBalance::default()
            }),
            ..User::default()
        };

        let fee_structure = get_fee_structure();

        let (taker_key, _, filler_key) = get_user_keys();

        let mut taker_stats = UserStats::default();

        let (base_asset_amount, _, _) = fulfill_order(
            &mut taker,
            0,
            &taker_key,
            &mut taker_stats,
            &mut None,
            &mut None,
            None,
            None,
            &mut None,
            &filler_key,
            &mut None,
            &mut None,
            &mut None,
            &bank_map,
            &market_map,
            &mut oracle_map,
            &fee_structure,
            0,
            None,
            now,
            slot,
        )
        .unwrap();

        assert_eq!(base_asset_amount, BASE_PRECISION);

        let taker_position = &taker.positions[0];
        assert_eq!(taker_position.base_asset_amount, BASE_PRECISION_I128);
        assert_eq!(taker_position.quote_asset_amount, -104133673);
        assert_eq!(taker_position.quote_entry_amount, -104081633);
        assert_eq!(taker_position.open_bids, 0);
        assert_eq!(taker_position.open_orders, 0);
        assert_eq!(taker_stats.fees.total_fee_paid, 52040);
        assert_eq!(taker_stats.fees.total_referee_discount, 0);
        assert_eq!(taker_stats.fees.total_token_discount, 0);
        assert_eq!(taker_stats.taker_volume_30d, 104081633);
        assert_eq!(taker.orders[0], Order::default());

        let market_after = market_map.get_ref(&0).unwrap();
        assert_eq!(market_after.amm.net_base_asset_amount, 10000000000000);
        assert_eq!(market_after.base_asset_amount_long, 10000000000000);
        assert_eq!(market_after.base_asset_amount_short, 0);
        assert_eq!(market_after.amm.quote_asset_amount_long, -104081633);
        assert_eq!(market_after.amm.quote_asset_amount_short, 0);
        assert_eq!(market_after.amm.total_fee, 3123571);
        assert_eq!(market_after.amm.total_fee_minus_distributions, 3123571);
        assert_eq!(market_after.amm.net_revenue_since_last_funding, 3123571);
    }

    #[test]
    fn fulfill_with_negative_free_collateral() {
        let now = 0_i64;
        let slot = 6_u64;

        let mut oracle_price = get_pyth_price(100, 10);
        let oracle_price_key =
            Pubkey::from_str("J83w4HKfqxwcq3BEMMkPFSppX3gqekLyLJBexebFVkix").unwrap();
        let pyth_program = crate::ids::pyth_program::id();
        create_account_info!(
            oracle_price,
            &oracle_price_key,
            &pyth_program,
            oracle_account_info
        );
        let mut oracle_map = OracleMap::load_one(&oracle_account_info, slot).unwrap();

        let mut market = Market {
            amm: AMM {
                base_asset_reserve: 100 * AMM_RESERVE_PRECISION,
                quote_asset_reserve: 100 * AMM_RESERVE_PRECISION,
                bid_base_asset_reserve: 101 * AMM_RESERVE_PRECISION,
                bid_quote_asset_reserve: 99 * AMM_RESERVE_PRECISION,
                ask_base_asset_reserve: 99 * AMM_RESERVE_PRECISION,
                ask_quote_asset_reserve: 101 * AMM_RESERVE_PRECISION,
                sqrt_k: 100 * AMM_RESERVE_PRECISION,
                peg_multiplier: 100 * PEG_PRECISION,
                max_slippage_ratio: 10,
                max_base_asset_amount_ratio: 100,
                base_asset_amount_step_size: 10000000,
                oracle: oracle_price_key,
                ..AMM::default()
            },
            margin_ratio_initial: 1000,
            margin_ratio_maintenance: 500,
            initialized: true,
            ..Market::default_test()
        };
        market.amm.max_base_asset_reserve = u128::MAX;
        market.amm.min_base_asset_reserve = 0;

        create_anchor_account_info!(market, Market, market_account_info);
        let market_map = MarketMap::load_one(&market_account_info, true).unwrap();

        let mut bank = Bank {
            bank_index: 0,
            oracle_source: OracleSource::QuoteAsset,
            cumulative_deposit_interest: BANK_CUMULATIVE_INTEREST_PRECISION,
            decimals: 6,
            initial_asset_weight: BANK_WEIGHT_PRECISION,
            maintenance_asset_weight: BANK_WEIGHT_PRECISION,
            ..Bank::default()
        };
        create_anchor_account_info!(bank, Bank, bank_account_info);
        let bank_map = BankMap::load_one(&bank_account_info, true).unwrap();

        let mut taker = User {
            orders: get_orders(Order {
                market_index: 0,
                status: OrderStatus::Open,
                order_type: OrderType::Market,
                direction: PositionDirection::Long,
                base_asset_amount: 100 * BASE_PRECISION,
                ts: 0,
                slot: 0,
                auction_start_price: 0,
                auction_end_price: 100 * MARK_PRICE_PRECISION,
                auction_duration: 5,
                ..Order::default()
            }),
            positions: get_positions(MarketPosition {
                market_index: 0,
                open_orders: 1,
                open_bids: 100 * BASE_PRECISION_I128,
                ..MarketPosition::default()
            }),
            bank_balances: get_bank_balances(UserBankBalance {
                bank_index: 0,
                balance_type: BankBalanceType::Deposit,
<<<<<<< HEAD
                balance: BANK_INTEREST_PRECISION,
                ..UserBankBalance::default()
            }),
            ..User::default()
        };

        let mut maker = User {
            orders: get_orders(Order {
                market_index: 0,
                post_only: true,
                order_type: OrderType::Limit,
                direction: PositionDirection::Short,
                base_asset_amount: BASE_PRECISION / 2,
                ts: 0,
                price: 100 * MARK_PRICE_PRECISION,
                ..Order::default()
            }),
            positions: get_positions(MarketPosition {
                market_index: 0,
                open_orders: 1,
                open_asks: -BASE_PRECISION_I128 / 2,
                ..MarketPosition::default()
=======
                balance: 1 * BANK_INTEREST_PRECISION,
>>>>>>> 7b6522d2
            }),
            ..User::default()
        };

        let fee_structure = get_fee_structure();

        let (taker_key, _, filler_key) = get_user_keys();

        let mut taker_stats = UserStats::default();

        let (base_asset_amount, _, _) = fulfill_order(
            &mut taker,
            0,
            &taker_key,
            &mut taker_stats,
            &mut None,
            &mut None,
            None,
            None,
            &mut None,
            &filler_key,
            &mut None,
            &mut None,
            &mut None,
            &bank_map,
            &market_map,
            &mut oracle_map,
            &fee_structure,
            0,
            None,
            now,
            slot,
        )
        .unwrap();

        assert_eq!(base_asset_amount, 0);

        assert_eq!(taker.positions[0], MarketPosition::default());
        assert_eq!(taker.orders[0], Order::default());
    }

    #[test]
    fn fulfill_users_with_multiple_orders_and_markets() {
        let mut sol_market = Market {
            amm: AMM {
                base_asset_reserve: 100 * AMM_RESERVE_PRECISION,
                quote_asset_reserve: 100 * AMM_RESERVE_PRECISION,
                bid_base_asset_reserve: 101 * AMM_RESERVE_PRECISION,
                bid_quote_asset_reserve: 99 * AMM_RESERVE_PRECISION,
                ask_base_asset_reserve: 99 * AMM_RESERVE_PRECISION,
                ask_quote_asset_reserve: 101 * AMM_RESERVE_PRECISION,
                sqrt_k: 100 * AMM_RESERVE_PRECISION,
                peg_multiplier: 100 * PEG_PRECISION,
                base_asset_amount_step_size: 1,
                ..AMM::default()
            },
            margin_ratio_initial: 1000,
            margin_ratio_maintenance: 500,
            initialized: true,
            ..Market::default()
        };
        create_anchor_account_info!(sol_market, Market, sol_market_account_info);
        let mut btc_market = Market {
            amm: AMM {
                base_asset_reserve: 100 * AMM_RESERVE_PRECISION,
                quote_asset_reserve: 100 * AMM_RESERVE_PRECISION,
                bid_base_asset_reserve: 101 * AMM_RESERVE_PRECISION,
                bid_quote_asset_reserve: 99 * AMM_RESERVE_PRECISION,
                ask_base_asset_reserve: 99 * AMM_RESERVE_PRECISION,
                ask_quote_asset_reserve: 101 * AMM_RESERVE_PRECISION,
                sqrt_k: 100 * AMM_RESERVE_PRECISION,
                peg_multiplier: 20000 * PEG_PRECISION,
                base_asset_amount_step_size: 1,
                ..AMM::default()
            },
            margin_ratio_initial: 1000,
            margin_ratio_maintenance: 500,
            initialized: true,
            market_index: 1,
            ..Market::default()
        };
        create_anchor_account_info!(btc_market, Market, btc_market_account_info);
        let market_map = MarketMap::load_multiple(
            vec![&sol_market_account_info, &btc_market_account_info],
            true,
        )
        .unwrap();

        let mut bank = Bank {
            bank_index: 0,
            oracle_source: OracleSource::QuoteAsset,
            cumulative_deposit_interest: BANK_CUMULATIVE_INTEREST_PRECISION,
            decimals: 6,
            initial_asset_weight: BANK_WEIGHT_PRECISION,
            maintenance_asset_weight: BANK_WEIGHT_PRECISION,
            ..Bank::default()
        };
        create_anchor_account_info!(bank, Bank, bank_account_info);
        let bank_map = BankMap::load_one(&bank_account_info, true).unwrap();

        let mut oracle_map = get_oracle_map();

        let mut taker_orders = [Order::default(); 32];
        taker_orders[0] = Order {
            market_index: 0,
            status: OrderStatus::Open,
            order_type: OrderType::Market,
            direction: PositionDirection::Long,
            base_asset_amount: BASE_PRECISION,
            ts: 0,
            slot: 0,
            auction_start_price: 100 * MARK_PRICE_PRECISION,
            auction_end_price: 200 * MARK_PRICE_PRECISION,
            auction_duration: 5,
            ..Order::default()
        };
        taker_orders[1] = Order {
            market_index: 1,
            status: OrderStatus::Open,
            order_type: OrderType::Market,
            direction: PositionDirection::Long,
            base_asset_amount: BASE_PRECISION,
            ts: 0,
            slot: 0,
            auction_start_price: 20000 * MARK_PRICE_PRECISION,
            auction_end_price: 20100 * MARK_PRICE_PRECISION,
            auction_duration: 5,
            ..Order::default()
        };

        // Taker has sol order and position at index 0, btc at index 1
        let mut taker_positions = [MarketPosition::default(); 5];
        taker_positions[0] = MarketPosition {
            market_index: 0,
            open_orders: 1,
            open_bids: BASE_PRECISION_I128,
            ..MarketPosition::default()
        };
        taker_positions[1] = MarketPosition {
            market_index: 1,
            open_orders: 1,
            open_bids: BASE_PRECISION_I128,
            ..MarketPosition::default()
        };

        let mut taker = User {
            orders: taker_orders,
            positions: taker_positions,
            bank_balances: get_bank_balances(UserBankBalance {
                bank_index: 0,
                balance_type: BankBalanceType::Deposit,
                balance: 100 * BANK_INTEREST_PRECISION,
                ..UserBankBalance::default()
            }),
            ..User::default()
        };

        // Maker has sol order and position at index 1, btc at index 1
        let mut maker_orders = [Order::default(); 32];
        maker_orders[0] = Order {
            market_index: 1,
            post_only: true,
            order_type: OrderType::Limit,
            direction: PositionDirection::Short,
            base_asset_amount: BASE_PRECISION / 2,
            ts: 0,
            price: 20000 * MARK_PRICE_PRECISION,
            ..Order::default()
        };
        maker_orders[1] = Order {
            market_index: 0,
            post_only: true,
            order_type: OrderType::Limit,
            direction: PositionDirection::Short,
            base_asset_amount: BASE_PRECISION / 2,
            ts: 0,
            price: 100 * MARK_PRICE_PRECISION,
            ..Order::default()
        };

        let mut maker_positions = [MarketPosition::default(); 5];
        maker_positions[0] = MarketPosition {
            market_index: 1,
            open_orders: 1,
            open_asks: -BASE_PRECISION_I128 / 2,
            ..MarketPosition::default()
        };
        maker_positions[1] = MarketPosition {
            market_index: 0,
            open_orders: 1,
            open_asks: -BASE_PRECISION_I128 / 2,
            ..MarketPosition::default()
        };

        let mut maker = User {
            orders: maker_orders,
            positions: maker_positions,
            ..User::default()
        };

        let now = 0_i64;
        let slot = 0_u64;

        let fee_structure = get_fee_structure();

        let (taker_key, maker_key, filler_key) = get_user_keys();

        let mut taker_stats = UserStats::default();
        let mut maker_stats = UserStats::default();

        let taker_before = taker;
        let maker_before = maker;
        let (base_asset_amount, _, _) = fulfill_order(
            &mut taker,
            0,
            &taker_key,
            &mut taker_stats,
            &mut Some(&mut maker),
            &mut Some(&mut maker_stats),
            Some(1),
            Some(&maker_key),
            &mut None,
            &filler_key,
            &mut None,
            &mut None,
            &mut None,
            &bank_map,
            &market_map,
            &mut oracle_map,
            &fee_structure,
            0,
            None,
            now,
            slot,
        )
        .unwrap();

        assert_eq!(base_asset_amount, BASE_PRECISION / 2);

        let taker_position = &taker.positions[0].clone();
        assert_eq!(taker_position.base_asset_amount, BASE_PRECISION_I128 / 2);
        assert_eq!(taker_position.quote_asset_amount, -50025000);
        assert_eq!(
            taker_position.quote_entry_amount,
            -50 * QUOTE_PRECISION_I128
        );
        assert_eq!(taker_position.open_bids, BASE_PRECISION_I128 / 2);
        assert_eq!(taker_position.open_orders, 1);
        assert_eq!(taker_stats.fees.total_fee_paid, 25000);
        assert_eq!(taker_stats.fees.total_referee_discount, 0);
        assert_eq!(taker_stats.fees.total_token_discount, 0);
        assert_eq!(taker_stats.taker_volume_30d, 50 * QUOTE_PRECISION_U64);

        let taker_order = &taker.orders[0].clone();
        assert_eq!(taker_order.base_asset_amount_filled, BASE_PRECISION / 2);
        assert_eq!(taker_order.quote_asset_amount_filled, 50000000);
        assert_eq!(taker_order.fee, 25000);

        // BTC Market shouldnt be affected
        assert_eq!(taker.positions[1], taker_before.positions[1]);
        assert_eq!(taker.orders[1], taker_before.orders[1]);

        let maker_position = &maker.positions[1];
        assert_eq!(maker_position.base_asset_amount, -BASE_PRECISION_I128 / 2);
        assert_eq!(maker_position.quote_asset_amount, 50015000);
        assert_eq!(maker_position.quote_entry_amount, 50 * QUOTE_PRECISION_I128);
        assert_eq!(maker_position.open_orders, 0);
        assert_eq!(maker_position.open_asks, 0);
        assert_eq!(maker_stats.fees.total_fee_rebate, 15000);
        assert_eq!(maker_stats.maker_volume_30d, 50 * QUOTE_PRECISION_U64);

        assert_eq!(maker.orders[1], Order::default());

        // BTC Market shouldnt be affected
        assert_eq!(maker.positions[0], maker_before.positions[0]);
        assert_eq!(maker.orders[0], maker_before.orders[0]);

        let market_after = market_map.get_ref(&0).unwrap();
        assert_eq!(market_after.amm.net_base_asset_amount, 0);
        assert_eq!(market_after.base_asset_amount_long, 5000000000000);
        assert_eq!(market_after.base_asset_amount_short, -5000000000000);
        assert_eq!(market_after.amm.quote_asset_amount_long, -50000000);
        assert_eq!(market_after.amm.quote_asset_amount_short, 50000000);
        assert_eq!(market_after.amm.total_fee, 10000);
        assert_eq!(market_after.amm.total_fee_minus_distributions, 10000);
        assert_eq!(market_after.amm.net_revenue_since_last_funding, 10000);
    }
}

pub mod fill_order {
    use super::*;
    use crate::controller::orders::fill_order;
    use crate::controller::position::PositionDirection;
    use crate::create_account_info;
    use crate::create_anchor_account_info;
    use crate::math::constants::{
        AMM_RESERVE_PRECISION, BANK_CUMULATIVE_INTEREST_PRECISION, BANK_INTEREST_PRECISION,
        BANK_WEIGHT_PRECISION, BASE_PRECISION, BASE_PRECISION_I128, MARK_PRICE_PRECISION,
        PEG_PRECISION,
    };
    use crate::state::bank::{Bank, BankBalanceType};
    use crate::state::bank_map::BankMap;
    use crate::state::market::{Market, AMM};
    use crate::state::market_map::MarketMap;
    use crate::state::oracle::OracleSource;
    use crate::state::state::State;
    use crate::state::user::{OrderStatus, OrderType, User, UserBankBalance, UserStats};
    use crate::tests::utils::create_account_info;
    use crate::tests::utils::*;
    use anchor_lang::prelude::{AccountLoader, Clock};
    use std::str::FromStr;

    #[test]
    fn cancel_order_after_fulfill() {
        let clock = Clock {
            slot: 6,
            epoch_start_timestamp: 0,
            epoch: 0,
            leader_schedule_epoch: 0,
            unix_timestamp: 0,
        };

        let mut oracle_price = get_pyth_price(100, 10);
        let oracle_price_key =
            Pubkey::from_str("J83w4HKfqxwcq3BEMMkPFSppX3gqekLyLJBexebFVkix").unwrap();
        let pyth_program = crate::ids::pyth_program::id();
        create_account_info!(
            oracle_price,
            &oracle_price_key,
            &pyth_program,
            oracle_account_info
        );
        let mut oracle_map = OracleMap::load_one(&oracle_account_info, clock.slot).unwrap();

        let mut market = Market {
            amm: AMM {
                base_asset_reserve: 100 * AMM_RESERVE_PRECISION,
                quote_asset_reserve: 100 * AMM_RESERVE_PRECISION,
                bid_base_asset_reserve: 101 * AMM_RESERVE_PRECISION,
                bid_quote_asset_reserve: 99 * AMM_RESERVE_PRECISION,
                ask_base_asset_reserve: 99 * AMM_RESERVE_PRECISION,
                ask_quote_asset_reserve: 101 * AMM_RESERVE_PRECISION,
                sqrt_k: 100 * AMM_RESERVE_PRECISION,
                peg_multiplier: 100 * PEG_PRECISION,
                max_slippage_ratio: 100,
                max_base_asset_amount_ratio: 100,
                base_asset_amount_step_size: 10000000,
                oracle: oracle_price_key,
                last_oracle_price_twap: oracle_price.twap as i128,
                max_spread: 1000,
                ..AMM::default()
            },
            margin_ratio_initial: 1000,
            margin_ratio_maintenance: 500,
            initialized: true,
            ..Market::default()
        };
        market.amm.max_base_asset_reserve = u128::MAX;
        market.amm.min_base_asset_reserve = 0;
        create_anchor_account_info!(market, Market, market_account_info);
        let market_map = MarketMap::load_one(&market_account_info, true).unwrap();

        let mut bank = Bank {
            bank_index: 0,
            oracle_source: OracleSource::QuoteAsset,
            cumulative_deposit_interest: BANK_CUMULATIVE_INTEREST_PRECISION,
            decimals: 6,
            initial_asset_weight: BANK_WEIGHT_PRECISION,
            maintenance_asset_weight: BANK_WEIGHT_PRECISION,
            ..Bank::default()
        };
        create_anchor_account_info!(bank, Bank, bank_account_info);
        let bank_map = BankMap::load_one(&bank_account_info, true).unwrap();

        let mut user = User {
            orders: get_orders(Order {
                market_index: 0,
                order_id: 1,
                status: OrderStatus::Open,
                order_type: OrderType::Market,
                direction: PositionDirection::Long,
                base_asset_amount: BASE_PRECISION,
                ts: 0,
                slot: 0,
                auction_start_price: 0,
                auction_end_price: 102 * MARK_PRICE_PRECISION,
                auction_duration: 5,
                price: 102 * MARK_PRICE_PRECISION,
                ..Order::default()
            }),
            positions: get_positions(MarketPosition {
                market_index: 0,
                open_orders: 1,
                open_bids: BASE_PRECISION_I128,
                ..MarketPosition::default()
            }),
            bank_balances: get_bank_balances(UserBankBalance {
                bank_index: 0,
                balance_type: BankBalanceType::Deposit,
                balance: 100 * BANK_INTEREST_PRECISION,
                ..UserBankBalance::default()
            }),
            ..User::default()
        };
        create_anchor_account_info!(user, User, user_account_info);
        let user_account_loader: AccountLoader<User> =
            AccountLoader::try_from(&user_account_info).unwrap();

        create_anchor_account_info!(UserStats::default(), UserStats, user_stats_account_info);
        let user_stats_account_loader: AccountLoader<UserStats> =
            AccountLoader::try_from(&user_stats_account_info).unwrap();

        let filler_key = Pubkey::from_str("My11111111111111111111111111111111111111111").unwrap();
        create_anchor_account_info!(User::default(), &filler_key, User, user_account_info);
        let filler_account_loader: AccountLoader<User> =
            AccountLoader::try_from(&user_account_info).unwrap();

        create_anchor_account_info!(UserStats::default(), UserStats, filler_stats_account_info);
        let filler_stats_account_loader: AccountLoader<UserStats> =
            AccountLoader::try_from(&filler_stats_account_info).unwrap();

        let state = State {
            min_auction_duration: 1,
            max_auction_duration: 10,
            ..State::default()
        };

        let (base_asset_amount, updated_user_state) = fill_order(
            1,
            &state,
            &user_account_loader,
            &user_stats_account_loader,
            &bank_map,
            &market_map,
            &mut oracle_map,
            &filler_account_loader,
            &filler_stats_account_loader,
            None,
            None,
            None,
            None,
            None,
            &clock,
        )
        .unwrap();

        let user_after = user_account_loader.load().unwrap();
        assert_eq!(base_asset_amount, 9852450000000);
        assert!(updated_user_state);
        assert_eq!(user_after.positions[0].open_orders, 0);
        assert_eq!(user_after.positions[0].open_bids, 0);
        assert_eq!(user_after.orders[0], Order::default()); // order canceled

        let filler_after = filler_account_loader.load().unwrap();
        assert_eq!(filler_after.positions[0].quote_asset_amount, 20000);
    }

    #[test]
    fn expire_order() {
        let mut market = Market {
            amm: AMM {
                base_asset_reserve: 100 * AMM_RESERVE_PRECISION,
                quote_asset_reserve: 100 * AMM_RESERVE_PRECISION,
                bid_base_asset_reserve: 101 * AMM_RESERVE_PRECISION,
                bid_quote_asset_reserve: 99 * AMM_RESERVE_PRECISION,
                ask_base_asset_reserve: 99 * AMM_RESERVE_PRECISION,
                ask_quote_asset_reserve: 101 * AMM_RESERVE_PRECISION,
                sqrt_k: 100 * AMM_RESERVE_PRECISION,
                peg_multiplier: 100 * PEG_PRECISION,
                max_slippage_ratio: 100,
                max_base_asset_amount_ratio: 100,
                base_asset_amount_step_size: 10000000,
                ..AMM::default()
            },
            margin_ratio_initial: 1000,
            margin_ratio_maintenance: 500,
            initialized: true,
            ..Market::default()
        };
        create_anchor_account_info!(market, Market, market_account_info);
        let market_map = MarketMap::load_one(&market_account_info, true).unwrap();

        let mut bank = Bank {
            bank_index: 0,
            oracle_source: OracleSource::QuoteAsset,
            cumulative_deposit_interest: BANK_CUMULATIVE_INTEREST_PRECISION,
            decimals: 6,
            initial_asset_weight: BANK_WEIGHT_PRECISION,
            ..Bank::default()
        };
        create_anchor_account_info!(bank, Bank, bank_account_info);
        let bank_map = BankMap::load_one(&bank_account_info, true).unwrap();

        let mut oracle_map = get_oracle_map();

        let mut user = User {
            orders: get_orders(Order {
                market_index: 0,
                order_id: 1,
                status: OrderStatus::Open,
                order_type: OrderType::Market,
                direction: PositionDirection::Long,
                base_asset_amount: BASE_PRECISION,
                ts: 0,
                slot: 0,
                auction_start_price: 0,
                auction_end_price: 102 * MARK_PRICE_PRECISION,
                auction_duration: 5,
                price: 102 * MARK_PRICE_PRECISION,
                ..Order::default()
            }),
            positions: get_positions(MarketPosition {
                market_index: 0,
                open_orders: 1,
                open_bids: BASE_PRECISION_I128,
                ..MarketPosition::default()
            }),
            bank_balances: get_bank_balances(UserBankBalance {
                bank_index: 0,
                balance_type: BankBalanceType::Deposit,
                balance: 100 * BANK_INTEREST_PRECISION,
                ..UserBankBalance::default()
            }),
            ..User::default()
        };
        create_anchor_account_info!(user, User, user_account_info);
        let user_account_loader: AccountLoader<User> =
            AccountLoader::try_from(&user_account_info).unwrap();

        create_anchor_account_info!(UserStats::default(), UserStats, user_stats_account_info);
        let user_stats_account_loader: AccountLoader<UserStats> =
            AccountLoader::try_from(&user_stats_account_info).unwrap();

        let filler_key = Pubkey::from_str("My11111111111111111111111111111111111111111").unwrap();
        create_anchor_account_info!(User::default(), &filler_key, User, user_account_info);
        let filler_account_loader: AccountLoader<User> =
            AccountLoader::try_from(&user_account_info).unwrap();

        create_anchor_account_info!(UserStats::default(), UserStats, filler_stats_account_info);
        let filler_stats_account_loader: AccountLoader<UserStats> =
            AccountLoader::try_from(&filler_stats_account_info).unwrap();

        let state = State {
            min_auction_duration: 1,
            max_auction_duration: 10,
            ..State::default()
        };

        let clock = Clock {
            slot: 11,
            epoch_start_timestamp: 0,
            epoch: 0,
            leader_schedule_epoch: 0,
            unix_timestamp: 0,
        };

        let (base_asset_amount, _) = fill_order(
            1,
            &state,
            &user_account_loader,
            &user_stats_account_loader,
            &bank_map,
            &market_map,
            &mut oracle_map,
            &filler_account_loader,
            &filler_stats_account_loader,
            None,
            None,
            None,
            None,
            None,
            &clock,
        )
        .unwrap();

        let user_after = user_account_loader.load().unwrap();
        assert_eq!(base_asset_amount, 0);
        assert_eq!(user_after.positions[0].open_orders, 0);
        assert_eq!(user_after.positions[0].open_bids, 0);
        assert_eq!(user_after.positions[0].quote_asset_amount, -10000);
        assert_eq!(user_after.orders[0], Order::default()); // order canceled

        let filler_after = filler_account_loader.load().unwrap();
        assert_eq!(filler_after.positions[0].quote_asset_amount, 10000);
    }
}<|MERGE_RESOLUTION|>--- conflicted
+++ resolved
@@ -2071,7 +2071,6 @@
             bank_balances: get_bank_balances(UserBankBalance {
                 bank_index: 0,
                 balance_type: BankBalanceType::Deposit,
-<<<<<<< HEAD
                 balance: BANK_INTEREST_PRECISION,
                 ..UserBankBalance::default()
             }),
@@ -2094,9 +2093,6 @@
                 open_orders: 1,
                 open_asks: -BASE_PRECISION_I128 / 2,
                 ..MarketPosition::default()
-=======
-                balance: 1 * BANK_INTEREST_PRECISION,
->>>>>>> 7b6522d2
             }),
             ..User::default()
         };
