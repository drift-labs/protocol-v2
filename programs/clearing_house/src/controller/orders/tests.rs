use crate::state::market::MarketStatus;
use crate::state::oracle_map::OracleMap;
use crate::state::state::FeeStructure;
use crate::state::user::{Order, PerpPosition};
use anchor_lang::prelude::Pubkey;
use anchor_lang::Owner;

fn get_fee_structure() -> FeeStructure {
    FeeStructure {
        fee_numerator: 5,
        fee_denominator: 10000,
        maker_rebate_numerator: 3,
        maker_rebate_denominator: 5,
        ..FeeStructure::default()
    }
}

fn get_user_keys() -> (Pubkey, Pubkey, Pubkey) {
    (Pubkey::default(), Pubkey::default(), Pubkey::default())
}

fn get_oracle_map<'a>() -> OracleMap<'a> {
    OracleMap::empty()
}

pub mod fulfill_order_with_maker_order {
    use super::*;
    use crate::controller::orders::fulfill_order_with_match;
    use crate::controller::position::PositionDirection;
    use crate::math::constants::{
        BASE_PRECISION, BASE_PRECISION_I128, MARK_PRICE_PRECISION, QUOTE_PRECISION_I128,
        QUOTE_PRECISION_U64,
    };
    use crate::state::market::PerpMarket;
    use crate::state::state::FeeStructure;
    use crate::state::user::{Order, OrderType, PerpPosition, User, UserStats};
    use crate::tests::utils::*;

    #[test]
    fn long_taker_order_fulfilled_start_of_auction() {
        let mut taker = User {
            orders: get_orders(Order {
                market_index: 0,
                order_type: OrderType::Market,
                direction: PositionDirection::Long,
                base_asset_amount: BASE_PRECISION,
                ts: 0,
                slot: 0,
                auction_start_price: 100 * MARK_PRICE_PRECISION,
                auction_end_price: 200 * MARK_PRICE_PRECISION,
                auction_duration: 5,
                ..Order::default()
            }),
            perp_positions: get_positions(PerpPosition {
                market_index: 0,
                open_orders: 1,
                open_bids: BASE_PRECISION_I128,
                ..PerpPosition::default()
            }),
            ..User::default()
        };

        let mut maker = User {
            orders: get_orders(Order {
                market_index: 0,
                post_only: true,
                order_type: OrderType::Limit,
                direction: PositionDirection::Short,
                base_asset_amount: BASE_PRECISION,
                ts: 0,
                price: 100 * MARK_PRICE_PRECISION,
                ..Order::default()
            }),
            perp_positions: get_positions(PerpPosition {
                market_index: 0,
                open_orders: 1,
                open_asks: -BASE_PRECISION_I128,
                ..PerpPosition::default()
            }),
            ..User::default()
        };

        let mut market = PerpMarket::default_test();

        let now = 1_i64;
        let slot = 1_u64;

        let fee_structure = get_fee_structure();

        let (taker_key, maker_key, filler_key) = get_user_keys();

        let mut order_records = vec![];

        let mut taker_stats = UserStats::default();
        let mut maker_stats = UserStats::default();

        fulfill_order_with_match(
            &mut market,
            &mut taker,
            &mut taker_stats,
            0,
            &taker_key,
            &mut maker,
            &mut maker_stats,
            0,
            &maker_key,
            &mut None,
            &mut None,
            &filler_key,
            &mut None,
            &mut None,
            0,
            None,
            now,
            slot,
            &fee_structure,
            &mut get_oracle_map(),
            &mut order_records,
        )
        .unwrap();

        let taker_position = &taker.perp_positions[0];
        assert_eq!(taker_position.base_asset_amount, BASE_PRECISION_I128);
        assert_eq!(taker_position.quote_asset_amount, -100050000);
        assert_eq!(
            taker_position.quote_entry_amount,
            -100 * QUOTE_PRECISION_I128
        );
        assert_eq!(taker_position.open_bids, 0);
        assert_eq!(taker_position.open_orders, 0);
        assert_eq!(taker_stats.fees.total_fee_paid, 50000);
        assert_eq!(taker_stats.taker_volume_30d, 100 * QUOTE_PRECISION_U64);
        assert_eq!(taker_stats.fees.total_referee_discount, 0);
        assert_eq!(taker_stats.fees.total_token_discount, 0);
        assert_eq!(taker.orders[0], Order::default());

        let maker_position = &maker.perp_positions[0];
        assert_eq!(maker_position.base_asset_amount, -BASE_PRECISION_I128);
        assert_eq!(maker_position.quote_asset_amount, 100030000);
        assert_eq!(
            maker_position.quote_entry_amount,
            100 * QUOTE_PRECISION_I128
        );
        assert_eq!(maker_position.open_orders, 0);
        assert_eq!(maker_position.open_asks, 0);
        assert_eq!(maker_stats.fees.total_fee_rebate, 30000);
        assert_eq!(maker_stats.maker_volume_30d, 100 * QUOTE_PRECISION_U64);
        assert_eq!(maker.orders[0], Order::default());

        assert_eq!(market.amm.net_base_asset_amount, 0);
        assert_eq!(market.base_asset_amount_long, BASE_PRECISION_I128);
        assert_eq!(market.base_asset_amount_short, -BASE_PRECISION_I128);
        assert_eq!(market.amm.quote_asset_amount_long, -100050000);
        assert_eq!(market.amm.quote_asset_amount_short, 100030000);
        assert_eq!(market.amm.total_fee, 20000);
        assert_eq!(market.amm.total_fee_minus_distributions, 20000);
        assert_eq!(market.amm.net_revenue_since_last_funding, 20000);
    }

    #[test]
    fn long_taker_order_fulfilled_middle_of_auction() {
        let mut taker = User {
            orders: get_orders(Order {
                market_index: 0,
                order_type: OrderType::Market,
                direction: PositionDirection::Long,
                base_asset_amount: BASE_PRECISION,
                ts: 0,
                slot: 0,
                auction_start_price: 100 * MARK_PRICE_PRECISION,
                auction_end_price: 200 * MARK_PRICE_PRECISION,
                auction_duration: 5,
                ..Order::default()
            }),
            perp_positions: get_positions(PerpPosition {
                market_index: 0,
                open_orders: 1,
                open_bids: BASE_PRECISION_I128,
                ..PerpPosition::default()
            }),
            ..User::default()
        };

        let mut maker = User {
            orders: get_orders(Order {
                market_index: 0,
                post_only: true,
                order_type: OrderType::Limit,
                direction: PositionDirection::Short,
                base_asset_amount: BASE_PRECISION,
                ts: 0,
                price: 160 * MARK_PRICE_PRECISION,
                ..Order::default()
            }),
            perp_positions: get_positions(PerpPosition {
                market_index: 0,
                open_orders: 1,
                open_asks: -BASE_PRECISION_I128,
                ..PerpPosition::default()
            }),
            ..User::default()
        };

        let mut market = PerpMarket::default_test();

        let now = 3_i64;
        let slot = 3_u64;

        let fee_structure = get_fee_structure();

        let (taker_key, maker_key, filler_key) = get_user_keys();

        let mut order_records = vec![];

        let mut taker_stats = UserStats::default();
        let mut maker_stats = UserStats::default();

        fulfill_order_with_match(
            &mut market,
            &mut taker,
            &mut taker_stats,
            0,
            &taker_key,
            &mut maker,
            &mut maker_stats,
            0,
            &maker_key,
            &mut None,
            &mut None,
            &filler_key,
            &mut None,
            &mut None,
            0,
            None,
            now,
            slot,
            &fee_structure,
            &mut get_oracle_map(),
            &mut order_records,
        )
        .unwrap();

        let taker_position = &taker.perp_positions[0];
        assert_eq!(taker_position.base_asset_amount, BASE_PRECISION_I128);
        assert_eq!(taker_position.quote_asset_amount, -160080000);
        assert_eq!(
            taker_position.quote_entry_amount,
            -160 * QUOTE_PRECISION_I128
        );
        assert_eq!(taker_position.open_bids, 0);
        assert_eq!(taker_position.open_orders, 0);
        assert_eq!(taker_stats.fees.total_fee_paid, 80000);
        assert_eq!(taker_stats.fees.total_referee_discount, 0);
        assert_eq!(taker_stats.fees.total_token_discount, 0);
        assert_eq!(taker_stats.taker_volume_30d, 160 * QUOTE_PRECISION_U64);
        assert_eq!(taker.orders[0], Order::default());

        let maker_position = &maker.perp_positions[0];
        assert_eq!(maker_position.base_asset_amount, -BASE_PRECISION_I128);
        assert_eq!(maker_position.quote_asset_amount, 160048000);
        assert_eq!(
            maker_position.quote_entry_amount,
            160 * QUOTE_PRECISION_I128
        );
        assert_eq!(maker_position.open_orders, 0);
        assert_eq!(maker_position.open_asks, 0);
        assert_eq!(maker_stats.fees.total_fee_rebate, 48000);
        assert_eq!(maker_stats.maker_volume_30d, 160 * QUOTE_PRECISION_U64);
        assert_eq!(maker.orders[0], Order::default());

        assert_eq!(market.amm.net_base_asset_amount, 0);
        assert_eq!(market.base_asset_amount_long, BASE_PRECISION_I128);
        assert_eq!(market.base_asset_amount_short, -BASE_PRECISION_I128);
        assert_eq!(market.amm.quote_asset_amount_long, -160080000);
        assert_eq!(market.amm.quote_asset_amount_short, 160048000);
        assert_eq!(market.amm.total_fee, 32000);
        assert_eq!(market.amm.total_fee_minus_distributions, 32000);
        assert_eq!(market.amm.net_revenue_since_last_funding, 32000);
    }

    #[test]
    fn short_taker_order_fulfilled_start_of_auction() {
        let mut taker = User {
            orders: get_orders(Order {
                market_index: 0,
                order_type: OrderType::Market,
                direction: PositionDirection::Short,
                base_asset_amount: BASE_PRECISION,
                ts: 0,
                slot: 0,
                auction_start_price: 200 * MARK_PRICE_PRECISION,
                auction_end_price: 100 * MARK_PRICE_PRECISION,
                auction_duration: 5,
                ..Order::default()
            }),
            perp_positions: get_positions(PerpPosition {
                market_index: 0,
                open_orders: 1,
                open_asks: -BASE_PRECISION_I128,
                ..PerpPosition::default()
            }),
            ..User::default()
        };

        let mut maker = User {
            orders: get_orders(Order {
                market_index: 0,
                post_only: true,
                order_type: OrderType::Limit,
                direction: PositionDirection::Long,
                base_asset_amount: BASE_PRECISION,
                ts: 0,
                price: 180 * MARK_PRICE_PRECISION,
                ..Order::default()
            }),
            perp_positions: get_positions(PerpPosition {
                market_index: 0,
                open_orders: 1,
                open_bids: BASE_PRECISION_I128,
                ..PerpPosition::default()
            }),
            ..User::default()
        };

        let mut market = PerpMarket::default_test();

        let now = 1_i64;
        let slot = 1_u64;

        let fee_structure = get_fee_structure();

        let (taker_key, maker_key, filler_key) = get_user_keys();

        let mut order_records = vec![];

        let mut taker_stats = UserStats::default();
        let mut maker_stats = UserStats::default();

        fulfill_order_with_match(
            &mut market,
            &mut taker,
            &mut taker_stats,
            0,
            &taker_key,
            &mut maker,
            &mut maker_stats,
            0,
            &maker_key,
            &mut None,
            &mut None,
            &filler_key,
            &mut None,
            &mut None,
            0,
            None,
            now,
            slot,
            &fee_structure,
            &mut get_oracle_map(),
            &mut order_records,
        )
        .unwrap();

        let taker_position = &taker.perp_positions[0];
        assert_eq!(taker_position.base_asset_amount, -BASE_PRECISION_I128);
        assert_eq!(taker_position.quote_asset_amount, 179910000);
        assert_eq!(
            taker_position.quote_entry_amount,
            180 * QUOTE_PRECISION_I128
        );
        assert_eq!(taker_position.open_asks, 0);
        assert_eq!(taker_position.open_orders, 0);
        assert_eq!(taker_stats.fees.total_fee_paid, 90000);
        assert_eq!(taker_stats.fees.total_referee_discount, 0);
        assert_eq!(taker_stats.fees.total_token_discount, 0);
        assert_eq!(taker_stats.taker_volume_30d, 180 * QUOTE_PRECISION_U64);
        assert_eq!(taker.orders[0], Order::default());

        let maker_position = &maker.perp_positions[0];
        assert_eq!(maker_position.base_asset_amount, BASE_PRECISION_I128);
        assert_eq!(maker_position.quote_asset_amount, -179946000);
        assert_eq!(
            maker_position.quote_entry_amount,
            -180 * QUOTE_PRECISION_I128
        );
        assert_eq!(maker_position.open_orders, 0);
        assert_eq!(maker_position.open_bids, 0);
        assert_eq!(maker_stats.fees.total_fee_rebate, 54000);
        assert_eq!(maker_stats.maker_volume_30d, 180 * QUOTE_PRECISION_U64);
        assert_eq!(maker.orders[0], Order::default());

        assert_eq!(market.amm.net_base_asset_amount, 0);
        assert_eq!(market.base_asset_amount_long, BASE_PRECISION_I128);
        assert_eq!(market.base_asset_amount_short, -BASE_PRECISION_I128);
        assert_eq!(market.amm.quote_asset_amount_long, -179946000);
        assert_eq!(market.amm.quote_asset_amount_short, 179910000);
        assert_eq!(market.amm.total_fee, 36000);
        assert_eq!(market.amm.total_fee_minus_distributions, 36000);
        assert_eq!(market.amm.net_revenue_since_last_funding, 36000);
    }

    #[test]
    fn short_taker_order_fulfilled_middle_of_auction() {
        let mut taker = User {
            orders: get_orders(Order {
                market_index: 0,
                order_type: OrderType::Market,
                direction: PositionDirection::Short,
                base_asset_amount: BASE_PRECISION,
                ts: 0,
                slot: 0,
                auction_start_price: 200 * MARK_PRICE_PRECISION,
                auction_end_price: 100 * MARK_PRICE_PRECISION,
                auction_duration: 5,
                ..Order::default()
            }),
            perp_positions: get_positions(PerpPosition {
                market_index: 0,
                open_orders: 1,
                open_asks: -BASE_PRECISION_I128,
                ..PerpPosition::default()
            }),
            ..User::default()
        };

        let mut maker = User {
            orders: get_orders(Order {
                market_index: 0,
                post_only: true,
                order_type: OrderType::Limit,
                direction: PositionDirection::Long,
                base_asset_amount: BASE_PRECISION,
                ts: 0,
                price: 140 * MARK_PRICE_PRECISION,
                ..Order::default()
            }),
            perp_positions: get_positions(PerpPosition {
                market_index: 0,
                open_orders: 1,
                open_bids: BASE_PRECISION_I128,
                ..PerpPosition::default()
            }),
            ..User::default()
        };

        let mut market = PerpMarket::default_test();

        let now = 3_i64;
        let slot = 3_u64;

        let fee_structure = get_fee_structure();

        let (taker_key, maker_key, filler_key) = get_user_keys();

        let mut order_records = vec![];

        let mut taker_stats = UserStats::default();
        let mut maker_stats = UserStats::default();

        fulfill_order_with_match(
            &mut market,
            &mut taker,
            &mut taker_stats,
            0,
            &taker_key,
            &mut maker,
            &mut maker_stats,
            0,
            &maker_key,
            &mut None,
            &mut None,
            &filler_key,
            &mut None,
            &mut None,
            0,
            None,
            now,
            slot,
            &fee_structure,
            &mut get_oracle_map(),
            &mut order_records,
        )
        .unwrap();

        let taker_position = &taker.perp_positions[0];
        assert_eq!(taker_position.base_asset_amount, -BASE_PRECISION_I128);
        assert_eq!(taker_position.quote_asset_amount, 139930000);
        assert_eq!(
            taker_position.quote_entry_amount,
            140 * QUOTE_PRECISION_I128
        );
        assert_eq!(taker_position.open_asks, 0);
        assert_eq!(taker_position.open_orders, 0);
        assert_eq!(taker_stats.fees.total_fee_paid, 70000);
        assert_eq!(taker_stats.fees.total_referee_discount, 0);
        assert_eq!(taker_stats.fees.total_token_discount, 0);
        assert_eq!(taker_stats.taker_volume_30d, 140 * QUOTE_PRECISION_U64);
        assert_eq!(taker.orders[0], Order::default());

        let maker_position = &maker.perp_positions[0];
        assert_eq!(maker_position.base_asset_amount, BASE_PRECISION_I128);
        assert_eq!(maker_position.quote_asset_amount, -139958000);
        assert_eq!(
            maker_position.quote_entry_amount,
            -140 * QUOTE_PRECISION_I128
        );
        assert_eq!(maker_position.open_orders, 0);
        assert_eq!(maker_position.open_bids, 0);
        assert_eq!(maker_stats.fees.total_fee_rebate, 42000);
        assert_eq!(maker_stats.maker_volume_30d, 140 * QUOTE_PRECISION_U64);
        assert_eq!(maker.orders[0], Order::default());

        assert_eq!(market.amm.net_base_asset_amount, 0);
        assert_eq!(market.base_asset_amount_long, BASE_PRECISION_I128);
        assert_eq!(market.base_asset_amount_short, -BASE_PRECISION_I128);
        assert_eq!(market.amm.quote_asset_amount_long, -139958000);
        assert_eq!(market.amm.quote_asset_amount_short, 139930000);
        assert_eq!(market.amm.total_fee, 28000);
        assert_eq!(market.amm.total_fee_minus_distributions, 28000);
        assert_eq!(market.amm.net_revenue_since_last_funding, 28000);
    }

    #[test]
    fn long_taker_order_auction_price_does_not_satisfy_maker() {
        let mut taker = User {
            orders: get_orders(Order {
                market_index: 0,
                order_type: OrderType::Market,
                direction: PositionDirection::Long,
                base_asset_amount: BASE_PRECISION,
                ts: 0,
                slot: 0,
                auction_start_price: 100 * MARK_PRICE_PRECISION,
                auction_end_price: 200 * MARK_PRICE_PRECISION,
                auction_duration: 5,
                ..Order::default()
            }),
            perp_positions: get_positions(PerpPosition {
                market_index: 0,
                open_orders: 1,
                open_bids: 100 * BASE_PRECISION_I128,
                ..PerpPosition::default()
            }),
            ..User::default()
        };

        let mut maker = User {
            orders: get_orders(Order {
                market_index: 0,
                post_only: true,
                order_type: OrderType::Limit,
                direction: PositionDirection::Short,
                base_asset_amount: BASE_PRECISION,
                ts: 0,
                price: 201 * MARK_PRICE_PRECISION,
                ..Order::default()
            }),
            perp_positions: get_positions(PerpPosition {
                market_index: 0,
                open_orders: 1,
                open_bids: 100 * BASE_PRECISION_I128,
                ..PerpPosition::default()
            }),
            ..User::default()
        };

        let mut market = PerpMarket::default_test();

        let now = 1_i64;
        let slot = 3_u64;

        let fee_structure = FeeStructure::default();

        let (taker_key, maker_key, filler_key) = get_user_keys();

        let mut order_records = vec![];

        let mut taker_stats = UserStats::default();
        let mut maker_stats = UserStats::default();

        let (base_asset_amount, _) = fulfill_order_with_match(
            &mut market,
            &mut taker,
            &mut taker_stats,
            0,
            &taker_key,
            &mut maker,
            &mut maker_stats,
            0,
            &maker_key,
            &mut None,
            &mut None,
            &filler_key,
            &mut None,
            &mut None,
            0,
            None,
            now,
            slot,
            &fee_structure,
            &mut get_oracle_map(),
            &mut order_records,
        )
        .unwrap();

        assert_eq!(base_asset_amount, 0);
    }

    #[test]
    fn short_taker_order_auction_price_does_not_satisfy_maker() {
        let mut taker = User {
            orders: get_orders(Order {
                market_index: 0,
                order_type: OrderType::Market,
                direction: PositionDirection::Short,
                base_asset_amount: BASE_PRECISION,
                ts: 0,
                auction_start_price: 200 * MARK_PRICE_PRECISION,
                auction_end_price: 100 * MARK_PRICE_PRECISION,
                auction_duration: 5,
                ..Order::default()
            }),
            perp_positions: get_positions(PerpPosition {
                market_index: 0,
                open_orders: 1,
                open_bids: 100 * BASE_PRECISION_I128,
                ..PerpPosition::default()
            }),
            ..User::default()
        };

        let mut maker = User {
            orders: get_orders(Order {
                market_index: 0,
                post_only: true,
                order_type: OrderType::Limit,
                direction: PositionDirection::Long,
                base_asset_amount: BASE_PRECISION,
                ts: 0,
                price: 99 * MARK_PRICE_PRECISION,
                ..Order::default()
            }),
            perp_positions: get_positions(PerpPosition {
                market_index: 0,
                open_orders: 1,
                open_bids: 100 * BASE_PRECISION_I128,
                ..PerpPosition::default()
            }),
            ..User::default()
        };

        let mut market = PerpMarket::default_test();

        let now = 1_i64;
        let slot = 3_u64;

        let fee_structure = FeeStructure::default();

        let (taker_key, maker_key, filler_key) = get_user_keys();

        let mut order_records = vec![];

        let mut taker_stats = UserStats::default();
        let mut maker_stats = UserStats::default();

        let (base_asset_amount, _) = fulfill_order_with_match(
            &mut market,
            &mut taker,
            &mut taker_stats,
            0,
            &taker_key,
            &mut maker,
            &mut maker_stats,
            0,
            &maker_key,
            &mut None,
            &mut None,
            &filler_key,
            &mut None,
            &mut None,
            0,
            None,
            now,
            slot,
            &fee_structure,
            &mut get_oracle_map(),
            &mut order_records,
        )
        .unwrap();

        assert_eq!(base_asset_amount, 0);
    }

    #[test]
    fn maker_taker_same_direction() {
        let mut taker = User {
            orders: get_orders(Order {
                market_index: 0,
                order_type: OrderType::Market,
                direction: PositionDirection::Short,
                base_asset_amount: BASE_PRECISION,
                ts: 0,
                slot: 0,
                auction_start_price: 200 * MARK_PRICE_PRECISION,
                auction_end_price: 100 * MARK_PRICE_PRECISION,
                auction_duration: 5,
                ..Order::default()
            }),
            perp_positions: get_positions(PerpPosition {
                market_index: 0,
                open_orders: 1,
                open_bids: 100 * BASE_PRECISION_I128,
                ..PerpPosition::default()
            }),
            ..User::default()
        };

        let mut maker = User {
            orders: get_orders(Order {
                market_index: 0,
                post_only: true,
                order_type: OrderType::Limit,
                direction: PositionDirection::Short,
                base_asset_amount: BASE_PRECISION,
                ts: 0,
                price: 200 * MARK_PRICE_PRECISION,
                ..Order::default()
            }),
            perp_positions: get_positions(PerpPosition {
                market_index: 0,
                open_orders: 1,
                open_bids: 100 * BASE_PRECISION_I128,
                ..PerpPosition::default()
            }),
            ..User::default()
        };

        let mut market = PerpMarket::default_test();

        let now = 1_i64;
        let slot = 1_u64;

        let fee_structure = FeeStructure::default();

        let (taker_key, maker_key, filler_key) = get_user_keys();

        let mut order_records = vec![];

        let mut taker_stats = UserStats::default();
        let mut maker_stats = UserStats::default();

        let (base_asset_amount, _) = fulfill_order_with_match(
            &mut market,
            &mut taker,
            &mut taker_stats,
            0,
            &taker_key,
            &mut maker,
            &mut maker_stats,
            0,
            &maker_key,
            &mut None,
            &mut None,
            &filler_key,
            &mut None,
            &mut None,
            0,
            None,
            now,
            slot,
            &fee_structure,
            &mut get_oracle_map(),
            &mut order_records,
        )
        .unwrap();

        assert_eq!(base_asset_amount, 0);
    }

    #[test]
    fn maker_taker_different_market_index() {
        let mut taker = User {
            orders: get_orders(Order {
                market_index: 1,
                order_type: OrderType::Market,
                direction: PositionDirection::Short,
                base_asset_amount: BASE_PRECISION,
                ts: 0,
                auction_start_price: 200 * MARK_PRICE_PRECISION,
                auction_end_price: 100 * MARK_PRICE_PRECISION,
                auction_duration: 5,
                ..Order::default()
            }),
            perp_positions: get_positions(PerpPosition {
                market_index: 0,
                open_orders: 1,
                open_bids: 100 * BASE_PRECISION_I128,
                ..PerpPosition::default()
            }),
            ..User::default()
        };

        let mut maker = User {
            orders: get_orders(Order {
                market_index: 0,
                post_only: true,
                order_type: OrderType::Limit,
                direction: PositionDirection::Long,
                base_asset_amount: BASE_PRECISION,
                ts: 0,
                price: 200 * MARK_PRICE_PRECISION,
                auction_duration: 5,
                ..Order::default()
            }),
            perp_positions: get_positions(PerpPosition {
                market_index: 0,
                open_orders: 1,
                open_bids: 100 * BASE_PRECISION_I128,
                ..PerpPosition::default()
            }),
            ..User::default()
        };

        let mut market = PerpMarket::default_test();

        let now = 1_i64;
        let slot = 1_u64;

        let fee_structure = FeeStructure::default();

        let (taker_key, maker_key, filler_key) = get_user_keys();

        let mut order_records = vec![];

        let mut taker_stats = UserStats::default();
        let mut maker_stats = UserStats::default();

        let (base_asset_amount, _) = fulfill_order_with_match(
            &mut market,
            &mut taker,
            &mut taker_stats,
            0,
            &taker_key,
            &mut maker,
            &mut maker_stats,
            0,
            &maker_key,
            &mut None,
            &mut None,
            &filler_key,
            &mut None,
            &mut None,
            0,
            None,
            now,
            slot,
            &fee_structure,
            &mut get_oracle_map(),
            &mut order_records,
        )
        .unwrap();

        assert_eq!(base_asset_amount, 0);
    }

    #[test]
    fn long_taker_order_bigger_than_maker() {
        let mut taker = User {
            orders: get_orders(Order {
                market_index: 0,
                order_type: OrderType::Market,
                direction: PositionDirection::Long,
                base_asset_amount: 100 * BASE_PRECISION,
                ts: 0,
                slot: 0,
                auction_start_price: 100 * MARK_PRICE_PRECISION,
                auction_end_price: 200 * MARK_PRICE_PRECISION,
                auction_duration: 5,
                ..Order::default()
            }),
            perp_positions: get_positions(PerpPosition {
                market_index: 0,
                open_orders: 1,
                open_bids: 100 * BASE_PRECISION_I128,
                ..PerpPosition::default()
            }),
            ..User::default()
        };

        let mut maker = User {
            orders: get_orders(Order {
                market_index: 0,
                post_only: true,
                order_type: OrderType::Limit,
                direction: PositionDirection::Short,
                base_asset_amount: BASE_PRECISION,
                ts: 0,
                price: 120 * MARK_PRICE_PRECISION,
                ..Order::default()
            }),
            perp_positions: get_positions(PerpPosition {
                market_index: 0,
                open_orders: 1,
                open_asks: -BASE_PRECISION_I128,
                ..PerpPosition::default()
            }),
            ..User::default()
        };

        let mut market = PerpMarket::default_test();

        let now = 1_i64;
        let slot = 1_u64;

        let fee_structure = FeeStructure::default();

        let (taker_key, maker_key, filler_key) = get_user_keys();

        let mut order_records = vec![];

        let mut taker_stats = UserStats::default();
        let mut maker_stats = UserStats::default();

        fulfill_order_with_match(
            &mut market,
            &mut taker,
            &mut taker_stats,
            0,
            &taker_key,
            &mut maker,
            &mut maker_stats,
            0,
            &maker_key,
            &mut None,
            &mut None,
            &filler_key,
            &mut None,
            &mut None,
            0,
            None,
            now,
            slot,
            &fee_structure,
            &mut get_oracle_map(),
            &mut order_records,
        )
        .unwrap();

        let taker_position = &taker.perp_positions[0];
        assert_eq!(taker_position.base_asset_amount, BASE_PRECISION_I128);
        assert_eq!(taker_position.quote_asset_amount, -120120000);
        assert_eq!(
            taker_position.quote_entry_amount,
            -120 * QUOTE_PRECISION_I128
        );
        assert_eq!(taker_stats.taker_volume_30d, 120 * QUOTE_PRECISION_U64);

        let maker_position = &maker.perp_positions[0];
        assert_eq!(maker_position.base_asset_amount, -BASE_PRECISION_I128);
        assert_eq!(maker_position.quote_asset_amount, 120072000);
        assert_eq!(
            maker_position.quote_entry_amount,
            120 * QUOTE_PRECISION_I128
        );
        assert_eq!(maker_stats.maker_volume_30d, 120 * QUOTE_PRECISION_U64);

        assert_eq!(market.amm.net_base_asset_amount, 0);
        assert_eq!(market.base_asset_amount_long, BASE_PRECISION_I128);
        assert_eq!(market.base_asset_amount_short, -BASE_PRECISION_I128);
        assert_eq!(market.amm.quote_asset_amount_long, -120120000);
        assert_eq!(market.amm.quote_asset_amount_short, 120072000);
    }

    #[test]
    fn long_taker_order_smaller_than_maker() {
        let mut taker = User {
            orders: get_orders(Order {
                market_index: 0,
                order_type: OrderType::Market,
                direction: PositionDirection::Long,
                base_asset_amount: BASE_PRECISION,
                ts: 0,
                slot: 0,
                auction_start_price: 100 * MARK_PRICE_PRECISION,
                auction_end_price: 200 * MARK_PRICE_PRECISION,
                auction_duration: 5,
                ..Order::default()
            }),
            perp_positions: get_positions(PerpPosition {
                market_index: 0,
                open_orders: 1,
                open_bids: BASE_PRECISION_I128,
                ..PerpPosition::default()
            }),
            ..User::default()
        };

        let mut maker = User {
            orders: get_orders(Order {
                market_index: 0,
                post_only: true,
                order_type: OrderType::Limit,
                direction: PositionDirection::Short,
                base_asset_amount: 100 * BASE_PRECISION,
                ts: 0,
                price: 120 * MARK_PRICE_PRECISION,
                ..Order::default()
            }),
            perp_positions: get_positions(PerpPosition {
                market_index: 0,
                open_orders: 1,
                open_bids: 100 * BASE_PRECISION_I128,
                ..PerpPosition::default()
            }),
            ..User::default()
        };

        let mut market = PerpMarket::default_test();

        let now = 1_i64;
        let slot = 1_u64;

        let fee_structure = FeeStructure::default();

        let (taker_key, maker_key, filler_key) = get_user_keys();

        let mut order_records = vec![];

        let mut taker_stats = UserStats::default();
        let mut maker_stats = UserStats::default();

        fulfill_order_with_match(
            &mut market,
            &mut taker,
            &mut taker_stats,
            0,
            &taker_key,
            &mut maker,
            &mut maker_stats,
            0,
            &maker_key,
            &mut None,
            &mut None,
            &filler_key,
            &mut None,
            &mut None,
            0,
            None,
            now,
            slot,
            &fee_structure,
            &mut get_oracle_map(),
            &mut order_records,
        )
        .unwrap();

        let taker_position = &taker.perp_positions[0];
        assert_eq!(taker_position.base_asset_amount, BASE_PRECISION_I128);
        assert_eq!(taker_position.quote_asset_amount, -120120000);
        assert_eq!(
            taker_position.quote_entry_amount,
            -120 * QUOTE_PRECISION_I128
        );
        assert_eq!(taker_stats.taker_volume_30d, 120 * QUOTE_PRECISION_U64);

        let maker_position = &maker.perp_positions[0];
        assert_eq!(maker_position.base_asset_amount, -BASE_PRECISION_I128);
        assert_eq!(maker_position.quote_asset_amount, 120072000);
        assert_eq!(
            maker_position.quote_entry_amount,
            120 * QUOTE_PRECISION_I128
        );
        assert_eq!(maker_stats.maker_volume_30d, 120 * QUOTE_PRECISION_U64);

        assert_eq!(market.amm.net_base_asset_amount, 0);
        assert_eq!(market.base_asset_amount_long, BASE_PRECISION_I128);
        assert_eq!(market.base_asset_amount_short, -BASE_PRECISION_I128);
        assert_eq!(market.amm.quote_asset_amount_long, -120120000);
        assert_eq!(market.amm.quote_asset_amount_short, 120072000);
    }

    #[test]
    fn double_dutch_auction() {
        let mut taker = User {
            orders: get_orders(Order {
                market_index: 0,
                order_type: OrderType::Market,
                direction: PositionDirection::Long,
                base_asset_amount: BASE_PRECISION,
                ts: 0,
                slot: 0,
                auction_start_price: 100 * MARK_PRICE_PRECISION,
                auction_end_price: 200 * MARK_PRICE_PRECISION,
                auction_duration: 10,
                ..Order::default()
            }),
            perp_positions: get_positions(PerpPosition {
                market_index: 0,
                open_orders: 1,
                open_bids: BASE_PRECISION_I128,
                ..PerpPosition::default()
            }),
            ..User::default()
        };

        let mut maker = User {
            orders: get_orders(Order {
                market_index: 0,
                post_only: true,
                order_type: OrderType::Market,
                direction: PositionDirection::Short,
                base_asset_amount: BASE_PRECISION,
                ts: 0,
                slot: 0,
                auction_start_price: 200 * MARK_PRICE_PRECISION,
                auction_end_price: 100 * MARK_PRICE_PRECISION,
                auction_duration: 10,
                ..Order::default()
            }),
            perp_positions: get_positions(PerpPosition {
                market_index: 0,
                open_orders: 1,
                open_asks: -BASE_PRECISION_I128,
                ..PerpPosition::default()
            }),
            ..User::default()
        };

        let mut market = PerpMarket::default_test();

        let now = 5_i64;
        let slot = 5_u64;

        let fee_structure = get_fee_structure();

        let (taker_key, maker_key, filler_key) = get_user_keys();

        let mut order_records = vec![];

        let mut taker_stats = UserStats::default();
        let mut maker_stats = UserStats::default();

        fulfill_order_with_match(
            &mut market,
            &mut taker,
            &mut taker_stats,
            0,
            &taker_key,
            &mut maker,
            &mut maker_stats,
            0,
            &maker_key,
            &mut None,
            &mut None,
            &filler_key,
            &mut None,
            &mut None,
            0,
            None,
            now,
            slot,
            &fee_structure,
            &mut get_oracle_map(),
            &mut order_records,
        )
        .unwrap();

        let taker_position = &taker.perp_positions[0];
        assert_eq!(taker_position.base_asset_amount, BASE_PRECISION_I128);
        assert_eq!(taker_position.quote_asset_amount, -150075000);
        assert_eq!(
            taker_position.quote_entry_amount,
            -150 * QUOTE_PRECISION_I128
        );
        assert_eq!(taker_position.open_bids, 0);
        assert_eq!(taker_position.open_orders, 0);
        assert_eq!(taker_stats.fees.total_fee_paid, 75000);
        assert_eq!(taker_stats.fees.total_referee_discount, 0);
        assert_eq!(taker_stats.fees.total_token_discount, 0);
        assert_eq!(taker_stats.taker_volume_30d, 150 * QUOTE_PRECISION_U64);
        assert_eq!(taker.orders[0], Order::default());

        let maker_position = &maker.perp_positions[0];
        assert_eq!(maker_position.base_asset_amount, -BASE_PRECISION_I128);
        assert_eq!(maker_position.quote_asset_amount, 150045000);
        assert_eq!(
            maker_position.quote_entry_amount,
            150 * QUOTE_PRECISION_I128
        );
        assert_eq!(maker_position.open_orders, 0);
        assert_eq!(maker_position.open_asks, 0);
        assert_eq!(maker_stats.fees.total_fee_rebate, 45000);
        assert_eq!(maker_stats.maker_volume_30d, 150 * QUOTE_PRECISION_U64);
        assert_eq!(maker.orders[0], Order::default());

        assert_eq!(market.amm.net_base_asset_amount, 0);
        assert_eq!(market.base_asset_amount_long, BASE_PRECISION_I128);
        assert_eq!(market.base_asset_amount_short, -BASE_PRECISION_I128);
        assert_eq!(market.amm.quote_asset_amount_long, -150075000);
        assert_eq!(market.amm.quote_asset_amount_short, 150045000);
        assert_eq!(market.amm.total_fee, 30000);
        assert_eq!(market.amm.total_fee_minus_distributions, 30000);
        assert_eq!(market.amm.net_revenue_since_last_funding, 30000);
    }

    #[test]
    fn taker_bid_crosses_maker_ask() {
        let mut maker = User {
            orders: get_orders(Order {
                market_index: 0,
                post_only: true,
                order_type: OrderType::Limit,
                direction: PositionDirection::Short,
                base_asset_amount: BASE_PRECISION,
                ts: 0,
                slot: 0,
                price: 100 * MARK_PRICE_PRECISION,
                ..Order::default()
            }),
            perp_positions: get_positions(PerpPosition {
                market_index: 0,
                open_orders: 1,
                open_asks: -BASE_PRECISION_I128,
                ..PerpPosition::default()
            }),
            ..User::default()
        };

        let mut taker = User {
            orders: get_orders(Order {
                market_index: 0,
                order_type: OrderType::Limit,
                direction: PositionDirection::Long,
                base_asset_amount: BASE_PRECISION,
                ts: 0,
                price: 150 * MARK_PRICE_PRECISION,
                ..Order::default()
            }),
            perp_positions: get_positions(PerpPosition {
                market_index: 0,
                open_orders: 1,
                open_bids: BASE_PRECISION_I128,
                ..PerpPosition::default()
            }),
            ..User::default()
        };

        let mut market = PerpMarket::default_test();

        let now = 5_i64;
        let slot = 5_u64;

        let fee_structure = get_fee_structure();
        let (maker_key, taker_key, filler_key) = get_user_keys();

        let mut order_records = vec![];

        let mut taker_stats = UserStats::default();
        let mut maker_stats = UserStats::default();

        fulfill_order_with_match(
            &mut market,
            &mut taker,
            &mut taker_stats,
            0,
            &taker_key,
            &mut maker,
            &mut maker_stats,
            0,
            &maker_key,
            &mut None,
            &mut None,
            &filler_key,
            &mut None,
            &mut None,
            0,
            None,
            now,
            slot,
            &fee_structure,
            &mut get_oracle_map(),
            &mut order_records,
        )
        .unwrap();

        let maker_position = &maker.perp_positions[0];
        assert_eq!(maker_position.base_asset_amount, -BASE_PRECISION_I128);
        assert_eq!(maker_position.quote_asset_amount, 100030000);
        assert_eq!(
            maker_position.quote_entry_amount,
            100 * QUOTE_PRECISION_I128
        );
        assert_eq!(maker_position.open_orders, 0);
        assert_eq!(maker_position.open_asks, 0);
        assert_eq!(maker_stats.fees.total_fee_rebate, 30000);
        assert_eq!(maker_stats.maker_volume_30d, 100 * QUOTE_PRECISION_U64);
        assert_eq!(maker.orders[0], Order::default());

        let taker_position = &taker.perp_positions[0];
        assert_eq!(taker_position.base_asset_amount, BASE_PRECISION_I128);
        assert_eq!(taker_position.quote_asset_amount, -100050000);
        assert_eq!(
            taker_position.quote_entry_amount,
            -100 * QUOTE_PRECISION_I128
        );
        assert_eq!(taker_position.open_bids, 0);
        assert_eq!(taker_position.open_orders, 0);
        assert_eq!(taker_stats.fees.total_fee_paid, 50000);
        assert_eq!(taker_stats.fees.total_referee_discount, 0);
        assert_eq!(taker_stats.fees.total_token_discount, 0);
        assert_eq!(taker_stats.taker_volume_30d, 100 * QUOTE_PRECISION_U64);
        assert_eq!(taker.orders[0], Order::default());

        assert_eq!(market.amm.net_base_asset_amount, 0);
        assert_eq!(market.base_asset_amount_long, BASE_PRECISION_I128);
        assert_eq!(market.base_asset_amount_short, -BASE_PRECISION_I128);
        assert_eq!(market.amm.quote_asset_amount_long, -100050000);
        assert_eq!(market.amm.quote_asset_amount_short, 100030000);
        assert_eq!(market.amm.total_fee, 20000);
        assert_eq!(market.amm.total_fee_minus_distributions, 20000);
        assert_eq!(market.amm.net_revenue_since_last_funding, 20000);
    }

    #[test]
    fn taker_ask_crosses_maker_bid() {
        let mut maker = User {
            orders: get_orders(Order {
                market_index: 0,
                post_only: true,
                order_type: OrderType::Limit,
                direction: PositionDirection::Long,
                base_asset_amount: BASE_PRECISION,
                ts: 0,
                slot: 0,
                price: 100 * MARK_PRICE_PRECISION,
                ..Order::default()
            }),
            perp_positions: get_positions(PerpPosition {
                market_index: 0,
                open_orders: 1,
                open_bids: BASE_PRECISION_I128,
                ..PerpPosition::default()
            }),
            ..User::default()
        };

        let mut taker = User {
            orders: get_orders(Order {
                market_index: 0,
                order_type: OrderType::Limit,
                direction: PositionDirection::Short,
                base_asset_amount: BASE_PRECISION,
                ts: 0,
                price: 50 * MARK_PRICE_PRECISION,
                ..Order::default()
            }),
            perp_positions: get_positions(PerpPosition {
                market_index: 0,
                open_orders: 1,
                open_asks: -BASE_PRECISION_I128,
                ..PerpPosition::default()
            }),
            ..User::default()
        };

        let mut market = PerpMarket::default_test();

        let now = 5_i64;
        let slot = 5_u64;

        let fee_structure = get_fee_structure();

        let (maker_key, taker_key, filler_key) = get_user_keys();

        let mut order_records = vec![];

        let mut taker_stats = UserStats::default();
        let mut maker_stats = UserStats::default();

        fulfill_order_with_match(
            &mut market,
            &mut taker,
            &mut taker_stats,
            0,
            &taker_key,
            &mut maker,
            &mut maker_stats,
            0,
            &maker_key,
            &mut None,
            &mut None,
            &filler_key,
            &mut None,
            &mut None,
            0,
            None,
            now,
            slot,
            &fee_structure,
            &mut get_oracle_map(),
            &mut order_records,
        )
        .unwrap();

        let maker_position = &maker.perp_positions[0];
        assert_eq!(maker_position.base_asset_amount, BASE_PRECISION_I128);
        assert_eq!(maker_position.quote_asset_amount, -99970000);
        assert_eq!(
            maker_position.quote_entry_amount,
            -100 * QUOTE_PRECISION_I128
        );
        assert_eq!(maker_position.open_orders, 0);
        assert_eq!(maker_position.open_bids, 0);
        assert_eq!(maker_stats.fees.total_fee_rebate, 30000);
        assert_eq!(maker.orders[0], Order::default());
        assert_eq!(maker_stats.maker_volume_30d, 100 * QUOTE_PRECISION_U64);

        let taker_position = &taker.perp_positions[0];
        assert_eq!(taker_position.base_asset_amount, -BASE_PRECISION_I128);
        assert_eq!(taker_position.quote_asset_amount, 99950000);
        assert_eq!(
            taker_position.quote_entry_amount,
            100 * QUOTE_PRECISION_I128
        );
        assert_eq!(taker_position.open_asks, 0);
        assert_eq!(taker_position.open_orders, 0);
        assert_eq!(taker_stats.fees.total_fee_paid, 50000);
        assert_eq!(taker_stats.fees.total_referee_discount, 0);
        assert_eq!(taker_stats.fees.total_token_discount, 0);
        assert_eq!(taker_stats.taker_volume_30d, 100 * QUOTE_PRECISION_U64);
        assert_eq!(taker.orders[0], Order::default());

        assert_eq!(market.amm.net_base_asset_amount, 0);
        assert_eq!(market.base_asset_amount_long, BASE_PRECISION_I128);
        assert_eq!(market.base_asset_amount_short, -BASE_PRECISION_I128);
        assert_eq!(market.amm.quote_asset_amount_long, -99970000);
        assert_eq!(market.amm.quote_asset_amount_short, 99950000);
        assert_eq!(market.amm.total_fee, 20000);
        assert_eq!(market.amm.total_fee_minus_distributions, 20000);
        assert_eq!(market.amm.net_revenue_since_last_funding, 20000);
    }
}

pub mod fulfill_order {
    use super::*;
    use crate::controller::orders::fulfill_order;
    use crate::controller::position::PositionDirection;
    use crate::create_account_info;
    use crate::create_anchor_account_info;
    use crate::math::constants::{
        AMM_RESERVE_PRECISION, BASE_PRECISION, BASE_PRECISION_I128, MARK_PRICE_PRECISION,
        MARK_PRICE_PRECISION_I128, PEG_PRECISION, QUOTE_PRECISION_I128, QUOTE_PRECISION_U64,
        SPOT_CUMULATIVE_INTEREST_PRECISION, SPOT_INTEREST_PRECISION, SPOT_WEIGHT_PRECISION,
    };
    use crate::state::market::{PerpMarket, AMM};
    use crate::state::oracle::OracleSource;
    use crate::state::perp_market_map::PerpMarketMap;
    use crate::state::spot_market::{SpotBalanceType, SpotMarket};
    use crate::state::spot_market_map::SpotMarketMap;
    use crate::state::user::{OrderStatus, OrderType, SpotPosition, User, UserStats};
    use crate::tests::utils::*;
    use std::str::FromStr;

    #[test]
    fn fulfill_with_amm_and_maker() {
        let now = 0_i64;
        let slot = 0_u64;

        let mut oracle_price = get_pyth_price(100, 10);
        let oracle_price_key =
            Pubkey::from_str("J83w4HKfqxwcq3BEMMkPFSppX3gqekLyLJBexebFVkix").unwrap();
        let pyth_program = crate::ids::pyth_program::id();
        create_account_info!(
            oracle_price,
            &oracle_price_key,
            &pyth_program,
            oracle_account_info
        );
        let mut oracle_map = OracleMap::load_one(&oracle_account_info, slot).unwrap();

        let mut market = PerpMarket {
            amm: AMM {
                base_asset_reserve: 100 * AMM_RESERVE_PRECISION,
                quote_asset_reserve: 100 * AMM_RESERVE_PRECISION,
                bid_base_asset_reserve: 100 * AMM_RESERVE_PRECISION,
                bid_quote_asset_reserve: 100 * AMM_RESERVE_PRECISION,
                ask_base_asset_reserve: 100 * AMM_RESERVE_PRECISION,
                ask_quote_asset_reserve: 100 * AMM_RESERVE_PRECISION,
                sqrt_k: 100 * AMM_RESERVE_PRECISION,
                peg_multiplier: 100 * PEG_PRECISION,
                max_slippage_ratio: 50,
                max_base_asset_amount_ratio: 100,
                base_asset_amount_step_size: 10000000,
                oracle: oracle_price_key,
                base_spread: 100,
                last_oracle_price: (100 * MARK_PRICE_PRECISION) as i128,
                ..AMM::default()
            },
            margin_ratio_initial: 1000,
            margin_ratio_maintenance: 500,
<<<<<<< HEAD
            status: MarketStatus::Initialized,
            ..Market::default()
=======
            initialized: true,
            ..PerpMarket::default_test()
>>>>>>> b399638f
        };
        market.amm.max_base_asset_reserve = u128::MAX;
        market.amm.min_base_asset_reserve = 0;

        create_anchor_account_info!(market, PerpMarket, market_account_info);
        let market_map = PerpMarketMap::load_one(&market_account_info, true).unwrap();

        let mut spot_market = SpotMarket {
            market_index: 0,
            oracle_source: OracleSource::QuoteAsset,
            cumulative_deposit_interest: SPOT_CUMULATIVE_INTEREST_PRECISION,
            decimals: 6,
            initial_asset_weight: SPOT_WEIGHT_PRECISION,
            maintenance_asset_weight: SPOT_WEIGHT_PRECISION,
            ..SpotMarket::default()
        };
        create_anchor_account_info!(spot_market, SpotMarket, spot_market_account_info);
        let spot_market_map = SpotMarketMap::load_one(&spot_market_account_info, true).unwrap();

        let mut taker = User {
            orders: get_orders(Order {
                market_index: 0,
                status: OrderStatus::Open,
                order_type: OrderType::Market,
                direction: PositionDirection::Long,
                base_asset_amount: BASE_PRECISION,
                ts: 0,
                slot: 0,
                auction_start_price: 0,
                auction_end_price: 100 * MARK_PRICE_PRECISION,
                auction_duration: 0,
                ..Order::default()
            }),
            perp_positions: get_positions(PerpPosition {
                market_index: 0,
                open_orders: 1,
                open_bids: BASE_PRECISION_I128,
                ..PerpPosition::default()
            }),
            spot_positions: get_spot_positions(SpotPosition {
                market_index: 0,
                balance_type: SpotBalanceType::Deposit,
                balance: 100 * SPOT_INTEREST_PRECISION,
                ..SpotPosition::default()
            }),
            ..User::default()
        };

        let mut maker = User {
            orders: get_orders(Order {
                market_index: 0,
                post_only: true,
                order_type: OrderType::Limit,
                direction: PositionDirection::Short,
                base_asset_amount: BASE_PRECISION / 2,
                ts: 0,
                price: 100 * MARK_PRICE_PRECISION,
                ..Order::default()
            }),
            perp_positions: get_positions(PerpPosition {
                market_index: 0,
                open_orders: 1,
                open_asks: -BASE_PRECISION_I128 / 2,
                ..PerpPosition::default()
            }),
            ..User::default()
        };

        let mut filler = User::default();

        let fee_structure = get_fee_structure();

        let (taker_key, maker_key, filler_key) = get_user_keys();

        let mut taker_stats = UserStats::default();
        let mut maker_stats = UserStats::default();
        let mut filler_stats = UserStats::default();

        let (base_asset_amount, _, _) = fulfill_order(
            &mut taker,
            0,
            &taker_key,
            &mut taker_stats,
            &mut Some(&mut maker),
            &mut Some(&mut maker_stats),
            Some(0),
            Some(&maker_key),
            &mut Some(&mut filler),
            &filler_key,
            &mut Some(&mut filler_stats),
            &mut None,
            &mut None,
            &spot_market_map,
            &market_map,
            &mut oracle_map,
            &fee_structure,
            0,
            None,
            now,
            slot,
        )
        .unwrap();

        assert_eq!(base_asset_amount, BASE_PRECISION);

        let taker_position = &taker.perp_positions[0];
        assert_eq!(taker_position.base_asset_amount, BASE_PRECISION_I128);
        assert_eq!(taker_position.quote_asset_amount, -100301382);
        assert_eq!(taker_position.quote_entry_amount, -100251257);
        assert_eq!(taker_position.open_bids, 0);
        assert_eq!(taker_position.open_orders, 0);
        assert_eq!(taker_stats.fees.total_fee_paid, 50125);
        assert_eq!(taker_stats.fees.total_referee_discount, 0);
        assert_eq!(taker_stats.fees.total_token_discount, 0);
        assert_eq!(taker_stats.taker_volume_30d, 100251237);
        assert_eq!(taker.orders[0], Order::default());

        let maker_position = &maker.perp_positions[0];
        assert_eq!(maker_position.base_asset_amount, -BASE_PRECISION_I128 / 2);
        assert_eq!(maker_position.quote_asset_amount, 50015000);
        assert_eq!(maker_position.quote_entry_amount, 50 * QUOTE_PRECISION_I128);
        assert_eq!(maker_position.open_orders, 0);
        assert_eq!(maker_position.open_asks, 0);
        assert_eq!(maker_stats.fees.total_fee_rebate, 15000);
        assert_eq!(maker_stats.maker_volume_30d, 50 * QUOTE_PRECISION_U64);
        assert_eq!(maker.orders[0], Order::default());

        let market_after = market_map.get_ref(&0).unwrap();
        assert_eq!(market_after.amm.net_base_asset_amount, 5000000000000);
        assert_eq!(market_after.base_asset_amount_long, 10000000000000);
        assert_eq!(market_after.base_asset_amount_short, -5000000000000);
        assert_eq!(market_after.amm.quote_asset_amount_long, -100296370);
        assert_eq!(market_after.amm.quote_asset_amount_short, 50015000);
        assert_eq!(market_after.amm.total_fee, 30113);
        assert_eq!(market_after.amm.total_fee_minus_distributions, 30113);
        assert_eq!(market_after.amm.net_revenue_since_last_funding, 30113);

        assert_eq!(filler_stats.filler_volume_30d, 100251237);
        assert_eq!(filler.perp_positions[0].quote_asset_amount, 5012);
    }

    #[test]
    fn fulfill_with_maker_with_auction_incomplete() {
        let mut market = PerpMarket {
            amm: AMM {
                base_asset_reserve: 100 * AMM_RESERVE_PRECISION,
                quote_asset_reserve: 100 * AMM_RESERVE_PRECISION,
                bid_base_asset_reserve: 101 * AMM_RESERVE_PRECISION,
                bid_quote_asset_reserve: 99 * AMM_RESERVE_PRECISION,
                ask_base_asset_reserve: 99 * AMM_RESERVE_PRECISION,
                ask_quote_asset_reserve: 101 * AMM_RESERVE_PRECISION,
                sqrt_k: 100 * AMM_RESERVE_PRECISION,
                peg_multiplier: 100 * PEG_PRECISION,
                base_asset_amount_step_size: 1,
                last_oracle_price: (100 * MARK_PRICE_PRECISION) as i128,

                ..AMM::default()
            },
            margin_ratio_initial: 1000,
            margin_ratio_maintenance: 500,
<<<<<<< HEAD
            status: MarketStatus::Initialized,
            ..Market::default()
=======
            initialized: true,
            ..PerpMarket::default_test()
>>>>>>> b399638f
        };
        create_anchor_account_info!(market, PerpMarket, market_account_info);
        let market_map = PerpMarketMap::load_one(&market_account_info, true).unwrap();

        let mut spot_market = SpotMarket {
            market_index: 0,
            oracle_source: OracleSource::QuoteAsset,
            cumulative_deposit_interest: SPOT_CUMULATIVE_INTEREST_PRECISION,
            decimals: 6,
            initial_asset_weight: SPOT_WEIGHT_PRECISION,
            maintenance_asset_weight: SPOT_WEIGHT_PRECISION,
            ..SpotMarket::default()
        };
        create_anchor_account_info!(spot_market, SpotMarket, spot_market_account_info);
        let spot_market_map = SpotMarketMap::load_one(&spot_market_account_info, true).unwrap();

        let mut oracle_map = get_oracle_map();

        let mut taker = User {
            orders: get_orders(Order {
                market_index: 0,
                status: OrderStatus::Open,
                order_type: OrderType::Market,
                direction: PositionDirection::Long,
                base_asset_amount: BASE_PRECISION,
                ts: 0,
                slot: 0,
                auction_start_price: 100 * MARK_PRICE_PRECISION,
                auction_end_price: 200 * MARK_PRICE_PRECISION,
                auction_duration: 5,
                ..Order::default()
            }),
            perp_positions: get_positions(PerpPosition {
                market_index: 0,
                open_orders: 1,
                open_bids: BASE_PRECISION_I128,
                ..PerpPosition::default()
            }),
            spot_positions: get_spot_positions(SpotPosition {
                market_index: 0,
                balance_type: SpotBalanceType::Deposit,
                balance: 100 * SPOT_INTEREST_PRECISION,
                ..SpotPosition::default()
            }),
            ..User::default()
        };

        let mut maker = User {
            orders: get_orders(Order {
                market_index: 0,
                post_only: true,
                order_type: OrderType::Limit,
                direction: PositionDirection::Short,
                base_asset_amount: BASE_PRECISION / 2,
                ts: 0,
                price: 100 * MARK_PRICE_PRECISION,
                ..Order::default()
            }),
            perp_positions: get_positions(PerpPosition {
                market_index: 0,
                open_orders: 1,
                open_asks: -BASE_PRECISION_I128 / 2,
                ..PerpPosition::default()
            }),
            ..User::default()
        };

        let now = 0_i64;
        let slot = 0_u64;

        let fee_structure = get_fee_structure();

        let (taker_key, maker_key, filler_key) = get_user_keys();

        let mut taker_stats = UserStats::default();
        let mut maker_stats = UserStats::default();

        let (base_asset_amount, _, _) = fulfill_order(
            &mut taker,
            0,
            &taker_key,
            &mut taker_stats,
            &mut Some(&mut maker),
            &mut Some(&mut maker_stats),
            Some(0),
            Some(&maker_key),
            &mut None,
            &filler_key,
            &mut None,
            &mut None,
            &mut None,
            &spot_market_map,
            &market_map,
            &mut oracle_map,
            &fee_structure,
            0,
            None,
            now,
            slot,
        )
        .unwrap();

        assert_eq!(base_asset_amount, BASE_PRECISION / 2);

        let taker_position = &taker.perp_positions[0];
        assert_eq!(taker_position.base_asset_amount, BASE_PRECISION_I128 / 2);
        assert_eq!(taker_position.quote_asset_amount, -50025000);
        assert_eq!(
            taker_position.quote_entry_amount,
            -50 * QUOTE_PRECISION_I128
        );
        assert_eq!(taker_position.open_bids, BASE_PRECISION_I128 / 2);
        assert_eq!(taker_position.open_orders, 1);
        assert_eq!(taker_stats.fees.total_fee_paid, 25000);
        assert_eq!(taker_stats.fees.total_referee_discount, 0);
        assert_eq!(taker_stats.fees.total_token_discount, 0);
        assert_eq!(taker_stats.taker_volume_30d, 50 * QUOTE_PRECISION_U64);

        let maker_position = &maker.perp_positions[0];
        assert_eq!(maker_position.base_asset_amount, -BASE_PRECISION_I128 / 2);
        assert_eq!(maker_position.quote_asset_amount, 50015000);
        assert_eq!(maker_position.quote_entry_amount, 50 * QUOTE_PRECISION_I128);
        assert_eq!(maker_position.open_orders, 0);
        assert_eq!(maker_position.open_asks, 0);
        assert_eq!(maker_stats.fees.total_fee_rebate, 15000);
        assert_eq!(maker_stats.maker_volume_30d, 50 * QUOTE_PRECISION_U64);

        let market_after = market_map.get_ref(&0).unwrap();
        assert_eq!(market_after.amm.net_base_asset_amount, 0);
        assert_eq!(market_after.base_asset_amount_long, 5000000000000);
        assert_eq!(market_after.base_asset_amount_short, -5000000000000);
        assert_eq!(market_after.amm.quote_asset_amount_long, -50025000);
        assert_eq!(market_after.amm.quote_asset_amount_short, 50015000);
        assert_eq!(market_after.amm.total_fee, 10000);
        assert_eq!(market_after.amm.total_fee_minus_distributions, 10000);
        assert_eq!(market_after.amm.net_revenue_since_last_funding, 10000);
    }

    #[test]
    fn fulfill_with_amm_end_of_auction() {
        let now = 0_i64;
        let slot = 6_u64;

        let mut oracle_price = get_pyth_price(100, 10);
        let oracle_price_key =
            Pubkey::from_str("J83w4HKfqxwcq3BEMMkPFSppX3gqekLyLJBexebFVkix").unwrap();
        let pyth_program = crate::ids::pyth_program::id();
        create_account_info!(
            oracle_price,
            &oracle_price_key,
            &pyth_program,
            oracle_account_info
        );
        let mut oracle_map = OracleMap::load_one(&oracle_account_info, slot).unwrap();

        let mut market = PerpMarket {
            amm: AMM {
                base_asset_reserve: 100 * AMM_RESERVE_PRECISION,
                quote_asset_reserve: 100 * AMM_RESERVE_PRECISION,
                bid_base_asset_reserve: 101 * AMM_RESERVE_PRECISION,
                bid_quote_asset_reserve: 99 * AMM_RESERVE_PRECISION,
                ask_base_asset_reserve: 99 * AMM_RESERVE_PRECISION,
                ask_quote_asset_reserve: 101 * AMM_RESERVE_PRECISION,
                sqrt_k: 100 * AMM_RESERVE_PRECISION,
                peg_multiplier: 100 * PEG_PRECISION,
                max_slippage_ratio: 10,
                max_base_asset_amount_ratio: 100,
                base_asset_amount_step_size: 10000000,
                oracle: oracle_price_key,
                last_oracle_price: (100 * MARK_PRICE_PRECISION) as i128,

                ..AMM::default()
            },
            margin_ratio_initial: 1000,
            margin_ratio_maintenance: 500,
<<<<<<< HEAD
            status: MarketStatus::Initialized,
            ..Market::default()
=======
            initialized: true,
            ..PerpMarket::default_test()
>>>>>>> b399638f
        };
        market.amm.max_base_asset_reserve = u128::MAX;
        market.amm.min_base_asset_reserve = 0;

        create_anchor_account_info!(market, PerpMarket, market_account_info);
        let market_map = PerpMarketMap::load_one(&market_account_info, true).unwrap();

        let mut spot_market = SpotMarket {
            market_index: 0,
            oracle_source: OracleSource::QuoteAsset,
            cumulative_deposit_interest: SPOT_CUMULATIVE_INTEREST_PRECISION,
            decimals: 6,
            initial_asset_weight: SPOT_WEIGHT_PRECISION,
            maintenance_asset_weight: SPOT_WEIGHT_PRECISION,
            ..SpotMarket::default()
        };
        create_anchor_account_info!(spot_market, SpotMarket, spot_market_account_info);
        let spot_market_map = SpotMarketMap::load_one(&spot_market_account_info, true).unwrap();

        let mut taker = User {
            orders: get_orders(Order {
                market_index: 0,
                status: OrderStatus::Open,
                order_type: OrderType::Market,
                direction: PositionDirection::Long,
                base_asset_amount: BASE_PRECISION,
                ts: 0,
                slot: 0,
                auction_start_price: 0,
                auction_end_price: 100 * MARK_PRICE_PRECISION,
                auction_duration: 5,
                ..Order::default()
            }),
            perp_positions: get_positions(PerpPosition {
                market_index: 0,
                open_orders: 1,
                open_bids: BASE_PRECISION_I128,
                ..PerpPosition::default()
            }),
            spot_positions: get_spot_positions(SpotPosition {
                market_index: 0,
                balance_type: SpotBalanceType::Deposit,
                balance: 100 * SPOT_INTEREST_PRECISION,
                ..SpotPosition::default()
            }),
            ..User::default()
        };

        let fee_structure = get_fee_structure();

        let (taker_key, _, filler_key) = get_user_keys();

        let mut taker_stats = UserStats::default();

        let (base_asset_amount, _, _) = fulfill_order(
            &mut taker,
            0,
            &taker_key,
            &mut taker_stats,
            &mut None,
            &mut None,
            None,
            None,
            &mut None,
            &filler_key,
            &mut None,
            &mut None,
            &mut None,
            &spot_market_map,
            &market_map,
            &mut oracle_map,
            &fee_structure,
            0,
            None,
            now,
            slot,
        )
        .unwrap();

        assert_eq!(base_asset_amount, BASE_PRECISION);

        let taker_position = &taker.perp_positions[0];
        assert_eq!(taker_position.base_asset_amount, BASE_PRECISION_I128);
        assert_eq!(taker_position.quote_asset_amount, -104133673);
        assert_eq!(taker_position.quote_entry_amount, -104081633);
        assert_eq!(taker_position.open_bids, 0);
        assert_eq!(taker_position.open_orders, 0);
        assert_eq!(taker_stats.fees.total_fee_paid, 52040);
        assert_eq!(taker_stats.fees.total_referee_discount, 0);
        assert_eq!(taker_stats.fees.total_token_discount, 0);
        assert_eq!(taker_stats.taker_volume_30d, 104081633);
        assert_eq!(taker.orders[0], Order::default());

        let market_after = market_map.get_ref(&0).unwrap();
        assert_eq!(market_after.amm.net_base_asset_amount, 10000000000000);
        assert_eq!(market_after.base_asset_amount_long, 10000000000000);
        assert_eq!(market_after.base_asset_amount_short, 0);
        assert_eq!(market_after.amm.quote_asset_amount_long, -104133673);
        assert_eq!(market_after.amm.quote_asset_amount_short, 0);
        assert_eq!(market_after.amm.total_fee, 3123571);
        assert_eq!(market_after.amm.total_fee_minus_distributions, 3123571);
        assert_eq!(market_after.amm.net_revenue_since_last_funding, 3123571);
    }

    #[test]
    fn fulfill_with_negative_free_collateral() {
        let now = 0_i64;
        let slot = 6_u64;

        let mut oracle_price = get_pyth_price(100, 10);
        let oracle_price_key =
            Pubkey::from_str("J83w4HKfqxwcq3BEMMkPFSppX3gqekLyLJBexebFVkix").unwrap();
        let pyth_program = crate::ids::pyth_program::id();
        create_account_info!(
            oracle_price,
            &oracle_price_key,
            &pyth_program,
            oracle_account_info
        );
        let mut oracle_map = OracleMap::load_one(&oracle_account_info, slot).unwrap();

        let mut market = PerpMarket {
            amm: AMM {
                base_asset_reserve: 100 * AMM_RESERVE_PRECISION,
                quote_asset_reserve: 100 * AMM_RESERVE_PRECISION,
                bid_base_asset_reserve: 101 * AMM_RESERVE_PRECISION,
                bid_quote_asset_reserve: 99 * AMM_RESERVE_PRECISION,
                ask_base_asset_reserve: 99 * AMM_RESERVE_PRECISION,
                ask_quote_asset_reserve: 101 * AMM_RESERVE_PRECISION,
                sqrt_k: 100 * AMM_RESERVE_PRECISION,
                peg_multiplier: 100 * PEG_PRECISION,
                max_slippage_ratio: 10,
                max_base_asset_amount_ratio: 100,
                base_asset_amount_step_size: 10000000,
                oracle: oracle_price_key,
                last_oracle_price: (100 * MARK_PRICE_PRECISION) as i128,
                ..AMM::default()
            },
            margin_ratio_initial: 1000,
            margin_ratio_maintenance: 500,
<<<<<<< HEAD
            status: MarketStatus::Initialized,
            ..Market::default_test()
=======
            initialized: true,
            ..PerpMarket::default_test()
>>>>>>> b399638f
        };
        market.amm.max_base_asset_reserve = u128::MAX;
        market.amm.min_base_asset_reserve = 0;

        create_anchor_account_info!(market, PerpMarket, market_account_info);
        let market_map = PerpMarketMap::load_one(&market_account_info, true).unwrap();

        let mut spot_market = SpotMarket {
            market_index: 0,
            oracle_source: OracleSource::QuoteAsset,
            cumulative_deposit_interest: SPOT_CUMULATIVE_INTEREST_PRECISION,
            decimals: 6,
            initial_asset_weight: SPOT_WEIGHT_PRECISION,
            maintenance_asset_weight: SPOT_WEIGHT_PRECISION,
            ..SpotMarket::default()
        };
        create_anchor_account_info!(spot_market, SpotMarket, spot_market_account_info);
        let spot_market_map = SpotMarketMap::load_one(&spot_market_account_info, true).unwrap();

        let mut taker = User {
            orders: get_orders(Order {
                market_index: 0,
                status: OrderStatus::Open,
                order_type: OrderType::Market,
                direction: PositionDirection::Long,
                base_asset_amount: 100 * BASE_PRECISION,
                ts: 0,
                slot: 0,
                auction_start_price: 0,
                auction_end_price: 100 * MARK_PRICE_PRECISION,
                auction_duration: 5,
                ..Order::default()
            }),
            perp_positions: get_positions(PerpPosition {
                market_index: 0,
                open_orders: 1,
                open_bids: 100 * BASE_PRECISION_I128,
                ..PerpPosition::default()
            }),
            spot_positions: get_spot_positions(SpotPosition {
                market_index: 0,
                balance_type: SpotBalanceType::Deposit,
                balance: SPOT_INTEREST_PRECISION,
                ..SpotPosition::default()
            }),
            ..User::default()
        };

        let _maker = User {
            orders: get_orders(Order {
                market_index: 0,
                post_only: true,
                order_type: OrderType::Limit,
                direction: PositionDirection::Short,
                base_asset_amount: BASE_PRECISION / 2,
                ts: 0,
                price: 100 * MARK_PRICE_PRECISION,
                ..Order::default()
            }),
            perp_positions: get_positions(PerpPosition {
                market_index: 0,
                open_orders: 1,
                open_asks: -BASE_PRECISION_I128 / 2,
                ..PerpPosition::default()
            }),
            ..User::default()
        };

        let fee_structure = get_fee_structure();

        let (taker_key, _, filler_key) = get_user_keys();

        let mut taker_stats = UserStats::default();

        let (base_asset_amount, _, _) = fulfill_order(
            &mut taker,
            0,
            &taker_key,
            &mut taker_stats,
            &mut None,
            &mut None,
            None,
            None,
            &mut None,
            &filler_key,
            &mut None,
            &mut None,
            &mut None,
            &spot_market_map,
            &market_map,
            &mut oracle_map,
            &fee_structure,
            0,
            None,
            now,
            slot,
        )
        .unwrap();

        assert_eq!(base_asset_amount, 0);

        assert_eq!(taker.perp_positions[0], PerpPosition::default());
        assert_eq!(taker.orders[0], Order::default());
    }

    #[test]
    fn fulfill_users_with_multiple_orders_and_markets() {
        let mut sol_market = PerpMarket {
            amm: AMM {
                base_asset_reserve: 100 * AMM_RESERVE_PRECISION,
                quote_asset_reserve: 100 * AMM_RESERVE_PRECISION,
                bid_base_asset_reserve: 101 * AMM_RESERVE_PRECISION,
                bid_quote_asset_reserve: 99 * AMM_RESERVE_PRECISION,
                ask_base_asset_reserve: 99 * AMM_RESERVE_PRECISION,
                ask_quote_asset_reserve: 101 * AMM_RESERVE_PRECISION,
                sqrt_k: 100 * AMM_RESERVE_PRECISION,
                peg_multiplier: 100 * PEG_PRECISION,
                base_asset_amount_step_size: 1,
                last_oracle_price: 100 * MARK_PRICE_PRECISION_I128,
                max_slippage_ratio: 50,
                max_base_asset_amount_ratio: 100,
                ..AMM::default()
            },
            margin_ratio_initial: 1000,
            margin_ratio_maintenance: 500,
<<<<<<< HEAD
            status: MarketStatus::Initialized,
            ..Market::default()
=======
            initialized: true,
            ..PerpMarket::default()
>>>>>>> b399638f
        };
        create_anchor_account_info!(sol_market, PerpMarket, sol_market_account_info);
        let mut btc_market = PerpMarket {
            amm: AMM {
                base_asset_reserve: 100 * AMM_RESERVE_PRECISION,
                quote_asset_reserve: 100 * AMM_RESERVE_PRECISION,
                bid_base_asset_reserve: 101 * AMM_RESERVE_PRECISION,
                bid_quote_asset_reserve: 99 * AMM_RESERVE_PRECISION,
                ask_base_asset_reserve: 99 * AMM_RESERVE_PRECISION,
                ask_quote_asset_reserve: 101 * AMM_RESERVE_PRECISION,
                sqrt_k: 100 * AMM_RESERVE_PRECISION,
                peg_multiplier: 20000 * PEG_PRECISION,
                base_asset_amount_step_size: 1,
                last_oracle_price: 20000 * MARK_PRICE_PRECISION_I128,
                max_slippage_ratio: 50,
                max_base_asset_amount_ratio: 100,
                ..AMM::default()
            },
            margin_ratio_initial: 1000,
            margin_ratio_maintenance: 500,
            status: MarketStatus::Initialized,
            market_index: 1,
            ..PerpMarket::default()
        };
        create_anchor_account_info!(btc_market, PerpMarket, btc_market_account_info);
        let market_map = PerpMarketMap::load_multiple(
            vec![&sol_market_account_info, &btc_market_account_info],
            true,
        )
        .unwrap();

        let mut spot_market = SpotMarket {
            market_index: 0,
            oracle_source: OracleSource::QuoteAsset,
            cumulative_deposit_interest: SPOT_CUMULATIVE_INTEREST_PRECISION,
            decimals: 6,
            initial_asset_weight: SPOT_WEIGHT_PRECISION,
            maintenance_asset_weight: SPOT_WEIGHT_PRECISION,
            ..SpotMarket::default()
        };
        create_anchor_account_info!(spot_market, SpotMarket, spot_market_account_info);
        let spot_market_map = SpotMarketMap::load_one(&spot_market_account_info, true).unwrap();

        let mut oracle_map = get_oracle_map();

        let mut taker_orders = [Order::default(); 32];
        taker_orders[0] = Order {
            market_index: 0,
            status: OrderStatus::Open,
            order_type: OrderType::Market,
            direction: PositionDirection::Long,
            base_asset_amount: BASE_PRECISION,
            ts: 0,
            slot: 0,
            auction_start_price: 100 * MARK_PRICE_PRECISION,
            auction_end_price: 200 * MARK_PRICE_PRECISION,
            auction_duration: 5,
            ..Order::default()
        };
        taker_orders[1] = Order {
            market_index: 1,
            status: OrderStatus::Open,
            order_type: OrderType::Market,
            direction: PositionDirection::Long,
            base_asset_amount: BASE_PRECISION,
            ts: 0,
            slot: 0,
            auction_start_price: 20000 * MARK_PRICE_PRECISION,
            auction_end_price: 20100 * MARK_PRICE_PRECISION,
            auction_duration: 5,
            ..Order::default()
        };

        // Taker has sol order and position at index 0, btc at index 1
        let mut taker_positions = [PerpPosition::default(); 5];
        taker_positions[0] = PerpPosition {
            market_index: 0,
            open_orders: 1,
            open_bids: BASE_PRECISION_I128,
            ..PerpPosition::default()
        };
        taker_positions[1] = PerpPosition {
            market_index: 1,
            open_orders: 1,
            open_bids: BASE_PRECISION_I128,
            ..PerpPosition::default()
        };

        let mut taker = User {
            orders: taker_orders,
            perp_positions: taker_positions,
            spot_positions: get_spot_positions(SpotPosition {
                market_index: 0,
                balance_type: SpotBalanceType::Deposit,
                balance: 10_000 * SPOT_INTEREST_PRECISION,
                ..SpotPosition::default()
            }),
            ..User::default()
        };

        // Maker has sol order and position at index 1, btc at index 1
        let mut maker_orders = [Order::default(); 32];
        maker_orders[0] = Order {
            market_index: 1,
            post_only: true,
            order_type: OrderType::Limit,
            direction: PositionDirection::Short,
            base_asset_amount: BASE_PRECISION / 2,
            ts: 0,
            price: 20000 * MARK_PRICE_PRECISION,
            ..Order::default()
        };
        maker_orders[1] = Order {
            market_index: 0,
            post_only: true,
            order_type: OrderType::Limit,
            direction: PositionDirection::Short,
            base_asset_amount: BASE_PRECISION / 2,
            ts: 0,
            price: 100 * MARK_PRICE_PRECISION,
            ..Order::default()
        };

        let mut maker_positions = [PerpPosition::default(); 5];
        maker_positions[0] = PerpPosition {
            market_index: 1,
            open_orders: 1,
            open_asks: -BASE_PRECISION_I128 / 2,
            ..PerpPosition::default()
        };
        maker_positions[1] = PerpPosition {
            market_index: 0,
            open_orders: 1,
            open_asks: -BASE_PRECISION_I128 / 2,
            ..PerpPosition::default()
        };

        let mut maker = User {
            orders: maker_orders,
            perp_positions: maker_positions,
            ..User::default()
        };

        // random
        let now = 1; //80080880_i64;
        let slot = 0; //7893275_u64;

        let fee_structure = get_fee_structure();

        let (taker_key, maker_key, filler_key) = get_user_keys();

        let mut taker_stats = UserStats::default();
        let mut maker_stats = UserStats::default();

        let taker_before = taker;
        let maker_before = maker;
        let (base_asset_amount, _, _) = fulfill_order(
            &mut taker,
            0,
            &taker_key,
            &mut taker_stats,
            &mut Some(&mut maker),
            &mut Some(&mut maker_stats),
            Some(1),
            Some(&maker_key),
            &mut None,
            &filler_key,
            &mut None,
            &mut None,
            &mut None,
            &spot_market_map,
            &market_map,
            &mut oracle_map,
            &fee_structure,
            0,
            None,
            now,
            slot,
        )
        .unwrap();

        assert_eq!(base_asset_amount, BASE_PRECISION / 2);

        let taker_position = &taker.perp_positions[0].clone();
        assert_eq!(taker_position.base_asset_amount, BASE_PRECISION_I128 / 2);
        assert_eq!(taker_position.quote_asset_amount, -50025000);
        assert_eq!(
            taker_position.quote_entry_amount,
            -50 * QUOTE_PRECISION_I128
        );
        assert_eq!(taker_position.open_bids, BASE_PRECISION_I128 / 2);
        assert_eq!(taker_position.open_orders, 1);
        assert_eq!(taker_stats.fees.total_fee_paid, 25000);
        assert_eq!(taker_stats.fees.total_referee_discount, 0);
        assert_eq!(taker_stats.fees.total_token_discount, 0);
        assert_eq!(taker_stats.taker_volume_30d, 50 * QUOTE_PRECISION_U64);

        let taker_order = &taker.orders[0].clone();
        assert_eq!(taker_order.base_asset_amount_filled, BASE_PRECISION / 2);
        assert_eq!(taker_order.quote_asset_amount_filled, 50000000);
        assert_eq!(taker_order.fee, 25000);

        // BTC Market shouldnt be affected
        assert_eq!(taker.perp_positions[1], taker_before.perp_positions[1]);
        assert_eq!(taker.orders[1], taker_before.orders[1]);

        let maker_position = &maker.perp_positions[1];
        assert_eq!(maker_position.base_asset_amount, -BASE_PRECISION_I128 / 2);
        assert_eq!(maker_position.quote_asset_amount, 50015000);
        assert_eq!(maker_position.quote_entry_amount, 50 * QUOTE_PRECISION_I128);
        assert_eq!(maker_position.open_orders, 0);
        assert_eq!(maker_position.open_asks, 0);
        assert_eq!(maker_stats.fees.total_fee_rebate, 15000);
        assert_eq!(maker_stats.maker_volume_30d, 50 * QUOTE_PRECISION_U64);

        assert_eq!(maker.orders[1], Order::default());

        // BTC Market shouldnt be affected
        assert_eq!(maker.perp_positions[0], maker_before.perp_positions[0]);
        assert_eq!(maker.orders[0], maker_before.orders[0]);

        let market_after = market_map.get_ref(&0).unwrap();
        assert_eq!(market_after.amm.net_base_asset_amount, 0);
        assert_eq!(market_after.base_asset_amount_long, 5000000000000);
        assert_eq!(market_after.base_asset_amount_short, -5000000000000);
        assert_eq!(market_after.amm.quote_asset_amount_long, -50025000);
        assert_eq!(market_after.amm.quote_asset_amount_short, 50015000);
        assert_eq!(market_after.amm.total_fee, 10000);
        assert_eq!(market_after.amm.total_fee_minus_distributions, 10000);
        assert_eq!(market_after.amm.net_revenue_since_last_funding, 10000);

        assert_eq!(market_after.amm.last_mark_price_twap_ts, 1);
        assert_eq!(market_after.amm.last_oracle_price_twap_ts, 0);
        assert_eq!(market_after.amm.last_ask_price_twap, 500000000000);
        assert_eq!(market_after.amm.last_bid_price_twap, 500000000000);
        assert_eq!(market_after.amm.last_mark_price_twap, 500000000000);
        assert_eq!(market_after.amm.last_mark_price_twap_5min, 3333333333);
        assert_eq!(market_after.amm.last_oracle_price_twap, 0);
        assert_eq!(market_after.amm.last_oracle_price_twap_5min, 0);
    }
}

pub mod fill_order {
    use super::*;
    use crate::controller::orders::fill_order;
    use crate::controller::position::PositionDirection;
    use crate::create_account_info;
    use crate::create_anchor_account_info;
    use crate::math::constants::{
        AMM_RESERVE_PRECISION, BASE_PRECISION, BASE_PRECISION_I128, MARK_PRICE_PRECISION,
        PEG_PRECISION, SPOT_CUMULATIVE_INTEREST_PRECISION, SPOT_INTEREST_PRECISION,
        SPOT_WEIGHT_PRECISION,
    };
    use crate::state::market::{PerpMarket, AMM};
    use crate::state::oracle::OracleSource;
    use crate::state::perp_market_map::PerpMarketMap;
    use crate::state::spot_market::{SpotBalanceType, SpotMarket};
    use crate::state::spot_market_map::SpotMarketMap;
    use crate::state::state::State;
    use crate::state::user::{OrderStatus, OrderType, SpotPosition, User, UserStats};
    use crate::tests::utils::create_account_info;
    use crate::tests::utils::*;
    use anchor_lang::prelude::{AccountLoader, Clock};
    use std::str::FromStr;

    #[test]
    fn cancel_order_after_fulfill() {
        let clock = Clock {
            slot: 6,
            epoch_start_timestamp: 0,
            epoch: 0,
            leader_schedule_epoch: 0,
            unix_timestamp: 0,
        };

        let mut oracle_price = get_pyth_price(100, 10);
        let oracle_price_key =
            Pubkey::from_str("J83w4HKfqxwcq3BEMMkPFSppX3gqekLyLJBexebFVkix").unwrap();
        let pyth_program = crate::ids::pyth_program::id();
        create_account_info!(
            oracle_price,
            &oracle_price_key,
            &pyth_program,
            oracle_account_info
        );
        let mut oracle_map = OracleMap::load_one(&oracle_account_info, clock.slot).unwrap();

        let mut market = PerpMarket {
            amm: AMM {
                base_asset_reserve: 100 * AMM_RESERVE_PRECISION,
                quote_asset_reserve: 100 * AMM_RESERVE_PRECISION,
                terminal_quote_asset_reserve: 100 * AMM_RESERVE_PRECISION,
                bid_base_asset_reserve: 101 * AMM_RESERVE_PRECISION,
                bid_quote_asset_reserve: 99 * AMM_RESERVE_PRECISION,
                ask_base_asset_reserve: 99 * AMM_RESERVE_PRECISION,
                ask_quote_asset_reserve: 101 * AMM_RESERVE_PRECISION,
                sqrt_k: 100 * AMM_RESERVE_PRECISION,
                peg_multiplier: 100 * PEG_PRECISION,
                max_slippage_ratio: 100,
                max_base_asset_amount_ratio: 100,
                base_asset_amount_step_size: 10000000,
                oracle: oracle_price_key,
                last_oracle_price_twap: oracle_price.twap as i128,
                max_spread: 1000,
                last_oracle_price: oracle_price.agg.price as i128,
                ..AMM::default()
            },
            margin_ratio_initial: 1000,
            margin_ratio_maintenance: 500,
<<<<<<< HEAD
            status: MarketStatus::Initialized,
            ..Market::default()
=======
            initialized: true,
            ..PerpMarket::default()
>>>>>>> b399638f
        };
        market.amm.max_base_asset_reserve = u128::MAX;
        market.amm.min_base_asset_reserve = 0;
        create_anchor_account_info!(market, PerpMarket, market_account_info);
        let market_map = PerpMarketMap::load_one(&market_account_info, true).unwrap();

        let mut spot_market = SpotMarket {
            market_index: 0,
            oracle_source: OracleSource::QuoteAsset,
            cumulative_deposit_interest: SPOT_CUMULATIVE_INTEREST_PRECISION,
            decimals: 6,
            initial_asset_weight: SPOT_WEIGHT_PRECISION,
            maintenance_asset_weight: SPOT_WEIGHT_PRECISION,
            ..SpotMarket::default()
        };
        create_anchor_account_info!(spot_market, SpotMarket, spot_market_account_info);
        let spot_market_map = SpotMarketMap::load_one(&spot_market_account_info, true).unwrap();

        let mut user = User {
            orders: get_orders(Order {
                market_index: 0,
                order_id: 1,
                status: OrderStatus::Open,
                order_type: OrderType::Market,
                direction: PositionDirection::Long,
                base_asset_amount: BASE_PRECISION,
                ts: 0,
                slot: 0,
                auction_start_price: 0,
                auction_end_price: 102 * MARK_PRICE_PRECISION,
                auction_duration: 5,
                price: 102 * MARK_PRICE_PRECISION,
                ..Order::default()
            }),
            perp_positions: get_positions(PerpPosition {
                market_index: 0,
                open_orders: 1,
                open_bids: BASE_PRECISION_I128,
                ..PerpPosition::default()
            }),
            spot_positions: get_spot_positions(SpotPosition {
                market_index: 0,
                balance_type: SpotBalanceType::Deposit,
                balance: 100 * SPOT_INTEREST_PRECISION,
                ..SpotPosition::default()
            }),
            ..User::default()
        };
        create_anchor_account_info!(user, User, user_account_info);
        let user_account_loader: AccountLoader<User> =
            AccountLoader::try_from(&user_account_info).unwrap();

        create_anchor_account_info!(UserStats::default(), UserStats, user_stats_account_info);
        let user_stats_account_loader: AccountLoader<UserStats> =
            AccountLoader::try_from(&user_stats_account_info).unwrap();

        let filler_key = Pubkey::from_str("My11111111111111111111111111111111111111111").unwrap();
        create_anchor_account_info!(User::default(), &filler_key, User, user_account_info);
        let filler_account_loader: AccountLoader<User> =
            AccountLoader::try_from(&user_account_info).unwrap();

        create_anchor_account_info!(UserStats::default(), UserStats, filler_stats_account_info);
        let filler_stats_account_loader: AccountLoader<UserStats> =
            AccountLoader::try_from(&filler_stats_account_info).unwrap();

        let state = State {
            min_perp_auction_duration: 1,
            max_perp_auction_duration: 10,
            ..State::default()
        };

        let (base_asset_amount, updated_user_state) = fill_order(
            1,
            &state,
            &user_account_loader,
            &user_stats_account_loader,
            &spot_market_map,
            &market_map,
            &mut oracle_map,
            &filler_account_loader,
            &filler_stats_account_loader,
            None,
            None,
            None,
            None,
            None,
            &clock,
        )
        .unwrap();

        let user_after = user_account_loader.load().unwrap();
        assert_eq!(base_asset_amount, 9852450000000);
        assert!(updated_user_state);
        assert_eq!(user_after.perp_positions[0].open_orders, 0);
        assert_eq!(user_after.perp_positions[0].open_bids, 0);
        assert_eq!(user_after.orders[0], Order::default()); // order canceled

        let filler_after = filler_account_loader.load().unwrap();
        assert_eq!(filler_after.perp_positions[0].quote_asset_amount, 20000);
    }

    #[test]
    fn expire_order() {
        let mut market = PerpMarket {
            amm: AMM {
                terminal_quote_asset_reserve: 100 * AMM_RESERVE_PRECISION,
                base_asset_reserve: 100 * AMM_RESERVE_PRECISION,
                quote_asset_reserve: 100 * AMM_RESERVE_PRECISION,
                bid_base_asset_reserve: 101 * AMM_RESERVE_PRECISION,
                bid_quote_asset_reserve: 99 * AMM_RESERVE_PRECISION,
                ask_base_asset_reserve: 99 * AMM_RESERVE_PRECISION,
                ask_quote_asset_reserve: 101 * AMM_RESERVE_PRECISION,
                sqrt_k: 100 * AMM_RESERVE_PRECISION,
                peg_multiplier: 100 * PEG_PRECISION,
                max_slippage_ratio: 100,
                max_base_asset_amount_ratio: 100,
                base_asset_amount_step_size: 10000000,
                max_base_asset_reserve: 200 * AMM_RESERVE_PRECISION,
                min_base_asset_reserve: 50 * AMM_RESERVE_PRECISION,
                ..AMM::default()
            },
            margin_ratio_initial: 1000,
            margin_ratio_maintenance: 500,
<<<<<<< HEAD
            status: MarketStatus::Initialized,
            ..Market::default()
=======
            initialized: true,
            ..PerpMarket::default()
>>>>>>> b399638f
        };
        create_anchor_account_info!(market, PerpMarket, market_account_info);
        let market_map = PerpMarketMap::load_one(&market_account_info, true).unwrap();

        let mut spot_market = SpotMarket {
            market_index: 0,
            oracle_source: OracleSource::QuoteAsset,
            cumulative_deposit_interest: SPOT_CUMULATIVE_INTEREST_PRECISION,
            decimals: 6,
            initial_asset_weight: SPOT_WEIGHT_PRECISION,
            ..SpotMarket::default()
        };
        create_anchor_account_info!(spot_market, SpotMarket, spot_market_account_info);
        let spot_market_map = SpotMarketMap::load_one(&spot_market_account_info, true).unwrap();

        let mut oracle_map = get_oracle_map();

        let mut user = User {
            orders: get_orders(Order {
                market_index: 0,
                order_id: 1,
                status: OrderStatus::Open,
                order_type: OrderType::Market,
                direction: PositionDirection::Long,
                base_asset_amount: BASE_PRECISION,
                ts: 0,
                slot: 0,
                auction_start_price: 0,
                auction_end_price: 102 * MARK_PRICE_PRECISION,
                auction_duration: 5,
                price: 102 * MARK_PRICE_PRECISION,
                ..Order::default()
            }),
            perp_positions: get_positions(PerpPosition {
                market_index: 0,
                open_orders: 1,
                open_bids: BASE_PRECISION_I128,
                ..PerpPosition::default()
            }),
            spot_positions: get_spot_positions(SpotPosition {
                market_index: 0,
                balance_type: SpotBalanceType::Deposit,
                balance: 100 * SPOT_INTEREST_PRECISION,
                ..SpotPosition::default()
            }),
            ..User::default()
        };
        create_anchor_account_info!(user, User, user_account_info);
        let user_account_loader: AccountLoader<User> =
            AccountLoader::try_from(&user_account_info).unwrap();

        create_anchor_account_info!(UserStats::default(), UserStats, user_stats_account_info);
        let user_stats_account_loader: AccountLoader<UserStats> =
            AccountLoader::try_from(&user_stats_account_info).unwrap();

        let filler_key = Pubkey::from_str("My11111111111111111111111111111111111111111").unwrap();
        create_anchor_account_info!(User::default(), &filler_key, User, user_account_info);
        let filler_account_loader: AccountLoader<User> =
            AccountLoader::try_from(&user_account_info).unwrap();

        create_anchor_account_info!(UserStats::default(), UserStats, filler_stats_account_info);
        let filler_stats_account_loader: AccountLoader<UserStats> =
            AccountLoader::try_from(&filler_stats_account_info).unwrap();

        let state = State {
            min_perp_auction_duration: 1,
            max_perp_auction_duration: 10,
            ..State::default()
        };

        let clock = Clock {
            slot: 11,
            epoch_start_timestamp: 0,
            epoch: 0,
            leader_schedule_epoch: 0,
            unix_timestamp: 0,
        };

        let (base_asset_amount, _) = fill_order(
            1,
            &state,
            &user_account_loader,
            &user_stats_account_loader,
            &spot_market_map,
            &market_map,
            &mut oracle_map,
            &filler_account_loader,
            &filler_stats_account_loader,
            None,
            None,
            None,
            None,
            None,
            &clock,
        )
        .unwrap();

        let user_after = user_account_loader.load().unwrap();
        assert_eq!(base_asset_amount, 0);
        assert_eq!(user_after.perp_positions[0].open_orders, 0);
        assert_eq!(user_after.perp_positions[0].open_bids, 0);
        assert_eq!(user_after.perp_positions[0].quote_asset_amount, -10000);
        assert_eq!(user_after.orders[0], Order::default()); // order canceled

        let filler_after = filler_account_loader.load().unwrap();
        assert_eq!(filler_after.perp_positions[0].quote_asset_amount, 10000);
    }
}

#[cfg(test)]
pub mod fulfill_spot_order_with_match {
    use super::*;
    use crate::controller::orders::fulfill_spot_order_with_match;
    use crate::controller::position::PositionDirection;
    use crate::math::constants::{
        LAMPORTS_PER_SOL_I128, LAMPORT_PER_SOL, MARK_PRICE_PRECISION, QUOTE_PRECISION,
        SPOT_INTEREST_PRECISION,
    };
    use crate::state::spot_market::{SpotBalanceType, SpotMarket};
    use crate::state::user::{MarketType, Order, OrderType, SpotPosition, User, UserStats};
    use crate::tests::utils::*;

    #[test]
    fn long_taker_order_fulfilled_start_of_auction() {
        let mut taker_spot_positions = [SpotPosition::default(); 8];
        taker_spot_positions[0] = SpotPosition {
            market_index: 0,
            balance: 101 * SPOT_INTEREST_PRECISION,
            balance_type: SpotBalanceType::Deposit,
            ..SpotPosition::default()
        };
        taker_spot_positions[1] = SpotPosition {
            market_index: 1,
            open_orders: 1,
            open_bids: LAMPORTS_PER_SOL_I128,
            ..SpotPosition::default()
        };
        let mut taker = User {
            orders: get_orders(Order {
                market_index: 1,
                market_type: MarketType::Spot,
                order_type: OrderType::Market,
                direction: PositionDirection::Long,
                base_asset_amount: LAMPORT_PER_SOL,
                ts: 0,
                slot: 0,
                auction_start_price: 100 * MARK_PRICE_PRECISION,
                auction_end_price: 200 * MARK_PRICE_PRECISION,
                auction_duration: 5,
                ..Order::default()
            }),
            spot_positions: taker_spot_positions,
            ..User::default()
        };

        let mut maker_spot_positions = [SpotPosition::default(); 8];
        maker_spot_positions[1] = SpotPosition {
            market_index: 1,
            balance_type: SpotBalanceType::Deposit,
            balance: SPOT_INTEREST_PRECISION,
            open_orders: 1,
            open_asks: -LAMPORTS_PER_SOL_I128,
            ..SpotPosition::default()
        };
        let mut maker = User {
            orders: get_orders(Order {
                market_index: 1,
                post_only: true,
                market_type: MarketType::Spot,
                order_type: OrderType::Limit,
                direction: PositionDirection::Short,
                base_asset_amount: LAMPORT_PER_SOL,
                ts: 0,
                price: 100 * MARK_PRICE_PRECISION,
                ..Order::default()
            }),
            spot_positions: maker_spot_positions,
            ..User::default()
        };

        let mut base_market = SpotMarket {
            deposit_balance: SPOT_INTEREST_PRECISION,
            ..SpotMarket::default_base_market()
        };
        let mut quote_market = SpotMarket {
            deposit_balance: 101 * SPOT_INTEREST_PRECISION,
            ..SpotMarket::default_quote_market()
        };

        let now = 1_i64;
        let slot = 1_u64;

        let fee_structure = get_fee_structure();

        let (taker_key, maker_key, filler_key) = get_user_keys();

        let mut order_records = vec![];

        let mut taker_stats = UserStats::default();
        let mut maker_stats = UserStats::default();

        fulfill_spot_order_with_match(
            &mut base_market,
            &mut quote_market,
            &mut taker,
            &mut taker_stats,
            0,
            &taker_key,
            &mut maker,
            &mut maker_stats,
            0,
            &maker_key,
            None,
            None,
            &filler_key,
            now,
            slot,
            &mut get_oracle_map(),
            &fee_structure,
            &mut order_records,
        )
        .unwrap();

        let taker_quote_position = taker.spot_positions[0];
        assert_eq!(taker_quote_position.balance, 950000);

        let taker_base_position = taker.spot_positions[1];
        assert_eq!(taker_base_position.balance, SPOT_INTEREST_PRECISION);
        assert_eq!(taker_base_position.open_bids, 0);
        assert_eq!(taker_base_position.open_orders, 0);

        assert_eq!(taker_stats.taker_volume_30d, 100000000);
        assert_eq!(taker_stats.fees.total_fee_paid, 50000);

        let maker_quote_position = maker.spot_positions[0];
        assert_eq!(maker_quote_position.balance, 100030000);

        let maker_base_position = maker.spot_positions[1];
        assert_eq!(maker_base_position.balance, 0);
        assert_eq!(maker_base_position.open_bids, 0);
        assert_eq!(maker_base_position.open_orders, 0);

        assert_eq!(maker_stats.maker_volume_30d, 100000000);
        assert_eq!(maker_stats.fees.total_fee_rebate, 30000);

        assert_eq!(base_market.total_spot_fee, 20000);
        assert_eq!(base_market.spot_fee_pool.balance, 20000);
    }

    #[test]
    fn long_taker_order_fulfilled_middle_of_auction() {
        let mut taker_spot_positions = [SpotPosition::default(); 8];
        taker_spot_positions[0] = SpotPosition {
            market_index: 0,
            balance: 161 * SPOT_INTEREST_PRECISION,
            balance_type: SpotBalanceType::Deposit,
            ..SpotPosition::default()
        };
        taker_spot_positions[1] = SpotPosition {
            market_index: 1,
            open_orders: 1,
            open_bids: LAMPORTS_PER_SOL_I128,
            ..SpotPosition::default()
        };
        let mut taker = User {
            orders: get_orders(Order {
                market_index: 1,
                market_type: MarketType::Spot,
                order_type: OrderType::Market,
                direction: PositionDirection::Long,
                base_asset_amount: LAMPORT_PER_SOL,
                ts: 0,
                slot: 0,
                auction_start_price: 100 * MARK_PRICE_PRECISION,
                auction_end_price: 200 * MARK_PRICE_PRECISION,
                auction_duration: 5,
                ..Order::default()
            }),
            spot_positions: taker_spot_positions,
            ..User::default()
        };

        let mut maker_spot_positions = [SpotPosition::default(); 8];
        maker_spot_positions[1] = SpotPosition {
            market_index: 1,
            balance_type: SpotBalanceType::Deposit,
            balance: SPOT_INTEREST_PRECISION,
            open_orders: 1,
            open_asks: -LAMPORTS_PER_SOL_I128,
            ..SpotPosition::default()
        };
        let mut maker = User {
            orders: get_orders(Order {
                market_index: 1,
                post_only: true,
                market_type: MarketType::Spot,
                order_type: OrderType::Limit,
                direction: PositionDirection::Short,
                base_asset_amount: LAMPORT_PER_SOL,
                ts: 0,
                price: 160 * MARK_PRICE_PRECISION,
                ..Order::default()
            }),
            spot_positions: maker_spot_positions,
            ..User::default()
        };

        let mut base_market = SpotMarket {
            deposit_balance: SPOT_INTEREST_PRECISION,
            ..SpotMarket::default_base_market()
        };
        let mut quote_market = SpotMarket {
            deposit_balance: 161 * SPOT_INTEREST_PRECISION,
            ..SpotMarket::default_quote_market()
        };

        let now = 3_i64;
        let slot = 3_u64;

        let fee_structure = get_fee_structure();

        let (taker_key, maker_key, filler_key) = get_user_keys();

        let mut order_records = vec![];

        let mut taker_stats = UserStats::default();
        let mut maker_stats = UserStats::default();

        fulfill_spot_order_with_match(
            &mut base_market,
            &mut quote_market,
            &mut taker,
            &mut taker_stats,
            0,
            &taker_key,
            &mut maker,
            &mut maker_stats,
            0,
            &maker_key,
            None,
            None,
            &filler_key,
            now,
            slot,
            &mut get_oracle_map(),
            &fee_structure,
            &mut order_records,
        )
        .unwrap();

        let taker_quote_position = taker.spot_positions[0];
        assert_eq!(taker_quote_position.balance, 920000);

        let taker_base_position = taker.spot_positions[1];
        assert_eq!(taker_base_position.balance, SPOT_INTEREST_PRECISION);
        assert_eq!(taker_base_position.open_bids, 0);
        assert_eq!(taker_base_position.open_orders, 0);

        assert_eq!(taker_stats.taker_volume_30d, 160000000);
        assert_eq!(taker_stats.fees.total_fee_paid, 80000);

        let maker_quote_position = maker.spot_positions[0];
        assert_eq!(maker_quote_position.balance, 160048000);

        let maker_base_position = maker.spot_positions[1];
        assert_eq!(maker_base_position.balance, 0);
        assert_eq!(maker_base_position.open_bids, 0);
        assert_eq!(maker_base_position.open_orders, 0);

        assert_eq!(maker_stats.maker_volume_30d, 160000000);
        assert_eq!(maker_stats.fees.total_fee_rebate, 48000);

        assert_eq!(base_market.total_spot_fee, 32000);
        assert_eq!(base_market.spot_fee_pool.balance, 32000);
    }

    #[test]
    fn short_taker_order_fulfilled_start_of_auction() {
        let mut taker_spot_positions = [SpotPosition::default(); 8];
        taker_spot_positions[1] = SpotPosition {
            market_index: 1,
            balance_type: SpotBalanceType::Deposit,
            balance: SPOT_INTEREST_PRECISION,
            open_orders: 1,
            open_asks: -LAMPORTS_PER_SOL_I128,
            ..SpotPosition::default()
        };
        let mut taker = User {
            orders: get_orders(Order {
                market_index: 1,
                market_type: MarketType::Spot,
                order_type: OrderType::Market,
                direction: PositionDirection::Short,
                base_asset_amount: LAMPORT_PER_SOL,
                ts: 0,
                slot: 0,
                auction_start_price: 100 * MARK_PRICE_PRECISION,
                auction_end_price: 50 * MARK_PRICE_PRECISION,
                auction_duration: 5,
                ..Order::default()
            }),
            spot_positions: taker_spot_positions,
            ..User::default()
        };

        let mut maker_spot_positions = [SpotPosition::default(); 8];
        maker_spot_positions[0] = SpotPosition {
            market_index: 0,
            balance: 101 * SPOT_INTEREST_PRECISION,
            balance_type: SpotBalanceType::Deposit,
            ..SpotPosition::default()
        };
        maker_spot_positions[1] = SpotPosition {
            market_index: 1,
            open_orders: 1,
            open_bids: LAMPORTS_PER_SOL_I128,
            ..SpotPosition::default()
        };
        let mut maker = User {
            orders: get_orders(Order {
                market_index: 1,
                post_only: true,
                market_type: MarketType::Spot,
                order_type: OrderType::Limit,
                direction: PositionDirection::Long,
                base_asset_amount: LAMPORT_PER_SOL,
                ts: 0,
                price: 100 * MARK_PRICE_PRECISION,
                ..Order::default()
            }),
            spot_positions: maker_spot_positions,
            ..User::default()
        };

        let mut base_market = SpotMarket {
            deposit_balance: SPOT_INTEREST_PRECISION,
            ..SpotMarket::default_base_market()
        };
        let mut quote_market = SpotMarket {
            deposit_balance: 101 * SPOT_INTEREST_PRECISION,
            ..SpotMarket::default_quote_market()
        };

        let now = 1_i64;
        let slot = 1_u64;

        let fee_structure = get_fee_structure();

        let (taker_key, maker_key, filler_key) = get_user_keys();

        let mut order_records = vec![];

        let mut taker_stats = UserStats::default();
        let mut maker_stats = UserStats::default();

        fulfill_spot_order_with_match(
            &mut base_market,
            &mut quote_market,
            &mut taker,
            &mut taker_stats,
            0,
            &taker_key,
            &mut maker,
            &mut maker_stats,
            0,
            &maker_key,
            None,
            None,
            &filler_key,
            now,
            slot,
            &mut get_oracle_map(),
            &fee_structure,
            &mut order_records,
        )
        .unwrap();

        let taker_quote_position = taker.spot_positions[0];
        assert_eq!(taker_quote_position.balance, 99950000);

        let taker_base_position = taker.spot_positions[1];
        assert_eq!(taker_base_position.balance, 0);
        assert_eq!(taker_base_position.open_bids, 0);
        assert_eq!(taker_base_position.open_orders, 0);

        assert_eq!(taker_stats.taker_volume_30d, 100000000);
        assert_eq!(taker_stats.fees.total_fee_paid, 50000);

        let maker_quote_position = maker.spot_positions[0];
        assert_eq!(maker_quote_position.balance, 1030000);

        let maker_base_position = maker.spot_positions[1];
        assert_eq!(maker_base_position.balance, SPOT_INTEREST_PRECISION);
        assert_eq!(maker_base_position.open_bids, 0);
        assert_eq!(maker_base_position.open_orders, 0);

        assert_eq!(maker_stats.maker_volume_30d, 100000000);
        assert_eq!(maker_stats.fees.total_fee_rebate, 30000);

        assert_eq!(base_market.total_spot_fee, 20000);
        assert_eq!(base_market.spot_fee_pool.balance, 20000);
    }

    #[test]
    fn short_taker_order_fulfilled_middle_of_auction() {
        let mut taker_spot_positions = [SpotPosition::default(); 8];
        taker_spot_positions[1] = SpotPosition {
            market_index: 1,
            balance_type: SpotBalanceType::Deposit,
            balance: SPOT_INTEREST_PRECISION,
            open_orders: 1,
            open_asks: -LAMPORTS_PER_SOL_I128,
            ..SpotPosition::default()
        };
        let mut taker = User {
            orders: get_orders(Order {
                market_index: 1,
                market_type: MarketType::Spot,
                order_type: OrderType::Market,
                direction: PositionDirection::Short,
                base_asset_amount: LAMPORT_PER_SOL,
                ts: 0,
                slot: 0,
                auction_start_price: 100 * MARK_PRICE_PRECISION,
                auction_end_price: 50 * MARK_PRICE_PRECISION,
                auction_duration: 5,
                ..Order::default()
            }),
            spot_positions: taker_spot_positions,
            ..User::default()
        };

        let mut maker_spot_positions = [SpotPosition::default(); 8];
        maker_spot_positions[0] = SpotPosition {
            market_index: 0,
            balance: 101 * SPOT_INTEREST_PRECISION,
            balance_type: SpotBalanceType::Deposit,
            ..SpotPosition::default()
        };
        maker_spot_positions[1] = SpotPosition {
            market_index: 1,
            open_orders: 1,
            open_bids: LAMPORTS_PER_SOL_I128,
            ..SpotPosition::default()
        };
        let mut maker = User {
            orders: get_orders(Order {
                market_index: 1,
                post_only: true,
                market_type: MarketType::Spot,
                order_type: OrderType::Limit,
                direction: PositionDirection::Long,
                base_asset_amount: LAMPORT_PER_SOL,
                ts: 0,
                price: 70 * MARK_PRICE_PRECISION,
                ..Order::default()
            }),
            spot_positions: maker_spot_positions,
            ..User::default()
        };

        let mut base_market = SpotMarket {
            deposit_balance: SPOT_INTEREST_PRECISION,
            ..SpotMarket::default_base_market()
        };
        let mut quote_market = SpotMarket {
            deposit_balance: 101 * SPOT_INTEREST_PRECISION,
            ..SpotMarket::default_quote_market()
        };

        let now = 3_i64;
        let slot = 3_u64;

        let fee_structure = get_fee_structure();

        let (taker_key, maker_key, filler_key) = get_user_keys();

        let mut order_records = vec![];

        let mut taker_stats = UserStats::default();
        let mut maker_stats = UserStats::default();

        fulfill_spot_order_with_match(
            &mut base_market,
            &mut quote_market,
            &mut taker,
            &mut taker_stats,
            0,
            &taker_key,
            &mut maker,
            &mut maker_stats,
            0,
            &maker_key,
            None,
            None,
            &filler_key,
            now,
            slot,
            &mut get_oracle_map(),
            &fee_structure,
            &mut order_records,
        )
        .unwrap();

        let taker_quote_position = taker.spot_positions[0];
        assert_eq!(taker_quote_position.balance, 69965000);

        let taker_base_position = taker.spot_positions[1];
        assert_eq!(taker_base_position.balance, 0);
        assert_eq!(taker_base_position.open_bids, 0);
        assert_eq!(taker_base_position.open_orders, 0);

        assert_eq!(taker_stats.taker_volume_30d, 70000000);
        assert_eq!(taker_stats.fees.total_fee_paid, 35000);

        let maker_quote_position = maker.spot_positions[0];
        assert_eq!(maker_quote_position.balance, 31021000);

        let maker_base_position = maker.spot_positions[1];
        assert_eq!(maker_base_position.balance, SPOT_INTEREST_PRECISION);
        assert_eq!(maker_base_position.open_bids, 0);
        assert_eq!(maker_base_position.open_orders, 0);

        assert_eq!(maker_stats.maker_volume_30d, 70000000);
        assert_eq!(maker_stats.fees.total_fee_rebate, 21000);

        assert_eq!(base_market.total_spot_fee, 14000);
        assert_eq!(base_market.spot_fee_pool.balance, 14000);
    }

    #[test]
    fn long_taker_order_auction_price_does_not_satisfy_maker() {
        let mut taker_spot_positions = [SpotPosition::default(); 8];
        taker_spot_positions[0] = SpotPosition {
            market_index: 0,
            balance: 101 * SPOT_INTEREST_PRECISION,
            balance_type: SpotBalanceType::Deposit,
            ..SpotPosition::default()
        };
        taker_spot_positions[1] = SpotPosition {
            market_index: 1,
            open_orders: 1,
            open_bids: LAMPORTS_PER_SOL_I128,
            ..SpotPosition::default()
        };
        let mut taker = User {
            orders: get_orders(Order {
                market_index: 1,
                market_type: MarketType::Spot,
                order_type: OrderType::Market,
                direction: PositionDirection::Long,
                base_asset_amount: LAMPORT_PER_SOL,
                ts: 0,
                slot: 0,
                auction_start_price: 100 * MARK_PRICE_PRECISION,
                auction_end_price: 200 * MARK_PRICE_PRECISION,
                auction_duration: 5,
                ..Order::default()
            }),
            spot_positions: taker_spot_positions,
            ..User::default()
        };

        let mut maker_spot_positions = [SpotPosition::default(); 8];
        maker_spot_positions[1] = SpotPosition {
            market_index: 1,
            balance_type: SpotBalanceType::Deposit,
            balance: SPOT_INTEREST_PRECISION,
            open_orders: 1,
            open_asks: -LAMPORTS_PER_SOL_I128,
            ..SpotPosition::default()
        };
        let mut maker = User {
            orders: get_orders(Order {
                market_index: 1,
                post_only: true,
                market_type: MarketType::Spot,
                order_type: OrderType::Limit,
                direction: PositionDirection::Short,
                base_asset_amount: LAMPORT_PER_SOL,
                ts: 0,
                price: 201 * MARK_PRICE_PRECISION,
                ..Order::default()
            }),
            spot_positions: maker_spot_positions,
            ..User::default()
        };

        let mut base_market = SpotMarket {
            deposit_balance: SPOT_INTEREST_PRECISION,
            ..SpotMarket::default_base_market()
        };
        let mut quote_market = SpotMarket {
            deposit_balance: 101 * SPOT_INTEREST_PRECISION,
            ..SpotMarket::default_quote_market()
        };

        let now = 1_i64;
        let slot = 1_u64;

        let fee_structure = get_fee_structure();

        let (taker_key, maker_key, filler_key) = get_user_keys();

        let mut order_records = vec![];

        let mut taker_stats = UserStats::default();
        let mut maker_stats = UserStats::default();

        let base_asset_amount = fulfill_spot_order_with_match(
            &mut base_market,
            &mut quote_market,
            &mut taker,
            &mut taker_stats,
            0,
            &taker_key,
            &mut maker,
            &mut maker_stats,
            0,
            &maker_key,
            None,
            None,
            &filler_key,
            now,
            slot,
            &mut get_oracle_map(),
            &fee_structure,
            &mut order_records,
        )
        .unwrap();

        assert_eq!(base_asset_amount, 0)
    }

    #[test]
    fn short_taker_order_auction_price_does_not_satisfy_maker() {
        let mut taker_spot_positions = [SpotPosition::default(); 8];
        taker_spot_positions[1] = SpotPosition {
            market_index: 1,
            balance_type: SpotBalanceType::Deposit,
            balance: SPOT_INTEREST_PRECISION,
            open_orders: 1,
            open_asks: -LAMPORTS_PER_SOL_I128,
            ..SpotPosition::default()
        };
        let mut taker = User {
            orders: get_orders(Order {
                market_index: 1,
                market_type: MarketType::Spot,
                order_type: OrderType::Market,
                direction: PositionDirection::Short,
                base_asset_amount: LAMPORT_PER_SOL,
                ts: 0,
                slot: 0,
                auction_start_price: 100 * MARK_PRICE_PRECISION,
                auction_end_price: 50 * MARK_PRICE_PRECISION,
                auction_duration: 5,
                ..Order::default()
            }),
            spot_positions: taker_spot_positions,
            ..User::default()
        };

        let mut maker_spot_positions = [SpotPosition::default(); 8];
        maker_spot_positions[0] = SpotPosition {
            market_index: 0,
            balance: 101 * SPOT_INTEREST_PRECISION,
            balance_type: SpotBalanceType::Deposit,
            ..SpotPosition::default()
        };
        maker_spot_positions[1] = SpotPosition {
            market_index: 1,
            open_orders: 1,
            open_bids: LAMPORTS_PER_SOL_I128,
            ..SpotPosition::default()
        };
        let mut maker = User {
            orders: get_orders(Order {
                market_index: 1,
                post_only: true,
                market_type: MarketType::Spot,
                order_type: OrderType::Limit,
                direction: PositionDirection::Long,
                base_asset_amount: LAMPORT_PER_SOL,
                ts: 0,
                price: 49 * MARK_PRICE_PRECISION,
                ..Order::default()
            }),
            spot_positions: maker_spot_positions,
            ..User::default()
        };

        let mut base_market = SpotMarket {
            deposit_balance: SPOT_INTEREST_PRECISION,
            ..SpotMarket::default_base_market()
        };
        let mut quote_market = SpotMarket {
            deposit_balance: 101 * SPOT_INTEREST_PRECISION,
            ..SpotMarket::default_quote_market()
        };

        let now = 3_i64;
        let slot = 3_u64;

        let fee_structure = get_fee_structure();

        let (taker_key, maker_key, filler_key) = get_user_keys();

        let mut order_records = vec![];

        let mut taker_stats = UserStats::default();
        let mut maker_stats = UserStats::default();

        let base_asset_amount = fulfill_spot_order_with_match(
            &mut base_market,
            &mut quote_market,
            &mut taker,
            &mut taker_stats,
            0,
            &taker_key,
            &mut maker,
            &mut maker_stats,
            0,
            &maker_key,
            None,
            None,
            &filler_key,
            now,
            slot,
            &mut get_oracle_map(),
            &fee_structure,
            &mut order_records,
        )
        .unwrap();

        assert_eq!(base_asset_amount, 0);
    }

    #[test]
    fn maker_taker_same_direction() {
        let mut taker_spot_positions = [SpotPosition::default(); 8];
        taker_spot_positions[1] = SpotPosition {
            market_index: 1,
            balance_type: SpotBalanceType::Deposit,
            balance: SPOT_INTEREST_PRECISION,
            open_orders: 1,
            open_asks: -LAMPORTS_PER_SOL_I128,
            ..SpotPosition::default()
        };
        let mut taker = User {
            orders: get_orders(Order {
                market_index: 1,
                market_type: MarketType::Spot,
                order_type: OrderType::Market,
                direction: PositionDirection::Short,
                base_asset_amount: LAMPORT_PER_SOL,
                ts: 0,
                slot: 0,
                auction_start_price: 100 * MARK_PRICE_PRECISION,
                auction_end_price: 50 * MARK_PRICE_PRECISION,
                auction_duration: 5,
                ..Order::default()
            }),
            spot_positions: taker_spot_positions,
            ..User::default()
        };

        let mut maker_spot_positions = [SpotPosition::default(); 8];
        maker_spot_positions[0] = SpotPosition {
            market_index: 0,
            balance: 101 * SPOT_INTEREST_PRECISION,
            balance_type: SpotBalanceType::Deposit,
            ..SpotPosition::default()
        };
        maker_spot_positions[1] = SpotPosition {
            market_index: 1,
            open_orders: 1,
            open_bids: LAMPORTS_PER_SOL_I128,
            ..SpotPosition::default()
        };
        let mut maker = User {
            orders: get_orders(Order {
                market_index: 1,
                post_only: true,
                market_type: MarketType::Spot,
                order_type: OrderType::Limit,
                direction: PositionDirection::Short,
                base_asset_amount: LAMPORT_PER_SOL,
                ts: 0,
                price: 70 * MARK_PRICE_PRECISION,
                ..Order::default()
            }),
            spot_positions: maker_spot_positions,
            ..User::default()
        };

        let mut base_market = SpotMarket {
            deposit_balance: SPOT_INTEREST_PRECISION,
            ..SpotMarket::default_base_market()
        };
        let mut quote_market = SpotMarket {
            deposit_balance: 101 * SPOT_INTEREST_PRECISION,
            ..SpotMarket::default_quote_market()
        };

        let now = 3_i64;
        let slot = 3_u64;

        let fee_structure = get_fee_structure();

        let (taker_key, maker_key, filler_key) = get_user_keys();

        let mut order_records = vec![];

        let mut taker_stats = UserStats::default();
        let mut maker_stats = UserStats::default();

        let base_asset_amount = fulfill_spot_order_with_match(
            &mut base_market,
            &mut quote_market,
            &mut taker,
            &mut taker_stats,
            0,
            &taker_key,
            &mut maker,
            &mut maker_stats,
            0,
            &maker_key,
            None,
            None,
            &filler_key,
            now,
            slot,
            &mut get_oracle_map(),
            &fee_structure,
            &mut order_records,
        )
        .unwrap();

        assert_eq!(base_asset_amount, 0);
    }

    #[test]
    fn maker_taker_different_market_index() {
        let mut taker_spot_positions = [SpotPosition::default(); 8];
        taker_spot_positions[0] = SpotPosition {
            market_index: 0,
            balance: 101 * SPOT_INTEREST_PRECISION,
            balance_type: SpotBalanceType::Deposit,
            ..SpotPosition::default()
        };
        taker_spot_positions[1] = SpotPosition {
            market_index: 1,
            open_orders: 1,
            open_bids: LAMPORTS_PER_SOL_I128,
            ..SpotPosition::default()
        };
        let mut taker = User {
            orders: get_orders(Order {
                market_index: 1,
                market_type: MarketType::Spot,
                order_type: OrderType::Market,
                direction: PositionDirection::Long,
                base_asset_amount: LAMPORT_PER_SOL,
                ts: 0,
                slot: 0,
                auction_start_price: 100 * MARK_PRICE_PRECISION,
                auction_end_price: 200 * MARK_PRICE_PRECISION,
                auction_duration: 5,
                ..Order::default()
            }),
            spot_positions: taker_spot_positions,
            ..User::default()
        };

        let mut maker_spot_positions = [SpotPosition::default(); 8];
        maker_spot_positions[1] = SpotPosition {
            market_index: 1,
            balance_type: SpotBalanceType::Deposit,
            balance: SPOT_INTEREST_PRECISION,
            open_orders: 1,
            open_asks: -LAMPORTS_PER_SOL_I128,
            ..SpotPosition::default()
        };
        let mut maker = User {
            orders: get_orders(Order {
                market_index: 2,
                post_only: true,
                market_type: MarketType::Spot,
                order_type: OrderType::Limit,
                direction: PositionDirection::Short,
                base_asset_amount: LAMPORT_PER_SOL,
                ts: 0,
                price: 100 * MARK_PRICE_PRECISION,
                ..Order::default()
            }),
            spot_positions: maker_spot_positions,
            ..User::default()
        };

        let mut base_market = SpotMarket {
            deposit_balance: SPOT_INTEREST_PRECISION,
            ..SpotMarket::default_base_market()
        };
        let mut quote_market = SpotMarket {
            deposit_balance: 101 * SPOT_INTEREST_PRECISION,
            ..SpotMarket::default_quote_market()
        };

        let now = 1_i64;
        let slot = 1_u64;

        let fee_structure = get_fee_structure();

        let (taker_key, maker_key, filler_key) = get_user_keys();

        let mut order_records = vec![];

        let mut taker_stats = UserStats::default();
        let mut maker_stats = UserStats::default();

        let base_asset_amount = fulfill_spot_order_with_match(
            &mut base_market,
            &mut quote_market,
            &mut taker,
            &mut taker_stats,
            0,
            &taker_key,
            &mut maker,
            &mut maker_stats,
            0,
            &maker_key,
            None,
            None,
            &filler_key,
            now,
            slot,
            &mut get_oracle_map(),
            &fee_structure,
            &mut order_records,
        )
        .unwrap();

        assert_eq!(base_asset_amount, 0);
    }

    #[test]
    fn long_taker_order_bigger_than_maker() {
        let mut taker_spot_positions = [SpotPosition::default(); 8];
        taker_spot_positions[0] = SpotPosition {
            market_index: 0,
            balance: 101 * SPOT_INTEREST_PRECISION,
            balance_type: SpotBalanceType::Deposit,
            ..SpotPosition::default()
        };
        taker_spot_positions[1] = SpotPosition {
            market_index: 1,
            open_orders: 1,
            open_bids: 100 * LAMPORTS_PER_SOL_I128,
            ..SpotPosition::default()
        };
        let mut taker = User {
            orders: get_orders(Order {
                market_index: 1,
                market_type: MarketType::Spot,
                order_type: OrderType::Market,
                direction: PositionDirection::Long,
                base_asset_amount: 100 * LAMPORT_PER_SOL,
                ts: 0,
                slot: 0,
                auction_start_price: 100 * MARK_PRICE_PRECISION,
                auction_end_price: 200 * MARK_PRICE_PRECISION,
                auction_duration: 5,
                ..Order::default()
            }),
            spot_positions: taker_spot_positions,
            ..User::default()
        };

        let mut maker_spot_positions = [SpotPosition::default(); 8];
        maker_spot_positions[1] = SpotPosition {
            market_index: 1,
            balance_type: SpotBalanceType::Deposit,
            balance: SPOT_INTEREST_PRECISION,
            open_orders: 1,
            open_asks: -LAMPORTS_PER_SOL_I128,
            ..SpotPosition::default()
        };
        let mut maker = User {
            orders: get_orders(Order {
                market_index: 1,
                post_only: true,
                market_type: MarketType::Spot,
                order_type: OrderType::Limit,
                direction: PositionDirection::Short,
                base_asset_amount: LAMPORT_PER_SOL,
                ts: 0,
                price: 100 * MARK_PRICE_PRECISION,
                ..Order::default()
            }),
            spot_positions: maker_spot_positions,
            ..User::default()
        };

        let mut base_market = SpotMarket {
            deposit_balance: SPOT_INTEREST_PRECISION,
            ..SpotMarket::default_base_market()
        };
        let mut quote_market = SpotMarket {
            deposit_balance: 101 * SPOT_INTEREST_PRECISION,
            ..SpotMarket::default_quote_market()
        };

        let now = 1_i64;
        let slot = 1_u64;

        let fee_structure = get_fee_structure();

        let (taker_key, maker_key, filler_key) = get_user_keys();

        let mut order_records = vec![];

        let mut taker_stats = UserStats::default();
        let mut maker_stats = UserStats::default();

        let base_asset_amount = fulfill_spot_order_with_match(
            &mut base_market,
            &mut quote_market,
            &mut taker,
            &mut taker_stats,
            0,
            &taker_key,
            &mut maker,
            &mut maker_stats,
            0,
            &maker_key,
            None,
            None,
            &filler_key,
            now,
            slot,
            &mut get_oracle_map(),
            &fee_structure,
            &mut order_records,
        )
        .unwrap();

        assert_eq!(base_asset_amount, LAMPORT_PER_SOL);

        let taker_quote_position = taker.spot_positions[0];
        assert_eq!(taker_quote_position.balance, 950000);

        let taker_base_position = taker.spot_positions[1];
        assert_eq!(taker_base_position.balance, SPOT_INTEREST_PRECISION);
        assert_eq!(taker_base_position.open_bids, 99 * LAMPORTS_PER_SOL_I128);
        assert_eq!(taker_base_position.open_orders, 1);

        let taker_order = taker.orders[0];
        assert_eq!(taker_order.base_asset_amount_filled, LAMPORT_PER_SOL);
        assert_eq!(taker_order.quote_asset_amount_filled, 100 * QUOTE_PRECISION);
        assert_eq!(taker_order.fee, 50000);

        assert_eq!(taker_stats.taker_volume_30d, 100000000);
        assert_eq!(taker_stats.fees.total_fee_paid, 50000);

        let maker_quote_position = maker.spot_positions[0];
        assert_eq!(maker_quote_position.balance, 100030000);

        let maker_base_position = maker.spot_positions[1];
        assert_eq!(maker_base_position.balance, 0);
        assert_eq!(maker_base_position.open_asks, 0);
        assert_eq!(maker_base_position.open_orders, 0);

        let maker_order = maker.orders[0];
        assert_eq!(maker_order, Order::default());

        assert_eq!(maker_stats.maker_volume_30d, 100000000);
        assert_eq!(maker_stats.fees.total_fee_rebate, 30000);

        assert_eq!(base_market.total_spot_fee, 20000);
        assert_eq!(base_market.spot_fee_pool.balance, 20000);
    }

    #[test]
    fn long_taker_order_smaller_than_maker() {
        let mut taker_spot_positions = [SpotPosition::default(); 8];
        taker_spot_positions[0] = SpotPosition {
            market_index: 0,
            balance: 101 * SPOT_INTEREST_PRECISION,
            balance_type: SpotBalanceType::Deposit,
            ..SpotPosition::default()
        };
        taker_spot_positions[1] = SpotPosition {
            market_index: 1,
            open_orders: 1,
            open_bids: LAMPORTS_PER_SOL_I128,
            ..SpotPosition::default()
        };
        let mut taker = User {
            orders: get_orders(Order {
                market_index: 1,
                market_type: MarketType::Spot,
                order_type: OrderType::Market,
                direction: PositionDirection::Long,
                base_asset_amount: LAMPORT_PER_SOL,
                ts: 0,
                slot: 0,
                auction_start_price: 100 * MARK_PRICE_PRECISION,
                auction_end_price: 200 * MARK_PRICE_PRECISION,
                auction_duration: 5,
                ..Order::default()
            }),
            spot_positions: taker_spot_positions,
            ..User::default()
        };

        let mut maker_spot_positions = [SpotPosition::default(); 8];
        maker_spot_positions[1] = SpotPosition {
            market_index: 1,
            balance_type: SpotBalanceType::Deposit,
            balance: SPOT_INTEREST_PRECISION,
            open_orders: 1,
            open_asks: -100 * LAMPORTS_PER_SOL_I128,
            ..SpotPosition::default()
        };
        let mut maker = User {
            orders: get_orders(Order {
                market_index: 1,
                post_only: true,
                market_type: MarketType::Spot,
                order_type: OrderType::Limit,
                direction: PositionDirection::Short,
                base_asset_amount: 100 * LAMPORT_PER_SOL,
                ts: 0,
                price: 100 * MARK_PRICE_PRECISION,
                ..Order::default()
            }),
            spot_positions: maker_spot_positions,
            ..User::default()
        };

        let mut base_market = SpotMarket {
            deposit_balance: SPOT_INTEREST_PRECISION,
            ..SpotMarket::default_base_market()
        };
        let mut quote_market = SpotMarket {
            deposit_balance: 101 * SPOT_INTEREST_PRECISION,
            ..SpotMarket::default_quote_market()
        };

        let now = 1_i64;
        let slot = 1_u64;

        let fee_structure = get_fee_structure();

        let (taker_key, maker_key, filler_key) = get_user_keys();

        let mut order_records = vec![];

        let mut taker_stats = UserStats::default();
        let mut maker_stats = UserStats::default();

        let base_asset_amount = fulfill_spot_order_with_match(
            &mut base_market,
            &mut quote_market,
            &mut taker,
            &mut taker_stats,
            0,
            &taker_key,
            &mut maker,
            &mut maker_stats,
            0,
            &maker_key,
            None,
            None,
            &filler_key,
            now,
            slot,
            &mut get_oracle_map(),
            &fee_structure,
            &mut order_records,
        )
        .unwrap();

        assert_eq!(base_asset_amount, LAMPORT_PER_SOL);

        let taker_quote_position = taker.spot_positions[0];
        assert_eq!(taker_quote_position.balance, 950000);

        let taker_base_position = taker.spot_positions[1];
        assert_eq!(taker_base_position.balance, SPOT_INTEREST_PRECISION);
        assert_eq!(taker_base_position.open_bids, 0);
        assert_eq!(taker_base_position.open_orders, 0);

        let taker_order = taker.orders[0];
        assert_eq!(taker_order, Order::default());

        assert_eq!(taker_stats.taker_volume_30d, 100000000);
        assert_eq!(taker_stats.fees.total_fee_paid, 50000);

        let maker_quote_position = maker.spot_positions[0];
        assert_eq!(maker_quote_position.balance, 100030000);

        let maker_base_position = maker.spot_positions[1];
        assert_eq!(maker_base_position.balance, 0);
        assert_eq!(maker_base_position.open_asks, -99 * LAMPORTS_PER_SOL_I128);
        assert_eq!(maker_base_position.open_orders, 1);

        let maker_order = maker.orders[0];
        assert_eq!(maker_order.base_asset_amount_filled, LAMPORT_PER_SOL);
        assert_eq!(maker_order.quote_asset_amount_filled, 100 * QUOTE_PRECISION);
        assert_eq!(maker_order.fee, -30000);

        assert_eq!(maker_stats.maker_volume_30d, 100000000);
        assert_eq!(maker_stats.fees.total_fee_rebate, 30000);

        assert_eq!(base_market.total_spot_fee, 20000);
        assert_eq!(base_market.spot_fee_pool.balance, 20000);
    }

    #[test]
    fn double_dutch_auction() {
        let mut taker_spot_positions = [SpotPosition::default(); 8];
        taker_spot_positions[0] = SpotPosition {
            market_index: 0,
            balance: 101 * SPOT_INTEREST_PRECISION,
            balance_type: SpotBalanceType::Deposit,
            ..SpotPosition::default()
        };
        taker_spot_positions[1] = SpotPosition {
            market_index: 1,
            open_orders: 1,
            open_bids: LAMPORTS_PER_SOL_I128,
            ..SpotPosition::default()
        };
        let mut taker = User {
            orders: get_orders(Order {
                market_index: 1,
                market_type: MarketType::Spot,
                order_type: OrderType::Market,
                direction: PositionDirection::Long,
                base_asset_amount: LAMPORT_PER_SOL,
                ts: 0,
                slot: 0,
                auction_start_price: 100 * MARK_PRICE_PRECISION,
                auction_end_price: 200 * MARK_PRICE_PRECISION,
                auction_duration: 5,
                ..Order::default()
            }),
            spot_positions: taker_spot_positions,
            ..User::default()
        };

        let mut maker_spot_positions = [SpotPosition::default(); 8];
        maker_spot_positions[1] = SpotPosition {
            market_index: 1,
            balance_type: SpotBalanceType::Deposit,
            balance: SPOT_INTEREST_PRECISION,
            open_orders: 1,
            open_asks: -LAMPORTS_PER_SOL_I128,
            ..SpotPosition::default()
        };
        let mut maker = User {
            orders: get_orders(Order {
                market_index: 1,
                post_only: true,
                market_type: MarketType::Spot,
                order_type: OrderType::Market,
                direction: PositionDirection::Short,
                base_asset_amount: LAMPORT_PER_SOL,
                ts: 0,
                auction_start_price: 200 * MARK_PRICE_PRECISION,
                auction_end_price: 100 * MARK_PRICE_PRECISION,
                auction_duration: 5,
                ..Order::default()
            }),
            spot_positions: maker_spot_positions,
            ..User::default()
        };

        let mut base_market = SpotMarket {
            deposit_balance: SPOT_INTEREST_PRECISION,
            ..SpotMarket::default_base_market()
        };
        let mut quote_market = SpotMarket {
            deposit_balance: 101 * SPOT_INTEREST_PRECISION,
            ..SpotMarket::default_quote_market()
        };

        let now = 5_i64;
        let slot = 5_u64;

        let fee_structure = get_fee_structure();

        let (taker_key, maker_key, filler_key) = get_user_keys();

        let mut order_records = vec![];

        let mut taker_stats = UserStats::default();
        let mut maker_stats = UserStats::default();

        fulfill_spot_order_with_match(
            &mut base_market,
            &mut quote_market,
            &mut taker,
            &mut taker_stats,
            0,
            &taker_key,
            &mut maker,
            &mut maker_stats,
            0,
            &maker_key,
            None,
            None,
            &filler_key,
            now,
            slot,
            &mut get_oracle_map(),
            &fee_structure,
            &mut order_records,
        )
        .unwrap();

        let taker_quote_position = taker.spot_positions[0];
        assert_eq!(taker_quote_position.balance, 950000);

        let taker_base_position = taker.spot_positions[1];
        assert_eq!(taker_base_position.balance, SPOT_INTEREST_PRECISION);
        assert_eq!(taker_base_position.open_bids, 0);
        assert_eq!(taker_base_position.open_orders, 0);

        assert_eq!(taker_stats.taker_volume_30d, 100000000);
        assert_eq!(taker_stats.fees.total_fee_paid, 50000);

        let maker_quote_position = maker.spot_positions[0];
        assert_eq!(maker_quote_position.balance, 100030000);

        let maker_base_position = maker.spot_positions[1];
        assert_eq!(maker_base_position.balance, 0);
        assert_eq!(maker_base_position.open_bids, 0);
        assert_eq!(maker_base_position.open_orders, 0);

        assert_eq!(maker_stats.maker_volume_30d, 100000000);
        assert_eq!(maker_stats.fees.total_fee_rebate, 30000);

        assert_eq!(base_market.total_spot_fee, 20000);
        assert_eq!(base_market.spot_fee_pool.balance, 20000);
    }

    #[test]
    fn taker_bid_crosses_maker_ask() {
        let mut taker_spot_positions = [SpotPosition::default(); 8];
        taker_spot_positions[0] = SpotPosition {
            market_index: 0,
            balance: 101 * SPOT_INTEREST_PRECISION,
            balance_type: SpotBalanceType::Deposit,
            ..SpotPosition::default()
        };
        taker_spot_positions[1] = SpotPosition {
            market_index: 1,
            open_orders: 1,
            open_bids: LAMPORTS_PER_SOL_I128,
            ..SpotPosition::default()
        };
        let mut taker = User {
            orders: get_orders(Order {
                market_index: 1,
                market_type: MarketType::Spot,
                order_type: OrderType::Limit,
                direction: PositionDirection::Long,
                base_asset_amount: LAMPORT_PER_SOL,
                ts: 0,
                slot: 0,
                price: 100 * MARK_PRICE_PRECISION,
                ..Order::default()
            }),
            spot_positions: taker_spot_positions,
            ..User::default()
        };

        let mut maker_spot_positions = [SpotPosition::default(); 8];
        maker_spot_positions[1] = SpotPosition {
            market_index: 1,
            balance_type: SpotBalanceType::Deposit,
            balance: SPOT_INTEREST_PRECISION,
            open_orders: 1,
            open_asks: -LAMPORTS_PER_SOL_I128,
            ..SpotPosition::default()
        };
        let mut maker = User {
            orders: get_orders(Order {
                market_index: 1,
                post_only: true,
                market_type: MarketType::Spot,
                order_type: OrderType::Limit,
                direction: PositionDirection::Short,
                base_asset_amount: LAMPORT_PER_SOL,
                ts: 0,
                price: 100 * MARK_PRICE_PRECISION,
                ..Order::default()
            }),
            spot_positions: maker_spot_positions,
            ..User::default()
        };

        let mut base_market = SpotMarket {
            deposit_balance: SPOT_INTEREST_PRECISION,
            ..SpotMarket::default_base_market()
        };
        let mut quote_market = SpotMarket {
            deposit_balance: 101 * SPOT_INTEREST_PRECISION,
            ..SpotMarket::default_quote_market()
        };

        let now = 1_i64;
        let slot = 1_u64;

        let fee_structure = get_fee_structure();

        let (taker_key, maker_key, filler_key) = get_user_keys();

        let mut order_records = vec![];

        let mut taker_stats = UserStats::default();
        let mut maker_stats = UserStats::default();

        fulfill_spot_order_with_match(
            &mut base_market,
            &mut quote_market,
            &mut taker,
            &mut taker_stats,
            0,
            &taker_key,
            &mut maker,
            &mut maker_stats,
            0,
            &maker_key,
            None,
            None,
            &filler_key,
            now,
            slot,
            &mut get_oracle_map(),
            &fee_structure,
            &mut order_records,
        )
        .unwrap();

        let taker_quote_position = taker.spot_positions[0];
        assert_eq!(taker_quote_position.balance, 950000);

        let taker_base_position = taker.spot_positions[1];
        assert_eq!(taker_base_position.balance, SPOT_INTEREST_PRECISION);
        assert_eq!(taker_base_position.open_bids, 0);
        assert_eq!(taker_base_position.open_orders, 0);

        assert_eq!(taker_stats.taker_volume_30d, 100000000);
        assert_eq!(taker_stats.fees.total_fee_paid, 50000);

        let maker_quote_position = maker.spot_positions[0];
        assert_eq!(maker_quote_position.balance, 100030000);

        let maker_base_position = maker.spot_positions[1];
        assert_eq!(maker_base_position.balance, 0);
        assert_eq!(maker_base_position.open_bids, 0);
        assert_eq!(maker_base_position.open_orders, 0);

        assert_eq!(maker_stats.maker_volume_30d, 100000000);
        assert_eq!(maker_stats.fees.total_fee_rebate, 30000);

        assert_eq!(base_market.total_spot_fee, 20000);
        assert_eq!(base_market.spot_fee_pool.balance, 20000);
    }

    #[test]
    fn taker_ask_crosses_maker_bid() {
        let mut taker_spot_positions = [SpotPosition::default(); 8];
        taker_spot_positions[1] = SpotPosition {
            market_index: 1,
            balance_type: SpotBalanceType::Deposit,
            balance: SPOT_INTEREST_PRECISION,
            open_orders: 1,
            open_asks: -LAMPORTS_PER_SOL_I128,
            ..SpotPosition::default()
        };
        let mut taker = User {
            orders: get_orders(Order {
                market_index: 1,
                market_type: MarketType::Spot,
                order_type: OrderType::Limit,
                direction: PositionDirection::Short,
                base_asset_amount: LAMPORT_PER_SOL,
                ts: 0,
                slot: 0,
                price: 100 * MARK_PRICE_PRECISION,
                ..Order::default()
            }),
            spot_positions: taker_spot_positions,
            ..User::default()
        };

        let mut maker_spot_positions = [SpotPosition::default(); 8];
        maker_spot_positions[0] = SpotPosition {
            market_index: 0,
            balance: 101 * SPOT_INTEREST_PRECISION,
            balance_type: SpotBalanceType::Deposit,
            ..SpotPosition::default()
        };
        maker_spot_positions[1] = SpotPosition {
            market_index: 1,
            open_orders: 1,
            open_bids: LAMPORTS_PER_SOL_I128,
            ..SpotPosition::default()
        };
        let mut maker = User {
            orders: get_orders(Order {
                market_index: 1,
                post_only: true,
                market_type: MarketType::Spot,
                order_type: OrderType::Limit,
                direction: PositionDirection::Long,
                base_asset_amount: LAMPORT_PER_SOL,
                ts: 0,
                price: 100 * MARK_PRICE_PRECISION,
                ..Order::default()
            }),
            spot_positions: maker_spot_positions,
            ..User::default()
        };

        let mut base_market = SpotMarket {
            deposit_balance: SPOT_INTEREST_PRECISION,
            ..SpotMarket::default_base_market()
        };
        let mut quote_market = SpotMarket {
            deposit_balance: 101 * SPOT_INTEREST_PRECISION,
            ..SpotMarket::default_quote_market()
        };

        let now = 1_i64;
        let slot = 1_u64;

        let fee_structure = get_fee_structure();

        let (taker_key, maker_key, filler_key) = get_user_keys();

        let mut order_records = vec![];

        let mut taker_stats = UserStats::default();
        let mut maker_stats = UserStats::default();

        fulfill_spot_order_with_match(
            &mut base_market,
            &mut quote_market,
            &mut taker,
            &mut taker_stats,
            0,
            &taker_key,
            &mut maker,
            &mut maker_stats,
            0,
            &maker_key,
            None,
            None,
            &filler_key,
            now,
            slot,
            &mut get_oracle_map(),
            &fee_structure,
            &mut order_records,
        )
        .unwrap();

        let taker_quote_position = taker.spot_positions[0];
        assert_eq!(taker_quote_position.balance, 99950000);

        let taker_base_position = taker.spot_positions[1];
        assert_eq!(taker_base_position.balance, 0);
        assert_eq!(taker_base_position.open_bids, 0);
        assert_eq!(taker_base_position.open_orders, 0);

        assert_eq!(taker_stats.taker_volume_30d, 100000000);
        assert_eq!(taker_stats.fees.total_fee_paid, 50000);

        let maker_quote_position = maker.spot_positions[0];
        assert_eq!(maker_quote_position.balance, 1030000);

        let maker_base_position = maker.spot_positions[1];
        assert_eq!(maker_base_position.balance, SPOT_INTEREST_PRECISION);
        assert_eq!(maker_base_position.open_bids, 0);
        assert_eq!(maker_base_position.open_orders, 0);

        assert_eq!(maker_stats.maker_volume_30d, 100000000);
        assert_eq!(maker_stats.fees.total_fee_rebate, 30000);

        assert_eq!(base_market.total_spot_fee, 20000);
        assert_eq!(base_market.spot_fee_pool.balance, 20000);
    }
}<|MERGE_RESOLUTION|>--- conflicted
+++ resolved
@@ -1498,13 +1498,8 @@
             },
             margin_ratio_initial: 1000,
             margin_ratio_maintenance: 500,
-<<<<<<< HEAD
-            status: MarketStatus::Initialized,
-            ..Market::default()
-=======
-            initialized: true,
-            ..PerpMarket::default_test()
->>>>>>> b399638f
+status: MarketStatus::Initialized,
+..PerpMarket::default_test()
         };
         market.amm.max_base_asset_reserve = u128::MAX;
         market.amm.min_base_asset_reserve = 0;
@@ -1665,13 +1660,8 @@
             },
             margin_ratio_initial: 1000,
             margin_ratio_maintenance: 500,
-<<<<<<< HEAD
-            status: MarketStatus::Initialized,
-            ..Market::default()
-=======
-            initialized: true,
-            ..PerpMarket::default_test()
->>>>>>> b399638f
+status: MarketStatus::Initialized,
+..PerpMarket::default_test()
         };
         create_anchor_account_info!(market, PerpMarket, market_account_info);
         let market_map = PerpMarketMap::load_one(&market_account_info, true).unwrap();
@@ -1847,13 +1837,8 @@
             },
             margin_ratio_initial: 1000,
             margin_ratio_maintenance: 500,
-<<<<<<< HEAD
-            status: MarketStatus::Initialized,
-            ..Market::default()
-=======
-            initialized: true,
-            ..PerpMarket::default_test()
->>>>>>> b399638f
+status: MarketStatus::Initialized,
+..PerpMarket::default_test()
         };
         market.amm.max_base_asset_reserve = u128::MAX;
         market.amm.min_base_asset_reserve = 0;
@@ -1994,13 +1979,8 @@
             },
             margin_ratio_initial: 1000,
             margin_ratio_maintenance: 500,
-<<<<<<< HEAD
-            status: MarketStatus::Initialized,
-            ..Market::default_test()
-=======
-            initialized: true,
-            ..PerpMarket::default_test()
->>>>>>> b399638f
+status: MarketStatus::Initialized,
+..PerpMarket::default_test()
         };
         market.amm.max_base_asset_reserve = u128::MAX;
         market.amm.min_base_asset_reserve = 0;
@@ -2126,13 +2106,8 @@
             },
             margin_ratio_initial: 1000,
             margin_ratio_maintenance: 500,
-<<<<<<< HEAD
-            status: MarketStatus::Initialized,
-            ..Market::default()
-=======
-            initialized: true,
-            ..PerpMarket::default()
->>>>>>> b399638f
+status: MarketStatus::Initialized,
+..PerpMarket::default()
         };
         create_anchor_account_info!(sol_market, PerpMarket, sol_market_account_info);
         let mut btc_market = PerpMarket {
@@ -2442,13 +2417,8 @@
             },
             margin_ratio_initial: 1000,
             margin_ratio_maintenance: 500,
-<<<<<<< HEAD
             status: MarketStatus::Initialized,
-            ..Market::default()
-=======
-            initialized: true,
             ..PerpMarket::default()
->>>>>>> b399638f
         };
         market.amm.max_base_asset_reserve = u128::MAX;
         market.amm.min_base_asset_reserve = 0;
@@ -2572,13 +2542,8 @@
             },
             margin_ratio_initial: 1000,
             margin_ratio_maintenance: 500,
-<<<<<<< HEAD
-            status: MarketStatus::Initialized,
-            ..Market::default()
-=======
-            initialized: true,
+status: MarketStatus::Initialized,
             ..PerpMarket::default()
->>>>>>> b399638f
         };
         create_anchor_account_info!(market, PerpMarket, market_account_info);
         let market_map = PerpMarketMap::load_one(&market_account_info, true).unwrap();
