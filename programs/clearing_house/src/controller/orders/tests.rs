use crate::state::market::MarketStatus;
use crate::state::oracle_map::OracleMap;
use crate::state::state::FeeStructure;
use crate::state::user::{MarketPosition, Order};
use anchor_lang::prelude::Pubkey;
use anchor_lang::Owner;

fn get_fee_structure() -> FeeStructure {
    FeeStructure {
        fee_numerator: 5,
        fee_denominator: 10000,
        maker_rebate_numerator: 3,
        maker_rebate_denominator: 5,
        ..FeeStructure::default()
    }
}

fn get_user_keys() -> (Pubkey, Pubkey, Pubkey) {
    (Pubkey::default(), Pubkey::default(), Pubkey::default())
}

fn get_oracle_map<'a>() -> OracleMap<'a> {
    OracleMap::empty()
}

pub mod fulfill_order_with_maker_order {
    use super::*;
    use crate::controller::orders::fulfill_order_with_match;
    use crate::controller::position::PositionDirection;
    use crate::math::constants::{
        BASE_PRECISION, BASE_PRECISION_I128, MARK_PRICE_PRECISION, QUOTE_PRECISION_I128,
    };
    use crate::state::market::Market;
    use crate::state::state::FeeStructure;
    use crate::state::user::{MarketPosition, Order, OrderType, User};
    use crate::tests::utils::*;

    #[test]
    fn long_taker_order_fulfilled_start_of_auction() {
        let mut taker = User {
            orders: get_orders(Order {
                market_index: 0,
                order_type: OrderType::Market,
                direction: PositionDirection::Long,
                base_asset_amount: BASE_PRECISION,
                ts: 0,
                slot: 0,
                auction_start_price: 100 * MARK_PRICE_PRECISION,
                auction_end_price: 200 * MARK_PRICE_PRECISION,
                auction_duration: 5,
                ..Order::default()
            }),
            positions: get_positions(MarketPosition {
                market_index: 0,
                open_orders: 1,
                open_bids: BASE_PRECISION_I128,
                ..MarketPosition::default()
            }),
            ..User::default()
        };

        let mut maker = User {
            orders: get_orders(Order {
                market_index: 0,
                post_only: true,
                order_type: OrderType::Limit,
                direction: PositionDirection::Short,
                base_asset_amount: BASE_PRECISION,
                ts: 0,
                price: 100 * MARK_PRICE_PRECISION,
                ..Order::default()
            }),
            positions: get_positions(MarketPosition {
                market_index: 0,
                open_orders: 1,
                open_asks: -BASE_PRECISION_I128,
                ..MarketPosition::default()
            }),
            ..User::default()
        };

        let mut market = Market::default_test();

        let now = 1_i64;
        let slot = 1_u64;

        let fee_structure = get_fee_structure();

        let (taker_key, maker_key, filler_key) = get_user_keys();

        let mut order_records = vec![];

        fulfill_order_with_match(
            &mut market,
            &mut taker,
            0,
            &taker_key,
            &mut maker,
            0,
            &maker_key,
            None,
            &filler_key,
            now,
            slot,
            &fee_structure,
            &mut get_oracle_map(),
            &mut order_records,
        )
        .unwrap();

        let taker_position = &taker.positions[0];
        assert_eq!(taker_position.base_asset_amount, BASE_PRECISION_I128);
        assert_eq!(taker_position.quote_asset_amount, -100050000);
        assert_eq!(
            taker_position.quote_entry_amount,
            -100 * QUOTE_PRECISION_I128
        );
        assert_eq!(taker_position.open_bids, 0);
        assert_eq!(taker_position.open_orders, 0);
        assert_eq!(taker.fees.total_fee_paid, 50000);
        assert_eq!(taker.fees.total_referee_discount, 0);
        assert_eq!(taker.fees.total_token_discount, 0);
        assert_eq!(taker.orders[0], Order::default());

        let maker_position = &maker.positions[0];
        assert_eq!(maker_position.base_asset_amount, -BASE_PRECISION_I128);
        assert_eq!(maker_position.quote_asset_amount, 100030000);
        assert_eq!(
            maker_position.quote_entry_amount,
            100 * QUOTE_PRECISION_I128
        );
        assert_eq!(maker_position.open_orders, 0);
        assert_eq!(maker_position.open_asks, 0);
        assert_eq!(maker.fees.total_fee_rebate, 30000);
        assert_eq!(maker.orders[0], Order::default());

        assert_eq!(market.amm.net_base_asset_amount, 0);
        assert_eq!(market.base_asset_amount_long, BASE_PRECISION_I128);
        assert_eq!(market.base_asset_amount_short, -BASE_PRECISION_I128);
        assert_eq!(
            market.amm.quote_asset_amount_long,
            -100 * QUOTE_PRECISION_I128
        );
        assert_eq!(
            market.amm.quote_asset_amount_short,
            100 * QUOTE_PRECISION_I128
        );
        assert_eq!(market.amm.total_fee, 20000);
        assert_eq!(market.amm.total_fee_minus_distributions, 20000);
        assert_eq!(market.amm.net_revenue_since_last_funding, 20000);
    }

    #[test]
    fn long_taker_order_fulfilled_middle_of_auction() {
        let mut taker = User {
            orders: get_orders(Order {
                market_index: 0,
                order_type: OrderType::Market,
                direction: PositionDirection::Long,
                base_asset_amount: BASE_PRECISION,
                ts: 0,
                slot: 0,
                auction_start_price: 100 * MARK_PRICE_PRECISION,
                auction_end_price: 200 * MARK_PRICE_PRECISION,
                auction_duration: 5,
                ..Order::default()
            }),
            positions: get_positions(MarketPosition {
                market_index: 0,
                open_orders: 1,
                open_bids: BASE_PRECISION_I128,
                ..MarketPosition::default()
            }),
            ..User::default()
        };

        let mut maker = User {
            orders: get_orders(Order {
                market_index: 0,
                post_only: true,
                order_type: OrderType::Limit,
                direction: PositionDirection::Short,
                base_asset_amount: BASE_PRECISION,
                ts: 0,
                price: 160 * MARK_PRICE_PRECISION,
                ..Order::default()
            }),
            positions: get_positions(MarketPosition {
                market_index: 0,
                open_orders: 1,
                open_asks: -BASE_PRECISION_I128,
                ..MarketPosition::default()
            }),
            ..User::default()
        };

        let mut market = Market::default_test();

        let now = 3_i64;
        let slot = 3_u64;

        let fee_structure = get_fee_structure();

        let (taker_key, maker_key, filler_key) = get_user_keys();

        let mut order_records = vec![];

        fulfill_order_with_match(
            &mut market,
            &mut taker,
            0,
            &taker_key,
            &mut maker,
            0,
            &maker_key,
            None,
            &filler_key,
            now,
            slot,
            &fee_structure,
            &mut get_oracle_map(),
            &mut order_records,
        )
        .unwrap();

        let taker_position = &taker.positions[0];
        assert_eq!(taker_position.base_asset_amount, BASE_PRECISION_I128);
        assert_eq!(taker_position.quote_asset_amount, -160080000);
        assert_eq!(
            taker_position.quote_entry_amount,
            -160 * QUOTE_PRECISION_I128
        );
        assert_eq!(taker_position.open_bids, 0);
        assert_eq!(taker_position.open_orders, 0);
        assert_eq!(taker.fees.total_fee_paid, 80000);
        assert_eq!(taker.fees.total_referee_discount, 0);
        assert_eq!(taker.fees.total_token_discount, 0);
        assert_eq!(taker.orders[0], Order::default());

        let maker_position = &maker.positions[0];
        assert_eq!(maker_position.base_asset_amount, -BASE_PRECISION_I128);
        assert_eq!(maker_position.quote_asset_amount, 160048000);
        assert_eq!(
            maker_position.quote_entry_amount,
            160 * QUOTE_PRECISION_I128
        );
        assert_eq!(maker_position.open_orders, 0);
        assert_eq!(maker_position.open_asks, 0);
        assert_eq!(maker.fees.total_fee_rebate, 48000);
        assert_eq!(maker.orders[0], Order::default());

        assert_eq!(market.amm.net_base_asset_amount, 0);
        assert_eq!(market.base_asset_amount_long, BASE_PRECISION_I128);
        assert_eq!(market.base_asset_amount_short, -BASE_PRECISION_I128);
        assert_eq!(
            market.amm.quote_asset_amount_long,
            -160 * QUOTE_PRECISION_I128
        );
        assert_eq!(
            market.amm.quote_asset_amount_short,
            160 * QUOTE_PRECISION_I128
        );
        assert_eq!(market.amm.total_fee, 32000);
        assert_eq!(market.amm.total_fee_minus_distributions, 32000);
        assert_eq!(market.amm.net_revenue_since_last_funding, 32000);
    }

    #[test]
    fn short_taker_order_fulfilled_start_of_auction() {
        let mut taker = User {
            orders: get_orders(Order {
                market_index: 0,
                order_type: OrderType::Market,
                direction: PositionDirection::Short,
                base_asset_amount: BASE_PRECISION,
                ts: 0,
                slot: 0,
                auction_start_price: 200 * MARK_PRICE_PRECISION,
                auction_end_price: 100 * MARK_PRICE_PRECISION,
                auction_duration: 5,
                ..Order::default()
            }),
            positions: get_positions(MarketPosition {
                market_index: 0,
                open_orders: 1,
                open_asks: -BASE_PRECISION_I128,
                ..MarketPosition::default()
            }),
            ..User::default()
        };

        let mut maker = User {
            orders: get_orders(Order {
                market_index: 0,
                post_only: true,
                order_type: OrderType::Limit,
                direction: PositionDirection::Long,
                base_asset_amount: BASE_PRECISION,
                ts: 0,
                price: 180 * MARK_PRICE_PRECISION,
                ..Order::default()
            }),
            positions: get_positions(MarketPosition {
                market_index: 0,
                open_orders: 1,
                open_bids: BASE_PRECISION_I128,
                ..MarketPosition::default()
            }),
            ..User::default()
        };

        let mut market = Market::default_test();

        let now = 1_i64;
        let slot = 1_u64;

        let fee_structure = get_fee_structure();

        let (taker_key, maker_key, filler_key) = get_user_keys();

        let mut order_records = vec![];

        fulfill_order_with_match(
            &mut market,
            &mut taker,
            0,
            &taker_key,
            &mut maker,
            0,
            &maker_key,
            None,
            &filler_key,
            now,
            slot,
            &fee_structure,
            &mut get_oracle_map(),
            &mut order_records,
        )
        .unwrap();

        let taker_position = &taker.positions[0];
        assert_eq!(taker_position.base_asset_amount, -BASE_PRECISION_I128);
        assert_eq!(taker_position.quote_asset_amount, 179910000);
        assert_eq!(
            taker_position.quote_entry_amount,
            180 * QUOTE_PRECISION_I128
        );
        assert_eq!(taker_position.open_asks, 0);
        assert_eq!(taker_position.open_orders, 0);
        assert_eq!(taker.fees.total_fee_paid, 90000);
        assert_eq!(taker.fees.total_referee_discount, 0);
        assert_eq!(taker.fees.total_token_discount, 0);
        assert_eq!(taker.orders[0], Order::default());

        let maker_position = &maker.positions[0];
        assert_eq!(maker_position.base_asset_amount, BASE_PRECISION_I128);
        assert_eq!(maker_position.quote_asset_amount, -179946000);
        assert_eq!(
            maker_position.quote_entry_amount,
            -180 * QUOTE_PRECISION_I128
        );
        assert_eq!(maker_position.open_orders, 0);
        assert_eq!(maker_position.open_bids, 0);
        assert_eq!(maker.fees.total_fee_rebate, 54000);
        assert_eq!(maker.orders[0], Order::default());

        assert_eq!(market.amm.net_base_asset_amount, 0);
        assert_eq!(market.base_asset_amount_long, BASE_PRECISION_I128);
        assert_eq!(market.base_asset_amount_short, -BASE_PRECISION_I128);
        assert_eq!(
            market.amm.quote_asset_amount_long,
            -180 * QUOTE_PRECISION_I128
        );
        assert_eq!(
            market.amm.quote_asset_amount_short,
            180 * QUOTE_PRECISION_I128
        );
        assert_eq!(market.amm.total_fee, 36000);
        assert_eq!(market.amm.total_fee_minus_distributions, 36000);
        assert_eq!(market.amm.net_revenue_since_last_funding, 36000);
    }

    #[test]
    fn short_taker_order_fulfilled_middle_of_auction() {
        let mut taker = User {
            orders: get_orders(Order {
                market_index: 0,
                order_type: OrderType::Market,
                direction: PositionDirection::Short,
                base_asset_amount: BASE_PRECISION,
                ts: 0,
                slot: 0,
                auction_start_price: 200 * MARK_PRICE_PRECISION,
                auction_end_price: 100 * MARK_PRICE_PRECISION,
                auction_duration: 5,
                ..Order::default()
            }),
            positions: get_positions(MarketPosition {
                market_index: 0,
                open_orders: 1,
                open_asks: -BASE_PRECISION_I128,
                ..MarketPosition::default()
            }),
            ..User::default()
        };

        let mut maker = User {
            orders: get_orders(Order {
                market_index: 0,
                post_only: true,
                order_type: OrderType::Limit,
                direction: PositionDirection::Long,
                base_asset_amount: BASE_PRECISION,
                ts: 0,
                price: 140 * MARK_PRICE_PRECISION,
                ..Order::default()
            }),
            positions: get_positions(MarketPosition {
                market_index: 0,
                open_orders: 1,
                open_bids: BASE_PRECISION_I128,
                ..MarketPosition::default()
            }),
            ..User::default()
        };

        let mut market = Market::default_test();

        let now = 3_i64;
        let slot = 3_u64;

        let fee_structure = get_fee_structure();

        let (taker_key, maker_key, filler_key) = get_user_keys();

        let mut order_records = vec![];

        fulfill_order_with_match(
            &mut market,
            &mut taker,
            0,
            &taker_key,
            &mut maker,
            0,
            &maker_key,
            None,
            &filler_key,
            now,
            slot,
            &fee_structure,
            &mut get_oracle_map(),
            &mut order_records,
        )
        .unwrap();

        let taker_position = &taker.positions[0];
        assert_eq!(taker_position.base_asset_amount, -BASE_PRECISION_I128);
        assert_eq!(taker_position.quote_asset_amount, 139930000);
        assert_eq!(
            taker_position.quote_entry_amount,
            140 * QUOTE_PRECISION_I128
        );
        assert_eq!(taker_position.open_asks, 0);
        assert_eq!(taker_position.open_orders, 0);
        assert_eq!(taker.fees.total_fee_paid, 70000);
        assert_eq!(taker.fees.total_referee_discount, 0);
        assert_eq!(taker.fees.total_token_discount, 0);
        assert_eq!(taker.orders[0], Order::default());

        let maker_position = &maker.positions[0];
        assert_eq!(maker_position.base_asset_amount, BASE_PRECISION_I128);
        assert_eq!(maker_position.quote_asset_amount, -139958000);
        assert_eq!(
            maker_position.quote_entry_amount,
            -140 * QUOTE_PRECISION_I128
        );
        assert_eq!(maker_position.open_orders, 0);
        assert_eq!(maker_position.open_bids, 0);
        assert_eq!(maker.fees.total_fee_rebate, 42000);
        assert_eq!(maker.orders[0], Order::default());

        assert_eq!(market.amm.net_base_asset_amount, 0);
        assert_eq!(market.base_asset_amount_long, BASE_PRECISION_I128);
        assert_eq!(market.base_asset_amount_short, -BASE_PRECISION_I128);
        assert_eq!(
            market.amm.quote_asset_amount_long,
            -140 * QUOTE_PRECISION_I128
        );
        assert_eq!(
            market.amm.quote_asset_amount_short,
            140 * QUOTE_PRECISION_I128
        );
        assert_eq!(market.amm.total_fee, 28000);
        assert_eq!(market.amm.total_fee_minus_distributions, 28000);
        assert_eq!(market.amm.net_revenue_since_last_funding, 28000);
    }

    #[test]
    fn long_taker_order_auction_price_does_not_satisfy_maker() {
        let mut taker = User {
            orders: get_orders(Order {
                market_index: 0,
                order_type: OrderType::Market,
                direction: PositionDirection::Long,
                base_asset_amount: BASE_PRECISION,
                ts: 0,
                slot: 0,
                auction_start_price: 100 * MARK_PRICE_PRECISION,
                auction_end_price: 200 * MARK_PRICE_PRECISION,
                auction_duration: 5,
                ..Order::default()
            }),
            positions: get_positions(MarketPosition {
                market_index: 0,
                open_orders: 1,
                open_bids: 100 * BASE_PRECISION_I128,
                ..MarketPosition::default()
            }),
            ..User::default()
        };

        let mut maker = User {
            orders: get_orders(Order {
                market_index: 0,
                post_only: true,
                order_type: OrderType::Limit,
                direction: PositionDirection::Short,
                base_asset_amount: BASE_PRECISION,
                ts: 0,
                price: 201 * MARK_PRICE_PRECISION,
                ..Order::default()
            }),
            positions: get_positions(MarketPosition {
                market_index: 0,
                open_orders: 1,
                open_bids: 100 * BASE_PRECISION_I128,
                ..MarketPosition::default()
            }),
            ..User::default()
        };

        let mut market = Market::default_test();

        let now = 1_i64;
        let slot = 3_u64;

        let fee_structure = FeeStructure::default();

        let (taker_key, maker_key, filler_key) = get_user_keys();

        let mut order_records = vec![];

        let (base_asset_amount, _) = fulfill_order_with_match(
            &mut market,
            &mut taker,
            0,
            &taker_key,
            &mut maker,
            0,
            &maker_key,
            None,
            &filler_key,
            now,
            slot,
            &fee_structure,
            &mut get_oracle_map(),
            &mut order_records,
        )
        .unwrap();

        assert_eq!(base_asset_amount, 0);
    }

    #[test]
    fn short_taker_order_auction_price_does_not_satisfy_maker() {
        let mut taker = User {
            orders: get_orders(Order {
                market_index: 0,
                order_type: OrderType::Market,
                direction: PositionDirection::Short,
                base_asset_amount: BASE_PRECISION,
                ts: 0,
                auction_start_price: 200 * MARK_PRICE_PRECISION,
                auction_end_price: 100 * MARK_PRICE_PRECISION,
                auction_duration: 5,
                ..Order::default()
            }),
            positions: get_positions(MarketPosition {
                market_index: 0,
                open_orders: 1,
                open_bids: 100 * BASE_PRECISION_I128,
                ..MarketPosition::default()
            }),
            ..User::default()
        };

        let mut maker = User {
            orders: get_orders(Order {
                market_index: 0,
                post_only: true,
                order_type: OrderType::Limit,
                direction: PositionDirection::Long,
                base_asset_amount: BASE_PRECISION,
                ts: 0,
                price: 99 * MARK_PRICE_PRECISION,
                ..Order::default()
            }),
            positions: get_positions(MarketPosition {
                market_index: 0,
                open_orders: 1,
                open_bids: 100 * BASE_PRECISION_I128,
                ..MarketPosition::default()
            }),
            ..User::default()
        };

        let mut market = Market::default_test();

        let now = 1_i64;
        let slot = 3_u64;

        let fee_structure = FeeStructure::default();

        let (taker_key, maker_key, filler_key) = get_user_keys();

        let mut order_records = vec![];

        let (base_asset_amount, _) = fulfill_order_with_match(
            &mut market,
            &mut taker,
            0,
            &taker_key,
            &mut maker,
            0,
            &maker_key,
            None,
            &filler_key,
            now,
            slot,
            &fee_structure,
            &mut get_oracle_map(),
            &mut order_records,
        )
        .unwrap();

        assert_eq!(base_asset_amount, 0);
    }

    #[test]
    fn maker_taker_same_direction() {
        let mut taker = User {
            orders: get_orders(Order {
                market_index: 0,
                order_type: OrderType::Market,
                direction: PositionDirection::Short,
                base_asset_amount: BASE_PRECISION,
                ts: 0,
                slot: 0,
                auction_start_price: 200 * MARK_PRICE_PRECISION,
                auction_end_price: 100 * MARK_PRICE_PRECISION,
                auction_duration: 5,
                ..Order::default()
            }),
            positions: get_positions(MarketPosition {
                market_index: 0,
                open_orders: 1,
                open_bids: 100 * BASE_PRECISION_I128,
                ..MarketPosition::default()
            }),
            ..User::default()
        };

        let mut maker = User {
            orders: get_orders(Order {
                market_index: 0,
                post_only: true,
                order_type: OrderType::Limit,
                direction: PositionDirection::Short,
                base_asset_amount: BASE_PRECISION,
                ts: 0,
                price: 200 * MARK_PRICE_PRECISION,
                ..Order::default()
            }),
            positions: get_positions(MarketPosition {
                market_index: 0,
                open_orders: 1,
                open_bids: 100 * BASE_PRECISION_I128,
                ..MarketPosition::default()
            }),
            ..User::default()
        };

        let mut market = Market::default_test();

        let now = 1_i64;
        let slot = 1_u64;

        let fee_structure = FeeStructure::default();

        let (taker_key, maker_key, filler_key) = get_user_keys();

        let mut order_records = vec![];

        let (base_asset_amount, _) = fulfill_order_with_match(
            &mut market,
            &mut taker,
            0,
            &taker_key,
            &mut maker,
            0,
            &maker_key,
            None,
            &filler_key,
            now,
            slot,
            &fee_structure,
            &mut get_oracle_map(),
            &mut order_records,
        )
        .unwrap();

        assert_eq!(base_asset_amount, 0);
    }

    #[test]
    fn maker_taker_different_market_index() {
        let mut taker = User {
            orders: get_orders(Order {
                market_index: 1,
                order_type: OrderType::Market,
                direction: PositionDirection::Short,
                base_asset_amount: BASE_PRECISION,
                ts: 0,
                auction_start_price: 200 * MARK_PRICE_PRECISION,
                auction_end_price: 100 * MARK_PRICE_PRECISION,
                auction_duration: 5,
                ..Order::default()
            }),
            positions: get_positions(MarketPosition {
                market_index: 0,
                open_orders: 1,
                open_bids: 100 * BASE_PRECISION_I128,
                ..MarketPosition::default()
            }),
            ..User::default()
        };

        let mut maker = User {
            orders: get_orders(Order {
                market_index: 0,
                post_only: true,
                order_type: OrderType::Limit,
                direction: PositionDirection::Long,
                base_asset_amount: BASE_PRECISION,
                ts: 0,
                price: 200 * MARK_PRICE_PRECISION,
                auction_duration: 5,
                ..Order::default()
            }),
            positions: get_positions(MarketPosition {
                market_index: 0,
                open_orders: 1,
                open_bids: 100 * BASE_PRECISION_I128,
                ..MarketPosition::default()
            }),
            ..User::default()
        };

        let mut market = Market::default_test();

        let now = 1_i64;
        let slot = 1_u64;

        let fee_structure = FeeStructure::default();

        let (taker_key, maker_key, filler_key) = get_user_keys();

        let mut order_records = vec![];

        let (base_asset_amount, _) = fulfill_order_with_match(
            &mut market,
            &mut taker,
            0,
            &taker_key,
            &mut maker,
            0,
            &maker_key,
            None,
            &filler_key,
            now,
            slot,
            &fee_structure,
            &mut get_oracle_map(),
            &mut order_records,
        )
        .unwrap();

        assert_eq!(base_asset_amount, 0);
    }

    #[test]
    fn long_taker_order_bigger_than_maker() {
        let mut taker = User {
            orders: get_orders(Order {
                market_index: 0,
                order_type: OrderType::Market,
                direction: PositionDirection::Long,
                base_asset_amount: 100 * BASE_PRECISION,
                ts: 0,
                slot: 0,
                auction_start_price: 100 * MARK_PRICE_PRECISION,
                auction_end_price: 200 * MARK_PRICE_PRECISION,
                auction_duration: 5,
                ..Order::default()
            }),
            positions: get_positions(MarketPosition {
                market_index: 0,
                open_orders: 1,
                open_bids: 100 * BASE_PRECISION_I128,
                ..MarketPosition::default()
            }),
            ..User::default()
        };

        let mut maker = User {
            orders: get_orders(Order {
                market_index: 0,
                post_only: true,
                order_type: OrderType::Limit,
                direction: PositionDirection::Short,
                base_asset_amount: BASE_PRECISION,
                ts: 0,
                price: 120 * MARK_PRICE_PRECISION,
                ..Order::default()
            }),
            positions: get_positions(MarketPosition {
                market_index: 0,
                open_orders: 1,
                open_asks: -BASE_PRECISION_I128,
                ..MarketPosition::default()
            }),
            ..User::default()
        };

        let mut market = Market::default_test();

        let now = 1_i64;
        let slot = 1_u64;

        let fee_structure = FeeStructure::default();

        let (taker_key, maker_key, filler_key) = get_user_keys();

        let mut order_records = vec![];

        fulfill_order_with_match(
            &mut market,
            &mut taker,
            0,
            &taker_key,
            &mut maker,
            0,
            &maker_key,
            None,
            &filler_key,
            now,
            slot,
            &fee_structure,
            &mut get_oracle_map(),
            &mut order_records,
        )
        .unwrap();

        let taker_position = &taker.positions[0];
        assert_eq!(taker_position.base_asset_amount, BASE_PRECISION_I128);
        assert_eq!(taker_position.quote_asset_amount, -120120000);
        assert_eq!(
            taker_position.quote_entry_amount,
            -120 * QUOTE_PRECISION_I128
        );

        let maker_position = &maker.positions[0];
        assert_eq!(maker_position.base_asset_amount, -BASE_PRECISION_I128);
        assert_eq!(maker_position.quote_asset_amount, 120072000);
        assert_eq!(
            maker_position.quote_entry_amount,
            120 * QUOTE_PRECISION_I128
        );

        assert_eq!(market.amm.net_base_asset_amount, 0);
        assert_eq!(market.base_asset_amount_long, BASE_PRECISION_I128);
        assert_eq!(market.base_asset_amount_short, -BASE_PRECISION_I128);
        assert_eq!(
            market.amm.quote_asset_amount_long,
            -120 * QUOTE_PRECISION_I128
        );
        assert_eq!(
            market.amm.quote_asset_amount_short,
            120 * QUOTE_PRECISION_I128
        );
    }

    #[test]
    fn long_taker_order_smaller_than_maker() {
        let mut taker = User {
            orders: get_orders(Order {
                market_index: 0,
                order_type: OrderType::Market,
                direction: PositionDirection::Long,
                base_asset_amount: BASE_PRECISION,
                ts: 0,
                slot: 0,
                auction_start_price: 100 * MARK_PRICE_PRECISION,
                auction_end_price: 200 * MARK_PRICE_PRECISION,
                auction_duration: 5,
                ..Order::default()
            }),
            positions: get_positions(MarketPosition {
                market_index: 0,
                open_orders: 1,
                open_bids: 100 * BASE_PRECISION_I128,
                ..MarketPosition::default()
            }),
            ..User::default()
        };

        let mut maker = User {
            orders: get_orders(Order {
                market_index: 0,
                post_only: true,
                order_type: OrderType::Limit,
                direction: PositionDirection::Short,
                base_asset_amount: 100 * BASE_PRECISION,
                ts: 0,
                price: 120 * MARK_PRICE_PRECISION,
                ..Order::default()
            }),
            positions: get_positions(MarketPosition {
                market_index: 0,
                open_orders: 1,
                open_bids: 100 * BASE_PRECISION_I128,
                ..MarketPosition::default()
            }),
            ..User::default()
        };

        let mut market = Market::default_test();

        let now = 1_i64;
        let slot = 1_u64;

        let fee_structure = FeeStructure::default();

        let (taker_key, maker_key, filler_key) = get_user_keys();

        let mut order_records = vec![];

        fulfill_order_with_match(
            &mut market,
            &mut taker,
            0,
            &taker_key,
            &mut maker,
            0,
            &maker_key,
            None,
            &filler_key,
            now,
            slot,
            &fee_structure,
            &mut get_oracle_map(),
            &mut order_records,
        )
        .unwrap();

        let taker_position = &taker.positions[0];
        assert_eq!(taker_position.base_asset_amount, BASE_PRECISION_I128);
        assert_eq!(taker_position.quote_asset_amount, -120120000);
        assert_eq!(
            taker_position.quote_entry_amount,
            -120 * QUOTE_PRECISION_I128
        );

        let maker_position = &maker.positions[0];
        assert_eq!(maker_position.base_asset_amount, -BASE_PRECISION_I128);
        assert_eq!(maker_position.quote_asset_amount, 120072000);
        assert_eq!(
            maker_position.quote_entry_amount,
            120 * QUOTE_PRECISION_I128
        );

        assert_eq!(market.amm.net_base_asset_amount, 0);
        assert_eq!(market.base_asset_amount_long, BASE_PRECISION_I128);
        assert_eq!(market.base_asset_amount_short, -BASE_PRECISION_I128);
        assert_eq!(
            market.amm.quote_asset_amount_long,
            -120 * QUOTE_PRECISION_I128
        );
        assert_eq!(
            market.amm.quote_asset_amount_short,
            120 * QUOTE_PRECISION_I128
        );
    }

    #[test]
    fn double_dutch_auction() {
        let mut taker = User {
            orders: get_orders(Order {
                market_index: 0,
                order_type: OrderType::Market,
                direction: PositionDirection::Long,
                base_asset_amount: BASE_PRECISION,
                ts: 0,
                slot: 0,
                auction_start_price: 100 * MARK_PRICE_PRECISION,
                auction_end_price: 200 * MARK_PRICE_PRECISION,
                auction_duration: 10,
                ..Order::default()
            }),
            positions: get_positions(MarketPosition {
                market_index: 0,
                open_orders: 1,
                open_bids: BASE_PRECISION_I128,
                ..MarketPosition::default()
            }),
            ..User::default()
        };

        let mut maker = User {
            orders: get_orders(Order {
                market_index: 0,
                post_only: true,
                order_type: OrderType::Market,
                direction: PositionDirection::Short,
                base_asset_amount: BASE_PRECISION,
                ts: 0,
                slot: 0,
                auction_start_price: 200 * MARK_PRICE_PRECISION,
                auction_end_price: 100 * MARK_PRICE_PRECISION,
                auction_duration: 10,
                ..Order::default()
            }),
            positions: get_positions(MarketPosition {
                market_index: 0,
                open_orders: 1,
                open_asks: -BASE_PRECISION_I128,
                ..MarketPosition::default()
            }),
            ..User::default()
        };

        let mut market = Market::default_test();

        let now = 5_i64;
        let slot = 5_u64;

        let fee_structure = get_fee_structure();

        let (taker_key, maker_key, filler_key) = get_user_keys();

        let mut order_records = vec![];

        fulfill_order_with_match(
            &mut market,
            &mut taker,
            0,
            &taker_key,
            &mut maker,
            0,
            &maker_key,
            None,
            &filler_key,
            now,
            slot,
            &fee_structure,
            &mut get_oracle_map(),
            &mut order_records,
        )
        .unwrap();

        let taker_position = &taker.positions[0];
        assert_eq!(taker_position.base_asset_amount, BASE_PRECISION_I128);
        assert_eq!(taker_position.quote_asset_amount, -150075000);
        assert_eq!(
            taker_position.quote_entry_amount,
            -150 * QUOTE_PRECISION_I128
        );
        assert_eq!(taker_position.open_bids, 0);
        assert_eq!(taker_position.open_orders, 0);
        assert_eq!(taker.fees.total_fee_paid, 75000);
        assert_eq!(taker.fees.total_referee_discount, 0);
        assert_eq!(taker.fees.total_token_discount, 0);
        assert_eq!(taker.orders[0], Order::default());

        let maker_position = &maker.positions[0];
        assert_eq!(maker_position.base_asset_amount, -BASE_PRECISION_I128);
        assert_eq!(maker_position.quote_asset_amount, 150045000);
        assert_eq!(
            maker_position.quote_entry_amount,
            150 * QUOTE_PRECISION_I128
        );
        assert_eq!(maker_position.open_orders, 0);
        assert_eq!(maker_position.open_asks, 0);
        assert_eq!(maker.fees.total_fee_rebate, 45000);
        assert_eq!(maker.orders[0], Order::default());

        assert_eq!(market.amm.net_base_asset_amount, 0);
        assert_eq!(market.base_asset_amount_long, BASE_PRECISION_I128);
        assert_eq!(market.base_asset_amount_short, -BASE_PRECISION_I128);
        assert_eq!(
            market.amm.quote_asset_amount_long,
            -150 * QUOTE_PRECISION_I128
        );
        assert_eq!(
            market.amm.quote_asset_amount_short,
            150 * QUOTE_PRECISION_I128
        );
        assert_eq!(market.amm.total_fee, 30000);
        assert_eq!(market.amm.total_fee_minus_distributions, 30000);
        assert_eq!(market.amm.net_revenue_since_last_funding, 30000);
    }

    #[test]
    fn taker_bid_crosses_maker_ask() {
        let mut maker = User {
            orders: get_orders(Order {
                market_index: 0,
                post_only: true,
                order_type: OrderType::Limit,
                direction: PositionDirection::Short,
                base_asset_amount: BASE_PRECISION,
                ts: 0,
                slot: 0,
                price: 100 * MARK_PRICE_PRECISION,
                ..Order::default()
            }),
            positions: get_positions(MarketPosition {
                market_index: 0,
                open_orders: 1,
                open_asks: -BASE_PRECISION_I128,
                ..MarketPosition::default()
            }),
            ..User::default()
        };

        let mut taker = User {
            orders: get_orders(Order {
                market_index: 0,
                order_type: OrderType::Limit,
                direction: PositionDirection::Long,
                base_asset_amount: BASE_PRECISION,
                ts: 0,
                price: 150 * MARK_PRICE_PRECISION,
                ..Order::default()
            }),
            positions: get_positions(MarketPosition {
                market_index: 0,
                open_orders: 1,
                open_bids: BASE_PRECISION_I128,
                ..MarketPosition::default()
            }),
            ..User::default()
        };

        let mut market = Market::default_test();

        let now = 5_i64;
        let slot = 5_u64;

        let fee_structure = get_fee_structure();
        let (maker_key, taker_key, filler_key) = get_user_keys();

        let mut order_records = vec![];

        fulfill_order_with_match(
            &mut market,
            &mut taker,
            0,
            &taker_key,
            &mut maker,
            0,
            &maker_key,
            None,
            &filler_key,
            now,
            slot,
            &fee_structure,
            &mut get_oracle_map(),
            &mut order_records,
        )
        .unwrap();

        let maker_position = &maker.positions[0];
        assert_eq!(maker_position.base_asset_amount, -BASE_PRECISION_I128);
        assert_eq!(maker_position.quote_asset_amount, 100030000);
        assert_eq!(
            maker_position.quote_entry_amount,
            100 * QUOTE_PRECISION_I128
        );
        assert_eq!(maker_position.open_orders, 0);
        assert_eq!(maker_position.open_asks, 0);
        assert_eq!(maker.fees.total_fee_rebate, 30000);
        assert_eq!(maker.orders[0], Order::default());

        let taker_position = &taker.positions[0];
        assert_eq!(taker_position.base_asset_amount, BASE_PRECISION_I128);
        assert_eq!(taker_position.quote_asset_amount, -100050000);
        assert_eq!(
            taker_position.quote_entry_amount,
            -100 * QUOTE_PRECISION_I128
        );
        assert_eq!(taker_position.open_bids, 0);
        assert_eq!(taker_position.open_orders, 0);
        assert_eq!(taker.fees.total_fee_paid, 50000);
        assert_eq!(taker.fees.total_referee_discount, 0);
        assert_eq!(taker.fees.total_token_discount, 0);
        assert_eq!(taker.orders[0], Order::default());

        assert_eq!(market.amm.net_base_asset_amount, 0);
        assert_eq!(market.base_asset_amount_long, BASE_PRECISION_I128);
        assert_eq!(market.base_asset_amount_short, -BASE_PRECISION_I128);
        assert_eq!(
            market.amm.quote_asset_amount_long,
            -100 * QUOTE_PRECISION_I128
        );
        assert_eq!(
            market.amm.quote_asset_amount_short,
            100 * QUOTE_PRECISION_I128
        );
        assert_eq!(market.amm.total_fee, 20000);
        assert_eq!(market.amm.total_fee_minus_distributions, 20000);
        assert_eq!(market.amm.net_revenue_since_last_funding, 20000);
    }

    #[test]
    fn taker_ask_crosses_maker_bid() {
        let mut maker = User {
            orders: get_orders(Order {
                market_index: 0,
                post_only: true,
                order_type: OrderType::Limit,
                direction: PositionDirection::Long,
                base_asset_amount: BASE_PRECISION,
                ts: 0,
                slot: 0,
                price: 100 * MARK_PRICE_PRECISION,
                ..Order::default()
            }),
            positions: get_positions(MarketPosition {
                market_index: 0,
                open_orders: 1,
                open_bids: BASE_PRECISION_I128,
                ..MarketPosition::default()
            }),
            ..User::default()
        };

        let mut taker = User {
            orders: get_orders(Order {
                market_index: 0,
                order_type: OrderType::Limit,
                direction: PositionDirection::Short,
                base_asset_amount: BASE_PRECISION,
                ts: 0,
                price: 50 * MARK_PRICE_PRECISION,
                ..Order::default()
            }),
            positions: get_positions(MarketPosition {
                market_index: 0,
                open_orders: 1,
                open_asks: -BASE_PRECISION_I128,
                ..MarketPosition::default()
            }),
            ..User::default()
        };

        let mut market = Market::default_test();

        let now = 5_i64;
        let slot = 5_u64;

        let fee_structure = get_fee_structure();

        let (maker_key, taker_key, filler_key) = get_user_keys();

        let mut order_records = vec![];

        fulfill_order_with_match(
            &mut market,
            &mut taker,
            0,
            &taker_key,
            &mut maker,
            0,
            &maker_key,
            None,
            &filler_key,
            now,
            slot,
            &fee_structure,
            &mut get_oracle_map(),
            &mut order_records,
        )
        .unwrap();

        let maker_position = &maker.positions[0];
        assert_eq!(maker_position.base_asset_amount, BASE_PRECISION_I128);
        assert_eq!(maker_position.quote_asset_amount, -99970000);
        assert_eq!(
            maker_position.quote_entry_amount,
            -100 * QUOTE_PRECISION_I128
        );
        assert_eq!(maker_position.open_orders, 0);
        assert_eq!(maker_position.open_bids, 0);
        assert_eq!(maker.fees.total_fee_rebate, 30000);
        assert_eq!(maker.orders[0], Order::default());

        let taker_position = &taker.positions[0];
        assert_eq!(taker_position.base_asset_amount, -BASE_PRECISION_I128);
        assert_eq!(taker_position.quote_asset_amount, 99950000);
        assert_eq!(
            taker_position.quote_entry_amount,
            100 * QUOTE_PRECISION_I128
        );
        assert_eq!(taker_position.open_asks, 0);
        assert_eq!(taker_position.open_orders, 0);
        assert_eq!(taker.fees.total_fee_paid, 50000);
        assert_eq!(taker.fees.total_referee_discount, 0);
        assert_eq!(taker.fees.total_token_discount, 0);
        assert_eq!(taker.orders[0], Order::default());

        assert_eq!(market.amm.net_base_asset_amount, 0);
        assert_eq!(market.base_asset_amount_long, BASE_PRECISION_I128);
        assert_eq!(market.base_asset_amount_short, -BASE_PRECISION_I128);
        assert_eq!(
            market.amm.quote_asset_amount_long,
            -100 * QUOTE_PRECISION_I128
        );
        assert_eq!(
            market.amm.quote_asset_amount_short,
            100 * QUOTE_PRECISION_I128
        );
        assert_eq!(market.amm.total_fee, 20000);
        assert_eq!(market.amm.total_fee_minus_distributions, 20000);
        assert_eq!(market.amm.net_revenue_since_last_funding, 20000);
    }
}

pub mod fulfill_order {
    use super::*;
    use crate::controller::orders::fulfill_order;
    use crate::controller::position::PositionDirection;
    use crate::create_account_info;
    use crate::create_anchor_account_info;
    use crate::math::constants::{
        AMM_RESERVE_PRECISION, BANK_CUMULATIVE_INTEREST_PRECISION, BANK_INTEREST_PRECISION,
        BANK_WEIGHT_PRECISION, BASE_PRECISION, BASE_PRECISION_I128, MARK_PRICE_PRECISION,
        PEG_PRECISION, QUOTE_PRECISION_I128,
    };
    use crate::state::bank::{Bank, BankBalanceType};
    use crate::state::bank_map::BankMap;
    use crate::state::market::{Market, AMM};
    use crate::state::market_map::MarketMap;
    use crate::state::oracle::OracleSource;
    use crate::state::user::{OrderStatus, OrderType, User, UserBankBalance};
    use crate::tests::utils::*;
    use std::ops::Deref;
    use std::str::FromStr;

    #[test]
    fn fulfill_with_amm_and_maker() {
        let now = 0_i64;
        let slot = 0_u64;

        let mut oracle_price = get_pyth_price(100, 10);
        let oracle_price_key =
            Pubkey::from_str("J83w4HKfqxwcq3BEMMkPFSppX3gqekLyLJBexebFVkix").unwrap();
        let pyth_program = crate::ids::pyth_program::id();
        create_account_info!(
            oracle_price,
            &oracle_price_key,
            &pyth_program,
            oracle_account_info
        );
        let mut oracle_map = OracleMap::load_one(&oracle_account_info, slot).unwrap();

        let mut market = Market {
            amm: AMM {
                base_asset_reserve: 100 * AMM_RESERVE_PRECISION,
                quote_asset_reserve: 100 * AMM_RESERVE_PRECISION,
                bid_base_asset_reserve: 101 * AMM_RESERVE_PRECISION,
                bid_quote_asset_reserve: 99 * AMM_RESERVE_PRECISION,
                ask_base_asset_reserve: 99 * AMM_RESERVE_PRECISION,
                ask_quote_asset_reserve: 101 * AMM_RESERVE_PRECISION,
                sqrt_k: 100 * AMM_RESERVE_PRECISION,
                peg_multiplier: 100 * PEG_PRECISION,
                max_slippage_ratio: 50,
                max_base_asset_amount_ratio: 100,
                base_asset_amount_step_size: 10000000,
                oracle: oracle_price_key,
                ..AMM::default()
            },
            margin_ratio_initial: 1000,
            margin_ratio_maintenance: 500,
<<<<<<< HEAD
            status: MarketStatus::Initialized,
            ..Market::default()
=======
            initialized: true,
            ..Market::default_test()
>>>>>>> 1587c6e3
        };
        market.amm.max_base_asset_reserve = u128::MAX;
        market.amm.min_base_asset_reserve = 0;

        create_anchor_account_info!(market, Market, market_account_info);
        let market_map = MarketMap::load_one(&market_account_info, true).unwrap();

        let mut bank = Bank {
            bank_index: 0,
            oracle_source: OracleSource::QuoteAsset,
            cumulative_deposit_interest: BANK_CUMULATIVE_INTEREST_PRECISION,
            decimals: 6,
            initial_asset_weight: BANK_WEIGHT_PRECISION,
            ..Bank::default()
        };
        create_anchor_account_info!(bank, Bank, bank_account_info);
        let bank_map = BankMap::load_one(&bank_account_info, true).unwrap();

        let mut taker = User {
            orders: get_orders(Order {
                market_index: 0,
                status: OrderStatus::Open,
                order_type: OrderType::Market,
                direction: PositionDirection::Long,
                base_asset_amount: BASE_PRECISION,
                ts: 0,
                slot: 0,
                auction_start_price: 0,
                auction_end_price: 100 * MARK_PRICE_PRECISION,
                auction_duration: 0,
                ..Order::default()
            }),
            positions: get_positions(MarketPosition {
                market_index: 0,
                open_orders: 1,
                open_bids: BASE_PRECISION_I128,
                ..MarketPosition::default()
            }),
            bank_balances: get_bank_balances(UserBankBalance {
                bank_index: 0,
                balance_type: BankBalanceType::Deposit,
                balance: 100 * BANK_INTEREST_PRECISION,
            }),
            ..User::default()
        };

        let mut maker = User {
            orders: get_orders(Order {
                market_index: 0,
                post_only: true,
                order_type: OrderType::Limit,
                direction: PositionDirection::Short,
                base_asset_amount: BASE_PRECISION / 2,
                ts: 0,
                price: 100 * MARK_PRICE_PRECISION,
                ..Order::default()
            }),
            positions: get_positions(MarketPosition {
                market_index: 0,
                open_orders: 1,
                open_asks: -BASE_PRECISION_I128 / 2,
                ..MarketPosition::default()
            }),
            ..User::default()
        };

        let fee_structure = get_fee_structure();

        let (taker_key, maker_key, filler_key) = get_user_keys();

        let (base_asset_amount, _, _) = fulfill_order(
            &mut taker,
            0,
            &taker_key,
            &mut Some(&mut maker),
            Some(0),
            Some(&maker_key),
            &mut None,
            &filler_key,
            &bank_map,
            &market_map,
            &mut oracle_map,
            &fee_structure,
            0,
            None,
            now,
            slot,
        )
        .unwrap();

        assert_eq!(base_asset_amount, BASE_PRECISION);

        let taker_position = &taker.positions[0];
        assert_eq!(taker_position.base_asset_amount, BASE_PRECISION_I128);
        assert_eq!(taker_position.quote_asset_amount, -102335406);
        assert_eq!(taker_position.quote_entry_amount, -102284264);
        assert_eq!(taker_position.open_bids, 0);
        assert_eq!(taker_position.open_orders, 0);
        assert_eq!(taker.fees.total_fee_paid, 51142);
        assert_eq!(taker.fees.total_referee_discount, 0);
        assert_eq!(taker.fees.total_token_discount, 0);
        assert_eq!(taker.orders[0], Order::default());

        let maker_position = &maker.positions[0];
        assert_eq!(maker_position.base_asset_amount, -BASE_PRECISION_I128 / 2);
        assert_eq!(maker_position.quote_asset_amount, 50015000);
        assert_eq!(maker_position.quote_entry_amount, 50 * QUOTE_PRECISION_I128);
        assert_eq!(maker_position.open_orders, 0);
        assert_eq!(maker_position.open_asks, 0);
        assert_eq!(maker.fees.total_fee_rebate, 15000);
        assert_eq!(maker.orders[0], Order::default());

        let market_after = market_map.get_ref(&0).unwrap();
        assert_eq!(market_after.amm.net_base_asset_amount, 5000000000000);
        assert_eq!(market_after.base_asset_amount_long, 10000000000000);
        assert_eq!(market_after.base_asset_amount_short, -5000000000000);
        assert_eq!(market_after.amm.quote_asset_amount_long, -102284264);
        assert_eq!(market_after.amm.quote_asset_amount_short, 50000000);
        assert_eq!(market_after.amm.total_fee, 2069149);
        assert_eq!(market_after.amm.total_fee_minus_distributions, 2069149);
        assert_eq!(market_after.amm.net_revenue_since_last_funding, 2069149);
    }

    #[test]
    fn fulfill_with_maker_with_auction_incomplete() {
        let mut market = Market {
            amm: AMM {
                base_asset_reserve: 100 * AMM_RESERVE_PRECISION,
                quote_asset_reserve: 100 * AMM_RESERVE_PRECISION,
                bid_base_asset_reserve: 101 * AMM_RESERVE_PRECISION,
                bid_quote_asset_reserve: 99 * AMM_RESERVE_PRECISION,
                ask_base_asset_reserve: 99 * AMM_RESERVE_PRECISION,
                ask_quote_asset_reserve: 101 * AMM_RESERVE_PRECISION,
                sqrt_k: 100 * AMM_RESERVE_PRECISION,
                peg_multiplier: 100 * PEG_PRECISION,
                ..AMM::default()
            },
            margin_ratio_initial: 1000,
            margin_ratio_maintenance: 500,
<<<<<<< HEAD
            status: MarketStatus::Initialized,
            ..Market::default()
=======
            initialized: true,
            ..Market::default_test()
>>>>>>> 1587c6e3
        };
        create_anchor_account_info!(market, Market, market_account_info);
        let market_map = MarketMap::load_one(&market_account_info, true).unwrap();

        let mut bank = Bank {
            bank_index: 0,
            oracle_source: OracleSource::QuoteAsset,
            cumulative_deposit_interest: BANK_CUMULATIVE_INTEREST_PRECISION,
            decimals: 6,
            initial_asset_weight: BANK_WEIGHT_PRECISION,
            ..Bank::default()
        };
        create_anchor_account_info!(bank, Bank, bank_account_info);
        let bank_map = BankMap::load_one(&bank_account_info, true).unwrap();

        let mut oracle_map = get_oracle_map();

        let mut taker = User {
            orders: get_orders(Order {
                market_index: 0,
                status: OrderStatus::Open,
                order_type: OrderType::Market,
                direction: PositionDirection::Long,
                base_asset_amount: BASE_PRECISION,
                ts: 0,
                slot: 0,
                auction_start_price: 100 * MARK_PRICE_PRECISION,
                auction_end_price: 200 * MARK_PRICE_PRECISION,
                auction_duration: 5,
                ..Order::default()
            }),
            positions: get_positions(MarketPosition {
                market_index: 0,
                open_orders: 1,
                open_bids: BASE_PRECISION_I128,
                ..MarketPosition::default()
            }),
            bank_balances: get_bank_balances(UserBankBalance {
                bank_index: 0,
                balance_type: BankBalanceType::Deposit,
                balance: 100 * BANK_INTEREST_PRECISION,
            }),
            ..User::default()
        };

        let mut maker = User {
            orders: get_orders(Order {
                market_index: 0,
                post_only: true,
                order_type: OrderType::Limit,
                direction: PositionDirection::Short,
                base_asset_amount: BASE_PRECISION / 2,
                ts: 0,
                price: 100 * MARK_PRICE_PRECISION,
                ..Order::default()
            }),
            positions: get_positions(MarketPosition {
                market_index: 0,
                open_orders: 1,
                open_asks: -BASE_PRECISION_I128 / 2,
                ..MarketPosition::default()
            }),
            ..User::default()
        };

        let now = 0_i64;
        let slot = 0_u64;

        let fee_structure = get_fee_structure();

        let (taker_key, maker_key, filler_key) = get_user_keys();

        let (base_asset_amount, _, _) = fulfill_order(
            &mut taker,
            0,
            &taker_key,
            &mut Some(&mut maker),
            Some(0),
            Some(&maker_key),
            &mut None,
            &filler_key,
            &bank_map,
            &market_map,
            &mut oracle_map,
            &fee_structure,
            0,
            None,
            now,
            slot,
        )
        .unwrap();

        assert_eq!(base_asset_amount, BASE_PRECISION / 2);

        let taker_position = &taker.positions[0];
        assert_eq!(taker_position.base_asset_amount, BASE_PRECISION_I128 / 2);
        assert_eq!(taker_position.quote_asset_amount, -50025000);
        assert_eq!(
            taker_position.quote_entry_amount,
            -50 * QUOTE_PRECISION_I128
        );
        assert_eq!(taker_position.open_bids, BASE_PRECISION_I128 / 2);
        assert_eq!(taker_position.open_orders, 1);
        assert_eq!(taker.fees.total_fee_paid, 25000);
        assert_eq!(taker.fees.total_referee_discount, 0);
        assert_eq!(taker.fees.total_token_discount, 0);

        let maker_position = &maker.positions[0];
        assert_eq!(maker_position.base_asset_amount, -BASE_PRECISION_I128 / 2);
        assert_eq!(maker_position.quote_asset_amount, 50015000);
        assert_eq!(maker_position.quote_entry_amount, 50 * QUOTE_PRECISION_I128);
        assert_eq!(maker_position.open_orders, 0);
        assert_eq!(maker_position.open_asks, 0);
        assert_eq!(maker.fees.total_fee_rebate, 15000);

        let market_after = market_map.get_ref(&0).unwrap();
        assert_eq!(market_after.amm.net_base_asset_amount, 0);
        assert_eq!(market_after.base_asset_amount_long, 5000000000000);
        assert_eq!(market_after.base_asset_amount_short, -5000000000000);
        assert_eq!(market_after.amm.quote_asset_amount_long, -50000000);
        assert_eq!(market_after.amm.quote_asset_amount_short, 50000000);
        assert_eq!(market_after.amm.total_fee, 10000);
        assert_eq!(market_after.amm.total_fee_minus_distributions, 10000);
        assert_eq!(market_after.amm.net_revenue_since_last_funding, 10000);
    }

    #[test]
    fn fulfill_with_amm_end_of_auction() {
        let now = 0_i64;
        let slot = 6_u64;

        let mut oracle_price = get_pyth_price(100, 10);
        let oracle_price_key =
            Pubkey::from_str("J83w4HKfqxwcq3BEMMkPFSppX3gqekLyLJBexebFVkix").unwrap();
        let pyth_program = crate::ids::pyth_program::id();
        create_account_info!(
            oracle_price,
            &oracle_price_key,
            &pyth_program,
            oracle_account_info
        );
        let mut oracle_map = OracleMap::load_one(&oracle_account_info, slot).unwrap();

        let mut market = Market {
            amm: AMM {
                base_asset_reserve: 100 * AMM_RESERVE_PRECISION,
                quote_asset_reserve: 100 * AMM_RESERVE_PRECISION,
                bid_base_asset_reserve: 101 * AMM_RESERVE_PRECISION,
                bid_quote_asset_reserve: 99 * AMM_RESERVE_PRECISION,
                ask_base_asset_reserve: 99 * AMM_RESERVE_PRECISION,
                ask_quote_asset_reserve: 101 * AMM_RESERVE_PRECISION,
                sqrt_k: 100 * AMM_RESERVE_PRECISION,
                peg_multiplier: 100 * PEG_PRECISION,
                max_slippage_ratio: 10,
                max_base_asset_amount_ratio: 100,
                base_asset_amount_step_size: 10000000,
                oracle: oracle_price_key,
                ..AMM::default()
            },
            margin_ratio_initial: 1000,
            margin_ratio_maintenance: 500,
<<<<<<< HEAD
            status: MarketStatus::Initialized,
            ..Market::default()
=======
            initialized: true,
            ..Market::default_test()
>>>>>>> 1587c6e3
        };
        market.amm.max_base_asset_reserve = u128::MAX;
        market.amm.min_base_asset_reserve = 0;

        create_anchor_account_info!(market, Market, market_account_info);
        let market_map = MarketMap::load_one(&market_account_info, true).unwrap();

        let mut bank = Bank {
            bank_index: 0,
            oracle_source: OracleSource::QuoteAsset,
            cumulative_deposit_interest: BANK_CUMULATIVE_INTEREST_PRECISION,
            decimals: 6,
            initial_asset_weight: BANK_WEIGHT_PRECISION,
            ..Bank::default()
        };
        create_anchor_account_info!(bank, Bank, bank_account_info);
        let bank_map = BankMap::load_one(&bank_account_info, true).unwrap();

        let mut taker = User {
            orders: get_orders(Order {
                market_index: 0,
                status: OrderStatus::Open,
                order_type: OrderType::Market,
                direction: PositionDirection::Long,
                base_asset_amount: BASE_PRECISION,
                ts: 0,
                slot: 0,
                auction_start_price: 0,
                auction_end_price: 100 * MARK_PRICE_PRECISION,
                auction_duration: 5,
                ..Order::default()
            }),
            positions: get_positions(MarketPosition {
                market_index: 0,
                open_orders: 1,
                open_bids: BASE_PRECISION_I128,
                ..MarketPosition::default()
            }),
            bank_balances: get_bank_balances(UserBankBalance {
                bank_index: 0,
                balance_type: BankBalanceType::Deposit,
                balance: 100 * BANK_INTEREST_PRECISION,
            }),
            ..User::default()
        };

        let fee_structure = get_fee_structure();

        let (taker_key, _, filler_key) = get_user_keys();

        let (base_asset_amount, _, _) = fulfill_order(
            &mut taker,
            0,
            &taker_key,
            &mut None,
            None,
            None,
            &mut None,
            &filler_key,
            &bank_map,
            &market_map,
            &mut oracle_map,
            &fee_structure,
            0,
            None,
            now,
            slot,
        )
        .unwrap();

        assert_eq!(base_asset_amount, BASE_PRECISION);

        let taker_position = &taker.positions[0];
        assert_eq!(taker_position.base_asset_amount, BASE_PRECISION_I128);
        assert_eq!(taker_position.quote_asset_amount, -104133673);
        assert_eq!(taker_position.quote_entry_amount, -104081633);
        assert_eq!(taker_position.open_bids, 0);
        assert_eq!(taker_position.open_orders, 0);
        assert_eq!(taker.fees.total_fee_paid, 52040);
        assert_eq!(taker.fees.total_referee_discount, 0);
        assert_eq!(taker.fees.total_token_discount, 0);
        assert_eq!(taker.orders[0], Order::default());

        let market_after = market_map.get_ref(&0).unwrap();
        assert_eq!(market_after.amm.net_base_asset_amount, 10000000000000);
        assert_eq!(market_after.base_asset_amount_long, 10000000000000);
        assert_eq!(market_after.base_asset_amount_short, 0);
        assert_eq!(market_after.amm.quote_asset_amount_long, -104081633);
        assert_eq!(market_after.amm.quote_asset_amount_short, 0);
        assert_eq!(market_after.amm.total_fee, 3123571);
        assert_eq!(market_after.amm.total_fee_minus_distributions, 3123571);
        assert_eq!(market_after.amm.net_revenue_since_last_funding, 3123571);
    }

    #[test]
    fn taker_breaches_margin_requirement() {
        let mut market = Market {
            amm: AMM {
                base_asset_reserve: 100 * AMM_RESERVE_PRECISION,
                quote_asset_reserve: 100 * AMM_RESERVE_PRECISION,
                bid_base_asset_reserve: 101 * AMM_RESERVE_PRECISION,
                bid_quote_asset_reserve: 99 * AMM_RESERVE_PRECISION,
                ask_base_asset_reserve: 99 * AMM_RESERVE_PRECISION,
                ask_quote_asset_reserve: 101 * AMM_RESERVE_PRECISION,
                sqrt_k: 100 * AMM_RESERVE_PRECISION,
                peg_multiplier: 100 * PEG_PRECISION,
                max_slippage_ratio: 10,
                max_base_asset_amount_ratio: 100,
                base_asset_amount_step_size: 10000000,
                ..AMM::default()
            },
            margin_ratio_initial: 1000,
            margin_ratio_maintenance: 500,
<<<<<<< HEAD
            status: MarketStatus::Initialized,
            ..Market::default()
=======
            initialized: true,
            ..Market::default_test()
>>>>>>> 1587c6e3
        };
        create_anchor_account_info!(market, Market, market_account_info);
        let market_map = MarketMap::load_one(&market_account_info, true).unwrap();

        let mut bank = Bank {
            bank_index: 0,
            oracle_source: OracleSource::QuoteAsset,
            cumulative_deposit_interest: BANK_CUMULATIVE_INTEREST_PRECISION,
            decimals: 6,
            initial_asset_weight: BANK_WEIGHT_PRECISION,
            ..Bank::default()
        };
        create_anchor_account_info!(bank, Bank, bank_account_info);
        let bank_map = BankMap::load_one(&bank_account_info, true).unwrap();

        let mut oracle_map = get_oracle_map();

        let mut taker = User {
            orders: get_orders(Order {
                market_index: 0,
                status: OrderStatus::Open,
                order_type: OrderType::Market,
                direction: PositionDirection::Long,
                base_asset_amount: BASE_PRECISION,
                ts: 0,
                slot: 0,
                auction_start_price: 0,
                auction_end_price: 100 * MARK_PRICE_PRECISION,
                auction_duration: 0,
                ..Order::default()
            }),
            positions: get_positions(MarketPosition {
                market_index: 0,
                open_orders: 1,
                open_bids: BASE_PRECISION_I128,
                ..MarketPosition::default()
            }),
            bank_balances: get_bank_balances(UserBankBalance {
                bank_index: 0,
                balance_type: BankBalanceType::Deposit,
                balance: BANK_INTEREST_PRECISION,
            }),
            ..User::default()
        };

        let mut maker = User {
            orders: get_orders(Order {
                market_index: 0,
                post_only: true,
                order_type: OrderType::Limit,
                direction: PositionDirection::Short,
                base_asset_amount: BASE_PRECISION / 2,
                ts: 0,
                price: 100 * MARK_PRICE_PRECISION,
                ..Order::default()
            }),
            positions: get_positions(MarketPosition {
                market_index: 0,
                open_orders: 1,
                open_asks: -BASE_PRECISION_I128 / 2,
                ..MarketPosition::default()
            }),
            ..User::default()
        };

        let mut filler = User::default();

        let now = 0_i64;
        let slot = 0_u64;

        let fee_structure = get_fee_structure();

        let (taker_key, maker_key, filler_key) = get_user_keys();

        let expected_taker_after = User {
            positions: get_positions(MarketPosition {
                market_index: 0,
                quote_asset_amount: -10000,
                ..MarketPosition::default()
            }),
            orders: get_orders(Order::default()),
            ..taker
        };
        let expected_maker_after = maker;
        let expected_filler_after = User {
            positions: get_positions(MarketPosition {
                market_index: 0,
                quote_asset_amount: 10000,
                ..MarketPosition::default()
            }),
            orders: get_orders(Order::default()),
            ..filler
        };
        let expected_market_after = *market_map.get_ref(&0).unwrap();

        let (base_asset_amount, potentially_risk_increasing, _) = fulfill_order(
            &mut taker,
            0,
            &taker_key,
            &mut Some(&mut maker),
            Some(0),
            Some(&maker_key),
            &mut Some(&mut filler),
            &filler_key,
            &bank_map,
            &market_map,
            &mut oracle_map,
            &fee_structure,
            0,
            None,
            now,
            slot,
        )
        .unwrap();

        assert_eq!(base_asset_amount, 0);
        assert!(!potentially_risk_increasing);
        assert_eq!(maker, expected_maker_after);
        assert_eq!(taker, expected_taker_after);
        assert_eq!(filler, expected_filler_after);

        let market_after = market_map.get_ref(&0).unwrap();
        assert_eq!(*market_after.deref(), expected_market_after);
    }

    #[test]
    fn fulfill_users_with_multiple_orders_and_markets() {
        let mut sol_market = Market {
            amm: AMM {
                base_asset_reserve: 100 * AMM_RESERVE_PRECISION,
                quote_asset_reserve: 100 * AMM_RESERVE_PRECISION,
                bid_base_asset_reserve: 101 * AMM_RESERVE_PRECISION,
                bid_quote_asset_reserve: 99 * AMM_RESERVE_PRECISION,
                ask_base_asset_reserve: 99 * AMM_RESERVE_PRECISION,
                ask_quote_asset_reserve: 101 * AMM_RESERVE_PRECISION,
                sqrt_k: 100 * AMM_RESERVE_PRECISION,
                peg_multiplier: 100 * PEG_PRECISION,
                ..AMM::default()
            },
            margin_ratio_initial: 1000,
            margin_ratio_maintenance: 500,
            status: MarketStatus::Initialized,
            ..Market::default()
        };
        create_anchor_account_info!(sol_market, Market, sol_market_account_info);
        let mut btc_market = Market {
            amm: AMM {
                base_asset_reserve: 100 * AMM_RESERVE_PRECISION,
                quote_asset_reserve: 100 * AMM_RESERVE_PRECISION,
                bid_base_asset_reserve: 101 * AMM_RESERVE_PRECISION,
                bid_quote_asset_reserve: 99 * AMM_RESERVE_PRECISION,
                ask_base_asset_reserve: 99 * AMM_RESERVE_PRECISION,
                ask_quote_asset_reserve: 101 * AMM_RESERVE_PRECISION,
                sqrt_k: 100 * AMM_RESERVE_PRECISION,
                peg_multiplier: 20000 * PEG_PRECISION,
                ..AMM::default()
            },
            margin_ratio_initial: 1000,
            margin_ratio_maintenance: 500,
            status: MarketStatus::Initialized,
            market_index: 1,
            ..Market::default()
        };
        create_anchor_account_info!(btc_market, Market, btc_market_account_info);
        let market_map = MarketMap::load_multiple(
            vec![&sol_market_account_info, &btc_market_account_info],
            true,
        )
        .unwrap();

        let mut bank = Bank {
            bank_index: 0,
            oracle_source: OracleSource::QuoteAsset,
            cumulative_deposit_interest: BANK_CUMULATIVE_INTEREST_PRECISION,
            decimals: 6,
            initial_asset_weight: BANK_WEIGHT_PRECISION,
            ..Bank::default()
        };
        create_anchor_account_info!(bank, Bank, bank_account_info);
        let bank_map = BankMap::load_one(&bank_account_info, true).unwrap();

        let mut oracle_map = get_oracle_map();

        let mut taker_orders = [Order::default(); 32];
        taker_orders[0] = Order {
            market_index: 0,
            status: OrderStatus::Open,
            order_type: OrderType::Market,
            direction: PositionDirection::Long,
            base_asset_amount: BASE_PRECISION,
            ts: 0,
            slot: 0,
            auction_start_price: 100 * MARK_PRICE_PRECISION,
            auction_end_price: 200 * MARK_PRICE_PRECISION,
            auction_duration: 5,
            ..Order::default()
        };
        taker_orders[1] = Order {
            market_index: 1,
            status: OrderStatus::Open,
            order_type: OrderType::Market,
            direction: PositionDirection::Long,
            base_asset_amount: BASE_PRECISION,
            ts: 0,
            slot: 0,
            auction_start_price: 20000 * MARK_PRICE_PRECISION,
            auction_end_price: 20100 * MARK_PRICE_PRECISION,
            auction_duration: 5,
            ..Order::default()
        };

        // Taker has sol order and position at index 0, btc at index 1
        let mut taker_positions = [MarketPosition::default(); 5];
        taker_positions[0] = MarketPosition {
            market_index: 0,
            open_orders: 1,
            open_bids: BASE_PRECISION_I128,
            ..MarketPosition::default()
        };
        taker_positions[1] = MarketPosition {
            market_index: 1,
            open_orders: 1,
            open_bids: BASE_PRECISION_I128,
            ..MarketPosition::default()
        };

        let mut taker = User {
            orders: taker_orders,
            positions: taker_positions,
            bank_balances: get_bank_balances(UserBankBalance {
                bank_index: 0,
                balance_type: BankBalanceType::Deposit,
                balance: 100 * BANK_INTEREST_PRECISION,
            }),
            ..User::default()
        };

        // Maker has sol order and position at index 1, btc at index 1
        let mut maker_orders = [Order::default(); 32];
        maker_orders[0] = Order {
            market_index: 1,
            post_only: true,
            order_type: OrderType::Limit,
            direction: PositionDirection::Short,
            base_asset_amount: BASE_PRECISION / 2,
            ts: 0,
            price: 20000 * MARK_PRICE_PRECISION,
            ..Order::default()
        };
        maker_orders[1] = Order {
            market_index: 0,
            post_only: true,
            order_type: OrderType::Limit,
            direction: PositionDirection::Short,
            base_asset_amount: BASE_PRECISION / 2,
            ts: 0,
            price: 100 * MARK_PRICE_PRECISION,
            ..Order::default()
        };

        let mut maker_positions = [MarketPosition::default(); 5];
        maker_positions[0] = MarketPosition {
            market_index: 1,
            open_orders: 1,
            open_asks: -BASE_PRECISION_I128 / 2,
            ..MarketPosition::default()
        };
        maker_positions[1] = MarketPosition {
            market_index: 0,
            open_orders: 1,
            open_asks: -BASE_PRECISION_I128 / 2,
            ..MarketPosition::default()
        };

        let mut maker = User {
            orders: maker_orders,
            positions: maker_positions,
            ..User::default()
        };

        let now = 0_i64;
        let slot = 0_u64;

        let fee_structure = get_fee_structure();

        let (taker_key, maker_key, filler_key) = get_user_keys();

        let taker_before = taker;
        let maker_before = maker;
        let (base_asset_amount, _, _) = fulfill_order(
            &mut taker,
            0,
            &taker_key,
            &mut Some(&mut maker),
            Some(1),
            Some(&maker_key),
            &mut None,
            &filler_key,
            &bank_map,
            &market_map,
            &mut oracle_map,
            &fee_structure,
            0,
            None,
            now,
            slot,
        )
        .unwrap();

        assert_eq!(base_asset_amount, BASE_PRECISION / 2);

        let taker_position = &taker.positions[0].clone();
        assert_eq!(taker_position.base_asset_amount, BASE_PRECISION_I128 / 2);
        assert_eq!(taker_position.quote_asset_amount, -50025000);
        assert_eq!(
            taker_position.quote_entry_amount,
            -50 * QUOTE_PRECISION_I128
        );
        assert_eq!(taker_position.open_bids, BASE_PRECISION_I128 / 2);
        assert_eq!(taker_position.open_orders, 1);
        assert_eq!(taker.fees.total_fee_paid, 25000);
        assert_eq!(taker.fees.total_referee_discount, 0);
        assert_eq!(taker.fees.total_token_discount, 0);

        let taker_order = &taker.orders[0].clone();
        assert_eq!(taker_order.base_asset_amount_filled, BASE_PRECISION / 2);
        assert_eq!(taker_order.quote_asset_amount_filled, 50000000);
        assert_eq!(taker_order.fee, 25000);

        // BTC Market shouldnt be affected
        assert_eq!(taker.positions[1], taker_before.positions[1]);
        assert_eq!(taker.orders[1], taker_before.orders[1]);

        let maker_position = &maker.positions[1];
        assert_eq!(maker_position.base_asset_amount, -BASE_PRECISION_I128 / 2);
        assert_eq!(maker_position.quote_asset_amount, 50015000);
        assert_eq!(maker_position.quote_entry_amount, 50 * QUOTE_PRECISION_I128);
        assert_eq!(maker_position.open_orders, 0);
        assert_eq!(maker_position.open_asks, 0);
        assert_eq!(maker.fees.total_fee_rebate, 15000);

        assert_eq!(maker.orders[1], Order::default());

        // BTC Market shouldnt be affected
        assert_eq!(maker.positions[0], maker_before.positions[0]);
        assert_eq!(maker.orders[0], maker_before.orders[0]);

        let market_after = market_map.get_ref(&0).unwrap();
        assert_eq!(market_after.amm.net_base_asset_amount, 0);
        assert_eq!(market_after.base_asset_amount_long, 5000000000000);
        assert_eq!(market_after.base_asset_amount_short, -5000000000000);
        assert_eq!(market_after.amm.quote_asset_amount_long, -50000000);
        assert_eq!(market_after.amm.quote_asset_amount_short, 50000000);
        assert_eq!(market_after.amm.total_fee, 10000);
        assert_eq!(market_after.amm.total_fee_minus_distributions, 10000);
        assert_eq!(market_after.amm.net_revenue_since_last_funding, 10000);
    }
}

pub mod fill_order {
    use super::*;
    use crate::controller::orders::fill_order;
    use crate::controller::position::PositionDirection;
    use crate::create_account_info;
    use crate::create_anchor_account_info;
    use crate::math::constants::{
        AMM_RESERVE_PRECISION, BANK_CUMULATIVE_INTEREST_PRECISION, BANK_INTEREST_PRECISION,
        BANK_WEIGHT_PRECISION, BASE_PRECISION, BASE_PRECISION_I128, MARK_PRICE_PRECISION,
        PEG_PRECISION,
    };
    use crate::state::bank::{Bank, BankBalanceType};
    use crate::state::bank_map::BankMap;
    use crate::state::market::{Market, AMM};
    use crate::state::market_map::MarketMap;
    use crate::state::oracle::OracleSource;
    use crate::state::state::State;
    use crate::state::user::{OrderStatus, OrderType, User, UserBankBalance};
    use crate::tests::utils::create_account_info;
    use crate::tests::utils::*;
    use anchor_lang::prelude::{AccountLoader, Clock};
    use std::str::FromStr;

    #[test]
    fn cancel_order_after_fulfill() {
        let clock = Clock {
            slot: 6,
            epoch_start_timestamp: 0,
            epoch: 0,
            leader_schedule_epoch: 0,
            unix_timestamp: 0,
        };

        let mut oracle_price = get_pyth_price(100, 10);
        let oracle_price_key =
            Pubkey::from_str("J83w4HKfqxwcq3BEMMkPFSppX3gqekLyLJBexebFVkix").unwrap();
        let pyth_program = crate::ids::pyth_program::id();
        create_account_info!(
            oracle_price,
            &oracle_price_key,
            &pyth_program,
            oracle_account_info
        );
        let mut oracle_map = OracleMap::load_one(&oracle_account_info, clock.slot).unwrap();

        let mut market = Market {
            amm: AMM {
                base_asset_reserve: 100 * AMM_RESERVE_PRECISION,
                quote_asset_reserve: 100 * AMM_RESERVE_PRECISION,
                bid_base_asset_reserve: 101 * AMM_RESERVE_PRECISION,
                bid_quote_asset_reserve: 99 * AMM_RESERVE_PRECISION,
                ask_base_asset_reserve: 99 * AMM_RESERVE_PRECISION,
                ask_quote_asset_reserve: 101 * AMM_RESERVE_PRECISION,
                sqrt_k: 100 * AMM_RESERVE_PRECISION,
                peg_multiplier: 100 * PEG_PRECISION,
                max_slippage_ratio: 100,
                max_base_asset_amount_ratio: 100,
                base_asset_amount_step_size: 10000000,
                oracle: oracle_price_key,
                ..AMM::default()
            },
            margin_ratio_initial: 1000,
            margin_ratio_maintenance: 500,
            status: MarketStatus::Initialized,
            ..Market::default()
        };
        market.amm.max_base_asset_reserve = u128::MAX;
        market.amm.min_base_asset_reserve = 0;
        create_anchor_account_info!(market, Market, market_account_info);
        let market_map = MarketMap::load_one(&market_account_info, true).unwrap();

        let mut bank = Bank {
            bank_index: 0,
            oracle_source: OracleSource::QuoteAsset,
            cumulative_deposit_interest: BANK_CUMULATIVE_INTEREST_PRECISION,
            decimals: 6,
            initial_asset_weight: BANK_WEIGHT_PRECISION,
            ..Bank::default()
        };
        create_anchor_account_info!(bank, Bank, bank_account_info);
        let bank_map = BankMap::load_one(&bank_account_info, true).unwrap();

        let mut user = User {
            orders: get_orders(Order {
                market_index: 0,
                order_id: 1,
                status: OrderStatus::Open,
                order_type: OrderType::Market,
                direction: PositionDirection::Long,
                base_asset_amount: BASE_PRECISION,
                ts: 0,
                slot: 0,
                auction_start_price: 0,
                auction_end_price: 102 * MARK_PRICE_PRECISION,
                auction_duration: 5,
                price: 102 * MARK_PRICE_PRECISION,
                ..Order::default()
            }),
            positions: get_positions(MarketPosition {
                market_index: 0,
                open_orders: 1,
                open_bids: BASE_PRECISION_I128,
                ..MarketPosition::default()
            }),
            bank_balances: get_bank_balances(UserBankBalance {
                bank_index: 0,
                balance_type: BankBalanceType::Deposit,
                balance: 100 * BANK_INTEREST_PRECISION,
            }),
            ..User::default()
        };
        create_anchor_account_info!(user, User, user_account_info);
        let user_account_loader: AccountLoader<User> =
            AccountLoader::try_from(&user_account_info).unwrap();

        let filler_key = Pubkey::from_str("My11111111111111111111111111111111111111111").unwrap();
        create_anchor_account_info!(User::default(), &filler_key, User, user_account_info);
        let filler_account_loader: AccountLoader<User> =
            AccountLoader::try_from(&user_account_info).unwrap();

        let state = State {
            min_auction_duration: 1,
            max_auction_duration: 10,
            ..State::default()
        };

        let (base_asset_amount, updated_user_state) = fill_order(
            1,
            &state,
            &user_account_loader,
            &bank_map,
            &market_map,
            &mut oracle_map,
            &filler_account_loader,
            None,
            None,
            &clock,
        )
        .unwrap();

        let user_after = user_account_loader.load().unwrap();
        assert_eq!(base_asset_amount, 9852450000000);
        assert!(updated_user_state);
        assert_eq!(user_after.positions[0].open_orders, 0);
        assert_eq!(user_after.positions[0].open_bids, 0);
        assert_eq!(user_after.orders[0], Order::default()); // order canceled

        let filler_after = filler_account_loader.load().unwrap();
        assert_eq!(filler_after.positions[0].quote_asset_amount, 20000);
    }

    #[test]
    fn expire_order() {
        let mut market = Market {
            amm: AMM {
                base_asset_reserve: 100 * AMM_RESERVE_PRECISION,
                quote_asset_reserve: 100 * AMM_RESERVE_PRECISION,
                bid_base_asset_reserve: 101 * AMM_RESERVE_PRECISION,
                bid_quote_asset_reserve: 99 * AMM_RESERVE_PRECISION,
                ask_base_asset_reserve: 99 * AMM_RESERVE_PRECISION,
                ask_quote_asset_reserve: 101 * AMM_RESERVE_PRECISION,
                sqrt_k: 100 * AMM_RESERVE_PRECISION,
                peg_multiplier: 100 * PEG_PRECISION,
                max_slippage_ratio: 100,
                max_base_asset_amount_ratio: 100,
                base_asset_amount_step_size: 10000000,
                ..AMM::default()
            },
            margin_ratio_initial: 1000,
            margin_ratio_maintenance: 500,
            status: MarketStatus::Initialized,
            ..Market::default()
        };
        create_anchor_account_info!(market, Market, market_account_info);
        let market_map = MarketMap::load_one(&market_account_info, true).unwrap();

        let mut bank = Bank {
            bank_index: 0,
            oracle_source: OracleSource::QuoteAsset,
            cumulative_deposit_interest: BANK_CUMULATIVE_INTEREST_PRECISION,
            decimals: 6,
            initial_asset_weight: BANK_WEIGHT_PRECISION,
            ..Bank::default()
        };
        create_anchor_account_info!(bank, Bank, bank_account_info);
        let bank_map = BankMap::load_one(&bank_account_info, true).unwrap();

        let mut oracle_map = get_oracle_map();

        let mut user = User {
            orders: get_orders(Order {
                market_index: 0,
                order_id: 1,
                status: OrderStatus::Open,
                order_type: OrderType::Market,
                direction: PositionDirection::Long,
                base_asset_amount: BASE_PRECISION,
                ts: 0,
                slot: 0,
                auction_start_price: 0,
                auction_end_price: 102 * MARK_PRICE_PRECISION,
                auction_duration: 5,
                price: 102 * MARK_PRICE_PRECISION,
                ..Order::default()
            }),
            positions: get_positions(MarketPosition {
                market_index: 0,
                open_orders: 1,
                open_bids: BASE_PRECISION_I128,
                ..MarketPosition::default()
            }),
            bank_balances: get_bank_balances(UserBankBalance {
                bank_index: 0,
                balance_type: BankBalanceType::Deposit,
                balance: 100 * BANK_INTEREST_PRECISION,
            }),
            ..User::default()
        };
        create_anchor_account_info!(user, User, user_account_info);
        let user_account_loader: AccountLoader<User> =
            AccountLoader::try_from(&user_account_info).unwrap();

        let filler_key = Pubkey::from_str("My11111111111111111111111111111111111111111").unwrap();
        create_anchor_account_info!(User::default(), &filler_key, User, user_account_info);
        let filler_account_loader: AccountLoader<User> =
            AccountLoader::try_from(&user_account_info).unwrap();

        let state = State {
            min_auction_duration: 1,
            max_auction_duration: 10,
            ..State::default()
        };

        let clock = Clock {
            slot: 11,
            epoch_start_timestamp: 0,
            epoch: 0,
            leader_schedule_epoch: 0,
            unix_timestamp: 0,
        };

        let (base_asset_amount, _) = fill_order(
            1,
            &state,
            &user_account_loader,
            &bank_map,
            &market_map,
            &mut oracle_map,
            &filler_account_loader,
            None,
            None,
            &clock,
        )
        .unwrap();

        let user_after = user_account_loader.load().unwrap();
        assert_eq!(base_asset_amount, 0);
        assert_eq!(user_after.positions[0].open_orders, 0);
        assert_eq!(user_after.positions[0].open_bids, 0);
        assert_eq!(user_after.positions[0].quote_asset_amount, -10000);
        assert_eq!(user_after.orders[0], Order::default()); // order canceled

        let filler_after = filler_account_loader.load().unwrap();
        assert_eq!(filler_after.positions[0].quote_asset_amount, 10000);
    }
}<|MERGE_RESOLUTION|>--- conflicted
+++ resolved
@@ -1402,13 +1402,8 @@
             },
             margin_ratio_initial: 1000,
             margin_ratio_maintenance: 500,
-<<<<<<< HEAD
             status: MarketStatus::Initialized,
             ..Market::default()
-=======
-            initialized: true,
-            ..Market::default_test()
->>>>>>> 1587c6e3
         };
         market.amm.max_base_asset_reserve = u128::MAX;
         market.amm.min_base_asset_reserve = 0;
@@ -1548,13 +1543,8 @@
             },
             margin_ratio_initial: 1000,
             margin_ratio_maintenance: 500,
-<<<<<<< HEAD
             status: MarketStatus::Initialized,
             ..Market::default()
-=======
-            initialized: true,
-            ..Market::default_test()
->>>>>>> 1587c6e3
         };
         create_anchor_account_info!(market, Market, market_account_info);
         let market_map = MarketMap::load_one(&market_account_info, true).unwrap();
@@ -1716,13 +1706,8 @@
             },
             margin_ratio_initial: 1000,
             margin_ratio_maintenance: 500,
-<<<<<<< HEAD
             status: MarketStatus::Initialized,
             ..Market::default()
-=======
-            initialized: true,
-            ..Market::default_test()
->>>>>>> 1587c6e3
         };
         market.amm.max_base_asset_reserve = u128::MAX;
         market.amm.min_base_asset_reserve = 0;
@@ -1836,13 +1821,8 @@
             },
             margin_ratio_initial: 1000,
             margin_ratio_maintenance: 500,
-<<<<<<< HEAD
             status: MarketStatus::Initialized,
             ..Market::default()
-=======
-            initialized: true,
-            ..Market::default_test()
->>>>>>> 1587c6e3
         };
         create_anchor_account_info!(market, Market, market_account_info);
         let market_map = MarketMap::load_one(&market_account_info, true).unwrap();
