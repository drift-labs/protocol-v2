use anchor_lang::prelude::Pubkey;
use anchor_lang::Owner;

use crate::math::constants::ONE_BPS_DENOMINATOR;
use crate::state::oracle_map::OracleMap;
use crate::state::state::{FeeStructure, FeeTier};
use crate::state::user::{Order, PerpPosition};

fn get_fee_structure() -> FeeStructure {
    let mut fee_tiers = [FeeTier::default(); 10];
    fee_tiers[0] = FeeTier {
        fee_numerator: 5,
        fee_denominator: ONE_BPS_DENOMINATOR,
        maker_rebate_numerator: 3,
        maker_rebate_denominator: ONE_BPS_DENOMINATOR,
        ..FeeTier::default()
    };
    FeeStructure {
        fee_tiers,
        ..FeeStructure::test_default()
    }
}

fn get_user_keys() -> (Pubkey, Pubkey, Pubkey) {
    (Pubkey::default(), Pubkey::default(), Pubkey::default())
}

#[cfg(test)]
pub mod amm_jit {
    use std::str::FromStr;

    use crate::controller::orders::fulfill_order;
    use crate::controller::position::PositionDirection;
    use crate::create_account_info;
    use crate::create_anchor_account_info;
    use crate::math::constants::PRICE_PRECISION_I128;
    use crate::math::constants::{
        AMM_RESERVE_PRECISION, BASE_PRECISION_I128, BASE_PRECISION_I64, BASE_PRECISION_U64,
        PEG_PRECISION, PRICE_PRECISION, SPOT_BALANCE_PRECISION_U64,
        SPOT_CUMULATIVE_INTEREST_PRECISION, SPOT_WEIGHT_PRECISION,
    };
    use crate::math::constants::{CONCENTRATION_PRECISION, PRICE_PRECISION_U64};
    use crate::math::constants::{PRICE_PRECISION_I128, QUOTE_PRECISION_I64};
    use crate::state::oracle::{HistoricalOracleData, OracleSource};
    use crate::state::perp_market::{MarketStatus, PerpMarket, AMM};
    use crate::state::perp_market_map::PerpMarketMap;
    use crate::state::spot_market::{SpotBalanceType, SpotMarket};
    use crate::state::spot_market_map::SpotMarketMap;
    use crate::state::user::{OrderStatus, OrderType, SpotPosition, User, UserStats};
    use crate::test_utils::*;
    use crate::test_utils::{get_orders, get_positions, get_pyth_price, get_spot_positions};

    use super::*;

    #[test]
    fn no_fulfill_with_amm_jit_taker_long() {
        let now = 0_i64;
        let slot = 0_u64;

        let mut oracle_price = get_pyth_price(100, 6);
        let oracle_price_key =
            Pubkey::from_str("J83w4HKfqxwcq3BEMMkPFSppX3gqekLyLJBexebFVkix").unwrap();
        let pyth_program = crate::ids::pyth_program::id();
        create_account_info!(
            oracle_price,
            &oracle_price_key,
            &pyth_program,
            oracle_account_info
        );
        let mut oracle_map = OracleMap::load_one(&oracle_account_info, slot, None).unwrap();

        // net users are short
        let mut market = PerpMarket {
            amm: AMM {
                base_asset_reserve: 100 * AMM_RESERVE_PRECISION,
                quote_asset_reserve: 100 * AMM_RESERVE_PRECISION,
                base_asset_amount_with_amm: (AMM_RESERVE_PRECISION / 2) as i128,
                base_asset_amount_long: (AMM_RESERVE_PRECISION / 2) as i128,
                sqrt_k: 100 * AMM_RESERVE_PRECISION,
                peg_multiplier: 100 * PEG_PRECISION,
                max_slippage_ratio: 50,
                max_fill_reserve_fraction: 100,
                order_step_size: 1000,
                order_tick_size: 1,
                oracle: oracle_price_key,
                amm_jit_intensity: 100,
                base_spread: 20000,
                long_spread: 20000,
                short_spread: 20000,
                historical_oracle_data: HistoricalOracleData {
                    last_oracle_price: (100 * PRICE_PRECISION) as i128,
                    last_oracle_price_twap: (100 * PRICE_PRECISION) as i128,
                    last_oracle_price_twap_5min: (100 * PRICE_PRECISION) as i128,

                    ..HistoricalOracleData::default()
                },

                ..AMM::default()
            },
            margin_ratio_initial: 1000,
            margin_ratio_maintenance: 500,
            status: MarketStatus::Initialized,
            ..PerpMarket::default_test()
        };
        market.amm.max_base_asset_reserve = u64::MAX as u128;
        market.amm.min_base_asset_reserve = 0;

        let (new_ask_base_asset_reserve, new_ask_quote_asset_reserve) =
            crate::math::amm_spread::calculate_spread_reserves(
                &market.amm,
                PositionDirection::Long,
            )
            .unwrap();
        let (new_bid_base_asset_reserve, new_bid_quote_asset_reserve) =
            crate::math::amm_spread::calculate_spread_reserves(
                &market.amm,
                PositionDirection::Short,
            )
            .unwrap();
        market.amm.ask_base_asset_reserve = new_ask_base_asset_reserve;
        market.amm.bid_base_asset_reserve = new_bid_base_asset_reserve;
        market.amm.ask_quote_asset_reserve = new_ask_quote_asset_reserve;
        market.amm.bid_quote_asset_reserve = new_bid_quote_asset_reserve;

        assert_eq!(new_bid_quote_asset_reserve, 99000000000);
        create_anchor_account_info!(market, PerpMarket, market_account_info);
        let market_map = PerpMarketMap::load_one(&market_account_info, true).unwrap();

        let mut spot_market = SpotMarket {
            market_index: 0,
            oracle_source: OracleSource::QuoteAsset,
            cumulative_deposit_interest: SPOT_CUMULATIVE_INTEREST_PRECISION,
            decimals: 6,
            initial_asset_weight: SPOT_WEIGHT_PRECISION,
            maintenance_asset_weight: SPOT_WEIGHT_PRECISION,
            ..SpotMarket::default()
        };
        create_anchor_account_info!(spot_market, SpotMarket, spot_market_account_info);
        let spot_market_map = SpotMarketMap::load_one(&spot_market_account_info, true).unwrap();

        // taker wants to go long (would improve balance)
        let mut taker = User {
            orders: get_orders(Order {
                market_index: 0,
                status: OrderStatus::Open,
                order_type: OrderType::Market,
                direction: PositionDirection::Long,
                base_asset_amount: BASE_PRECISION_U64,
                ts: 0,
                slot: 0,
                auction_start_price: 0,
                auction_end_price: 100 * PRICE_PRECISION_U64,
                price: 100 * PRICE_PRECISION_U64,
                auction_duration: 0,
                ..Order::default()
            }),
            perp_positions: get_positions(PerpPosition {
                market_index: 0,
                open_orders: 1,
                open_bids: BASE_PRECISION_I64,
                ..PerpPosition::default()
            }),
            spot_positions: get_spot_positions(SpotPosition {
                market_index: 0,
                balance_type: SpotBalanceType::Deposit,
                scaled_balance: 100 * SPOT_BALANCE_PRECISION_U64,
                ..SpotPosition::default()
            }),
            ..User::default()
        };

        let mut maker = User {
            orders: get_orders(Order {
                market_index: 0,
                post_only: true,
                order_type: OrderType::Limit,
                direction: PositionDirection::Short,
                base_asset_amount: BASE_PRECISION_U64 / 2,
                ts: 0,
                price: 100 * PRICE_PRECISION_U64,
                ..Order::default()
            }),
            perp_positions: get_positions(PerpPosition {
                market_index: 0,
                open_orders: 1,
                open_asks: -BASE_PRECISION_I64 / 2,
                ..PerpPosition::default()
            }),
            spot_positions: get_spot_positions(SpotPosition {
                market_index: 0,
                balance_type: SpotBalanceType::Deposit,
                scaled_balance: 100 * 100 * SPOT_BALANCE_PRECISION_U64,
                ..SpotPosition::default()
            }),
            ..User::default()
        };

        let mut filler = User::default();

        let fee_structure = get_fee_structure();

        let (taker_key, maker_key, filler_key) = get_user_keys();

        let mut taker_stats = UserStats::default();
        let mut maker_stats = UserStats::default();
        let mut filler_stats = UserStats::default();

        fulfill_order(
            &mut taker,
            0,
            &taker_key,
            &mut taker_stats,
            &mut Some(&mut maker),
            &mut Some(&mut maker_stats),
            Some(0),
            Some(&maker_key),
            &mut Some(&mut filler),
            &filler_key,
            &mut Some(&mut filler_stats),
            &mut None,
            &mut None,
            &spot_market_map,
            &market_map,
            &mut oracle_map,
            &fee_structure,
            0,
            Some(market.amm.historical_oracle_data.last_oracle_price),
            now,
            slot,
            false,
            true,
        )
        .unwrap();

        let market_after = market_map.get_ref(&0).unwrap();
        // amm jit doesnt take anything
        assert_eq!(
            market_after.amm.base_asset_amount_with_amm,
            market.amm.base_asset_amount_with_amm
        );
    }

    #[test]
    fn fulfill_with_amm_jit_taker_long_max_amount() {
        let now = 0_i64;
        let slot = 0_u64;

        let mut oracle_price = get_pyth_price(100, 6);
        let oracle_price_key =
            Pubkey::from_str("J83w4HKfqxwcq3BEMMkPFSppX3gqekLyLJBexebFVkix").unwrap();
        let pyth_program = crate::ids::pyth_program::id();
        create_account_info!(
            oracle_price,
            &oracle_price_key,
            &pyth_program,
            oracle_account_info
        );
        let mut oracle_map = OracleMap::load_one(&oracle_account_info, slot, None).unwrap();

        // net users are short
        let mut market = PerpMarket {
            amm: AMM {
                base_asset_reserve: 100 * AMM_RESERVE_PRECISION,
                quote_asset_reserve: 100 * AMM_RESERVE_PRECISION,
                bid_base_asset_reserve: 101 * AMM_RESERVE_PRECISION,
                bid_quote_asset_reserve: 99 * AMM_RESERVE_PRECISION,
                ask_base_asset_reserve: 99 * AMM_RESERVE_PRECISION,
                ask_quote_asset_reserve: 101 * AMM_RESERVE_PRECISION,
                base_asset_amount_with_amm: -((AMM_RESERVE_PRECISION / 2) as i128),
                base_asset_amount_short: -((AMM_RESERVE_PRECISION / 2) as i128),
                sqrt_k: 100 * AMM_RESERVE_PRECISION,
                peg_multiplier: 100 * PEG_PRECISION,
                max_slippage_ratio: 50,
                max_fill_reserve_fraction: 100,
                order_step_size: 10000000,
                order_tick_size: 1,
                oracle: oracle_price_key,
                amm_jit_intensity: 100,
                historical_oracle_data: HistoricalOracleData {
                    last_oracle_price: (100 * PRICE_PRECISION) as i128,
                    last_oracle_price_twap: (100 * PRICE_PRECISION) as i128,
                    last_oracle_price_twap_5min: (100 * PRICE_PRECISION) as i128,

                    ..HistoricalOracleData::default()
                },
                user_lp_shares: 10 * AMM_RESERVE_PRECISION, // some lps exist
                concentration_coef: CONCENTRATION_PRECISION,
                ..AMM::default()
            },
            margin_ratio_initial: 1000,
            margin_ratio_maintenance: 500,
            status: MarketStatus::Initialized,
            ..PerpMarket::default_test()
        };
        market.amm.max_base_asset_reserve = u64::MAX as u128;
        market.amm.min_base_asset_reserve = 0;

        create_anchor_account_info!(market, PerpMarket, market_account_info);
        let market_map = PerpMarketMap::load_one(&market_account_info, true).unwrap();

        let mut spot_market = SpotMarket {
            market_index: 0,
            oracle_source: OracleSource::QuoteAsset,
            cumulative_deposit_interest: SPOT_CUMULATIVE_INTEREST_PRECISION,
            decimals: 6,
            initial_asset_weight: SPOT_WEIGHT_PRECISION,
            maintenance_asset_weight: SPOT_WEIGHT_PRECISION,
            ..SpotMarket::default()
        };
        create_anchor_account_info!(spot_market, SpotMarket, spot_market_account_info);
        let spot_market_map = SpotMarketMap::load_one(&spot_market_account_info, true).unwrap();

        // taker wants to go long (would improve balance)
        let mut taker = User {
            orders: get_orders(Order {
                market_index: 0,
                status: OrderStatus::Open,
                order_type: OrderType::Market,
                direction: PositionDirection::Long,
                base_asset_amount: BASE_PRECISION_U64 * 2, // if amm takes half it would flip
                ts: 0,
                slot: 0,
                price: 100 * PRICE_PRECISION as u64,
                auction_start_price: 0,
                auction_end_price: 100 * PRICE_PRECISION_U64,
                auction_duration: 0,
                ..Order::default()
            }),
            perp_positions: get_positions(PerpPosition {
                market_index: 0,
                open_orders: 1,
                open_bids: BASE_PRECISION_I64 * 2,
                ..PerpPosition::default()
            }),
            spot_positions: get_spot_positions(SpotPosition {
                market_index: 0,
                balance_type: SpotBalanceType::Deposit,
                scaled_balance: 100 * SPOT_BALANCE_PRECISION_U64,
                ..SpotPosition::default()
            }),
            ..User::default()
        };

        let mut maker = User {
            orders: get_orders(Order {
                market_index: 0,
                post_only: true,
                order_type: OrderType::Limit,
                direction: PositionDirection::Short,
                base_asset_amount: BASE_PRECISION_U64 * 2, // maker wants full = amm wants BASE_PERCISION
                ts: 0,
                price: 99 * PRICE_PRECISION_U64,
                ..Order::default()
            }),
            perp_positions: get_positions(PerpPosition {
                market_index: 0,
                open_orders: 1,
                open_asks: -BASE_PRECISION_I64 * 2,
                ..PerpPosition::default()
            }),
            spot_positions: get_spot_positions(SpotPosition {
                market_index: 0,
                balance_type: SpotBalanceType::Deposit,
                scaled_balance: 100 * 100 * SPOT_BALANCE_PRECISION_U64,
                ..SpotPosition::default()
            }),
            ..User::default()
        };

        let mut filler = User::default();

        let fee_structure = get_fee_structure();

        let (taker_key, maker_key, filler_key) = get_user_keys();

        let mut taker_stats = UserStats::default();
        let mut maker_stats = UserStats::default();
        let mut filler_stats = UserStats::default();

        assert_eq!(market.amm.total_fee, 0);
        assert_eq!(market.amm.total_fee_minus_distributions, 0);
        assert_eq!(market.amm.net_revenue_since_last_funding, 0);
        assert_eq!(market.amm.total_mm_fee, 0);
        assert_eq!(market.amm.total_fee_withdrawn, 0);

        fulfill_order(
            &mut taker,
            0,
            &taker_key,
            &mut taker_stats,
            &mut Some(&mut maker),
            &mut Some(&mut maker_stats),
            Some(0),
            Some(&maker_key),
            &mut Some(&mut filler),
            &filler_key,
            &mut Some(&mut filler_stats),
            &mut None,
            &mut None,
            &spot_market_map,
            &market_map,
            &mut oracle_map,
            &fee_structure,
            0,
<<<<<<< HEAD
            Some(PRICE_PRECISION as i128),
=======
            Some(1),
>>>>>>> f1e7af66
            now,
            slot,
            false,
            true,
        )
        .unwrap();

        let market_after = market_map.get_ref(&0).unwrap();
        // nets to zero
        assert_eq!(market_after.amm.base_asset_amount_with_amm, 0);

        // make sure lps didnt get anything
        assert_eq!(market_after.amm.base_asset_amount_per_lp, 0);

        let maker_position = &maker.perp_positions[0];
        // maker got (full - net_baa)
        assert_eq!(
            maker_position.base_asset_amount as i128,
            -BASE_PRECISION_I128 * 2 - market.amm.base_asset_amount_with_amm
        );
    }

    #[test]
    fn fulfill_with_amm_jit_taker_short_max_amount() {
        let now = 0_i64;
        let slot = 0_u64;

        let mut oracle_price = get_pyth_price(100, 6);
        let oracle_price_key =
            Pubkey::from_str("J83w4HKfqxwcq3BEMMkPFSppX3gqekLyLJBexebFVkix").unwrap();
        let pyth_program = crate::ids::pyth_program::id();
        create_account_info!(
            oracle_price,
            &oracle_price_key,
            &pyth_program,
            oracle_account_info
        );
        let mut oracle_map = OracleMap::load_one(&oracle_account_info, slot, None).unwrap();

        // net users are short
        let mut market = PerpMarket {
            amm: AMM {
                base_asset_reserve: 100 * AMM_RESERVE_PRECISION,
                quote_asset_reserve: 100 * AMM_RESERVE_PRECISION,
                bid_base_asset_reserve: 101 * AMM_RESERVE_PRECISION,
                bid_quote_asset_reserve: 99 * AMM_RESERVE_PRECISION,
                ask_base_asset_reserve: 99 * AMM_RESERVE_PRECISION,
                ask_quote_asset_reserve: 101 * AMM_RESERVE_PRECISION,
                base_asset_amount_with_amm: (AMM_RESERVE_PRECISION / 2) as i128,
                base_asset_amount_long: (AMM_RESERVE_PRECISION / 2) as i128,
                sqrt_k: 100 * AMM_RESERVE_PRECISION,
                peg_multiplier: 100 * PEG_PRECISION,
                max_slippage_ratio: 50,
                max_fill_reserve_fraction: 100,
                order_step_size: 10000000,
                order_tick_size: 1,
                oracle: oracle_price_key,
                amm_jit_intensity: 100,
                historical_oracle_data: HistoricalOracleData {
                    last_oracle_price: (100 * PRICE_PRECISION) as i128,
                    last_oracle_price_twap: (100 * PRICE_PRECISION) as i128,
                    last_oracle_price_twap_5min: (100 * PRICE_PRECISION) as i128,

                    ..HistoricalOracleData::default()
                },

                ..AMM::default()
            },
            margin_ratio_initial: 1000,
            margin_ratio_maintenance: 500,
            status: MarketStatus::Initialized,
            ..PerpMarket::default_test()
        };
        market.amm.max_base_asset_reserve = u64::MAX as u128;
        market.amm.min_base_asset_reserve = 0;

        create_anchor_account_info!(market, PerpMarket, market_account_info);
        let market_map = PerpMarketMap::load_one(&market_account_info, true).unwrap();

        let mut spot_market = SpotMarket {
            market_index: 0,
            oracle_source: OracleSource::QuoteAsset,
            cumulative_deposit_interest: SPOT_CUMULATIVE_INTEREST_PRECISION,
            decimals: 6,
            initial_asset_weight: SPOT_WEIGHT_PRECISION,
            maintenance_asset_weight: SPOT_WEIGHT_PRECISION,
            ..SpotMarket::default()
        };
        create_anchor_account_info!(spot_market, SpotMarket, spot_market_account_info);
        let spot_market_map = SpotMarketMap::load_one(&spot_market_account_info, true).unwrap();

        // taker wants to go long (would improve balance)
        let taker_mul: i64 = 20;
        let mut taker = User {
            orders: get_orders(Order {
                market_index: 0,
                status: OrderStatus::Open,
                order_type: OrderType::Market,
                direction: PositionDirection::Short,
                base_asset_amount: BASE_PRECISION_U64 * taker_mul as u64, // if amm takes half it would flip
                ts: 0,
                slot: 0,
                price: 100 * PRICE_PRECISION_U64,
                auction_start_price: 0,
                auction_end_price: 100 * PRICE_PRECISION_U64,
                auction_duration: 0,
                ..Order::default()
            }),
            perp_positions: get_positions(PerpPosition {
                market_index: 0,
                open_orders: 1,
                open_asks: -BASE_PRECISION_I64 * taker_mul,
                ..PerpPosition::default()
            }),
            spot_positions: get_spot_positions(SpotPosition {
                market_index: 0,
                balance_type: SpotBalanceType::Deposit,
                scaled_balance: 100 * SPOT_BALANCE_PRECISION_U64 * taker_mul as u64,
                ..SpotPosition::default()
            }),
            ..User::default()
        };

        let mut maker = User {
            orders: get_orders(Order {
                market_index: 0,
                post_only: true,
                order_type: OrderType::Limit,
                direction: PositionDirection::Long,
                base_asset_amount: BASE_PRECISION_U64 * taker_mul as u64, // maker wants full = amm wants BASE_PERCISION
                ts: 0,
                price: 100 * PRICE_PRECISION_U64,
                ..Order::default()
            }),
            perp_positions: get_positions(PerpPosition {
                market_index: 0,
                open_orders: 1,
                open_bids: BASE_PRECISION_I64 * taker_mul,
                ..PerpPosition::default()
            }),
            spot_positions: get_spot_positions(SpotPosition {
                market_index: 0,
                balance_type: SpotBalanceType::Deposit,
                scaled_balance: 100 * 100 * SPOT_BALANCE_PRECISION_U64 * taker_mul as u64,
                ..SpotPosition::default()
            }),
            ..User::default()
        };

        let mut filler = User::default();

        let fee_structure = get_fee_structure();

        let (taker_key, maker_key, filler_key) = get_user_keys();

        let mut taker_stats = UserStats::default();
        let mut maker_stats = UserStats::default();
        let mut filler_stats = UserStats::default();

        assert_eq!(market.amm.total_fee, 0);
        assert_eq!(market.amm.total_fee_minus_distributions, 0);
        assert_eq!(market.amm.net_revenue_since_last_funding, 0);
        assert_eq!(market.amm.total_mm_fee, 0);
        assert_eq!(market.amm.total_fee_withdrawn, 0);

        fulfill_order(
            &mut taker,
            0,
            &taker_key,
            &mut taker_stats,
            &mut Some(&mut maker),
            &mut Some(&mut maker_stats),
            Some(0),
            Some(&maker_key),
            &mut Some(&mut filler),
            &filler_key,
            &mut Some(&mut filler_stats),
            &mut None,
            &mut None,
            &spot_market_map,
            &market_map,
            &mut oracle_map,
            &fee_structure,
            0,
            Some(200 * PRICE_PRECISION as i128),
            now,
            slot,
            false,
            true,
        )
        .unwrap();

        let market_after = market_map.get_ref(&0).unwrap();
        // nets to zero
        assert_eq!(market_after.amm.base_asset_amount_with_amm, 0);

        let maker_position = &maker.perp_positions[0];
        // maker got (full - net_baa)
        assert_eq!(
            maker_position.base_asset_amount as i128,
            BASE_PRECISION_I128 * taker_mul as i128 - market.amm.base_asset_amount_with_amm
        );
    }

    #[test]
    fn no_fulfill_with_amm_jit_taker_short() {
        let now = 0_i64;
        let slot = 0_u64;

        let mut oracle_price = get_pyth_price(100, 6);
        let oracle_price_key =
            Pubkey::from_str("J83w4HKfqxwcq3BEMMkPFSppX3gqekLyLJBexebFVkix").unwrap();
        let pyth_program = crate::ids::pyth_program::id();
        create_account_info!(
            oracle_price,
            &oracle_price_key,
            &pyth_program,
            oracle_account_info
        );
        let mut oracle_map = OracleMap::load_one(&oracle_account_info, slot, None).unwrap();

        // amm is short
        let mut market = PerpMarket {
            amm: AMM {
                base_asset_reserve: 100 * AMM_RESERVE_PRECISION,
                quote_asset_reserve: 100 * AMM_RESERVE_PRECISION,
                // bid_base_asset_reserve: 101 * AMM_RESERVE_PRECISION,
                // bid_quote_asset_reserve: 99 * AMM_RESERVE_PRECISION,
                // ask_base_asset_reserve: 99 * AMM_RESERVE_PRECISION,
                // ask_quote_asset_reserve: 101 * AMM_RESERVE_PRECISION,
                base_asset_amount_with_amm: -((AMM_RESERVE_PRECISION / 2) as i128),
                base_asset_amount_short: -((AMM_RESERVE_PRECISION / 2) as i128),
                sqrt_k: 100 * AMM_RESERVE_PRECISION,
                peg_multiplier: 100 * PEG_PRECISION,
                max_slippage_ratio: 50,
                max_fill_reserve_fraction: 100,
                order_step_size: 10000000,
                order_tick_size: 1,
                oracle: oracle_price_key,
                amm_jit_intensity: 100,
                base_spread: 20000,
                long_spread: 20000,
                short_spread: 20000,
                historical_oracle_data: HistoricalOracleData {
                    last_oracle_price: (100 * PRICE_PRECISION) as i128,
                    last_oracle_price_twap: (100 * PRICE_PRECISION) as i128,
                    last_oracle_price_twap_5min: (100 * PRICE_PRECISION) as i128,

                    ..HistoricalOracleData::default()
                },
                ..AMM::default()
            },
            margin_ratio_initial: 1000,
            margin_ratio_maintenance: 500,
            status: MarketStatus::Initialized,
            ..PerpMarket::default_test()
        };
        market.amm.max_base_asset_reserve = u64::MAX as u128;
        market.amm.min_base_asset_reserve = 0;
        let (new_ask_base_asset_reserve, new_ask_quote_asset_reserve) =
            crate::math::amm_spread::calculate_spread_reserves(
                &market.amm,
                PositionDirection::Long,
            )
            .unwrap();
        let (new_bid_base_asset_reserve, new_bid_quote_asset_reserve) =
            crate::math::amm_spread::calculate_spread_reserves(
                &market.amm,
                PositionDirection::Short,
            )
            .unwrap();
        market.amm.ask_base_asset_reserve = new_ask_base_asset_reserve;
        market.amm.bid_base_asset_reserve = new_bid_base_asset_reserve;
        market.amm.ask_quote_asset_reserve = new_ask_quote_asset_reserve;
        market.amm.bid_quote_asset_reserve = new_bid_quote_asset_reserve;

        assert_eq!(new_bid_quote_asset_reserve, 99000000000);

        create_anchor_account_info!(market, PerpMarket, market_account_info);
        let market_map = PerpMarketMap::load_one(&market_account_info, true).unwrap();

        let mut spot_market = SpotMarket {
            market_index: 0,
            oracle_source: OracleSource::QuoteAsset,
            cumulative_deposit_interest: SPOT_CUMULATIVE_INTEREST_PRECISION,
            decimals: 6,
            initial_asset_weight: SPOT_WEIGHT_PRECISION,
            maintenance_asset_weight: SPOT_WEIGHT_PRECISION,
            ..SpotMarket::default()
        };
        create_anchor_account_info!(spot_market, SpotMarket, spot_market_account_info);
        let spot_market_map = SpotMarketMap::load_one(&spot_market_account_info, true).unwrap();

        let mut taker = User {
            orders: get_orders(Order {
                market_index: 0,
                status: OrderStatus::Open,
                order_type: OrderType::Market,
                direction: PositionDirection::Short, // doesnt improve balance
                base_asset_amount: BASE_PRECISION_U64,
                ts: 0,
                slot: 0,
                auction_start_price: 0,
                auction_end_price: 100 * PRICE_PRECISION_U64,
                auction_duration: 0,
                ..Order::default()
            }),
            perp_positions: get_positions(PerpPosition {
                market_index: 0,
                open_orders: 1,
                open_asks: -BASE_PRECISION_I64,
                ..PerpPosition::default()
            }),
            spot_positions: get_spot_positions(SpotPosition {
                market_index: 0,
                balance_type: SpotBalanceType::Deposit,
                scaled_balance: 100 * SPOT_BALANCE_PRECISION_U64,
                ..SpotPosition::default()
            }),
            ..User::default()
        };

        let mut maker = User {
            orders: get_orders(Order {
                market_index: 0,
                post_only: true,
                order_type: OrderType::Limit,
                direction: PositionDirection::Long,
                base_asset_amount: BASE_PRECISION_U64 / 2,
                ts: 0,
                price: 100 * PRICE_PRECISION_U64,
                ..Order::default()
            }),
            perp_positions: get_positions(PerpPosition {
                market_index: 0,
                open_orders: 1,
                open_bids: BASE_PRECISION_I64 / 2,
                ..PerpPosition::default()
            }),
            spot_positions: get_spot_positions(SpotPosition {
                market_index: 0,
                balance_type: SpotBalanceType::Deposit,
                scaled_balance: 100 * 100 * SPOT_BALANCE_PRECISION_U64,
                ..SpotPosition::default()
            }),
            ..User::default()
        };

        let mut filler = User::default();

        let fee_structure = get_fee_structure();

        let (taker_key, maker_key, filler_key) = get_user_keys();

        let mut taker_stats = UserStats::default();
        let mut maker_stats = UserStats::default();
        let mut filler_stats = UserStats::default();

        let (base_asset_amount, _, _) = fulfill_order(
            &mut taker,
            0,
            &taker_key,
            &mut taker_stats,
            &mut Some(&mut maker),
            &mut Some(&mut maker_stats),
            Some(0),
            Some(&maker_key),
            &mut Some(&mut filler),
            &filler_key,
            &mut Some(&mut filler_stats),
            &mut None,
            &mut None,
            &spot_market_map,
            &market_map,
            &mut oracle_map,
            &fee_structure,
            0,
            Some(market.amm.historical_oracle_data.last_oracle_price),
            now,
            slot,
            false,
            true,
        )
        .unwrap();

        assert_eq!(base_asset_amount, BASE_PRECISION_U64);

        let taker_position = &taker.perp_positions[0];
        assert_eq!(taker_position.base_asset_amount, -BASE_PRECISION_I64);
        assert_eq!(taker.orders[0], Order::default());

        let maker_position = &maker.perp_positions[0];
        assert_eq!(maker_position.base_asset_amount, BASE_PRECISION_I64 / 2);
        assert_eq!(maker_position.quote_asset_amount, -49985000);
        assert_eq!(maker_position.quote_entry_amount, -50 * QUOTE_PRECISION_I64);
        assert_eq!(maker_position.open_orders, 0);

        let market_after = market_map.get_ref(&0).unwrap();
        assert_eq!(market_after.amm.base_asset_amount_with_amm, -1000000000);
    }

    #[test]
    fn fulfill_with_amm_jit_taker_short() {
        let now = 0_i64;
        let slot = 0_u64;

        let mut oracle_price = get_pyth_price(100, 6);
        let oracle_price_key =
            Pubkey::from_str("J83w4HKfqxwcq3BEMMkPFSppX3gqekLyLJBexebFVkix").unwrap();
        let pyth_program = crate::ids::pyth_program::id();
        create_account_info!(
            oracle_price,
            &oracle_price_key,
            &pyth_program,
            oracle_account_info
        );
        let mut oracle_map = OracleMap::load_one(&oracle_account_info, slot, None).unwrap();

        // net users are short
        let mut market = PerpMarket {
            amm: AMM {
                base_asset_reserve: 100 * AMM_RESERVE_PRECISION,
                quote_asset_reserve: 100 * AMM_RESERVE_PRECISION,
                base_spread: 250,
                long_spread: 125,
                short_spread: 125,
                base_asset_amount_with_amm: (AMM_RESERVE_PRECISION / 2) as i128,
                base_asset_amount_long: (AMM_RESERVE_PRECISION / 2) as i128,
                sqrt_k: 100 * AMM_RESERVE_PRECISION,
                peg_multiplier: 100 * PEG_PRECISION,
                max_slippage_ratio: 50,
                max_fill_reserve_fraction: 100,
                order_step_size: 10000000,
                order_tick_size: 1,
                oracle: oracle_price_key,
                amm_jit_intensity: 100,
                historical_oracle_data: HistoricalOracleData {
                    last_oracle_price: (100 * PRICE_PRECISION) as i128,
                    last_oracle_price_twap: (100 * PRICE_PRECISION) as i128,
                    last_oracle_price_twap_5min: (100 * PRICE_PRECISION) as i128,

                    ..HistoricalOracleData::default()
                },

                ..AMM::default()
            },
            margin_ratio_initial: 1000,
            margin_ratio_maintenance: 500,
            status: MarketStatus::Initialized,
            ..PerpMarket::default_test()
        };
        market.amm.max_base_asset_reserve = u64::MAX as u128;
        market.amm.min_base_asset_reserve = 0;

        let (new_ask_base_asset_reserve, new_ask_quote_asset_reserve) =
            crate::math::amm_spread::calculate_spread_reserves(
                &market.amm,
                PositionDirection::Long,
            )
            .unwrap();
        let (new_bid_base_asset_reserve, new_bid_quote_asset_reserve) =
            crate::math::amm_spread::calculate_spread_reserves(
                &market.amm,
                PositionDirection::Short,
            )
            .unwrap();
        market.amm.ask_base_asset_reserve = new_ask_base_asset_reserve;
        market.amm.bid_base_asset_reserve = new_bid_base_asset_reserve;
        market.amm.ask_quote_asset_reserve = new_ask_quote_asset_reserve;
        market.amm.bid_quote_asset_reserve = new_bid_quote_asset_reserve;

        create_anchor_account_info!(market, PerpMarket, market_account_info);
        let market_map = PerpMarketMap::load_one(&market_account_info, true).unwrap();

        let mut spot_market = SpotMarket {
            market_index: 0,
            oracle_source: OracleSource::QuoteAsset,
            cumulative_deposit_interest: SPOT_CUMULATIVE_INTEREST_PRECISION,
            decimals: 6,
            initial_asset_weight: SPOT_WEIGHT_PRECISION,
            maintenance_asset_weight: SPOT_WEIGHT_PRECISION,
            ..SpotMarket::default()
        };
        create_anchor_account_info!(spot_market, SpotMarket, spot_market_account_info);
        let spot_market_map = SpotMarketMap::load_one(&spot_market_account_info, true).unwrap();

        // taker wants to go long (would improve balance)
        let mut taker = User {
            orders: get_orders(Order {
                market_index: 0,
                status: OrderStatus::Open,
                order_type: OrderType::Market,
                direction: PositionDirection::Short,
                base_asset_amount: BASE_PRECISION_U64,
                ts: 0,
                slot: 0,
                auction_start_price: 0,
                auction_end_price: 100 * PRICE_PRECISION_U64,
                auction_duration: 0,
                ..Order::default()
            }),
            perp_positions: get_positions(PerpPosition {
                market_index: 0,
                open_orders: 1,
                open_asks: -BASE_PRECISION_I64,
                ..PerpPosition::default()
            }),
            spot_positions: get_spot_positions(SpotPosition {
                market_index: 0,
                balance_type: SpotBalanceType::Deposit,
                scaled_balance: 100 * SPOT_BALANCE_PRECISION_U64,
                ..SpotPosition::default()
            }),
            ..User::default()
        };

        let mut maker = User {
            orders: get_orders(Order {
                market_index: 0,
                post_only: true,
                order_type: OrderType::Limit,
                direction: PositionDirection::Long,
                base_asset_amount: BASE_PRECISION_U64 / 2,
                ts: 0,
                price: 100 * PRICE_PRECISION_U64,
                ..Order::default()
            }),
            perp_positions: get_positions(PerpPosition {
                market_index: 0,
                open_orders: 1,
                open_bids: BASE_PRECISION_I64 / 2,
                ..PerpPosition::default()
            }),
            spot_positions: get_spot_positions(SpotPosition {
                market_index: 0,
                balance_type: SpotBalanceType::Deposit,
                scaled_balance: 100 * 100 * SPOT_BALANCE_PRECISION_U64,
                ..SpotPosition::default()
            }),
            ..User::default()
        };

        let mut filler = User::default();

        let fee_structure = get_fee_structure();

        let (taker_key, maker_key, filler_key) = get_user_keys();

        let mut taker_stats = UserStats::default();
        let mut maker_stats = UserStats::default();
        let mut filler_stats = UserStats::default();

        assert_eq!(market.amm.total_fee, 0);
        assert_eq!(market.amm.total_fee_minus_distributions, 0);
        assert_eq!(market.amm.net_revenue_since_last_funding, 0);
        assert_eq!(market.amm.total_mm_fee, 0);
        assert_eq!(market.amm.total_fee_withdrawn, 0);

        let (base_asset_amount, _, _) = fulfill_order(
            &mut taker,
            0,
            &taker_key,
            &mut taker_stats,
            &mut Some(&mut maker),
            &mut Some(&mut maker_stats),
            Some(0),
            Some(&maker_key),
            &mut Some(&mut filler),
            &filler_key,
            &mut Some(&mut filler_stats),
            &mut None,
            &mut None,
            &spot_market_map,
            &market_map,
            &mut oracle_map,
            &fee_structure,
            0,
            Some(market.amm.historical_oracle_data.last_oracle_price),
            now,
            slot,
            false,
            true,
        )
        .unwrap();

        // base is filled
        assert!(base_asset_amount > 0);

        let market_after = market_map.get_ref(&0).unwrap();
        assert!(
            market_after.amm.base_asset_amount_with_amm.abs()
                < market.amm.base_asset_amount_with_amm.abs()
        );

        let quote_asset_amount_surplus = market_after.amm.total_mm_fee - market.amm.total_mm_fee;
        assert!(quote_asset_amount_surplus > 0);
    }

    #[test]
    fn fulfill_with_amm_jit_taker_long() {
        let now = 0_i64;
        let slot = 0_u64;

        let mut oracle_price = get_pyth_price(100, 6);
        let oracle_price_key =
            Pubkey::from_str("J83w4HKfqxwcq3BEMMkPFSppX3gqekLyLJBexebFVkix").unwrap();
        let pyth_program = crate::ids::pyth_program::id();
        create_account_info!(
            oracle_price,
            &oracle_price_key,
            &pyth_program,
            oracle_account_info
        );
        let mut oracle_map = OracleMap::load_one(&oracle_account_info, slot, None).unwrap();

        // net users are short
        let mut market = PerpMarket {
            amm: AMM {
                base_asset_reserve: 100 * AMM_RESERVE_PRECISION,
                quote_asset_reserve: 100 * AMM_RESERVE_PRECISION,
                bid_base_asset_reserve: 101 * AMM_RESERVE_PRECISION,
                bid_quote_asset_reserve: 99 * AMM_RESERVE_PRECISION,
                ask_base_asset_reserve: 99 * AMM_RESERVE_PRECISION,
                ask_quote_asset_reserve: 101 * AMM_RESERVE_PRECISION,
                base_asset_amount_with_amm: -((AMM_RESERVE_PRECISION / 2) as i128),
                base_asset_amount_short: -((AMM_RESERVE_PRECISION / 2) as i128),
                sqrt_k: 100 * AMM_RESERVE_PRECISION,
                peg_multiplier: 100 * PEG_PRECISION,
                max_slippage_ratio: 50,
                max_fill_reserve_fraction: 100,
                order_step_size: 1000,
                order_tick_size: 1,
                oracle: oracle_price_key,
                amm_jit_intensity: 100,
                historical_oracle_data: HistoricalOracleData {
                    last_oracle_price: (100 * PRICE_PRECISION) as i128,
                    last_oracle_price_twap: (100 * PRICE_PRECISION) as i128,
                    last_oracle_price_twap_5min: (100 * PRICE_PRECISION) as i128,

                    ..HistoricalOracleData::default()
                },

                ..AMM::default()
            },
            margin_ratio_initial: 1000,
            margin_ratio_maintenance: 500,
            status: MarketStatus::Initialized,
            ..PerpMarket::default_test()
        };
        market.amm.max_base_asset_reserve = u64::MAX as u128;
        market.amm.min_base_asset_reserve = 0;

        let (new_ask_base_asset_reserve, new_ask_quote_asset_reserve) =
            crate::math::amm_spread::calculate_spread_reserves(
                &market.amm,
                PositionDirection::Long,
            )
            .unwrap();
        let (new_bid_base_asset_reserve, new_bid_quote_asset_reserve) =
            crate::math::amm_spread::calculate_spread_reserves(
                &market.amm,
                PositionDirection::Short,
            )
            .unwrap();
        market.amm.ask_base_asset_reserve = new_ask_base_asset_reserve;
        market.amm.bid_base_asset_reserve = new_bid_base_asset_reserve;
        market.amm.ask_quote_asset_reserve = new_ask_quote_asset_reserve;
        market.amm.bid_quote_asset_reserve = new_bid_quote_asset_reserve;

        create_anchor_account_info!(market, PerpMarket, market_account_info);
        let market_map = PerpMarketMap::load_one(&market_account_info, true).unwrap();

        let mut spot_market = SpotMarket {
            market_index: 0,
            oracle_source: OracleSource::QuoteAsset,
            cumulative_deposit_interest: SPOT_CUMULATIVE_INTEREST_PRECISION,
            decimals: 6,
            initial_asset_weight: SPOT_WEIGHT_PRECISION,
            maintenance_asset_weight: SPOT_WEIGHT_PRECISION,
            ..SpotMarket::default()
        };
        create_anchor_account_info!(spot_market, SpotMarket, spot_market_account_info);
        let spot_market_map = SpotMarketMap::load_one(&spot_market_account_info, true).unwrap();

        // taker wants to go long (would improve balance)
        let mut taker = User {
            orders: get_orders(Order {
                market_index: 0,
                status: OrderStatus::Open,
                order_type: OrderType::Market,
                direction: PositionDirection::Long,
                base_asset_amount: BASE_PRECISION_U64,
                ts: 0,
                slot: 0,
                auction_start_price: 99 * PRICE_PRECISION_U64,
                auction_end_price: 100 * PRICE_PRECISION_U64,
                auction_duration: 0,

                ..Order::default()
            }),
            perp_positions: get_positions(PerpPosition {
                market_index: 0,
                open_orders: 1,
                open_bids: BASE_PRECISION_I64,
                ..PerpPosition::default()
            }),
            spot_positions: get_spot_positions(SpotPosition {
                market_index: 0,
                balance_type: SpotBalanceType::Deposit,
                scaled_balance: 100 * SPOT_BALANCE_PRECISION_U64,
                ..SpotPosition::default()
            }),
            ..User::default()
        };

        let mut maker = User {
            orders: get_orders(Order {
                market_index: 0,
                post_only: true,
                order_type: OrderType::Limit,
                direction: PositionDirection::Short,
                base_asset_amount: BASE_PRECISION_U64 / 2,
                ts: 0,
                price: 100 * PRICE_PRECISION_U64,
                ..Order::default()
            }),
            perp_positions: get_positions(PerpPosition {
                market_index: 0,
                open_orders: 1,
                open_asks: -BASE_PRECISION_I64 / 2,
                ..PerpPosition::default()
            }),
            spot_positions: get_spot_positions(SpotPosition {
                market_index: 0,
                balance_type: SpotBalanceType::Deposit,
                scaled_balance: 100 * SPOT_BALANCE_PRECISION_U64,
                ..SpotPosition::default()
            }),
            ..User::default()
        };

        let mut filler = User::default();

        let fee_structure = get_fee_structure();

        let (taker_key, maker_key, filler_key) = get_user_keys();

        let mut taker_stats = UserStats::default();
        let mut maker_stats = UserStats::default();
        let mut filler_stats = UserStats::default();

        assert_eq!(market.amm.total_fee, 0);
        assert_eq!(market.amm.total_fee_minus_distributions, 0);
        assert_eq!(market.amm.net_revenue_since_last_funding, 0);
        assert_eq!(market.amm.total_mm_fee, 0);
        assert_eq!(market.amm.total_fee_withdrawn, 0);

        let reserve_price_before = market.amm.reserve_price().unwrap();
        assert_eq!(reserve_price_before, 100 * PRICE_PRECISION);

        fulfill_order(
            &mut taker,
            0,
            &taker_key,
            &mut taker_stats,
            &mut Some(&mut maker),
            &mut Some(&mut maker_stats),
            Some(0),
            Some(&maker_key),
            &mut Some(&mut filler),
            &filler_key,
            &mut Some(&mut filler_stats),
            &mut None,
            &mut None,
            &spot_market_map,
            &market_map,
            &mut oracle_map,
            &fee_structure,
            0,
            Some(market.amm.historical_oracle_data.last_oracle_price),
            now,
            slot,
            false,
            true,
        )
        .unwrap();

        // net baa improves
        let market_after = market_map.get_ref(&0).unwrap();
        assert!(
            market_after.amm.base_asset_amount_with_amm.abs()
                < market.amm.base_asset_amount_with_amm.abs()
        );

        // mm gains from trade
        let quote_asset_amount_surplus = market_after.amm.total_mm_fee - market.amm.total_mm_fee;
        assert!(quote_asset_amount_surplus > 0);
    }

    #[test]
    fn fulfill_with_amm_jit_taker_long_neg_qas() {
        let now = 0_i64;
        let slot = 10_u64;

        let mut oracle_price = get_pyth_price(100, 6);
        let oracle_price_key =
            Pubkey::from_str("J83w4HKfqxwcq3BEMMkPFSppX3gqekLyLJBexebFVkix").unwrap();
        let pyth_program = crate::ids::pyth_program::id();
        create_account_info!(
            oracle_price,
            &oracle_price_key,
            &pyth_program,
            oracle_account_info
        );
        let mut oracle_map = OracleMap::load_one(&oracle_account_info, slot, None).unwrap();

        // net users are short
        let mut market = PerpMarket {
            amm: AMM {
                base_asset_reserve: 100 * AMM_RESERVE_PRECISION,
                quote_asset_reserve: 100 * AMM_RESERVE_PRECISION,
                bid_base_asset_reserve: 101 * AMM_RESERVE_PRECISION,
                bid_quote_asset_reserve: 99 * AMM_RESERVE_PRECISION,
                ask_base_asset_reserve: 99 * AMM_RESERVE_PRECISION,
                ask_quote_asset_reserve: 101 * AMM_RESERVE_PRECISION,
                base_asset_amount_with_amm: -((AMM_RESERVE_PRECISION / 2) as i128),
                base_asset_amount_short: -((AMM_RESERVE_PRECISION / 2) as i128),
                sqrt_k: 100 * AMM_RESERVE_PRECISION,
                peg_multiplier: 100 * PEG_PRECISION,
                max_slippage_ratio: 50,
                max_fill_reserve_fraction: 100,
                order_step_size: 10000000,
                order_tick_size: 1,
                oracle: oracle_price_key,
                amm_jit_intensity: 100,
                historical_oracle_data: HistoricalOracleData {
                    last_oracle_price: (100 * PRICE_PRECISION) as i128,
                    last_oracle_price_twap: (100 * PRICE_PRECISION) as i128,
                    last_oracle_price_twap_5min: (100 * PRICE_PRECISION) as i128,

                    ..HistoricalOracleData::default()
                },

                ..AMM::default()
            },
            margin_ratio_initial: 1000,
            margin_ratio_maintenance: 500,
            status: MarketStatus::Initialized,
            ..PerpMarket::default_test()
        };
        market.amm.max_base_asset_reserve = u64::MAX as u128;
        market.amm.min_base_asset_reserve = 0;

        create_anchor_account_info!(market, PerpMarket, market_account_info);
        let market_map = PerpMarketMap::load_one(&market_account_info, true).unwrap();

        let mut spot_market = SpotMarket {
            market_index: 0,
            oracle_source: OracleSource::QuoteAsset,
            cumulative_deposit_interest: SPOT_CUMULATIVE_INTEREST_PRECISION,
            decimals: 6,
            initial_asset_weight: SPOT_WEIGHT_PRECISION,
            maintenance_asset_weight: SPOT_WEIGHT_PRECISION,
            ..SpotMarket::default()
        };
        create_anchor_account_info!(spot_market, SpotMarket, spot_market_account_info);
        let spot_market_map = SpotMarketMap::load_one(&spot_market_account_info, true).unwrap();

        // taker wants to go long (would improve balance)
        let mut taker = User {
            orders: get_orders(Order {
                market_index: 0,
                status: OrderStatus::Open,
                order_type: OrderType::Market,
                direction: PositionDirection::Long,
                base_asset_amount: BASE_PRECISION_U64,
                ts: 0,
                slot: 0,
                auction_start_price: 0,
                auction_end_price: 100 * PRICE_PRECISION_U64,
                auction_duration: 50, // !! amm will bid before the ask spread price
                ..Order::default()
            }),
            perp_positions: get_positions(PerpPosition {
                market_index: 0,
                open_orders: 1,
                open_bids: BASE_PRECISION_I64,
                ..PerpPosition::default()
            }),
            spot_positions: get_spot_positions(SpotPosition {
                market_index: 0,
                balance_type: SpotBalanceType::Deposit,
                scaled_balance: 100 * SPOT_BALANCE_PRECISION_U64,
                ..SpotPosition::default()
            }),
            ..User::default()
        };

        let mut maker = User {
            orders: get_orders(Order {
                market_index: 0,
                post_only: true,
                order_type: OrderType::Limit,
                direction: PositionDirection::Short,
                base_asset_amount: BASE_PRECISION_U64 / 2,
                ts: 0,
                price: 10 * PRICE_PRECISION_U64,
                ..Order::default()
            }),
            perp_positions: get_positions(PerpPosition {
                market_index: 0,
                open_orders: 1,
                open_asks: -BASE_PRECISION_I64 / 2,
                ..PerpPosition::default()
            }),
            spot_positions: get_spot_positions(SpotPosition {
                market_index: 0,
                balance_type: SpotBalanceType::Deposit,
                scaled_balance: 100 * 100 * SPOT_BALANCE_PRECISION_U64,
                ..SpotPosition::default()
            }),
            ..User::default()
        };

        let mut filler = User::default();

        let fee_structure = get_fee_structure();

        let (taker_key, maker_key, filler_key) = get_user_keys();

        let mut taker_stats = UserStats::default();
        let mut maker_stats = UserStats::default();
        let mut filler_stats = UserStats::default();

        assert_eq!(market.amm.total_fee, 0);
        assert_eq!(market.amm.total_fee_minus_distributions, 0);
        assert_eq!(market.amm.net_revenue_since_last_funding, 0);
        assert_eq!(market.amm.total_mm_fee, 0);
        assert_eq!(market.amm.total_fee_withdrawn, 0);

        // fulfill with match
        let (base_asset_amount, _, _) = fulfill_order(
            &mut taker,
            0,
            &taker_key,
            &mut taker_stats,
            &mut Some(&mut maker),
            &mut Some(&mut maker_stats),
            Some(0),
            Some(&maker_key),
            &mut Some(&mut filler),
            &filler_key,
            &mut Some(&mut filler_stats),
            &mut None,
            &mut None,
            &spot_market_map,
            &market_map,
            &mut oracle_map,
            &fee_structure,
            0,
            Some(1),
            now,
            slot,
            false,
            true,
        )
        .unwrap();

        assert_eq!(base_asset_amount, BASE_PRECISION_U64 / 2); // auctions not over so no amm fill

        let taker_position = &taker.perp_positions[0];
        assert_eq!(taker_position.base_asset_amount, BASE_PRECISION_I64 / 2);
        assert_eq!(taker_stats.taker_volume_30d, 7499998);

        let maker_position = &maker.perp_positions[0];
        assert_eq!(
            maker_position.base_asset_amount,
            -BASE_PRECISION_I64 / 2 / 2
        );
        assert_eq!(maker_position.quote_asset_amount, 5001500 / 2);
        assert_eq!(maker_position.quote_entry_amount, 2500000);
        assert_eq!(maker_position.open_orders, 1);
        assert_eq!(maker_position.open_asks, -250000000);
        assert_eq!(maker_stats.fees.total_fee_rebate, 1500 / 2);
        assert_eq!(maker_stats.maker_volume_30d, 2500000);
        assert_eq!(
            maker_position.quote_entry_amount as i128 + maker_stats.fees.total_fee_rebate as i128,
            maker_position.quote_asset_amount as i128
        );

        let market_after = market_map.get_ref(&0).unwrap();
        assert_eq!(market_after.amm.base_asset_amount_with_amm, -250000000);

        // mm gains from trade
        let quote_asset_amount_surplus = market_after.amm.total_mm_fee - market.amm.total_mm_fee;
        assert!(quote_asset_amount_surplus < 0);
        assert_eq!(quote_asset_amount_surplus, -21582279);

        assert_eq!(market_after.amm.total_fee, -21579654);
        assert_eq!(market_after.amm.total_fee_minus_distributions, -21579654);
        assert_eq!(market_after.amm.net_revenue_since_last_funding, -21579654);
        assert_eq!(market_after.amm.total_mm_fee, -21582279);
        assert_eq!(market_after.amm.total_exchange_fee, 2875);
        assert_eq!(market_after.amm.total_fee_withdrawn, 0);

        assert_eq!(filler_stats.filler_volume_30d, 7499998);
    }

    #[test]
    fn fulfill_with_amm_jit_taker_short_neg_qas() {
        let now = 0_i64;
        let slot = 10_u64;

        let mut oracle_price = get_pyth_price(100, 6);
        let oracle_price_key =
            Pubkey::from_str("J83w4HKfqxwcq3BEMMkPFSppX3gqekLyLJBexebFVkix").unwrap();
        let pyth_program = crate::ids::pyth_program::id();
        create_account_info!(
            oracle_price,
            &oracle_price_key,
            &pyth_program,
            oracle_account_info
        );
        let mut oracle_map = OracleMap::load_one(&oracle_account_info, slot, None).unwrap();

        // net users are short
        let mut market = PerpMarket {
            amm: AMM {
                base_asset_reserve: 100 * AMM_RESERVE_PRECISION,
                quote_asset_reserve: 100 * AMM_RESERVE_PRECISION,
                bid_base_asset_reserve: 101 * AMM_RESERVE_PRECISION,
                bid_quote_asset_reserve: 99 * AMM_RESERVE_PRECISION,
                ask_base_asset_reserve: 99 * AMM_RESERVE_PRECISION,
                ask_quote_asset_reserve: 101 * AMM_RESERVE_PRECISION,
                base_asset_amount_with_amm: (AMM_RESERVE_PRECISION / 2) as i128,
                base_asset_amount_long: (AMM_RESERVE_PRECISION / 2) as i128,
                sqrt_k: 100 * AMM_RESERVE_PRECISION,
                peg_multiplier: 100 * PEG_PRECISION,
                max_slippage_ratio: 50,
                max_fill_reserve_fraction: 100,
                order_step_size: 100,
                order_tick_size: 1,
                oracle: oracle_price_key,
                amm_jit_intensity: 100,
                historical_oracle_data: HistoricalOracleData {
                    last_oracle_price: (100 * PRICE_PRECISION) as i128,
                    last_oracle_price_twap: (100 * PRICE_PRECISION) as i128,
                    last_oracle_price_twap_5min: (100 * PRICE_PRECISION) as i128,

                    ..HistoricalOracleData::default()
                },

                ..AMM::default()
            },
            margin_ratio_initial: 1000,
            margin_ratio_maintenance: 500,
            status: MarketStatus::Initialized,
            ..PerpMarket::default_test()
        };
        market.amm.max_base_asset_reserve = u64::MAX as u128;
        market.amm.min_base_asset_reserve = 0;

        create_anchor_account_info!(market, PerpMarket, market_account_info);
        let market_map = PerpMarketMap::load_one(&market_account_info, true).unwrap();

        let mut spot_market = SpotMarket {
            market_index: 0,
            oracle_source: OracleSource::QuoteAsset,
            cumulative_deposit_interest: SPOT_CUMULATIVE_INTEREST_PRECISION,
            decimals: 6,
            initial_asset_weight: SPOT_WEIGHT_PRECISION,
            maintenance_asset_weight: SPOT_WEIGHT_PRECISION,
            ..SpotMarket::default()
        };
        create_anchor_account_info!(spot_market, SpotMarket, spot_market_account_info);
        let spot_market_map = SpotMarketMap::load_one(&spot_market_account_info, true).unwrap();

        // taker wants to go long (would improve balance)
        let mut taker = User {
            orders: get_orders(Order {
                market_index: 0,
                status: OrderStatus::Open,
                order_type: OrderType::Market,
                direction: PositionDirection::Short,
                base_asset_amount: BASE_PRECISION_U64,
                ts: 0,
                slot: 0,
                auction_end_price: 0,
                auction_start_price: 200 * PRICE_PRECISION as u64,
                auction_duration: 50, // !! amm will bid before the ask spread price
                ..Order::default()
            }),
            perp_positions: get_positions(PerpPosition {
                market_index: 0,
                open_orders: 1,
                open_asks: -BASE_PRECISION_I64,
                ..PerpPosition::default()
            }),
            spot_positions: get_spot_positions(SpotPosition {
                market_index: 0,
                balance_type: SpotBalanceType::Deposit,
                scaled_balance: 100 * SPOT_BALANCE_PRECISION_U64,
                ..SpotPosition::default()
            }),
            ..User::default()
        };

        let mut maker = User {
            orders: get_orders(Order {
                market_index: 0,
                post_only: true,
                order_type: OrderType::Limit,
                direction: PositionDirection::Long,
                base_asset_amount: BASE_PRECISION_U64 / 2,
                ts: 0,
                price: 200 * PRICE_PRECISION_U64,
                ..Order::default()
            }),
            perp_positions: get_positions(PerpPosition {
                market_index: 0,
                open_orders: 1,
                open_bids: BASE_PRECISION_I64 / 2,
                ..PerpPosition::default()
            }),
            spot_positions: get_spot_positions(SpotPosition {
                market_index: 0,
                balance_type: SpotBalanceType::Deposit,
                scaled_balance: 100 * 100 * SPOT_BALANCE_PRECISION_U64,
                ..SpotPosition::default()
            }),
            ..User::default()
        };

        let mut filler = User::default();

        let fee_structure = get_fee_structure();

        let (taker_key, maker_key, filler_key) = get_user_keys();

        let mut taker_stats = UserStats::default();
        let mut maker_stats = UserStats::default();
        let mut filler_stats = UserStats::default();

        assert_eq!(market.amm.total_fee, 0);
        assert_eq!(market.amm.total_fee_minus_distributions, 0);
        assert_eq!(market.amm.net_revenue_since_last_funding, 0);
        assert_eq!(market.amm.total_mm_fee, 0);
        assert_eq!(market.amm.total_fee_withdrawn, 0);

        // fulfill with match
        let (base_asset_amount, _, _) = fulfill_order(
            &mut taker,
            0,
            &taker_key,
            &mut taker_stats,
            &mut Some(&mut maker),
            &mut Some(&mut maker_stats),
            Some(0),
            Some(&maker_key),
            &mut Some(&mut filler),
            &filler_key,
            &mut Some(&mut filler_stats),
            &mut None,
            &mut None,
            &spot_market_map,
            &market_map,
            &mut oracle_map,
            &fee_structure,
            0,
            Some(200 * PRICE_PRECISION_I128),
            now,
            slot,
            false,
            true,
        )
        .unwrap();

        assert_eq!(base_asset_amount, BASE_PRECISION_U64 / 2); // auctions not over so no amm fill

        let taker_position = &taker.perp_positions[0];
        assert_eq!(taker_position.base_asset_amount, -BASE_PRECISION_I64 / 2);

        let market_after = market_map.get_ref(&0).unwrap();

        // mm gains from trade
        let quote_asset_amount_surplus = market_after.amm.total_mm_fee - market.amm.total_mm_fee;
        assert!(quote_asset_amount_surplus < 0);
    }

    #[allow(clippy::comparison_chain)]
    #[test]
    fn fulfill_with_amm_jit_full_long() {
        let now = 0_i64;
        let mut slot = 0_u64;

        let mut oracle_price = get_pyth_price(100, 6);
        let oracle_price_key =
            Pubkey::from_str("J83w4HKfqxwcq3BEMMkPFSppX3gqekLyLJBexebFVkix").unwrap();
        let pyth_program = crate::ids::pyth_program::id();
        create_account_info!(
            oracle_price,
            &oracle_price_key,
            &pyth_program,
            oracle_account_info
        );
        let mut oracle_map = OracleMap::load_one(&oracle_account_info, slot, None).unwrap();

        // net users are short
        let reserves = 5 * AMM_RESERVE_PRECISION;
        let mut market = PerpMarket {
            amm: AMM {
                base_asset_reserve: reserves,
                quote_asset_reserve: reserves,
                base_asset_amount_with_amm: -(100 * AMM_RESERVE_PRECISION as i128),
                base_asset_amount_short: -(100 * AMM_RESERVE_PRECISION as i128),
                sqrt_k: reserves,
                peg_multiplier: 100 * PEG_PRECISION,
                max_slippage_ratio: 50,
                max_fill_reserve_fraction: 100,
                order_step_size: 1000,
                order_tick_size: 1,
                oracle: oracle_price_key,
                base_spread: 5000,
                max_spread: 1000000,
                long_spread: 50000,
                short_spread: 50000,
                amm_jit_intensity: 100,
                historical_oracle_data: HistoricalOracleData {
                    last_oracle_price: (100 * PRICE_PRECISION) as i128,
                    last_oracle_price_twap: (100 * PRICE_PRECISION) as i128,
                    last_oracle_price_twap_5min: (100 * PRICE_PRECISION) as i128,

                    ..HistoricalOracleData::default()
                },
                ..AMM::default()
            },
            margin_ratio_initial: 1000,
            margin_ratio_maintenance: 500,
            status: MarketStatus::Initialized,
            ..PerpMarket::default_test()
        };
        market.amm.max_base_asset_reserve = u64::MAX as u128;
        market.amm.min_base_asset_reserve = 0;

        let (new_ask_base_asset_reserve, new_ask_quote_asset_reserve) =
            crate::math::amm_spread::calculate_spread_reserves(
                &market.amm,
                PositionDirection::Long,
            )
            .unwrap();
        let (new_bid_base_asset_reserve, new_bid_quote_asset_reserve) =
            crate::math::amm_spread::calculate_spread_reserves(
                &market.amm,
                PositionDirection::Short,
            )
            .unwrap();
        market.amm.ask_base_asset_reserve = new_ask_base_asset_reserve;
        market.amm.bid_base_asset_reserve = new_bid_base_asset_reserve;
        market.amm.ask_quote_asset_reserve = new_ask_quote_asset_reserve;
        market.amm.bid_quote_asset_reserve = new_bid_quote_asset_reserve;

        create_anchor_account_info!(market, PerpMarket, market_account_info);
        let market_map = PerpMarketMap::load_one(&market_account_info, true).unwrap();

        let mut spot_market = SpotMarket {
            market_index: 0,
            oracle_source: OracleSource::QuoteAsset,
            cumulative_deposit_interest: SPOT_CUMULATIVE_INTEREST_PRECISION,
            decimals: 6,
            initial_asset_weight: SPOT_WEIGHT_PRECISION,
            maintenance_asset_weight: SPOT_WEIGHT_PRECISION,
            ..SpotMarket::default()
        };
        create_anchor_account_info!(spot_market, SpotMarket, spot_market_account_info);
        let spot_market_map = SpotMarketMap::load_one(&spot_market_account_info, true).unwrap();

        // taker wants to go long (would improve balance)
        let auction_duration = 50;
        let mut taker = User {
            orders: get_orders(Order {
                market_index: 0,
                status: OrderStatus::Open,
                order_type: OrderType::Market,
                direction: PositionDirection::Long,
                base_asset_amount: 100 * BASE_PRECISION_U64,
                ts: 0,
                slot: 0,
                auction_duration,
                ..Order::default()
            }),
            perp_positions: get_positions(PerpPosition {
                market_index: 0,
                open_orders: 1,
                open_bids: -100 * BASE_PRECISION_I64,
                ..PerpPosition::default()
            }),
            spot_positions: get_spot_positions(SpotPosition {
                market_index: 0,
                balance_type: SpotBalanceType::Deposit,
                scaled_balance: 100 * 100 * SPOT_BALANCE_PRECISION_U64,
                ..SpotPosition::default()
            }),
            ..User::default()
        };

        let auction_start_price = 95062500_u64;
        let auction_end_price = 132154089_u64;
        taker.orders[0].auction_start_price = auction_start_price;
        taker.orders[0].auction_end_price = auction_end_price;
        println!("start stop {} {}", auction_start_price, auction_end_price);

        let mut filler = User::default();
        let fee_structure = get_fee_structure();
        let (taker_key, maker_key, filler_key) = get_user_keys();

        let mut taker_stats = UserStats::default();
        let mut maker_stats = UserStats::default();
        let mut filler_stats = UserStats::default();

        assert_eq!(market.amm.total_fee, 0);
        assert_eq!(market.amm.total_fee_minus_distributions, 0);
        assert_eq!(market.amm.net_revenue_since_last_funding, 0);
        assert_eq!(market.amm.total_mm_fee, 0);
        assert_eq!(market.amm.total_fee_withdrawn, 0);

        let (mut neg, mut pos, mut none) = (false, false, false);
        let mut prev_mm_fee = 0;
        let mut prev_net_baa = market.amm.base_asset_amount_with_amm;
        // track scaling
        let mut prev_qas = 0;
        let mut has_set_prev_qas = false;
        loop {
            println!("------");

            // compute auction price
            let is_complete = crate::math::auction::is_auction_complete(
                taker.orders[0].slot,
                auction_duration,
                slot,
            )
            .unwrap();
            if is_complete {
                break;
            }

            let auction_price =
                crate::math::auction::calculate_auction_price(&taker.orders[0], slot, 1).unwrap();
            let baa = market.amm.order_step_size * 4;

            let (mark, ask, bid) = {
                let market = market_map.get_ref(&0).unwrap();
                let mark = market.amm.reserve_price().unwrap();
                let ask = market.amm.ask_price(mark).unwrap();
                let bid = market.amm.bid_price(mark).unwrap();
                (mark, ask, bid)
            };
            println!("mark: {} bid ask: {} {}", mark, bid, ask);

            let mut maker = User {
                orders: get_orders(Order {
                    market_index: 0,
                    post_only: true,
                    order_type: OrderType::Limit,
                    direction: PositionDirection::Short,
                    base_asset_amount: baa as u64,
                    ts: 0,
                    price: auction_price,
                    ..Order::default()
                }),
                perp_positions: get_positions(PerpPosition {
                    market_index: 0,
                    open_orders: 1,
                    open_asks: -(baa as i64),
                    ..PerpPosition::default()
                }),
                spot_positions: get_spot_positions(SpotPosition {
                    market_index: 0,
                    balance_type: SpotBalanceType::Deposit,
                    scaled_balance: 100 * 100 * SPOT_BALANCE_PRECISION_U64,
                    ..SpotPosition::default()
                }),
                ..User::default()
            };

            // fulfill with match
            fulfill_order(
                &mut taker,
                0,
                &taker_key,
                &mut taker_stats,
                &mut Some(&mut maker),
                &mut Some(&mut maker_stats),
                Some(0),
                Some(&maker_key),
                &mut Some(&mut filler),
                &filler_key,
                &mut Some(&mut filler_stats),
                &mut None,
                &mut None,
                &spot_market_map,
                &market_map,
                &mut oracle_map,
                &fee_structure,
                0,
                Some(1),
                now,
                slot,
                false,
                true,
            )
            .unwrap();

            let market_after = market_map.get_ref(&0).unwrap();
            let quote_asset_amount_surplus = market_after.amm.total_mm_fee - prev_mm_fee;
            prev_mm_fee = market_after.amm.total_mm_fee;

            // imbalance decreases
            assert!(market_after.amm.base_asset_amount_with_amm.abs() < prev_net_baa.abs());
            prev_net_baa = market_after.amm.base_asset_amount_with_amm;

            println!(
                "slot {} auction: {} surplus: {}",
                slot, auction_price, quote_asset_amount_surplus
            );

            if !has_set_prev_qas {
                prev_qas = quote_asset_amount_surplus;
                has_set_prev_qas = true;
            } else {
                // decreasing (amm paying less / earning more)
                assert!(prev_qas < quote_asset_amount_surplus);
                prev_qas = quote_asset_amount_surplus;
            }

            if quote_asset_amount_surplus < 0 {
                neg = true;
                assert!(!pos); // neg first
            } else if quote_asset_amount_surplus > 0 {
                pos = true;
                assert!(neg); // neg first
                              // sometimes skips over == 0 surplus
            } else {
                none = true;
                assert!(neg);
                assert!(!pos);
            }
            slot += 1;
        }
        // auction should go through both position and negative
        assert!(neg);
        assert!(pos);
        // assert!(none); //todo: skips over this (-1 -> 1)

        println!("{} {} {}", neg, pos, none);
    }

    #[allow(clippy::comparison_chain)]
    #[test]
    fn fulfill_with_amm_jit_full_short() {
        let now = 0_i64;
        let mut slot = 0_u64;

        let mut oracle_price = get_pyth_price(100, 6);
        let oracle_price_key =
            Pubkey::from_str("J83w4HKfqxwcq3BEMMkPFSppX3gqekLyLJBexebFVkix").unwrap();
        let pyth_program = crate::ids::pyth_program::id();
        create_account_info!(
            oracle_price,
            &oracle_price_key,
            &pyth_program,
            oracle_account_info
        );
        let mut oracle_map = OracleMap::load_one(&oracle_account_info, slot, None).unwrap();

        // net users are short
        let reserves = 5 * AMM_RESERVE_PRECISION;
        let mut market = PerpMarket {
            amm: AMM {
                base_asset_reserve: reserves,
                quote_asset_reserve: reserves,
                base_asset_amount_with_amm: 100 * AMM_RESERVE_PRECISION as i128,
                base_asset_amount_long: 100 * AMM_RESERVE_PRECISION as i128,
                sqrt_k: reserves,
                peg_multiplier: 100 * PEG_PRECISION,
                max_slippage_ratio: 50,
                max_fill_reserve_fraction: 100,
                order_step_size: 1,
                order_tick_size: 1,
                oracle: oracle_price_key,
                base_spread: 5000,
                max_spread: 1000000,
                long_spread: 50000,
                short_spread: 50000,
                amm_jit_intensity: 100,
                historical_oracle_data: HistoricalOracleData {
                    last_oracle_price: (100 * PRICE_PRECISION) as i128,
                    last_oracle_price_twap: (100 * PRICE_PRECISION) as i128,
                    last_oracle_price_twap_5min: (100 * PRICE_PRECISION) as i128,

                    ..HistoricalOracleData::default()
                },

                ..AMM::default()
            },
            margin_ratio_initial: 1000,
            margin_ratio_maintenance: 500,
            status: MarketStatus::Initialized,
            ..PerpMarket::default_test()
        };
        market.amm.max_base_asset_reserve = u64::MAX as u128;
        market.amm.min_base_asset_reserve = 0;

        let (new_ask_base_asset_reserve, new_ask_quote_asset_reserve) =
            crate::math::amm_spread::calculate_spread_reserves(
                &market.amm,
                PositionDirection::Long,
            )
            .unwrap();
        let (new_bid_base_asset_reserve, new_bid_quote_asset_reserve) =
            crate::math::amm_spread::calculate_spread_reserves(
                &market.amm,
                PositionDirection::Short,
            )
            .unwrap();
        market.amm.ask_base_asset_reserve = new_ask_base_asset_reserve;
        market.amm.bid_base_asset_reserve = new_bid_base_asset_reserve;
        market.amm.ask_quote_asset_reserve = new_ask_quote_asset_reserve;
        market.amm.bid_quote_asset_reserve = new_bid_quote_asset_reserve;

        create_anchor_account_info!(market, PerpMarket, market_account_info);
        let market_map = PerpMarketMap::load_one(&market_account_info, true).unwrap();

        let mut spot_market = SpotMarket {
            market_index: 0,
            oracle_source: OracleSource::QuoteAsset,
            cumulative_deposit_interest: SPOT_CUMULATIVE_INTEREST_PRECISION,
            decimals: 6,
            initial_asset_weight: SPOT_WEIGHT_PRECISION,
            maintenance_asset_weight: SPOT_WEIGHT_PRECISION,
            ..SpotMarket::default()
        };
        create_anchor_account_info!(spot_market, SpotMarket, spot_market_account_info);
        let spot_market_map = SpotMarketMap::load_one(&spot_market_account_info, true).unwrap();

        // taker wants to go long (would improve balance)
        let auction_duration = 50;
        let mut taker = User {
            orders: get_orders(Order {
                market_index: 0,
                status: OrderStatus::Open,
                order_type: OrderType::Market,
                direction: PositionDirection::Short,
                base_asset_amount: 100 * BASE_PRECISION_U64,
                ts: 0,
                slot: 0,
                auction_duration, // !! amm will bid before the ask spread price
                auction_end_price: 0,
                auction_start_price: 200 * PRICE_PRECISION as u64,
                ..Order::default()
            }),
            perp_positions: get_positions(PerpPosition {
                market_index: 0,
                open_orders: 1,
                open_asks: -100 * BASE_PRECISION_I64,
                ..PerpPosition::default()
            }),
            spot_positions: get_spot_positions(SpotPosition {
                market_index: 0,
                balance_type: SpotBalanceType::Deposit,
                scaled_balance: 100 * 100 * SPOT_BALANCE_PRECISION_U64,
                ..SpotPosition::default()
            }),
            ..User::default()
        };

        let auction_start_price = 105062500;
        let auction_end_price = 79550209;
        taker.orders[0].auction_start_price = auction_start_price;
        taker.orders[0].auction_end_price = auction_end_price;
        println!("start stop {} {}", auction_start_price, auction_end_price);

        let mut filler = User::default();
        let fee_structure = get_fee_structure();
        let (taker_key, maker_key, filler_key) = get_user_keys();

        let mut taker_stats = UserStats::default();
        let mut maker_stats = UserStats::default();
        let mut filler_stats = UserStats::default();

        assert_eq!(market.amm.total_fee, 0);
        assert_eq!(market.amm.total_fee_minus_distributions, 0);
        assert_eq!(market.amm.net_revenue_since_last_funding, 0);
        assert_eq!(market.amm.total_mm_fee, 0);
        assert_eq!(market.amm.total_fee_withdrawn, 0);

        let (mut neg, mut pos, mut none) = (false, false, false);
        let mut prev_mm_fee = 0;
        let mut prev_net_baa = market.amm.base_asset_amount_with_amm;
        // track scaling
        let mut prev_qas = 0;
        let mut has_set_prev_qas = false;

        loop {
            println!("------");

            // compute auction price
            let is_complete = crate::math::auction::is_auction_complete(
                taker.orders[0].slot,
                auction_duration,
                slot,
            )
            .unwrap();

            if is_complete {
                break;
            }

            let auction_price =
                crate::math::auction::calculate_auction_price(&taker.orders[0], slot, 1).unwrap();
            let baa = 1000 * 4;

            let (mark, ask, bid) = {
                let market = market_map.get_ref(&0).unwrap();
                let mark = market.amm.reserve_price().unwrap();
                let ask = market.amm.ask_price(mark).unwrap();
                let bid = market.amm.bid_price(mark).unwrap();
                (mark, ask, bid)
            };
            println!("mark: {} bid ask: {} {}", mark, bid, ask);

            let mut maker = User {
                orders: get_orders(Order {
                    market_index: 0,
                    post_only: true,
                    order_type: OrderType::Limit,
                    direction: PositionDirection::Long,
                    base_asset_amount: baa as u64,
                    ts: 0,
                    price: auction_price,
                    ..Order::default()
                }),
                perp_positions: get_positions(PerpPosition {
                    market_index: 0,
                    open_orders: 1,
                    open_bids: baa as i64,
                    ..PerpPosition::default()
                }),
                spot_positions: get_spot_positions(SpotPosition {
                    market_index: 0,
                    balance_type: SpotBalanceType::Deposit,
                    scaled_balance: 100 * 100 * SPOT_BALANCE_PRECISION_U64,
                    ..SpotPosition::default()
                }),
                ..User::default()
            };

            // fulfill with match
            fulfill_order(
                &mut taker,
                0,
                &taker_key,
                &mut taker_stats,
                &mut Some(&mut maker),
                &mut Some(&mut maker_stats),
                Some(0),
                Some(&maker_key),
                &mut Some(&mut filler),
                &filler_key,
                &mut Some(&mut filler_stats),
                &mut None,
                &mut None,
                &spot_market_map,
                &market_map,
                &mut oracle_map,
                &fee_structure,
                0,
                Some(200 * PRICE_PRECISION as i128),
                now,
                slot,
                false,
                true,
            )
            .unwrap();

            let market_after = market_map.get_ref(&0).unwrap();
            let quote_asset_amount_surplus = market_after.amm.total_mm_fee - prev_mm_fee;
            prev_mm_fee = market_after.amm.total_mm_fee;

            // imbalance decreases or remains the same (damm wont always take on positions)
            assert!(market_after.amm.base_asset_amount_with_amm.abs() <= prev_net_baa.abs());
            prev_net_baa = market_after.amm.base_asset_amount_with_amm;

            println!(
                "slot {} auction: {} surplus: {}",
                slot, auction_price, quote_asset_amount_surplus
            );

            if !has_set_prev_qas {
                prev_qas = quote_asset_amount_surplus;
                has_set_prev_qas = true;
            } else {
                // decreasing (amm paying less / earning more)
                assert!(prev_qas <= quote_asset_amount_surplus);
                prev_qas = quote_asset_amount_surplus;
            }

            if quote_asset_amount_surplus < 0 {
                neg = true;
                assert!(!pos); // neg first
            } else if quote_asset_amount_surplus > 0 {
                pos = true;
                assert!(neg); // neg first
                              // sometimes skips over == 0 surplus
            } else {
                none = true;
                assert!(neg);
                assert!(!pos);
            }
            slot += 1;
        }
        // auction should go through both position and negative
        assert!(neg);
        assert!(pos);
        assert!(none);

        println!("{} {} {}", neg, pos, none);
    }
}<|MERGE_RESOLUTION|>--- conflicted
+++ resolved
@@ -40,7 +40,7 @@
         SPOT_CUMULATIVE_INTEREST_PRECISION, SPOT_WEIGHT_PRECISION,
     };
     use crate::math::constants::{CONCENTRATION_PRECISION, PRICE_PRECISION_U64};
-    use crate::math::constants::{PRICE_PRECISION_I128, QUOTE_PRECISION_I64};
+    use crate::math::constants::QUOTE_PRECISION_I64;
     use crate::state::oracle::{HistoricalOracleData, OracleSource};
     use crate::state::perp_market::{MarketStatus, PerpMarket, AMM};
     use crate::state::perp_market_map::PerpMarketMap;
@@ -402,11 +402,7 @@
             &mut oracle_map,
             &fee_structure,
             0,
-<<<<<<< HEAD
             Some(PRICE_PRECISION as i128),
-=======
-            Some(1),
->>>>>>> f1e7af66
             now,
             slot,
             false,
