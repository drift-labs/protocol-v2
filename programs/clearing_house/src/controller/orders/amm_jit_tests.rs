--- conflicted
+++ resolved
@@ -1123,7 +1123,6 @@
 
         let taker_position = &taker.perp_positions[0];
         assert_eq!(taker_position.base_asset_amount, BASE_PRECISION_I64);
-<<<<<<< HEAD
         assert_eq!(taker_position.quote_asset_amount, -101_054_598);
         assert_eq!(taker_position.quote_entry_amount, -101_004_096);
         assert_eq!(taker_position.market_index, 0);
@@ -1134,9 +1133,6 @@
         assert_eq!(taker_position.last_cumulative_funding_rate, 0);
 
         assert_eq!(taker_stats.taker_volume_30d, 101004066);
-=======
-        assert_eq!(taker_stats.taker_volume_30d, 102784236);
->>>>>>> 1ac0fac1
         assert_eq!(taker.orders[0], Order::default());
 
         let maker_position = &maker.perp_positions[0];
@@ -1168,21 +1164,8 @@
 
         assert_eq!(quote_asset_amount_surplus, 437344);
         assert!(quote_asset_amount_surplus > 0);
-<<<<<<< HEAD
 
         assert_eq!(filler_stats.filler_volume_30d, 101004066);
-=======
-        assert_eq!(quote_asset_amount_surplus, 697892);
-
-        assert_eq!(market_after.amm.total_fee, 736645);
-        assert_eq!(market_after.amm.total_fee_minus_distributions, 736645);
-        assert_eq!(market_after.amm.net_revenue_since_last_funding, 736645);
-        assert_eq!(market_after.amm.total_mm_fee, 697892);
-        assert_eq!(market_after.amm.total_exchange_fee, 38892);
-        assert_eq!(market_after.amm.total_fee_withdrawn, 0);
-
-        assert_eq!(filler_stats.filler_volume_30d, 102784236);
->>>>>>> 1ac0fac1
     }
 
     #[test]
