--- conflicted
+++ resolved
@@ -959,11 +959,7 @@
             &mut oracle_map,
             &fee_structure,
             0,
-<<<<<<< HEAD
-            Some(200),
-=======
             Some(market.amm.historical_oracle_data.last_oracle_price),
->>>>>>> 4dc4ce77
             now,
             slot,
             false,
@@ -974,20 +970,6 @@
         assert_eq!(base_asset_amount, BASE_PRECISION_U64);
 
         let taker_position = &taker.perp_positions[0];
-<<<<<<< HEAD
-        assert_eq!(taker_position.base_asset_amount, -BASE_PRECISION_I128);
-        assert_eq!(taker_stats.taker_volume_30d, 97533226);
-        assert_eq!(taker.orders[0], Order::default());
-
-        let maker_position = &maker.perp_positions[0];
-        assert!(maker_position.base_asset_amount > 0);
-
-        let market_after = market_map.get_ref(&0).unwrap();
-        assert_eq!(market_after.amm.net_base_asset_amount, -1250000000000);
-
-        let quote_asset_amount_surplus = market_after.amm.total_mm_fee - market.amm.total_mm_fee;
-        assert!(quote_asset_amount_surplus > 0);
-=======
         assert_eq!(taker_position.base_asset_amount, -BASE_PRECISION_I64);
         assert_eq!(taker_stats.taker_volume_30d, 98994816);
         assert_eq!(taker.orders[0], Order::default());
@@ -1020,7 +1002,6 @@
         assert!(quote_asset_amount_surplus > 0);
 
         assert_eq!(filler_stats.filler_volume_30d, 98994816);
->>>>>>> 4dc4ce77
     }
 
     #[test]
@@ -1195,11 +1176,7 @@
             &mut oracle_map,
             &fee_structure,
             0,
-<<<<<<< HEAD
-            Some(1),
-=======
             Some(market.amm.historical_oracle_data.last_oracle_price),
->>>>>>> 4dc4ce77
             now,
             slot,
             false,
@@ -1485,8 +1462,6 @@
         // mm gains from trade
         let quote_asset_amount_surplus = market_after.amm.total_mm_fee - market.amm.total_mm_fee;
         assert!(quote_asset_amount_surplus < 0);
-<<<<<<< HEAD
-=======
         assert_eq!(quote_asset_amount_surplus, -21582279);
 
         assert_eq!(market_after.amm.total_fee, -21579654);
@@ -1497,7 +1472,6 @@
         assert_eq!(market_after.amm.total_fee_withdrawn, 0);
 
         assert_eq!(filler_stats.filler_volume_30d, 7499998);
->>>>>>> 4dc4ce77
     }
 
     #[test]
@@ -1671,13 +1645,6 @@
         assert_eq!(base_asset_amount, BASE_PRECISION_U64 / 2); // auctions not over so no amm fill
 
         let taker_position = &taker.perp_positions[0];
-<<<<<<< HEAD
-        assert_eq!(taker_position.base_asset_amount, -BASE_PRECISION_I128 / 2);
-        assert!(taker_stats.taker_volume_30d > 0);
-
-        let maker_position = &maker.perp_positions[0];
-        assert!(maker_position.base_asset_amount > 0);
-=======
         assert_eq!(taker_position.base_asset_amount, -BASE_PRECISION_I64 / 2);
         assert_eq!(taker_stats.taker_volume_30d, 89999984);
 
@@ -1689,24 +1656,17 @@
         assert_eq!(maker_position.open_bids, 250000000);
         assert_eq!(maker_stats.fees.total_fee_rebate, 15000);
         assert_eq!(maker_stats.maker_volume_30d, 50000000);
->>>>>>> 4dc4ce77
         assert_eq!(
             maker_position.quote_entry_amount as i128 + maker_stats.fees.total_fee_rebate as i128,
             maker_position.quote_asset_amount as i128
         );
 
         let market_after = market_map.get_ref(&0).unwrap();
-<<<<<<< HEAD
-        assert_eq!(market_after.amm.net_base_asset_amount, 3750000000000);
-=======
         assert_eq!(market_after.amm.net_base_asset_amount, 250000000);
->>>>>>> 4dc4ce77
 
         // mm gains from trade
         let quote_asset_amount_surplus = market_after.amm.total_mm_fee - market.amm.total_mm_fee;
         assert!(quote_asset_amount_surplus < 0);
-<<<<<<< HEAD
-=======
         assert_eq!(quote_asset_amount_surplus, -16543210);
 
         assert_eq!(market_after.amm.total_fee, -16517710);
@@ -1717,7 +1677,6 @@
         assert_eq!(market_after.amm.total_fee_withdrawn, 0);
 
         assert_eq!(filler_stats.filler_volume_30d, 89999984);
->>>>>>> 4dc4ce77
     }
 
     #[allow(clippy::comparison_chain)]
@@ -1880,8 +1839,6 @@
             };
             println!("mark: {} bid ask: {} {}", mark, bid, ask);
 
-<<<<<<< HEAD
-=======
             let (_, _quote_asset_amount_surplus, _) =
                 crate::controller::position::update_position_with_base_asset_amount(
                     baa / 2, // amm takes on half
@@ -1895,7 +1852,6 @@
                 )
                 .unwrap();
 
->>>>>>> 4dc4ce77
             let mut maker = User {
                 orders: get_orders(Order {
                     market_index: 0,
@@ -1963,14 +1919,11 @@
                 slot, auction_price, quote_asset_amount_surplus
             );
 
-<<<<<<< HEAD
-=======
             assert_eq!(
                 _quote_asset_amount_surplus,
                 quote_asset_amount_surplus as i64
             );
 
->>>>>>> 4dc4ce77
             if !has_set_prev_qas {
                 prev_qas = quote_asset_amount_surplus;
                 has_set_prev_qas = true;
@@ -2165,8 +2118,6 @@
             };
             println!("mark: {} bid ask: {} {}", mark, bid, ask);
 
-<<<<<<< HEAD
-=======
             let (_, _quote_asset_amount_surplus, _) =
                 crate::controller::position::update_position_with_base_asset_amount(
                     baa / 2, // amm takes on half
@@ -2180,7 +2131,6 @@
                 )
                 .unwrap();
 
->>>>>>> 4dc4ce77
             let mut maker = User {
                 orders: get_orders(Order {
                     market_index: 0,
@@ -2248,14 +2198,11 @@
                 slot, auction_price, quote_asset_amount_surplus
             );
 
-<<<<<<< HEAD
-=======
             assert_eq!(
                 _quote_asset_amount_surplus,
                 quote_asset_amount_surplus as i64
             );
 
->>>>>>> 4dc4ce77
             if !has_set_prev_qas {
                 prev_qas = quote_asset_amount_surplus;
                 has_set_prev_qas = true;
