--- conflicted
+++ resolved
@@ -11,12 +11,8 @@
 };
 use crate::math::stats::{calculate_new_twap, calculate_weighted_average};
 use crate::math_error;
-<<<<<<< HEAD
 use crate::state::events::SpotInterestRecord;
-use crate::state::market::PerpMarket;
-=======
 use crate::state::market::{MarketStatus, PerpMarket};
->>>>>>> 7a1e6ca2
 use crate::state::oracle::OraclePriceData;
 use crate::state::spot_market::{AssetTier, SpotBalance, SpotBalanceType, SpotMarket};
 use crate::state::user::SpotPosition;
@@ -902,16 +898,11 @@
             borrow_balance: 0,
             deposit_token_twap: QUOTE_PRECISION / 2,
 
-<<<<<<< HEAD
             optimal_utilization: SPOT_UTILIZATION_PRECISION_U32 / 2,
             optimal_borrow_rate: SPOT_RATE_PRECISION_U32 * 20,
             max_borrow_rate: SPOT_RATE_PRECISION_U32 * 50,
-=======
-            optimal_utilization: SPOT_UTILIZATION_PRECISION / 2,
-            optimal_borrow_rate: SPOT_RATE_PRECISION * 20,
-            max_borrow_rate: SPOT_RATE_PRECISION * 50,
             status: MarketStatus::Active,
->>>>>>> 7a1e6ca2
+
             ..SpotMarket::default()
         };
 
