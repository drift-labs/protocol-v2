--- conflicted
+++ resolved
@@ -523,11 +523,7 @@
     mark_price_before: u128,
     now: i64,
     maker_limit_price: Option<u128>,
-<<<<<<< HEAD
-) -> ClearingHouseResult<(bool, u128, u128, i128, PositionDelta)> {
-=======
-) -> ClearingHouseResult<(bool, u128, u128, i128)> {
->>>>>>> 468802d3
+) -> ClearingHouseResult<(bool, u128, i128, i128)> {
     let swap_direction = match direction {
         PositionDirection::Long => SwapDirection::Remove,
         PositionDirection::Short => SwapDirection::Add,
