--- conflicted
+++ resolved
@@ -71,22 +71,8 @@
     pub base_asset_amount: i128,
 }
 
-<<<<<<< HEAD
-#[derive(Clone, Copy, BorshSerialize, BorshDeserialize, PartialEq, Debug, Eq)]
-enum PositionUpdateType {
-    Open,
-    Increase,
-    Reduce,
-    Close,
-    Flip,
-}
-
-fn get_position_update_type(
-    position: &MarketPosition,
-=======
 pub fn update_amm_position(
     market: &mut Market,
->>>>>>> 1587c6e3
     delta: &PositionDelta,
     is_per_lp_position: bool,
 ) -> ClearingHouseResult<i128> {
@@ -143,20 +129,6 @@
     // )?;
 
     let update_type = get_position_update_type(position, delta);
-
-    if market.status == MarketStatus::ReduceOnly {
-        validate!(
-            (update_type == PositionUpdateType::Reduce || update_type == PositionUpdateType::Close),
-            ErrorCode::InvalidPositionDelta,
-            "Market is in reduce only mode",
-        )?;
-    } else if market.status == MarketStatus::Settlement {
-        validate!(
-            update_type == PositionUpdateType::Close,
-            ErrorCode::InvalidPositionDelta,
-            "Market is in settlement only mode",
-        )?;
-    }
 
     // Update User
     let new_quote_asset_amount = position
