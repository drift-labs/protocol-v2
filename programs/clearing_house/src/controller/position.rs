use anchor_lang::prelude::*;
use borsh::{BorshDeserialize, BorshSerialize};
use solana_program::msg;

use crate::controller;
use crate::controller::amm::SwapDirection;
use crate::error::{ClearingHouseResult, ErrorCode};
<<<<<<< HEAD
use crate::math::casting::{cast, cast_to_i128};
use crate::math::constants::{AMM_RESERVE_PRECISION, AMM_RESERVE_PRECISION_I128};
use crate::math::orders::calculate_quote_asset_amount_for_maker_order;
use crate::math::position::{
    calculate_base_asset_value_and_pnl_with_oracle_price, calculate_position_new_quote_base_pnl,
=======
use crate::math::casting::cast;
use crate::math::orders::{
    calculate_quote_asset_amount_for_maker_order, get_position_delta_for_fill,
>>>>>>> 258a7db4
};
use crate::math_error;
use crate::state::market::Market;
use crate::state::user::{User, UserPositions};
use crate::validate;
use crate::MarketPosition;

#[derive(Clone, Copy, BorshSerialize, BorshDeserialize, PartialEq, Debug, Eq)]
pub enum PositionDirection {
    Long,
    Short,
}

impl Default for PositionDirection {
    // UpOnly
    fn default() -> Self {
        PositionDirection::Long
    }
}

pub fn add_new_position(
    user_positions: &mut UserPositions,
    market_index: u64,
) -> ClearingHouseResult<usize> {
    let new_position_index = user_positions
        .iter()
        .position(|market_position| market_position.is_available())
        .ok_or(ErrorCode::MaxNumberOfPositions)?;

    let new_market_position = MarketPosition {
        market_index,
        ..MarketPosition::default()
    };

    user_positions[new_position_index] = new_market_position;

    Ok(new_position_index)
}

pub fn get_position_index(
    user_positions: &UserPositions,
    market_index: u64,
) -> ClearingHouseResult<usize> {
    let position_index = user_positions
        .iter()
        .position(|market_position| market_position.is_for(market_index));

    match position_index {
        Some(position_index) => Ok(position_index),
        None => Err(ErrorCode::UserHasNoPositionInMarket),
    }
}

pub struct PositionDelta {
    pub quote_asset_amount: i128,
    pub base_asset_amount: i128,
}

<<<<<<< HEAD
pub fn update_amm_position(
=======
enum PositionUpdateType {
    Open,
    Increase,
    Reduce,
    Close,
    Flip,
}

fn get_position_update_type(
    position: &MarketPosition,
    delta: &PositionDelta,
) -> PositionUpdateType {
    if position.base_asset_amount == 0 {
        PositionUpdateType::Open
    } else if position.base_asset_amount.signum() == delta.base_asset_amount.signum() {
        PositionUpdateType::Increase
    } else if position.base_asset_amount.abs() > delta.base_asset_amount.abs() {
        PositionUpdateType::Reduce
    } else if position.base_asset_amount.abs() == delta.base_asset_amount.abs() {
        PositionUpdateType::Close
    } else {
        PositionUpdateType::Flip
    }
}

pub fn update_position_and_market(
    position: &mut MarketPosition,
>>>>>>> 258a7db4
    market: &mut Market,
    delta: &PositionDelta,
    is_per_lp_position: bool,
) -> ClearingHouseResult<i128> {
<<<<<<< HEAD
    let mut position = if is_per_lp_position {
        market.amm.market_position_per_lp
    } else {
        market.amm.market_position
    };

    let new_position = position.base_asset_amount == 0;
    let (new_quote_asset_amount, new_quote_entry_amount, new_base_asset_amount, pnl) =
        calculate_position_new_quote_base_pnl(&position, delta)?;

    let closed_position = new_base_asset_amount == 0;
    let flipped_position = position.base_asset_amount.signum() != new_base_asset_amount.signum();

    // Update user position
    if closed_position {
        position.last_cumulative_funding_rate = 0;
        position.last_funding_rate_ts = 0;
    } else if new_position || flipped_position {
        if new_base_asset_amount > 0 {
            position.last_cumulative_funding_rate = market.amm.cumulative_funding_rate_long;
        } else {
            position.last_cumulative_funding_rate = market.amm.cumulative_funding_rate_short;
        }
    }

    position.quote_asset_amount = new_quote_asset_amount;
    position.quote_entry_amount = new_quote_entry_amount;
    position.base_asset_amount = new_base_asset_amount;

    if is_per_lp_position {
        market.amm.market_position_per_lp = position;
    } else {
        market.amm.market_position = position;
    }

    Ok(pnl)
}

pub fn update_position_and_market(
    position: &mut MarketPosition,
    market: &mut Market,
    delta: &PositionDelta,
) -> ClearingHouseResult<i128> {
    let new_position = position.base_asset_amount == 0 && delta.base_asset_amount != 0;
    let increasing_position = delta.base_asset_amount != 0
        && (new_position
            || position.base_asset_amount.signum() == delta.base_asset_amount.signum());

    let (new_quote_asset_amount, new_quote_entry_amount, new_base_asset_amount, pnl) =
        calculate_position_new_quote_base_pnl(position, delta)?;

    let reduced_position = !increasing_position
        && position.base_asset_amount.signum() == new_base_asset_amount.signum();
    let closed_position = new_base_asset_amount == 0 && delta.base_asset_amount != 0;
    let flipped_position = position.base_asset_amount.signum() != new_base_asset_amount.signum();

    // Update the market stats that are based on user position changes
    if new_position {
=======
    validate!(
        delta.base_asset_amount != 0 && delta.quote_asset_amount != 0,
        ErrorCode::InvalidPositionDelta,
        "delta.base_asset_amount {} delta.quote_asset_amount {}",
        delta.base_asset_amount,
        delta.quote_asset_amount,
    )?;

    let update_type = get_position_update_type(position, delta);

    // Update User
    let new_quote_asset_amount = position
        .quote_asset_amount
        .checked_add(delta.quote_asset_amount)
        .ok_or_else(math_error!())?;

    let new_base_asset_amount = position
        .base_asset_amount
        .checked_add(delta.base_asset_amount)
        .ok_or_else(math_error!())?;

    let (new_quote_entry_amount, pnl) = match update_type {
        PositionUpdateType::Open | PositionUpdateType::Increase => {
            let new_quote_entry_amount = position
                .quote_entry_amount
                .checked_add(delta.quote_asset_amount)
                .ok_or_else(math_error!())?;

            (new_quote_entry_amount, 0_i128)
        }
        PositionUpdateType::Reduce | PositionUpdateType::Close => {
            let new_quote_entry_amount = position
                .quote_entry_amount
                .checked_sub(
                    position
                        .quote_entry_amount
                        .checked_mul(delta.base_asset_amount.abs())
                        .ok_or_else(math_error!())?
                        .checked_div(position.base_asset_amount.abs())
                        .ok_or_else(math_error!())?,
                )
                .ok_or_else(math_error!())?;

            let pnl = position
                .quote_entry_amount
                .checked_sub(new_quote_entry_amount)
                .ok_or_else(math_error!())?
                .checked_add(delta.quote_asset_amount)
                .ok_or_else(math_error!())?;

            (new_quote_entry_amount, pnl)
        }
        PositionUpdateType::Flip => {
            let new_quote_entry_amount = delta
                .quote_asset_amount
                .checked_sub(
                    delta
                        .quote_asset_amount
                        .checked_mul(position.base_asset_amount.abs())
                        .ok_or_else(math_error!())?
                        .checked_div(delta.base_asset_amount.abs())
                        .ok_or_else(math_error!())?,
                )
                .ok_or_else(math_error!())?;

            let pnl = position
                .quote_entry_amount
                .checked_add(
                    delta
                        .quote_asset_amount
                        .checked_sub(new_quote_entry_amount)
                        .ok_or_else(math_error!())?,
                )
                .ok_or_else(math_error!())?;

            (new_quote_entry_amount, pnl)
        }
    };

    // Update Market
    market.amm.net_base_asset_amount = market
        .amm
        .net_base_asset_amount
        .checked_add(delta.base_asset_amount)
        .ok_or_else(math_error!())?;

    // Update Market open interest
    if let PositionUpdateType::Open = update_type {
>>>>>>> 258a7db4
        market.open_interest = market
            .open_interest
            .checked_add(1)
            .ok_or_else(math_error!())?;
    } else if let PositionUpdateType::Close = update_type {
        market.open_interest = market
            .open_interest
            .checked_sub(1)
            .ok_or_else(math_error!())?;
    }

    match update_type {
        PositionUpdateType::Open | PositionUpdateType::Increase => {
            if new_base_asset_amount > 0 {
                market.base_asset_amount_long = market
                    .base_asset_amount_long
                    .checked_add(delta.base_asset_amount)
                    .ok_or_else(math_error!())?;
                market.amm.quote_asset_amount_long = market
                    .amm
                    .quote_asset_amount_long
                    .checked_add(delta.quote_asset_amount)
                    .ok_or_else(math_error!())?;
                market.amm.quote_entry_amount_long = market
                    .amm
                    .quote_entry_amount_long
                    .checked_add(delta.quote_asset_amount)
                    .ok_or_else(math_error!())?;
            } else {
                market.base_asset_amount_short = market
                    .base_asset_amount_short
                    .checked_add(delta.base_asset_amount)
                    .ok_or_else(math_error!())?;
                market.amm.quote_asset_amount_short = market
                    .amm
                    .quote_asset_amount_short
                    .checked_add(delta.quote_asset_amount)
                    .ok_or_else(math_error!())?;
                market.amm.quote_entry_amount_short = market
                    .amm
                    .quote_entry_amount_short
                    .checked_add(delta.quote_asset_amount)
                    .ok_or_else(math_error!())?;
            }
        }
        PositionUpdateType::Reduce | PositionUpdateType::Close => {
            if position.base_asset_amount > 0 {
                market.base_asset_amount_long = market
                    .base_asset_amount_long
                    .checked_add(delta.base_asset_amount)
                    .ok_or_else(math_error!())?;
                market.amm.quote_asset_amount_long = market
                    .amm
                    .quote_asset_amount_long
                    .checked_add(delta.quote_asset_amount)
                    .ok_or_else(math_error!())?;
                market.amm.quote_entry_amount_long = market
                    .amm
                    .quote_entry_amount_long
                    .checked_sub(
                        position
                            .quote_entry_amount
                            .checked_sub(new_quote_entry_amount)
                            .ok_or_else(math_error!())?,
                    )
                    .ok_or_else(math_error!())?;
            } else {
                market.base_asset_amount_short = market
                    .base_asset_amount_short
                    .checked_add(delta.base_asset_amount)
                    .ok_or_else(math_error!())?;
                market.amm.quote_asset_amount_short = market
                    .amm
                    .quote_asset_amount_short
                    .checked_add(delta.quote_asset_amount)
                    .ok_or_else(math_error!())?;
                market.amm.quote_entry_amount_short = market
                    .amm
                    .quote_entry_amount_short
                    .checked_sub(
                        position
                            .quote_entry_amount
                            .checked_sub(new_quote_entry_amount)
                            .ok_or_else(math_error!())?,
                    )
                    .ok_or_else(math_error!())?;
            }
        }
        PositionUpdateType::Flip => {
            if new_base_asset_amount > 0 {
                market.base_asset_amount_short = market
                    .base_asset_amount_short
                    .checked_sub(position.base_asset_amount)
                    .ok_or_else(math_error!())?;
                market.base_asset_amount_long = market
                    .base_asset_amount_long
                    .checked_add(new_base_asset_amount)
                    .ok_or_else(math_error!())?;

                market.amm.quote_asset_amount_short = market
                    .amm
                    .quote_asset_amount_short
                    .checked_add(
                        delta
                            .quote_asset_amount
                            .checked_sub(new_quote_entry_amount)
                            .ok_or_else(math_error!())?,
                    )
                    .ok_or_else(math_error!())?;
                market.amm.quote_entry_amount_short = market
                    .amm
                    .quote_entry_amount_short
                    .checked_sub(position.quote_entry_amount)
                    .ok_or_else(math_error!())?;

                market.amm.quote_asset_amount_long = market
                    .amm
                    .quote_asset_amount_long
                    .checked_add(new_quote_entry_amount)
                    .ok_or_else(math_error!())?;
                market.amm.quote_entry_amount_long = market
                    .amm
                    .quote_entry_amount_long
                    .checked_add(new_quote_entry_amount)
                    .ok_or_else(math_error!())?;
            } else {
                market.base_asset_amount_long = market
                    .base_asset_amount_long
                    .checked_sub(position.base_asset_amount)
                    .ok_or_else(math_error!())?;
                market.base_asset_amount_short = market
                    .base_asset_amount_short
                    .checked_add(new_base_asset_amount)
                    .ok_or_else(math_error!())?;

                market.amm.quote_asset_amount_long = market
                    .amm
                    .quote_asset_amount_long
                    .checked_add(
                        delta
                            .quote_asset_amount
                            .checked_sub(new_quote_entry_amount)
                            .ok_or_else(math_error!())?,
                    )
                    .ok_or_else(math_error!())?;
                market.amm.quote_entry_amount_long = market
                    .amm
                    .quote_entry_amount_long
                    .checked_sub(position.quote_entry_amount)
                    .ok_or_else(math_error!())?;
                market.amm.quote_asset_amount_short = market
                    .amm
                    .quote_asset_amount_short
                    .checked_add(new_quote_entry_amount)
                    .ok_or_else(math_error!())?;
                market.amm.quote_entry_amount_short = market
                    .amm
                    .quote_entry_amount_short
                    .checked_add(new_quote_entry_amount)
                    .ok_or_else(math_error!())?;
            }
        }
    }

    // Validate that user funding rate is up to date before modifying
    match position.get_direction() {
        PositionDirection::Long if position.base_asset_amount != 0 => {
            validate!(
                position.last_cumulative_funding_rate == market.amm.cumulative_funding_rate_long,
                ErrorCode::InvalidPositionLastFundingRate,
                "position.last_cumulative_funding_rate {} market.amm.cumulative_funding_rate_long {}",
                position.last_cumulative_funding_rate,
                market.amm.cumulative_funding_rate_long,
            )?;
        }
        PositionDirection::Short => {
            validate!(
                position.last_cumulative_funding_rate == market.amm.cumulative_funding_rate_short,
                ErrorCode::InvalidPositionLastFundingRate,
                "position.last_cumulative_funding_rate {} market.amm.cumulative_funding_rate_short {}",
                position.last_cumulative_funding_rate,
                market.amm.cumulative_funding_rate_short,
            )?;
        }
        _ => {}
    }

    // Update user position
    if let PositionUpdateType::Close = update_type {
        position.last_cumulative_funding_rate = 0;
        position.last_funding_rate_ts = 0;
    } else if matches!(
        update_type,
        PositionUpdateType::Open | PositionUpdateType::Flip
    ) {
        if new_base_asset_amount > 0 {
            position.last_cumulative_funding_rate = market.amm.cumulative_funding_rate_long;
        } else {
            position.last_cumulative_funding_rate = market.amm.cumulative_funding_rate_short;
        }
    }

    position.quote_asset_amount = new_quote_asset_amount;
    position.quote_entry_amount = new_quote_entry_amount;
    position.base_asset_amount = new_base_asset_amount;

    Ok(pnl)
}

use crate::math::lp::{get_proportion_i128, get_proportion_u128};

pub fn update_user_and_market_position(
    position: &mut MarketPosition,
    market: &mut Market,
    delta: &PositionDelta,
    fee_to_market: i128,
) -> ClearingHouseResult<i128> {
    // update user position
    let pnl = update_position_and_market(position, market, delta)?;
    let total_lp_shares = market.amm.sqrt_k;

    // update Market per lp position
    let lp_delta_base = get_proportion_i128(
        delta.base_asset_amount,
        market.amm.user_lp_shares,
        total_lp_shares,
    )?;
    let per_lp_delta_base = -get_proportion_i128(
        delta.base_asset_amount,
        AMM_RESERVE_PRECISION,
        total_lp_shares,
    )?;

    let per_lp_position_delta = PositionDelta {
        base_asset_amount: per_lp_delta_base,
        quote_asset_amount: get_proportion_u128(
            delta.quote_asset_amount,
            AMM_RESERVE_PRECISION,
            total_lp_shares,
        )?,
    };
    let per_lp_pnl = update_amm_position(market, &per_lp_position_delta, true)?;

    // 1/5 of fee auto goes to market
    // the rest goes to lps/market proportional
    let lp_fee = (fee_to_market - (fee_to_market / 5)) // todo: 80% retained
        .checked_mul(cast_to_i128(market.amm.user_lp_shares)?)
        .ok_or_else(math_error!())?
        .checked_div(cast_to_i128(total_lp_shares)?)
        .ok_or_else(math_error!())?;

    let per_lp_fee = if lp_fee > 0 {
        lp_fee
            .checked_mul(AMM_RESERVE_PRECISION_I128)
            .ok_or_else(math_error!())?
            .checked_div(cast_to_i128(market.amm.user_lp_shares)?)
            .ok_or_else(math_error!())?
    } else {
        0
    };

    let amm_fee = fee_to_market
        .checked_sub(lp_fee)
        .ok_or_else(math_error!())?;

    market.amm.market_position_per_lp.unsettled_pnl = market
        .amm
        .market_position_per_lp
        .unsettled_pnl
        .checked_add(
            per_lp_pnl
                .checked_add(per_lp_fee)
                .ok_or_else(math_error!())?,
        )
        .ok_or_else(math_error!())?;

    // Update AMM position
    let amm_baa = delta
        .base_asset_amount
        .checked_sub(lp_delta_base)
        .ok_or_else(math_error!())?;

    let amm_pnl = update_amm_position(
        market,
        &PositionDelta {
            base_asset_amount: -amm_baa,
            quote_asset_amount: delta.quote_asset_amount,
        },
        false,
    )?;

    market.amm.market_position.unsettled_pnl = market
        .amm
        .market_position
        .unsettled_pnl
        .checked_add(amm_pnl.checked_add(amm_fee).ok_or_else(math_error!())?)
        .ok_or_else(math_error!())?;

    market.amm.net_base_asset_amount = market
        .amm
        .net_base_asset_amount
        .checked_add(amm_baa)
        .ok_or_else(math_error!())?;

    market.amm.net_unsettled_lp_base_asset_amount = market
        .amm
        .net_unsettled_lp_base_asset_amount
        .checked_add(lp_delta_base)
        .ok_or_else(math_error!())?;

    Ok(pnl)
}

pub fn swap_base_asset_position_delta(
    base_asset_amount: u128,
    direction: PositionDirection,
    market: &mut Market,
    user: &mut User,
    position_index: usize,
    mark_price_before: u128,
    now: i64,
    maker_limit_price: Option<u128>,
) -> ClearingHouseResult<(bool, u128, u128, u128, PositionDelta)> {
    let swap_direction = match direction {
        PositionDirection::Long => SwapDirection::Remove,
        PositionDirection::Short => SwapDirection::Add,
    };

    let (quote_asset_swapped, quote_asset_amount_surplus) = controller::amm::swap_base_asset(
        &mut market.amm,
        base_asset_amount,
        swap_direction,
        now,
        Some(mark_price_before),
    )?;

    let (quote_asset_amount, quote_asset_amount_surplus) = match maker_limit_price {
        Some(limit_price) => calculate_quote_asset_amount_surplus(
            swap_direction,
            quote_asset_swapped,
            base_asset_amount,
            limit_price,
        )?,
        None => (quote_asset_swapped, quote_asset_amount_surplus),
    };

    let position_delta =
        get_position_delta_for_fill(base_asset_amount, quote_asset_amount, direction)?;

    let base_asset_amount_before = user.positions[position_index].base_asset_amount;

    let potentially_risk_increasing = base_asset_amount_before == 0
        || base_asset_amount_before.signum() == position_delta.base_asset_amount.signum()
        || base_asset_amount_before.abs() < position_delta.base_asset_amount.abs();

    Ok((
        potentially_risk_increasing,
        base_asset_amount,
        quote_asset_amount,
        quote_asset_amount_surplus,
        position_delta,
    ))
}

fn calculate_quote_asset_amount_surplus(
    swap_direction: SwapDirection,
    quote_asset_swapped: u128,
    base_asset_amount: u128,
    limit_price: u128,
) -> ClearingHouseResult<(u128, u128)> {
    let quote_asset_amount = calculate_quote_asset_amount_for_maker_order(
        base_asset_amount,
        limit_price,
        swap_direction,
    )?;

    let quote_asset_amount_surplus = match swap_direction {
        SwapDirection::Remove => quote_asset_amount
            .checked_sub(quote_asset_swapped)
            .ok_or_else(math_error!())?,
        SwapDirection::Add => quote_asset_swapped
            .checked_sub(quote_asset_amount)
            .ok_or_else(math_error!())?,
    };

    Ok((quote_asset_amount, quote_asset_amount_surplus))
}

<<<<<<< HEAD
pub fn update_cost_basis(
    market: &mut Market,
    market_position: &mut MarketPosition,
    oracle_price: i128,
) -> ClearingHouseResult<i128> {
    // update user cost basis (if at a loss)
    let (_amm_position_base_asset_value, amm_position_unrealized_pnl) =
        calculate_base_asset_value_and_pnl_with_oracle_price(market_position, oracle_price)?;

    // todo: another good reason to track MarketPosition on vAMM
    if amm_position_unrealized_pnl < 0 {
        if market_position.base_asset_amount > 0 {
            market_position.quote_asset_amount = market_position
                .quote_asset_amount
                .checked_sub(amm_position_unrealized_pnl.unsigned_abs())
                .ok_or_else(math_error!())?;
            market.amm.quote_asset_amount_long = market
                .amm
                .quote_asset_amount_long
                .checked_sub(amm_position_unrealized_pnl.unsigned_abs())
                .ok_or_else(math_error!())?;
        } else {
            market_position.quote_asset_amount = market_position
                .quote_asset_amount
                .checked_add(amm_position_unrealized_pnl.unsigned_abs())
                .ok_or_else(math_error!())?;
            market.amm.quote_asset_amount_short = market
                .amm
                .quote_asset_amount_short
                .checked_add(amm_position_unrealized_pnl.unsigned_abs())
                .ok_or_else(math_error!())?;
        }

        update_unsettled_pnl(market_position, market, amm_position_unrealized_pnl)?;
        return Ok(amm_position_unrealized_pnl);
    }

    Ok(0)
}

pub fn update_unsettled_pnl(
    market_position: &mut MarketPosition,
    market: &mut Market,
    unsettled_pnl: i128,
=======
pub fn update_quote_asset_amount(
    position: &mut MarketPosition,
    delta: i128,
>>>>>>> 258a7db4
) -> ClearingHouseResult<()> {
    position.quote_asset_amount = position
        .quote_asset_amount
        .checked_add(delta)
        .ok_or_else(math_error!())?;

    Ok(())
}

pub fn increase_open_bids_and_asks(
    position: &mut MarketPosition,
    direction: &PositionDirection,
    base_asset_amount_unfilled: u128,
) -> ClearingHouseResult {
    match direction {
        PositionDirection::Long => {
            position.open_bids = position
                .open_bids
                .checked_add(cast(base_asset_amount_unfilled)?)
                .ok_or_else(math_error!())?;
        }
        PositionDirection::Short => {
            position.open_asks = position
                .open_asks
                .checked_sub(cast(base_asset_amount_unfilled)?)
                .ok_or_else(math_error!())?;
        }
    }

    Ok(())
}

pub fn decrease_open_bids_and_asks(
    position: &mut MarketPosition,
    direction: &PositionDirection,
    base_asset_amount_unfilled: u128,
) -> ClearingHouseResult {
    match direction {
        PositionDirection::Long => {
            position.open_bids = position
                .open_bids
                .checked_sub(cast(base_asset_amount_unfilled)?)
                .ok_or_else(math_error!())?;
        }
        PositionDirection::Short => {
            position.open_asks = position
                .open_asks
                .checked_add(cast(base_asset_amount_unfilled)?)
                .ok_or_else(math_error!())?;
        }
    }

    Ok(())
}

#[cfg(test)]
mod test {
<<<<<<< HEAD
    use crate::controller::position::{
        update_cost_basis, update_position_and_market, update_user_and_market_position,
        PositionDelta,
    };
    use crate::math::constants::{
        AMM_RESERVE_PRECISION, AMM_RESERVE_PRECISION_I128, MARK_PRICE_PRECISION, PEG_PRECISION,
        QUOTE_PRECISION,
    };
=======
    use crate::controller::position::{update_position_and_market, PositionDelta};
>>>>>>> 258a7db4
    use crate::state::market::{Market, AMM};
    use crate::state::user::MarketPosition;

    #[test]
    fn increase_long_from_no_position() {
        let mut existing_position = MarketPosition::default();
        let position_delta = PositionDelta {
            base_asset_amount: 1,
            quote_asset_amount: -1,
        };
        let mut market = Market {
            amm: AMM {
                cumulative_funding_rate_long: 1,
                sqrt_k: 1,
                ..AMM::default()
            },
            open_interest: 0,
            ..Market::default_test()
        };

        let pnl = update_user_and_market_position(
            &mut existing_position,
            &mut market,
            &position_delta,
            0,
        )
        .unwrap();

        assert_eq!(existing_position.base_asset_amount, 1);
        assert_eq!(existing_position.quote_asset_amount, -1);
        assert_eq!(existing_position.quote_entry_amount, -1);
        assert_eq!(pnl, 0);
        assert_eq!(existing_position.last_cumulative_funding_rate, 1);

        assert_eq!(market.open_interest, 1);
        assert_eq!(market.base_asset_amount_long, 1);
        assert_eq!(market.base_asset_amount_short, 0);
<<<<<<< HEAD
        assert_eq!(market.amm.quote_asset_amount_long, 1);
        assert_eq!(market.amm.quote_asset_amount_short, 0);

        assert_eq!(market.amm.market_position.base_asset_amount, -1);
        assert_eq!(market.amm.market_position.quote_asset_amount, 1);
        assert_eq!(market.amm.market_position.quote_entry_amount, 1);
=======
        assert_eq!(market.amm.net_base_asset_amount, 1);
        assert_eq!(market.amm.quote_asset_amount_long, -1);
        assert_eq!(market.amm.quote_asset_amount_short, 0);
        assert_eq!(market.amm.quote_entry_amount_long, -1);
        assert_eq!(market.amm.quote_entry_amount_short, 0);
>>>>>>> 258a7db4
    }

    #[test]
    fn increase_short_from_no_position() {
        let mut existing_position = MarketPosition::default();
        let position_delta = PositionDelta {
            base_asset_amount: -1,
            quote_asset_amount: 1,
        };
        let mut market = Market {
            amm: AMM {
                cumulative_funding_rate_short: 1,
                ..AMM::default_test()
            },
            open_interest: 0,
            ..Market::default_test()
        };

        let pnl = update_position_and_market(&mut existing_position, &mut market, &position_delta)
            .unwrap();

        assert_eq!(existing_position.base_asset_amount, -1);
        assert_eq!(existing_position.quote_asset_amount, 1);
        assert_eq!(existing_position.quote_entry_amount, 1);
        assert_eq!(pnl, 0);
        assert_eq!(existing_position.last_cumulative_funding_rate, 1);

        assert_eq!(market.open_interest, 1);
        assert_eq!(market.base_asset_amount_long, 0);
        assert_eq!(market.base_asset_amount_short, -1);
        assert_eq!(market.amm.quote_asset_amount_long, 0);
        assert_eq!(market.amm.quote_asset_amount_short, 1);
        assert_eq!(market.amm.quote_entry_amount_long, 0);
        assert_eq!(market.amm.quote_entry_amount_short, 1);
    }

    #[test]
    fn increase_long() {
        let mut existing_position = MarketPosition {
            base_asset_amount: 1,
            quote_asset_amount: -1,
            quote_entry_amount: -1,
            last_cumulative_funding_rate: 1,
            ..MarketPosition::default()
        };
        let position_delta = PositionDelta {
            base_asset_amount: 1,
            quote_asset_amount: -1,
        };
        let mut market = Market {
            amm: AMM {
<<<<<<< HEAD
                quote_asset_amount_long: 1,
                ..AMM::default_test()
=======
                net_base_asset_amount: 1,
                quote_asset_amount_long: -1,
                quote_entry_amount_long: -1,
                cumulative_funding_rate_long: 1,
                ..AMM::default()
>>>>>>> 258a7db4
            },
            base_asset_amount_long: 1,
            base_asset_amount_short: 0,
            open_interest: 1,
            ..Market::default_test()
        };

        let pnl = update_position_and_market(&mut existing_position, &mut market, &position_delta)
            .unwrap();

        assert_eq!(existing_position.base_asset_amount, 2);
        assert_eq!(existing_position.quote_asset_amount, -2);
        assert_eq!(existing_position.quote_entry_amount, -2);
        assert_eq!(pnl, 0);
        assert_eq!(existing_position.last_cumulative_funding_rate, 1);

        assert_eq!(market.open_interest, 1);
        assert_eq!(market.base_asset_amount_long, 2);
        assert_eq!(market.base_asset_amount_short, 0);
<<<<<<< HEAD
        assert_eq!(market.amm.quote_asset_amount_long, 2);
=======
        assert_eq!(market.amm.net_base_asset_amount, 2);
        assert_eq!(market.amm.quote_asset_amount_long, -2);
>>>>>>> 258a7db4
        assert_eq!(market.amm.quote_asset_amount_short, 0);
        assert_eq!(market.amm.quote_entry_amount_long, -2);
        assert_eq!(market.amm.quote_entry_amount_short, 0);
    }

    #[test]
    fn increase_short() {
        let mut existing_position = MarketPosition {
            base_asset_amount: -1,
            quote_asset_amount: 1,
            quote_entry_amount: 1,
            last_cumulative_funding_rate: 1,
            ..MarketPosition::default()
        };
        let position_delta = PositionDelta {
            base_asset_amount: -1,
            quote_asset_amount: 1,
        };
        let mut market = Market {
            amm: AMM {
                quote_asset_amount_long: 0,
                quote_asset_amount_short: 1,
<<<<<<< HEAD
                ..AMM::default_test()
=======
                quote_entry_amount_short: 1,
                cumulative_funding_rate_short: 1,
                ..AMM::default()
>>>>>>> 258a7db4
            },
            open_interest: 1,
            base_asset_amount_short: -1,
            base_asset_amount_long: 0,
            ..Market::default_test()
        };

        let pnl = update_position_and_market(&mut existing_position, &mut market, &position_delta)
            .unwrap();

        assert_eq!(existing_position.base_asset_amount, -2);
        assert_eq!(existing_position.quote_asset_amount, 2);
        assert_eq!(existing_position.quote_entry_amount, 2);
        assert_eq!(pnl, 0);
        assert_eq!(existing_position.last_cumulative_funding_rate, 1);

        assert_eq!(market.open_interest, 1);
        assert_eq!(market.base_asset_amount_long, 0);
        assert_eq!(market.base_asset_amount_short, -2);
        assert_eq!(market.amm.quote_asset_amount_long, 0);
        assert_eq!(market.amm.quote_asset_amount_short, 2);
        assert_eq!(market.amm.quote_entry_amount_long, 0);
        assert_eq!(market.amm.quote_entry_amount_short, 2);
    }

    #[test]
    fn reduce_long_profitable() {
        let mut existing_position = MarketPosition {
            base_asset_amount: 10,
            quote_asset_amount: -10,
            quote_entry_amount: -10,
            last_cumulative_funding_rate: 1,
            ..MarketPosition::default()
        };
        let position_delta = PositionDelta {
            base_asset_amount: -1,
            quote_asset_amount: 5,
        };
        let mut market = Market {
            amm: AMM {
<<<<<<< HEAD
                quote_asset_amount_long: 10,
                quote_asset_amount_short: 0,
                ..AMM::default_test()
=======
                net_base_asset_amount: 10,
                quote_asset_amount_long: -10,
                quote_entry_amount_long: -10,
                quote_asset_amount_short: 0,
                cumulative_funding_rate_long: 1,
                ..AMM::default()
>>>>>>> 258a7db4
            },
            open_interest: 1,
            base_asset_amount_long: 10,
            base_asset_amount_short: 0,
            ..Market::default_test()
        };

        let pnl = update_position_and_market(&mut existing_position, &mut market, &position_delta)
            .unwrap();

        assert_eq!(existing_position.base_asset_amount, 9);
        assert_eq!(existing_position.quote_asset_amount, -5);
        assert_eq!(existing_position.quote_entry_amount, -9);
        assert_eq!(pnl, 4);
        assert_eq!(existing_position.last_cumulative_funding_rate, 1);

        assert_eq!(market.open_interest, 1);
        assert_eq!(market.base_asset_amount_long, 9);
        assert_eq!(market.base_asset_amount_short, 0);
<<<<<<< HEAD
        assert_eq!(market.amm.quote_asset_amount_long, 9);
=======
        assert_eq!(market.amm.net_base_asset_amount, 9);
        assert_eq!(market.amm.quote_asset_amount_long, -5);
>>>>>>> 258a7db4
        assert_eq!(market.amm.quote_asset_amount_short, 0);
        assert_eq!(market.amm.quote_entry_amount_long, -9);
        assert_eq!(market.amm.quote_entry_amount_short, 0);
    }

    #[test]
    fn reduce_long_unprofitable() {
        let mut existing_position = MarketPosition {
            base_asset_amount: 10,
            quote_asset_amount: -100,
            quote_entry_amount: -100,
            last_cumulative_funding_rate: 1,
            ..MarketPosition::default()
        };
        let position_delta = PositionDelta {
            base_asset_amount: -1,
            quote_asset_amount: 5,
        };
        let mut market = Market {
            amm: AMM {
<<<<<<< HEAD
                quote_asset_amount_long: 100,
                quote_asset_amount_short: 0,
                ..AMM::default_test()
=======
                net_base_asset_amount: 10,
                quote_asset_amount_long: -100,
                quote_entry_amount_long: -100,
                quote_asset_amount_short: 0,
                cumulative_funding_rate_long: 1,
                ..AMM::default()
>>>>>>> 258a7db4
            },
            open_interest: 1,
            base_asset_amount_long: 10,
            base_asset_amount_short: 0,
            ..Market::default_test()
        };

        let pnl = update_position_and_market(&mut existing_position, &mut market, &position_delta)
            .unwrap();

        assert_eq!(existing_position.base_asset_amount, 9);
        assert_eq!(existing_position.quote_asset_amount, -95);
        assert_eq!(existing_position.quote_entry_amount, -90);
        assert_eq!(pnl, -5);
        assert_eq!(existing_position.last_cumulative_funding_rate, 1);

        assert_eq!(market.open_interest, 1);
        assert_eq!(market.base_asset_amount_long, 9);
        assert_eq!(market.base_asset_amount_short, 0);
<<<<<<< HEAD
        assert_eq!(market.amm.quote_asset_amount_long, 90);
=======
        assert_eq!(market.amm.net_base_asset_amount, 9);
        assert_eq!(market.amm.quote_asset_amount_long, -95);
>>>>>>> 258a7db4
        assert_eq!(market.amm.quote_asset_amount_short, 0);
        assert_eq!(market.amm.quote_entry_amount_long, -90);
        assert_eq!(market.amm.quote_entry_amount_short, 0);
    }

    #[test]
    fn flip_long_to_short_profitable() {
        let mut existing_position = MarketPosition {
            base_asset_amount: 10,
            quote_asset_amount: -10,
            quote_entry_amount: -10,
            last_cumulative_funding_rate: 1,
            ..MarketPosition::default()
        };
        let position_delta = PositionDelta {
            base_asset_amount: -11,
            quote_asset_amount: 22,
        };
        let mut market = Market {
            amm: AMM {
<<<<<<< HEAD
                quote_asset_amount_long: 10,
                quote_asset_amount_short: 0,
                cumulative_funding_rate_short: 2,
                ..AMM::default_test()
=======
                net_base_asset_amount: 10,
                quote_asset_amount_long: -10,
                quote_entry_amount_long: -10,
                quote_asset_amount_short: 0,
                cumulative_funding_rate_short: 2,
                cumulative_funding_rate_long: 1,
                ..AMM::default()
>>>>>>> 258a7db4
            },
            open_interest: 1,
            base_asset_amount_long: 10,
            base_asset_amount_short: 0,
            ..Market::default_test()
        };

        let pnl = update_position_and_market(&mut existing_position, &mut market, &position_delta)
            .unwrap();

        assert_eq!(existing_position.base_asset_amount, -1);
        assert_eq!(existing_position.quote_asset_amount, 12);
        assert_eq!(existing_position.quote_entry_amount, 2);
        assert_eq!(pnl, 10);
        assert_eq!(existing_position.last_cumulative_funding_rate, 2);

        assert_eq!(market.open_interest, 1);
        assert_eq!(market.base_asset_amount_long, 0);
        assert_eq!(market.base_asset_amount_short, -1);
<<<<<<< HEAD
        assert_eq!(market.amm.quote_asset_amount_long, 0);
=======
        assert_eq!(market.amm.net_base_asset_amount, -1);
        assert_eq!(market.amm.quote_asset_amount_long, 10);
>>>>>>> 258a7db4
        assert_eq!(market.amm.quote_asset_amount_short, 2);
        assert_eq!(market.amm.quote_entry_amount_long, 0);
        assert_eq!(market.amm.quote_entry_amount_short, 2);
    }

    #[test]
    fn flip_long_to_short_unprofitable() {
        let mut existing_position = MarketPosition {
            base_asset_amount: 10,
            quote_asset_amount: -10,
            quote_entry_amount: -10,
            last_cumulative_funding_rate: 1,
            ..MarketPosition::default()
        };
        let position_delta = PositionDelta {
            base_asset_amount: -11,
            quote_asset_amount: 10,
        };
        let mut market = Market {
            amm: AMM {
<<<<<<< HEAD
                quote_asset_amount_long: 10,
                quote_asset_amount_short: 0,
                cumulative_funding_rate_short: 2,
                ..AMM::default_test()
=======
                net_base_asset_amount: 10,
                quote_asset_amount_long: -10,
                quote_entry_amount_long: -10,
                quote_asset_amount_short: 0,
                cumulative_funding_rate_short: 2,
                cumulative_funding_rate_long: 1,
                ..AMM::default()
>>>>>>> 258a7db4
            },
            open_interest: 1,
            base_asset_amount_long: 10,
            base_asset_amount_short: 0,
            ..Market::default_test()
        };

        let pnl = update_position_and_market(&mut existing_position, &mut market, &position_delta)
            .unwrap();

        assert_eq!(existing_position.base_asset_amount, -1);
        assert_eq!(existing_position.quote_asset_amount, 0);
        assert_eq!(existing_position.quote_entry_amount, 1);
        assert_eq!(pnl, -1);
        assert_eq!(existing_position.last_cumulative_funding_rate, 2);

        assert_eq!(market.open_interest, 1);
        assert_eq!(market.base_asset_amount_long, 0);
        assert_eq!(market.base_asset_amount_short, -1);
<<<<<<< HEAD
        assert_eq!(market.amm.quote_asset_amount_long, 0);
=======
        assert_eq!(market.amm.net_base_asset_amount, -1);
        assert_eq!(market.amm.quote_asset_amount_long, -1);
>>>>>>> 258a7db4
        assert_eq!(market.amm.quote_asset_amount_short, 1);
        assert_eq!(market.amm.quote_entry_amount_long, 0);
        assert_eq!(market.amm.quote_entry_amount_short, 1);
    }

    #[test]
    fn reduce_short_profitable() {
        let mut existing_position = MarketPosition {
            base_asset_amount: -10,
            quote_asset_amount: 100,
            quote_entry_amount: 100,
            last_cumulative_funding_rate: 1,
            ..MarketPosition::default()
        };
        let position_delta = PositionDelta {
            base_asset_amount: 1,
            quote_asset_amount: -5,
        };
        let mut market = Market {
            amm: AMM {
                quote_asset_amount_long: 0,
                quote_asset_amount_short: 100,
<<<<<<< HEAD
                ..AMM::default_test()
=======
                quote_entry_amount_short: 100,
                cumulative_funding_rate_short: 1,
                ..AMM::default()
>>>>>>> 258a7db4
            },
            open_interest: 1,
            base_asset_amount_long: 0,
            base_asset_amount_short: -10,
            ..Market::default_test()
        };

        let pnl = update_position_and_market(&mut existing_position, &mut market, &position_delta)
            .unwrap();

        assert_eq!(existing_position.base_asset_amount, -9);
        assert_eq!(existing_position.quote_asset_amount, 95);
        assert_eq!(existing_position.quote_entry_amount, 90);
        assert_eq!(pnl, 5);
        assert_eq!(existing_position.last_cumulative_funding_rate, 1);

        assert_eq!(market.open_interest, 1);
        assert_eq!(market.base_asset_amount_long, 0);
        assert_eq!(market.base_asset_amount_short, -9);
        assert_eq!(market.amm.quote_asset_amount_long, 0);
        assert_eq!(market.amm.quote_asset_amount_short, 95);
        assert_eq!(market.amm.quote_entry_amount_long, 0);
        assert_eq!(market.amm.quote_entry_amount_short, 90);
    }

    #[test]
    fn decrease_short_unprofitable() {
        let mut existing_position = MarketPosition {
            base_asset_amount: -10,
            quote_asset_amount: 100,
            quote_entry_amount: 100,
            last_cumulative_funding_rate: 1,
            ..MarketPosition::default()
        };
        let position_delta = PositionDelta {
            base_asset_amount: 1,
            quote_asset_amount: -15,
        };
        let mut market = Market {
            amm: AMM {
                quote_asset_amount_long: 0,
                quote_asset_amount_short: 100,
<<<<<<< HEAD
                ..AMM::default_test()
=======
                quote_entry_amount_short: 100,
                cumulative_funding_rate_short: 1,
                ..AMM::default()
>>>>>>> 258a7db4
            },
            open_interest: 1,
            base_asset_amount_long: 0,
            base_asset_amount_short: -10,
            ..Market::default_test()
        };

        let pnl = update_position_and_market(&mut existing_position, &mut market, &position_delta)
            .unwrap();

        assert_eq!(existing_position.base_asset_amount, -9);
        assert_eq!(existing_position.quote_asset_amount, 85);
        assert_eq!(existing_position.quote_entry_amount, 90);
        assert_eq!(pnl, -5);
        assert_eq!(existing_position.last_cumulative_funding_rate, 1);

        assert_eq!(market.open_interest, 1);
        assert_eq!(market.base_asset_amount_long, 0);
        assert_eq!(market.base_asset_amount_short, -9);
        assert_eq!(market.amm.quote_asset_amount_long, 0);
        assert_eq!(market.amm.quote_asset_amount_short, 85);
        assert_eq!(market.amm.quote_entry_amount_long, 0);
        assert_eq!(market.amm.quote_entry_amount_short, 90);
    }

    #[test]
    fn flip_short_to_long_profitable() {
        let mut existing_position = MarketPosition {
            base_asset_amount: -10,
            quote_asset_amount: 100,
            quote_entry_amount: 100,
            last_cumulative_funding_rate: 1,
            ..MarketPosition::default()
        };
        let position_delta = PositionDelta {
            base_asset_amount: 11,
            quote_asset_amount: -60,
        };
        let mut market = Market {
            amm: AMM {
                quote_asset_amount_long: 0,
                quote_asset_amount_short: 100,
                quote_entry_amount_short: 100,
                cumulative_funding_rate_long: 2,
<<<<<<< HEAD
                ..AMM::default_test()
=======
                cumulative_funding_rate_short: 1,
                ..AMM::default()
>>>>>>> 258a7db4
            },
            open_interest: 1,
            base_asset_amount_long: 0,
            base_asset_amount_short: -10,
            ..Market::default_test()
        };

        let pnl = update_position_and_market(&mut existing_position, &mut market, &position_delta)
            .unwrap();

        assert_eq!(existing_position.base_asset_amount, 1);
        assert_eq!(existing_position.quote_asset_amount, 40);
        assert_eq!(existing_position.quote_entry_amount, -6);
        assert_eq!(pnl, 46);
        assert_eq!(existing_position.last_cumulative_funding_rate, 2);

        assert_eq!(market.open_interest, 1);
        assert_eq!(market.base_asset_amount_long, 1);
        assert_eq!(market.base_asset_amount_short, 0);
<<<<<<< HEAD
        assert_eq!(market.amm.quote_asset_amount_long, 6);
        assert_eq!(market.amm.quote_asset_amount_short, 0);
=======
        assert_eq!(market.amm.net_base_asset_amount, 1);
        assert_eq!(market.amm.quote_asset_amount_long, -6);
        assert_eq!(market.amm.quote_asset_amount_short, 46);
        assert_eq!(market.amm.quote_entry_amount_long, -6);
        assert_eq!(market.amm.quote_entry_amount_short, 0);
>>>>>>> 258a7db4
    }

    #[test]
    fn flip_short_to_long_unprofitable() {
        let mut existing_position = MarketPosition {
            base_asset_amount: -10,
            quote_asset_amount: 100,
            quote_entry_amount: 100,
            last_cumulative_funding_rate: 1,
            ..MarketPosition::default()
        };
        let position_delta = PositionDelta {
            base_asset_amount: 11,
            quote_asset_amount: -120,
        };
        let mut market = Market {
            amm: AMM {
                quote_asset_amount_long: 0,
                quote_asset_amount_short: 100,
                quote_entry_amount_short: 100,
                cumulative_funding_rate_long: 2,
<<<<<<< HEAD
                ..AMM::default_test()
=======
                cumulative_funding_rate_short: 1,
                ..AMM::default()
>>>>>>> 258a7db4
            },
            open_interest: 1,
            base_asset_amount_long: 0,
            base_asset_amount_short: -10,
            ..Market::default_test()
        };

        let pnl = update_position_and_market(&mut existing_position, &mut market, &position_delta)
            .unwrap();

        assert_eq!(existing_position.base_asset_amount, 1);
        assert_eq!(existing_position.quote_asset_amount, -20);
        assert_eq!(existing_position.quote_entry_amount, -11);
        assert_eq!(pnl, -9);
        assert_eq!(existing_position.last_cumulative_funding_rate, 2);

        assert_eq!(market.open_interest, 1);
        assert_eq!(market.base_asset_amount_long, 1);
        assert_eq!(market.base_asset_amount_short, 0);
<<<<<<< HEAD
        assert_eq!(market.amm.quote_asset_amount_long, 11);
        assert_eq!(market.amm.quote_asset_amount_short, 0);
=======
        assert_eq!(market.amm.net_base_asset_amount, 1);
        assert_eq!(market.amm.quote_asset_amount_long, -11);
        assert_eq!(market.amm.quote_asset_amount_short, -9);
        assert_eq!(market.amm.quote_entry_amount_long, -11);
        assert_eq!(market.amm.quote_entry_amount_short, 0);
>>>>>>> 258a7db4
    }

    #[test]
    fn close_long_profitable() {
        let mut existing_position = MarketPosition {
            base_asset_amount: 10,
            quote_asset_amount: -10,
            quote_entry_amount: -10,
            last_cumulative_funding_rate: 1,
            last_funding_rate_ts: 1,
            ..MarketPosition::default()
        };
        let position_delta = PositionDelta {
            base_asset_amount: -10,
            quote_asset_amount: 15,
        };
        let mut market = Market {
            amm: AMM {
<<<<<<< HEAD
                quote_asset_amount_long: 11,
                ..AMM::default_test()
=======
                net_base_asset_amount: 11,
                quote_asset_amount_long: -11,
                quote_entry_amount_long: -11,
                cumulative_funding_rate_long: 1,
                ..AMM::default()
>>>>>>> 258a7db4
            },
            open_interest: 2,
            base_asset_amount_long: 11,
            ..Market::default_test()
        };

        let pnl = update_position_and_market(&mut existing_position, &mut market, &position_delta)
            .unwrap();

        assert_eq!(existing_position.base_asset_amount, 0);
        assert_eq!(existing_position.quote_asset_amount, 5);
        assert_eq!(existing_position.quote_entry_amount, 0);
        assert_eq!(pnl, 5);
        assert_eq!(existing_position.last_cumulative_funding_rate, 0);
        assert_eq!(existing_position.last_funding_rate_ts, 0);

        assert_eq!(market.open_interest, 1);
        assert_eq!(market.base_asset_amount_long, 1);
        assert_eq!(market.base_asset_amount_short, 0);
<<<<<<< HEAD
        assert_eq!(market.amm.quote_asset_amount_long, 1);
=======
        assert_eq!(market.amm.net_base_asset_amount, 1);
        // not 5 because quote asset amount long was -11 not -10 before
        assert_eq!(market.amm.quote_asset_amount_long, 4);
>>>>>>> 258a7db4
        assert_eq!(market.amm.quote_asset_amount_short, 0);
        assert_eq!(market.amm.quote_entry_amount_long, -1);
        assert_eq!(market.amm.quote_entry_amount_short, 0);
    }

    #[test]
    fn close_long_unprofitable() {
        let mut existing_position = MarketPosition {
            base_asset_amount: 10,
            quote_asset_amount: -10,
            quote_entry_amount: -10,
            last_cumulative_funding_rate: 1,
            last_funding_rate_ts: 1,
            ..MarketPosition::default()
        };
        let position_delta = PositionDelta {
            base_asset_amount: -10,
            quote_asset_amount: 5,
        };
        let mut market = Market {
            amm: AMM {
<<<<<<< HEAD
                quote_asset_amount_long: 11,
                ..AMM::default_test()
=======
                net_base_asset_amount: 11,
                quote_asset_amount_long: -11,
                quote_entry_amount_long: -11,
                cumulative_funding_rate_long: 1,
                ..AMM::default()
>>>>>>> 258a7db4
            },
            open_interest: 2,
            base_asset_amount_long: 11,
            ..Market::default_test()
        };

        let pnl = update_position_and_market(&mut existing_position, &mut market, &position_delta)
            .unwrap();

        assert_eq!(existing_position.base_asset_amount, 0);
        assert_eq!(existing_position.quote_asset_amount, -5);
        assert_eq!(existing_position.quote_entry_amount, 0);
        assert_eq!(pnl, -5);
        assert_eq!(existing_position.last_cumulative_funding_rate, 0);
        assert_eq!(existing_position.last_funding_rate_ts, 0);

        assert_eq!(market.open_interest, 1);
        assert_eq!(market.base_asset_amount_long, 1);
        assert_eq!(market.base_asset_amount_short, 0);
<<<<<<< HEAD
        assert_eq!(market.amm.quote_asset_amount_long, 1);
=======
        assert_eq!(market.amm.net_base_asset_amount, 1);
        assert_eq!(market.amm.quote_asset_amount_long, -6);
>>>>>>> 258a7db4
        assert_eq!(market.amm.quote_asset_amount_short, 0);
        assert_eq!(market.amm.quote_entry_amount_long, -1);
        assert_eq!(market.amm.quote_entry_amount_short, 0);
    }

    #[test]
    fn close_short_profitable() {
        let mut existing_position = MarketPosition {
            base_asset_amount: -10,
            quote_asset_amount: 10,
            quote_entry_amount: 10,
            last_cumulative_funding_rate: 1,
            last_funding_rate_ts: 1,
            ..MarketPosition::default()
        };
        let position_delta = PositionDelta {
            base_asset_amount: 10,
            quote_asset_amount: -5,
        };
        let mut market = Market {
            amm: AMM {
                quote_asset_amount_short: 11,
<<<<<<< HEAD
                ..AMM::default_test()
=======
                quote_entry_amount_short: 11,
                cumulative_funding_rate_short: 1,
                ..AMM::default()
>>>>>>> 258a7db4
            },
            open_interest: 2,
            base_asset_amount_short: -11,
            ..Market::default_test()
        };

        let pnl = update_position_and_market(&mut existing_position, &mut market, &position_delta)
            .unwrap();

        assert_eq!(existing_position.base_asset_amount, 0);
        assert_eq!(existing_position.quote_asset_amount, 5);
        assert_eq!(existing_position.quote_entry_amount, 0);
        assert_eq!(pnl, 5);
        assert_eq!(existing_position.last_cumulative_funding_rate, 0);
        assert_eq!(existing_position.last_funding_rate_ts, 0);

        assert_eq!(market.open_interest, 1);
        assert_eq!(market.base_asset_amount_long, 0);
        assert_eq!(market.base_asset_amount_short, -1);
        assert_eq!(market.amm.quote_asset_amount_long, 0);
        assert_eq!(market.amm.quote_asset_amount_short, 6);
        assert_eq!(market.amm.quote_entry_amount_long, 0);
        assert_eq!(market.amm.quote_entry_amount_short, 1);
    }

    #[test]
    fn close_short_unprofitable() {
        let mut existing_position = MarketPosition {
            base_asset_amount: -10,
            quote_asset_amount: 10,
            quote_entry_amount: 10,
            last_cumulative_funding_rate: 1,
            last_funding_rate_ts: 1,
            ..MarketPosition::default()
        };
        let position_delta = PositionDelta {
            base_asset_amount: 10,
            quote_asset_amount: -15,
        };
        let mut market = Market {
            amm: AMM {
                quote_asset_amount_short: 11,
<<<<<<< HEAD
                ..AMM::default_test()
=======
                quote_entry_amount_short: 11,
                cumulative_funding_rate_short: 1,
                ..AMM::default()
>>>>>>> 258a7db4
            },
            open_interest: 2,
            base_asset_amount_short: -11,
            ..Market::default_test()
        };

        let pnl = update_position_and_market(&mut existing_position, &mut market, &position_delta)
            .unwrap();

        assert_eq!(existing_position.base_asset_amount, 0);
        assert_eq!(existing_position.quote_asset_amount, -5);
        assert_eq!(existing_position.quote_entry_amount, 0);
        assert_eq!(pnl, -5);
        assert_eq!(existing_position.last_cumulative_funding_rate, 0);
        assert_eq!(existing_position.last_funding_rate_ts, 0);

        assert_eq!(market.open_interest, 1);
        assert_eq!(market.base_asset_amount_long, 0);
        assert_eq!(market.base_asset_amount_short, -1);
        assert_eq!(market.amm.quote_asset_amount_long, 0);
        assert_eq!(market.amm.quote_asset_amount_short, -4);
        assert_eq!(market.amm.quote_entry_amount_long, 0);
        assert_eq!(market.amm.quote_entry_amount_short, 1);
    }

    #[test]
    fn close_long_with_quote_entry_amount_less_than_quote_asset_amount() {
        let mut existing_position = MarketPosition {
            base_asset_amount: 10,
            quote_asset_amount: -10,
            quote_entry_amount: -8,
            last_cumulative_funding_rate: 1,
            last_funding_rate_ts: 1,
            ..MarketPosition::default()
        };
        let position_delta = PositionDelta {
            base_asset_amount: -10,
            quote_asset_amount: 5,
        };
        let mut market = Market {
            amm: AMM {
<<<<<<< HEAD
                quote_asset_amount_long: 11,
                ..AMM::default_test()
=======
                net_base_asset_amount: 11,
                quote_asset_amount_long: -11,
                quote_entry_amount_long: -8,
                cumulative_funding_rate_long: 1,
                ..AMM::default()
>>>>>>> 258a7db4
            },
            open_interest: 2,
            base_asset_amount_long: 11,
            ..Market::default_test()
        };

        let pnl = update_position_and_market(&mut existing_position, &mut market, &position_delta)
            .unwrap();

        assert_eq!(existing_position.base_asset_amount, 0);
        assert_eq!(existing_position.quote_asset_amount, -5);
        assert_eq!(existing_position.quote_entry_amount, 0);
        assert_eq!(pnl, -3);
        assert_eq!(existing_position.last_cumulative_funding_rate, 0);
        assert_eq!(existing_position.last_funding_rate_ts, 0);

        assert_eq!(market.open_interest, 1);
        assert_eq!(market.base_asset_amount_long, 1);
        assert_eq!(market.base_asset_amount_short, 0);
<<<<<<< HEAD
        assert_eq!(market.amm.quote_asset_amount_long, 1);
=======
        assert_eq!(market.amm.net_base_asset_amount, 1);
        assert_eq!(market.amm.quote_asset_amount_long, -6);
>>>>>>> 258a7db4
        assert_eq!(market.amm.quote_asset_amount_short, 0);
        assert_eq!(market.amm.quote_entry_amount_long, 0);
        assert_eq!(market.amm.quote_entry_amount_short, 0);
    }

    #[test]
    fn close_short_with_quote_entry_amount_more_than_quote_asset_amount() {
        let mut existing_position = MarketPosition {
            base_asset_amount: -10,
            quote_asset_amount: 10,
            quote_entry_amount: 15,
            last_cumulative_funding_rate: 1,
            last_funding_rate_ts: 1,
            ..MarketPosition::default()
        };
        let position_delta = PositionDelta {
            base_asset_amount: 10,
            quote_asset_amount: -15,
        };
        let mut market = Market {
            amm: AMM {
                quote_asset_amount_short: 11,
<<<<<<< HEAD
                ..AMM::default_test()
=======
                quote_entry_amount_short: 15,
                cumulative_funding_rate_short: 1,
                ..AMM::default()
>>>>>>> 258a7db4
            },
            open_interest: 2,
            base_asset_amount_short: -11,
            ..Market::default_test()
        };

        let pnl = update_position_and_market(&mut existing_position, &mut market, &position_delta)
            .unwrap();

        assert_eq!(existing_position.base_asset_amount, 0);
        assert_eq!(existing_position.quote_asset_amount, -5);
        assert_eq!(existing_position.quote_entry_amount, 0);
        assert_eq!(pnl, 0);
        assert_eq!(existing_position.last_cumulative_funding_rate, 0);
        assert_eq!(existing_position.last_funding_rate_ts, 0);

        assert_eq!(market.open_interest, 1);
        assert_eq!(market.base_asset_amount_long, 0);
        assert_eq!(market.base_asset_amount_short, -1);
        assert_eq!(market.amm.quote_asset_amount_long, 0);
<<<<<<< HEAD
        assert_eq!(market.amm.quote_asset_amount_short, 1);
    }

    #[test]
    fn update_cost_basis_test() {
        let mut market = Market {
            amm: AMM {
                base_asset_reserve: 1000 * AMM_RESERVE_PRECISION,
                quote_asset_reserve: 1000 * AMM_RESERVE_PRECISION,
                sqrt_k: 1000 * AMM_RESERVE_PRECISION,
                terminal_quote_asset_reserve: 999 * AMM_RESERVE_PRECISION,
                peg_multiplier: 50 * PEG_PRECISION,
                cumulative_funding_rate_long: 1,
                quote_asset_amount_long: 100 * QUOTE_PRECISION,
                net_base_asset_amount: 2 * AMM_RESERVE_PRECISION_I128,
                ..AMM::default_test()
            },
            open_interest: 0,
            ..Market::default_test()
        };

        let mut market_position_up = MarketPosition {
            base_asset_amount: AMM_RESERVE_PRECISION as i128,
            quote_asset_amount: 40 * QUOTE_PRECISION,
            quote_entry_amount: 40 * QUOTE_PRECISION,
            last_cumulative_funding_rate: 1,
            last_funding_rate_ts: 1,
            ..MarketPosition::default()
        };

        let oracle_price: i128 = 50 * MARK_PRICE_PRECISION as i128;

        let adj_quote =
            update_cost_basis(&mut market, &mut market_position_up, oracle_price).unwrap();
        assert_eq!(adj_quote, 0);
        assert_eq!(
            market_position_up.quote_asset_amount,
            market_position_up.quote_entry_amount
        );

        let mut market_position_down = MarketPosition {
            base_asset_amount: AMM_RESERVE_PRECISION as i128,
            quote_asset_amount: 60 * QUOTE_PRECISION,
            quote_entry_amount: 60 * QUOTE_PRECISION,
            last_cumulative_funding_rate: 1,
            last_funding_rate_ts: 1,
            ..MarketPosition::default()
        };
        let adj_quote =
            update_cost_basis(&mut market, &mut market_position_down, oracle_price).unwrap();

        assert!(adj_quote < 0);
        assert!(market_position_down.quote_asset_amount > market_position_up.quote_entry_amount);
    }

    #[test]
    fn many_positions_test() {
        let mut existing_position = MarketPosition::default();
        let mut position_delta = PositionDelta {
            base_asset_amount: AMM_RESERVE_PRECISION_I128,
            quote_asset_amount: QUOTE_PRECISION,
        };
        let mut market = Market {
            amm: AMM {
                sqrt_k: 100 * AMM_RESERVE_PRECISION,
                ..AMM::default()
            },
            open_interest: 0,
            ..Market::default()
        };

        let _pnl = update_user_and_market_position(
            &mut existing_position,
            &mut market,
            &position_delta,
            0,
        )
        .unwrap();

        // amm sells 1 for 1
        assert_eq!(
            market.amm.market_position.base_asset_amount,
            -AMM_RESERVE_PRECISION_I128
        );
        assert_eq!(
            market.amm.market_position.quote_asset_amount,
            QUOTE_PRECISION
        );
        assert_eq!(
            market.amm.market_position.quote_entry_amount,
            QUOTE_PRECISION
        );
        assert_eq!(market.amm.market_position.unsettled_pnl, 0);

        position_delta = PositionDelta {
            base_asset_amount: 10 * AMM_RESERVE_PRECISION_I128,
            quote_asset_amount: 400 * QUOTE_PRECISION,
        };

        let _pnl = update_user_and_market_position(
            &mut existing_position,
            &mut market,
            &position_delta,
            0,
        )
        .unwrap();

        // amm sells 10 for 40 each
        assert_eq!(
            market.amm.market_position.base_asset_amount,
            -11 * AMM_RESERVE_PRECISION_I128
        );
        assert_eq!(
            market.amm.market_position.quote_asset_amount,
            401 * QUOTE_PRECISION
        );
        assert_eq!(
            market.amm.market_position.quote_entry_amount,
            401 * QUOTE_PRECISION
        );
        assert_eq!(market.amm.market_position.unsettled_pnl, 0);

        position_delta = PositionDelta {
            base_asset_amount: -10 * AMM_RESERVE_PRECISION_I128,
            quote_asset_amount: 420 * QUOTE_PRECISION,
        };

        let _pnl = update_user_and_market_position(
            &mut existing_position,
            &mut market,
            &position_delta,
            0,
        )
        .unwrap();

        // amm bought 10 for 42 each
        // ends up with 1 worth $37
        // and down 56

        // loss = (42-40) * 10 + (37-1) = 56
        assert_eq!(
            market.amm.market_position.base_asset_amount,
            -AMM_RESERVE_PRECISION_I128
        );
        assert_eq!(market.amm.market_position.quote_asset_amount, 36454546);
        assert_eq!(market.amm.market_position.quote_entry_amount, 36454546);
        assert_eq!(market.amm.market_position.unsettled_pnl, -55454546);

        assert_eq!(
            market.amm.market_position_per_lp.base_asset_amount,
            -AMM_RESERVE_PRECISION_I128 / 100
        );
        assert_eq!(market.amm.market_position_per_lp.quote_entry_amount, 364546);
        assert_eq!(market.amm.market_position_per_lp.unsettled_pnl, -554546);

        market.amm.sqrt_k = 190 * AMM_RESERVE_PRECISION;

        position_delta = PositionDelta {
            base_asset_amount: -2 * AMM_RESERVE_PRECISION_I128,
            quote_asset_amount: 41444421,
        };

        let _pnl = update_user_and_market_position(
            &mut existing_position,
            &mut market,
            &position_delta,
            0,
        )
        .unwrap();

        assert_eq!(
            market.amm.market_position.base_asset_amount,
            AMM_RESERVE_PRECISION_I128
        );
        assert_eq!(market.amm.market_position.quote_asset_amount, 20722211);
        assert_eq!(market.amm.market_position.quote_entry_amount, 20722211);
        assert_eq!(market.amm.market_position.unsettled_pnl, -39722210);

        assert_eq!(
            market.amm.market_position_per_lp.base_asset_amount,
            5263157894
        );
        assert_eq!(market.amm.market_position_per_lp.quote_entry_amount, 10907);
        assert_eq!(market.amm.market_position_per_lp.unsettled_pnl, -397221);
    }
}

pub fn increase_open_bids_and_asks(
    position: &mut MarketPosition,
    direction: &PositionDirection,
    base_asset_amount_unfilled: u128,
) -> ClearingHouseResult {
    match direction {
        PositionDirection::Long => {
            position.open_bids = position
                .open_bids
                .checked_add(cast(base_asset_amount_unfilled)?)
                .ok_or_else(math_error!())?;
        }
        PositionDirection::Short => {
            position.open_asks = position
                .open_asks
                .checked_sub(cast(base_asset_amount_unfilled)?)
                .ok_or_else(math_error!())?;
        }
    }

    Ok(())
=======
        assert_eq!(market.amm.quote_asset_amount_short, -4);
        assert_eq!(market.amm.quote_entry_amount_long, 0);
        assert_eq!(market.amm.quote_entry_amount_short, 0);
    }
>>>>>>> 258a7db4
}<|MERGE_RESOLUTION|>--- conflicted
+++ resolved
@@ -5,17 +5,12 @@
 use crate::controller;
 use crate::controller::amm::SwapDirection;
 use crate::error::{ClearingHouseResult, ErrorCode};
-<<<<<<< HEAD
 use crate::math::casting::{cast, cast_to_i128};
 use crate::math::constants::{AMM_RESERVE_PRECISION, AMM_RESERVE_PRECISION_I128};
-use crate::math::orders::calculate_quote_asset_amount_for_maker_order;
 use crate::math::position::{
     calculate_base_asset_value_and_pnl_with_oracle_price, calculate_position_new_quote_base_pnl,
-=======
-use crate::math::casting::cast;
 use crate::math::orders::{
     calculate_quote_asset_amount_for_maker_order, get_position_delta_for_fill,
->>>>>>> 258a7db4
 };
 use crate::math_error;
 use crate::state::market::Market;
@@ -74,9 +69,6 @@
     pub base_asset_amount: i128,
 }
 
-<<<<<<< HEAD
-pub fn update_amm_position(
-=======
 enum PositionUpdateType {
     Open,
     Increase,
@@ -104,71 +96,10 @@
 
 pub fn update_position_and_market(
     position: &mut MarketPosition,
->>>>>>> 258a7db4
     market: &mut Market,
     delta: &PositionDelta,
     is_per_lp_position: bool,
 ) -> ClearingHouseResult<i128> {
-<<<<<<< HEAD
-    let mut position = if is_per_lp_position {
-        market.amm.market_position_per_lp
-    } else {
-        market.amm.market_position
-    };
-
-    let new_position = position.base_asset_amount == 0;
-    let (new_quote_asset_amount, new_quote_entry_amount, new_base_asset_amount, pnl) =
-        calculate_position_new_quote_base_pnl(&position, delta)?;
-
-    let closed_position = new_base_asset_amount == 0;
-    let flipped_position = position.base_asset_amount.signum() != new_base_asset_amount.signum();
-
-    // Update user position
-    if closed_position {
-        position.last_cumulative_funding_rate = 0;
-        position.last_funding_rate_ts = 0;
-    } else if new_position || flipped_position {
-        if new_base_asset_amount > 0 {
-            position.last_cumulative_funding_rate = market.amm.cumulative_funding_rate_long;
-        } else {
-            position.last_cumulative_funding_rate = market.amm.cumulative_funding_rate_short;
-        }
-    }
-
-    position.quote_asset_amount = new_quote_asset_amount;
-    position.quote_entry_amount = new_quote_entry_amount;
-    position.base_asset_amount = new_base_asset_amount;
-
-    if is_per_lp_position {
-        market.amm.market_position_per_lp = position;
-    } else {
-        market.amm.market_position = position;
-    }
-
-    Ok(pnl)
-}
-
-pub fn update_position_and_market(
-    position: &mut MarketPosition,
-    market: &mut Market,
-    delta: &PositionDelta,
-) -> ClearingHouseResult<i128> {
-    let new_position = position.base_asset_amount == 0 && delta.base_asset_amount != 0;
-    let increasing_position = delta.base_asset_amount != 0
-        && (new_position
-            || position.base_asset_amount.signum() == delta.base_asset_amount.signum());
-
-    let (new_quote_asset_amount, new_quote_entry_amount, new_base_asset_amount, pnl) =
-        calculate_position_new_quote_base_pnl(position, delta)?;
-
-    let reduced_position = !increasing_position
-        && position.base_asset_amount.signum() == new_base_asset_amount.signum();
-    let closed_position = new_base_asset_amount == 0 && delta.base_asset_amount != 0;
-    let flipped_position = position.base_asset_amount.signum() != new_base_asset_amount.signum();
-
-    // Update the market stats that are based on user position changes
-    if new_position {
-=======
     validate!(
         delta.base_asset_amount != 0 && delta.quote_asset_amount != 0,
         ErrorCode::InvalidPositionDelta,
@@ -257,7 +188,6 @@
 
     // Update Market open interest
     if let PositionUpdateType::Open = update_type {
->>>>>>> 258a7db4
         market.open_interest = market
             .open_interest
             .checked_add(1)
@@ -646,56 +576,9 @@
     Ok((quote_asset_amount, quote_asset_amount_surplus))
 }
 
-<<<<<<< HEAD
-pub fn update_cost_basis(
-    market: &mut Market,
-    market_position: &mut MarketPosition,
-    oracle_price: i128,
-) -> ClearingHouseResult<i128> {
-    // update user cost basis (if at a loss)
-    let (_amm_position_base_asset_value, amm_position_unrealized_pnl) =
-        calculate_base_asset_value_and_pnl_with_oracle_price(market_position, oracle_price)?;
-
-    // todo: another good reason to track MarketPosition on vAMM
-    if amm_position_unrealized_pnl < 0 {
-        if market_position.base_asset_amount > 0 {
-            market_position.quote_asset_amount = market_position
-                .quote_asset_amount
-                .checked_sub(amm_position_unrealized_pnl.unsigned_abs())
-                .ok_or_else(math_error!())?;
-            market.amm.quote_asset_amount_long = market
-                .amm
-                .quote_asset_amount_long
-                .checked_sub(amm_position_unrealized_pnl.unsigned_abs())
-                .ok_or_else(math_error!())?;
-        } else {
-            market_position.quote_asset_amount = market_position
-                .quote_asset_amount
-                .checked_add(amm_position_unrealized_pnl.unsigned_abs())
-                .ok_or_else(math_error!())?;
-            market.amm.quote_asset_amount_short = market
-                .amm
-                .quote_asset_amount_short
-                .checked_add(amm_position_unrealized_pnl.unsigned_abs())
-                .ok_or_else(math_error!())?;
-        }
-
-        update_unsettled_pnl(market_position, market, amm_position_unrealized_pnl)?;
-        return Ok(amm_position_unrealized_pnl);
-    }
-
-    Ok(0)
-}
-
-pub fn update_unsettled_pnl(
-    market_position: &mut MarketPosition,
-    market: &mut Market,
-    unsettled_pnl: i128,
-=======
 pub fn update_quote_asset_amount(
     position: &mut MarketPosition,
     delta: i128,
->>>>>>> 258a7db4
 ) -> ClearingHouseResult<()> {
     position.quote_asset_amount = position
         .quote_asset_amount
@@ -753,7 +636,6 @@
 
 #[cfg(test)]
 mod test {
-<<<<<<< HEAD
     use crate::controller::position::{
         update_cost_basis, update_position_and_market, update_user_and_market_position,
         PositionDelta,
@@ -762,9 +644,6 @@
         AMM_RESERVE_PRECISION, AMM_RESERVE_PRECISION_I128, MARK_PRICE_PRECISION, PEG_PRECISION,
         QUOTE_PRECISION,
     };
-=======
-    use crate::controller::position::{update_position_and_market, PositionDelta};
->>>>>>> 258a7db4
     use crate::state::market::{Market, AMM};
     use crate::state::user::MarketPosition;
 
@@ -802,20 +681,15 @@
         assert_eq!(market.open_interest, 1);
         assert_eq!(market.base_asset_amount_long, 1);
         assert_eq!(market.base_asset_amount_short, 0);
-<<<<<<< HEAD
-        assert_eq!(market.amm.quote_asset_amount_long, 1);
-        assert_eq!(market.amm.quote_asset_amount_short, 0);
-
-        assert_eq!(market.amm.market_position.base_asset_amount, -1);
-        assert_eq!(market.amm.market_position.quote_asset_amount, 1);
-        assert_eq!(market.amm.market_position.quote_entry_amount, 1);
-=======
         assert_eq!(market.amm.net_base_asset_amount, 1);
         assert_eq!(market.amm.quote_asset_amount_long, -1);
         assert_eq!(market.amm.quote_asset_amount_short, 0);
         assert_eq!(market.amm.quote_entry_amount_long, -1);
         assert_eq!(market.amm.quote_entry_amount_short, 0);
->>>>>>> 258a7db4
+
+        assert_eq!(market.amm.market_position.base_asset_amount, -1);
+        assert_eq!(market.amm.market_position.quote_asset_amount, 1);
+        assert_eq!(market.amm.market_position.quote_entry_amount, 1);
     }
 
     #[test]
@@ -867,16 +741,11 @@
         };
         let mut market = Market {
             amm: AMM {
-<<<<<<< HEAD
-                quote_asset_amount_long: 1,
-                ..AMM::default_test()
-=======
                 net_base_asset_amount: 1,
                 quote_asset_amount_long: -1,
                 quote_entry_amount_long: -1,
                 cumulative_funding_rate_long: 1,
-                ..AMM::default()
->>>>>>> 258a7db4
+                ..AMM::default_test()
             },
             base_asset_amount_long: 1,
             base_asset_amount_short: 0,
@@ -896,12 +765,8 @@
         assert_eq!(market.open_interest, 1);
         assert_eq!(market.base_asset_amount_long, 2);
         assert_eq!(market.base_asset_amount_short, 0);
-<<<<<<< HEAD
-        assert_eq!(market.amm.quote_asset_amount_long, 2);
-=======
         assert_eq!(market.amm.net_base_asset_amount, 2);
         assert_eq!(market.amm.quote_asset_amount_long, -2);
->>>>>>> 258a7db4
         assert_eq!(market.amm.quote_asset_amount_short, 0);
         assert_eq!(market.amm.quote_entry_amount_long, -2);
         assert_eq!(market.amm.quote_entry_amount_short, 0);
@@ -924,13 +789,9 @@
             amm: AMM {
                 quote_asset_amount_long: 0,
                 quote_asset_amount_short: 1,
-<<<<<<< HEAD
-                ..AMM::default_test()
-=======
                 quote_entry_amount_short: 1,
                 cumulative_funding_rate_short: 1,
-                ..AMM::default()
->>>>>>> 258a7db4
+                ..AMM::default_test()
             },
             open_interest: 1,
             base_asset_amount_short: -1,
@@ -971,18 +832,12 @@
         };
         let mut market = Market {
             amm: AMM {
-<<<<<<< HEAD
-                quote_asset_amount_long: 10,
-                quote_asset_amount_short: 0,
-                ..AMM::default_test()
-=======
                 net_base_asset_amount: 10,
                 quote_asset_amount_long: -10,
                 quote_entry_amount_long: -10,
                 quote_asset_amount_short: 0,
                 cumulative_funding_rate_long: 1,
-                ..AMM::default()
->>>>>>> 258a7db4
+                ..AMM::default_test()
             },
             open_interest: 1,
             base_asset_amount_long: 10,
@@ -1002,12 +857,8 @@
         assert_eq!(market.open_interest, 1);
         assert_eq!(market.base_asset_amount_long, 9);
         assert_eq!(market.base_asset_amount_short, 0);
-<<<<<<< HEAD
-        assert_eq!(market.amm.quote_asset_amount_long, 9);
-=======
         assert_eq!(market.amm.net_base_asset_amount, 9);
         assert_eq!(market.amm.quote_asset_amount_long, -5);
->>>>>>> 258a7db4
         assert_eq!(market.amm.quote_asset_amount_short, 0);
         assert_eq!(market.amm.quote_entry_amount_long, -9);
         assert_eq!(market.amm.quote_entry_amount_short, 0);
@@ -1028,18 +879,12 @@
         };
         let mut market = Market {
             amm: AMM {
-<<<<<<< HEAD
-                quote_asset_amount_long: 100,
-                quote_asset_amount_short: 0,
-                ..AMM::default_test()
-=======
                 net_base_asset_amount: 10,
                 quote_asset_amount_long: -100,
                 quote_entry_amount_long: -100,
                 quote_asset_amount_short: 0,
                 cumulative_funding_rate_long: 1,
-                ..AMM::default()
->>>>>>> 258a7db4
+                ..AMM::default_test()
             },
             open_interest: 1,
             base_asset_amount_long: 10,
@@ -1059,12 +904,8 @@
         assert_eq!(market.open_interest, 1);
         assert_eq!(market.base_asset_amount_long, 9);
         assert_eq!(market.base_asset_amount_short, 0);
-<<<<<<< HEAD
-        assert_eq!(market.amm.quote_asset_amount_long, 90);
-=======
         assert_eq!(market.amm.net_base_asset_amount, 9);
         assert_eq!(market.amm.quote_asset_amount_long, -95);
->>>>>>> 258a7db4
         assert_eq!(market.amm.quote_asset_amount_short, 0);
         assert_eq!(market.amm.quote_entry_amount_long, -90);
         assert_eq!(market.amm.quote_entry_amount_short, 0);
@@ -1085,12 +926,54 @@
         };
         let mut market = Market {
             amm: AMM {
-<<<<<<< HEAD
-                quote_asset_amount_long: 10,
+                net_base_asset_amount: 10,
+                quote_asset_amount_long: -10,
+                quote_entry_amount_long: -10,
                 quote_asset_amount_short: 0,
                 cumulative_funding_rate_short: 2,
+                cumulative_funding_rate_long: 1,
                 ..AMM::default_test()
-=======
+            },
+            open_interest: 1,
+            base_asset_amount_long: 10,
+            base_asset_amount_short: 0,
+            ..Market::default_test()
+        };
+
+        let pnl = update_position_and_market(&mut existing_position, &mut market, &position_delta)
+            .unwrap();
+
+        assert_eq!(existing_position.base_asset_amount, -1);
+        assert_eq!(existing_position.quote_asset_amount, 12);
+        assert_eq!(existing_position.quote_entry_amount, 2);
+        assert_eq!(pnl, 10);
+        assert_eq!(existing_position.last_cumulative_funding_rate, 2);
+
+        assert_eq!(market.open_interest, 1);
+        assert_eq!(market.base_asset_amount_long, 0);
+        assert_eq!(market.base_asset_amount_short, -1);
+        assert_eq!(market.amm.net_base_asset_amount, -1);
+        assert_eq!(market.amm.quote_asset_amount_long, 10);
+        assert_eq!(market.amm.quote_asset_amount_short, 2);
+        assert_eq!(market.amm.quote_entry_amount_long, 0);
+        assert_eq!(market.amm.quote_entry_amount_short, 2);
+    }
+
+    #[test]
+    fn flip_long_to_short_unprofitable() {
+        let mut existing_position = MarketPosition {
+            base_asset_amount: 10,
+            quote_asset_amount: -10,
+            quote_entry_amount: -10,
+            last_cumulative_funding_rate: 1,
+            ..MarketPosition::default()
+        };
+        let position_delta = PositionDelta {
+            base_asset_amount: -11,
+            quote_asset_amount: 10,
+        };
+        let mut market = Market {
+            amm: AMM {
                 net_base_asset_amount: 10,
                 quote_asset_amount_long: -10,
                 quote_entry_amount_long: -10,
@@ -1098,66 +981,6 @@
                 cumulative_funding_rate_short: 2,
                 cumulative_funding_rate_long: 1,
                 ..AMM::default()
->>>>>>> 258a7db4
-            },
-            open_interest: 1,
-            base_asset_amount_long: 10,
-            base_asset_amount_short: 0,
-            ..Market::default_test()
-        };
-
-        let pnl = update_position_and_market(&mut existing_position, &mut market, &position_delta)
-            .unwrap();
-
-        assert_eq!(existing_position.base_asset_amount, -1);
-        assert_eq!(existing_position.quote_asset_amount, 12);
-        assert_eq!(existing_position.quote_entry_amount, 2);
-        assert_eq!(pnl, 10);
-        assert_eq!(existing_position.last_cumulative_funding_rate, 2);
-
-        assert_eq!(market.open_interest, 1);
-        assert_eq!(market.base_asset_amount_long, 0);
-        assert_eq!(market.base_asset_amount_short, -1);
-<<<<<<< HEAD
-        assert_eq!(market.amm.quote_asset_amount_long, 0);
-=======
-        assert_eq!(market.amm.net_base_asset_amount, -1);
-        assert_eq!(market.amm.quote_asset_amount_long, 10);
->>>>>>> 258a7db4
-        assert_eq!(market.amm.quote_asset_amount_short, 2);
-        assert_eq!(market.amm.quote_entry_amount_long, 0);
-        assert_eq!(market.amm.quote_entry_amount_short, 2);
-    }
-
-    #[test]
-    fn flip_long_to_short_unprofitable() {
-        let mut existing_position = MarketPosition {
-            base_asset_amount: 10,
-            quote_asset_amount: -10,
-            quote_entry_amount: -10,
-            last_cumulative_funding_rate: 1,
-            ..MarketPosition::default()
-        };
-        let position_delta = PositionDelta {
-            base_asset_amount: -11,
-            quote_asset_amount: 10,
-        };
-        let mut market = Market {
-            amm: AMM {
-<<<<<<< HEAD
-                quote_asset_amount_long: 10,
-                quote_asset_amount_short: 0,
-                cumulative_funding_rate_short: 2,
-                ..AMM::default_test()
-=======
-                net_base_asset_amount: 10,
-                quote_asset_amount_long: -10,
-                quote_entry_amount_long: -10,
-                quote_asset_amount_short: 0,
-                cumulative_funding_rate_short: 2,
-                cumulative_funding_rate_long: 1,
-                ..AMM::default()
->>>>>>> 258a7db4
             },
             open_interest: 1,
             base_asset_amount_long: 10,
@@ -1177,12 +1000,8 @@
         assert_eq!(market.open_interest, 1);
         assert_eq!(market.base_asset_amount_long, 0);
         assert_eq!(market.base_asset_amount_short, -1);
-<<<<<<< HEAD
-        assert_eq!(market.amm.quote_asset_amount_long, 0);
-=======
         assert_eq!(market.amm.net_base_asset_amount, -1);
         assert_eq!(market.amm.quote_asset_amount_long, -1);
->>>>>>> 258a7db4
         assert_eq!(market.amm.quote_asset_amount_short, 1);
         assert_eq!(market.amm.quote_entry_amount_long, 0);
         assert_eq!(market.amm.quote_entry_amount_short, 1);
@@ -1205,13 +1024,9 @@
             amm: AMM {
                 quote_asset_amount_long: 0,
                 quote_asset_amount_short: 100,
-<<<<<<< HEAD
-                ..AMM::default_test()
-=======
                 quote_entry_amount_short: 100,
                 cumulative_funding_rate_short: 1,
-                ..AMM::default()
->>>>>>> 258a7db4
+                ..AMM::default_test()
             },
             open_interest: 1,
             base_asset_amount_long: 0,
@@ -1254,13 +1069,9 @@
             amm: AMM {
                 quote_asset_amount_long: 0,
                 quote_asset_amount_short: 100,
-<<<<<<< HEAD
-                ..AMM::default_test()
-=======
                 quote_entry_amount_short: 100,
                 cumulative_funding_rate_short: 1,
-                ..AMM::default()
->>>>>>> 258a7db4
+                ..AMM::default_test()
             },
             open_interest: 1,
             base_asset_amount_long: 0,
@@ -1305,12 +1116,8 @@
                 quote_asset_amount_short: 100,
                 quote_entry_amount_short: 100,
                 cumulative_funding_rate_long: 2,
-<<<<<<< HEAD
+                cumulative_funding_rate_short: 1,
                 ..AMM::default_test()
-=======
-                cumulative_funding_rate_short: 1,
-                ..AMM::default()
->>>>>>> 258a7db4
             },
             open_interest: 1,
             base_asset_amount_long: 0,
@@ -1330,16 +1137,11 @@
         assert_eq!(market.open_interest, 1);
         assert_eq!(market.base_asset_amount_long, 1);
         assert_eq!(market.base_asset_amount_short, 0);
-<<<<<<< HEAD
-        assert_eq!(market.amm.quote_asset_amount_long, 6);
-        assert_eq!(market.amm.quote_asset_amount_short, 0);
-=======
         assert_eq!(market.amm.net_base_asset_amount, 1);
         assert_eq!(market.amm.quote_asset_amount_long, -6);
         assert_eq!(market.amm.quote_asset_amount_short, 46);
         assert_eq!(market.amm.quote_entry_amount_long, -6);
         assert_eq!(market.amm.quote_entry_amount_short, 0);
->>>>>>> 258a7db4
     }
 
     #[test]
@@ -1361,12 +1163,8 @@
                 quote_asset_amount_short: 100,
                 quote_entry_amount_short: 100,
                 cumulative_funding_rate_long: 2,
-<<<<<<< HEAD
+                cumulative_funding_rate_short: 1,
                 ..AMM::default_test()
-=======
-                cumulative_funding_rate_short: 1,
-                ..AMM::default()
->>>>>>> 258a7db4
             },
             open_interest: 1,
             base_asset_amount_long: 0,
@@ -1386,16 +1184,11 @@
         assert_eq!(market.open_interest, 1);
         assert_eq!(market.base_asset_amount_long, 1);
         assert_eq!(market.base_asset_amount_short, 0);
-<<<<<<< HEAD
-        assert_eq!(market.amm.quote_asset_amount_long, 11);
-        assert_eq!(market.amm.quote_asset_amount_short, 0);
-=======
         assert_eq!(market.amm.net_base_asset_amount, 1);
         assert_eq!(market.amm.quote_asset_amount_long, -11);
         assert_eq!(market.amm.quote_asset_amount_short, -9);
         assert_eq!(market.amm.quote_entry_amount_long, -11);
         assert_eq!(market.amm.quote_entry_amount_short, 0);
->>>>>>> 258a7db4
     }
 
     #[test]
@@ -1414,16 +1207,11 @@
         };
         let mut market = Market {
             amm: AMM {
-<<<<<<< HEAD
-                quote_asset_amount_long: 11,
-                ..AMM::default_test()
-=======
                 net_base_asset_amount: 11,
                 quote_asset_amount_long: -11,
                 quote_entry_amount_long: -11,
                 cumulative_funding_rate_long: 1,
-                ..AMM::default()
->>>>>>> 258a7db4
+                ..AMM::default_test()
             },
             open_interest: 2,
             base_asset_amount_long: 11,
@@ -1443,13 +1231,9 @@
         assert_eq!(market.open_interest, 1);
         assert_eq!(market.base_asset_amount_long, 1);
         assert_eq!(market.base_asset_amount_short, 0);
-<<<<<<< HEAD
-        assert_eq!(market.amm.quote_asset_amount_long, 1);
-=======
         assert_eq!(market.amm.net_base_asset_amount, 1);
         // not 5 because quote asset amount long was -11 not -10 before
         assert_eq!(market.amm.quote_asset_amount_long, 4);
->>>>>>> 258a7db4
         assert_eq!(market.amm.quote_asset_amount_short, 0);
         assert_eq!(market.amm.quote_entry_amount_long, -1);
         assert_eq!(market.amm.quote_entry_amount_short, 0);
@@ -1471,16 +1255,11 @@
         };
         let mut market = Market {
             amm: AMM {
-<<<<<<< HEAD
-                quote_asset_amount_long: 11,
-                ..AMM::default_test()
-=======
                 net_base_asset_amount: 11,
                 quote_asset_amount_long: -11,
                 quote_entry_amount_long: -11,
                 cumulative_funding_rate_long: 1,
-                ..AMM::default()
->>>>>>> 258a7db4
+                ..AMM::default_test()
             },
             open_interest: 2,
             base_asset_amount_long: 11,
@@ -1500,12 +1279,8 @@
         assert_eq!(market.open_interest, 1);
         assert_eq!(market.base_asset_amount_long, 1);
         assert_eq!(market.base_asset_amount_short, 0);
-<<<<<<< HEAD
-        assert_eq!(market.amm.quote_asset_amount_long, 1);
-=======
         assert_eq!(market.amm.net_base_asset_amount, 1);
         assert_eq!(market.amm.quote_asset_amount_long, -6);
->>>>>>> 258a7db4
         assert_eq!(market.amm.quote_asset_amount_short, 0);
         assert_eq!(market.amm.quote_entry_amount_long, -1);
         assert_eq!(market.amm.quote_entry_amount_short, 0);
@@ -1528,13 +1303,9 @@
         let mut market = Market {
             amm: AMM {
                 quote_asset_amount_short: 11,
-<<<<<<< HEAD
-                ..AMM::default_test()
-=======
                 quote_entry_amount_short: 11,
                 cumulative_funding_rate_short: 1,
-                ..AMM::default()
->>>>>>> 258a7db4
+                ..AMM::default_test()
             },
             open_interest: 2,
             base_asset_amount_short: -11,
@@ -1577,13 +1348,9 @@
         let mut market = Market {
             amm: AMM {
                 quote_asset_amount_short: 11,
-<<<<<<< HEAD
-                ..AMM::default_test()
-=======
                 quote_entry_amount_short: 11,
                 cumulative_funding_rate_short: 1,
-                ..AMM::default()
->>>>>>> 258a7db4
+                ..AMM::default_test()
             },
             open_interest: 2,
             base_asset_amount_short: -11,
@@ -1625,16 +1392,11 @@
         };
         let mut market = Market {
             amm: AMM {
-<<<<<<< HEAD
-                quote_asset_amount_long: 11,
-                ..AMM::default_test()
-=======
                 net_base_asset_amount: 11,
                 quote_asset_amount_long: -11,
                 quote_entry_amount_long: -8,
                 cumulative_funding_rate_long: 1,
                 ..AMM::default()
->>>>>>> 258a7db4
             },
             open_interest: 2,
             base_asset_amount_long: 11,
@@ -1654,12 +1416,8 @@
         assert_eq!(market.open_interest, 1);
         assert_eq!(market.base_asset_amount_long, 1);
         assert_eq!(market.base_asset_amount_short, 0);
-<<<<<<< HEAD
-        assert_eq!(market.amm.quote_asset_amount_long, 1);
-=======
         assert_eq!(market.amm.net_base_asset_amount, 1);
         assert_eq!(market.amm.quote_asset_amount_long, -6);
->>>>>>> 258a7db4
         assert_eq!(market.amm.quote_asset_amount_short, 0);
         assert_eq!(market.amm.quote_entry_amount_long, 0);
         assert_eq!(market.amm.quote_entry_amount_short, 0);
@@ -1682,13 +1440,9 @@
         let mut market = Market {
             amm: AMM {
                 quote_asset_amount_short: 11,
-<<<<<<< HEAD
-                ..AMM::default_test()
-=======
                 quote_entry_amount_short: 15,
                 cumulative_funding_rate_short: 1,
                 ..AMM::default()
->>>>>>> 258a7db4
             },
             open_interest: 2,
             base_asset_amount_short: -11,
@@ -1709,60 +1463,9 @@
         assert_eq!(market.base_asset_amount_long, 0);
         assert_eq!(market.base_asset_amount_short, -1);
         assert_eq!(market.amm.quote_asset_amount_long, 0);
-<<<<<<< HEAD
-        assert_eq!(market.amm.quote_asset_amount_short, 1);
-    }
-
-    #[test]
-    fn update_cost_basis_test() {
-        let mut market = Market {
-            amm: AMM {
-                base_asset_reserve: 1000 * AMM_RESERVE_PRECISION,
-                quote_asset_reserve: 1000 * AMM_RESERVE_PRECISION,
-                sqrt_k: 1000 * AMM_RESERVE_PRECISION,
-                terminal_quote_asset_reserve: 999 * AMM_RESERVE_PRECISION,
-                peg_multiplier: 50 * PEG_PRECISION,
-                cumulative_funding_rate_long: 1,
-                quote_asset_amount_long: 100 * QUOTE_PRECISION,
-                net_base_asset_amount: 2 * AMM_RESERVE_PRECISION_I128,
-                ..AMM::default_test()
-            },
-            open_interest: 0,
-            ..Market::default_test()
-        };
-
-        let mut market_position_up = MarketPosition {
-            base_asset_amount: AMM_RESERVE_PRECISION as i128,
-            quote_asset_amount: 40 * QUOTE_PRECISION,
-            quote_entry_amount: 40 * QUOTE_PRECISION,
-            last_cumulative_funding_rate: 1,
-            last_funding_rate_ts: 1,
-            ..MarketPosition::default()
-        };
-
-        let oracle_price: i128 = 50 * MARK_PRICE_PRECISION as i128;
-
-        let adj_quote =
-            update_cost_basis(&mut market, &mut market_position_up, oracle_price).unwrap();
-        assert_eq!(adj_quote, 0);
-        assert_eq!(
-            market_position_up.quote_asset_amount,
-            market_position_up.quote_entry_amount
-        );
-
-        let mut market_position_down = MarketPosition {
-            base_asset_amount: AMM_RESERVE_PRECISION as i128,
-            quote_asset_amount: 60 * QUOTE_PRECISION,
-            quote_entry_amount: 60 * QUOTE_PRECISION,
-            last_cumulative_funding_rate: 1,
-            last_funding_rate_ts: 1,
-            ..MarketPosition::default()
-        };
-        let adj_quote =
-            update_cost_basis(&mut market, &mut market_position_down, oracle_price).unwrap();
-
-        assert!(adj_quote < 0);
-        assert!(market_position_down.quote_asset_amount > market_position_up.quote_entry_amount);
+        assert_eq!(market.amm.quote_asset_amount_short, -4);
+        assert_eq!(market.amm.quote_entry_amount_long, 0);
+        assert_eq!(market.amm.quote_entry_amount_short, 0);
     }
 
     #[test]
@@ -1895,33 +1598,4 @@
         assert_eq!(market.amm.market_position_per_lp.quote_entry_amount, 10907);
         assert_eq!(market.amm.market_position_per_lp.unsettled_pnl, -397221);
     }
-}
-
-pub fn increase_open_bids_and_asks(
-    position: &mut MarketPosition,
-    direction: &PositionDirection,
-    base_asset_amount_unfilled: u128,
-) -> ClearingHouseResult {
-    match direction {
-        PositionDirection::Long => {
-            position.open_bids = position
-                .open_bids
-                .checked_add(cast(base_asset_amount_unfilled)?)
-                .ok_or_else(math_error!())?;
-        }
-        PositionDirection::Short => {
-            position.open_asks = position
-                .open_asks
-                .checked_sub(cast(base_asset_amount_unfilled)?)
-                .ok_or_else(math_error!())?;
-        }
-    }
-
-    Ok(())
-=======
-        assert_eq!(market.amm.quote_asset_amount_short, -4);
-        assert_eq!(market.amm.quote_entry_amount_long, 0);
-        assert_eq!(market.amm.quote_entry_amount_short, 0);
-    }
->>>>>>> 258a7db4
 }