--- conflicted
+++ resolved
@@ -522,13 +522,8 @@
     position_index: usize,
     mark_price_before: u128,
     now: i64,
-<<<<<<< HEAD
-    maker_limit_price: Option<u128>,
-) -> ClearingHouseResult<(u128, u128, i128)> {
-=======
     fill_price: Option<u128>,
-) -> ClearingHouseResult<(bool, u128, i128, i128)> {
->>>>>>> a297575d
+) -> ClearingHouseResult<(u128, i128, i128)> {
     let swap_direction = match direction {
         PositionDirection::Long => SwapDirection::Remove,
         PositionDirection::Short => SwapDirection::Add,
