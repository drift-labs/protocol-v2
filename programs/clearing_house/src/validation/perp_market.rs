--- conflicted
+++ resolved
@@ -32,7 +32,6 @@
         "peg_multiplier out of wack"
     )?;
 
-<<<<<<< HEAD
     if market.status != MarketStatus::ReduceOnly {
         validate!(
             market.amm.sqrt_k > market.amm.base_asset_amount_with_amm.unsigned_abs(),
@@ -42,15 +41,6 @@
             market.amm.base_asset_amount_with_amm
         )?;
     }
-=======
-    validate!(
-        market.amm.sqrt_k > market.amm.base_asset_amount_with_amm.unsigned_abs(),
-        ErrorCode::InvalidAmmDetected,
-        "k out of wack: k={}, net_baa={}",
-        market.amm.sqrt_k,
-        market.amm.base_asset_amount_with_amm
-    )?;
->>>>>>> 1ccfce6d
 
     validate!(
         market.amm.sqrt_k >= market.amm.base_asset_reserve
