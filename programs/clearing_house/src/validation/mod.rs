pub mod fee_structure;
pub mod margin;
pub mod order;
<<<<<<< HEAD
pub mod user;
=======
pub mod whitelist;
>>>>>>> b7ed6ae0
<|MERGE_RESOLUTION|>--- conflicted
+++ resolved
@@ -1,8 +1,5 @@
 pub mod fee_structure;
 pub mod margin;
 pub mod order;
-<<<<<<< HEAD
 pub mod user;
-=======
-pub mod whitelist;
->>>>>>> b7ed6ae0
+pub mod whitelist;