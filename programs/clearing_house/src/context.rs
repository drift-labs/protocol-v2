use anchor_lang::{prelude::*, AnchorDeserialize, AnchorSerialize};
use anchor_spl::token::{Mint, Token, TokenAccount};

use crate::controller::position::PositionDirection;
use crate::state::insurance_fund_stake::InsuranceFundStake;
use crate::state::market::PerpMarket;
use crate::state::spot_market::{SerumV3FulfillmentConfig, SpotMarket};
use crate::state::state::State;
use crate::state::user::{MarketType, OrderTriggerCondition, OrderType, User, UserStats};

#[derive(Accounts)]
pub struct Initialize<'info> {
    #[account(mut)]
    pub admin: Signer<'info>,
    #[account(
        init,
        seeds = [b"clearing_house".as_ref()],
        space = std::mem::size_of::<State>() + 8,
        bump,
        payer = admin
    )]
    pub state: Box<Account<'info, State>>,
    pub quote_asset_mint: Box<Account<'info, Mint>>,
    #[account(
        init,
        seeds = [b"insurance_vault".as_ref()],
        bump,
        payer = admin,
        token::mint = quote_asset_mint,
        token::authority = clearing_house_signer
    )]
    pub insurance_vault: Box<Account<'info, TokenAccount>>,
    /// CHECK: checked in `initialize`
    pub clearing_house_signer: AccountInfo<'info>,
    pub rent: Sysvar<'info, Rent>,
    pub system_program: Program<'info, System>,
    pub token_program: Program<'info, Token>,
}

#[derive(Accounts)]
pub struct InitializeSpotMarket<'info> {
    #[account(
        init,
        seeds = [b"spot_market", state.number_of_spot_markets.to_le_bytes().as_ref()],
        space = std::mem::size_of::<SpotMarket>() + 8,
        bump,
        payer = admin
    )]
    pub spot_market: AccountLoader<'info, SpotMarket>,
    pub spot_market_mint: Box<Account<'info, Mint>>,
    #[account(
        init,
        seeds = [b"spot_market_vault".as_ref(), state.number_of_spot_markets.to_le_bytes().as_ref()],
        bump,
        payer = admin,
        token::mint = spot_market_mint,
        token::authority = clearing_house_signer
    )]
    pub spot_market_vault: Box<Account<'info, TokenAccount>>,
    #[account(
        init,
        seeds = [b"insurance_fund_vault".as_ref(), state.number_of_spot_markets.to_le_bytes().as_ref()],
        bump,
        payer = admin,
        token::mint = spot_market_mint,
        token::authority = clearing_house_signer
    )]
    pub insurance_fund_vault: Box<Account<'info, TokenAccount>>,
    #[account(
        constraint = state.signer.eq(&clearing_house_signer.key())
    )]
    /// CHECK: program signer
    pub clearing_house_signer: AccountInfo<'info>,
    #[account(
        mut,
        has_one = admin
    )]
    pub state: Box<Account<'info, State>>,
    /// CHECK: checked in `initialize_spot_market`
    pub oracle: AccountInfo<'info>,
    #[account(mut)]
    pub admin: Signer<'info>,
    pub rent: Sysvar<'info, Rent>,
    pub system_program: Program<'info, System>,
    pub token_program: Program<'info, Token>,
}

#[derive(Accounts)]
#[instruction(market_index: u64)]
pub struct InitializeSerumFulfillmentConfig<'info> {
    #[account(
        seeds = [b"spot_market", market_index.to_le_bytes().as_ref()],
        bump,
    )]
    pub base_spot_market: AccountLoader<'info, SpotMarket>,
    #[account(
        seeds = [b"spot_market", 0_u64.to_le_bytes().as_ref()],
        bump,
    )]
    pub quote_spot_market: AccountLoader<'info, SpotMarket>,
    #[account(
        mut,
        has_one = admin
    )]
    pub state: Box<Account<'info, State>>,
    /// CHECK: checked in ix
    pub serum_program: AccountInfo<'info>,
    /// CHECK: checked in ix
    pub serum_market: AccountInfo<'info>,
    #[account(
        mut,
        seeds = [b"serum_open_orders".as_ref(), serum_market.key.as_ref()],
        bump,
    )]
    /// CHECK: checked in ix
    pub serum_open_orders: AccountInfo<'info>,
    #[account(
        constraint = state.signer.eq(&clearing_house_signer.key())
    )]
    /// CHECK: program signer
    pub clearing_house_signer: AccountInfo<'info>,
    #[account(
        init,
        seeds = [b"serum_fulfillment_config".as_ref(), serum_market.key.as_ref()],
        space = std::mem::size_of::<SerumV3FulfillmentConfig>() + 8,
        bump,
        payer = admin,
    )]
    pub serum_fulfillment_config: AccountLoader<'info, SerumV3FulfillmentConfig>,
    #[account(mut)]
    pub admin: Signer<'info>,
    pub rent: Sysvar<'info, Rent>,
    pub system_program: Program<'info, System>,
}

#[derive(Accounts)]
pub struct InitializeUserStats<'info> {
    #[account(
        init,
        seeds = [b"user_stats", authority.key.as_ref()],
        space = std::mem::size_of::<UserStats>() + 8,
        bump,
        payer = payer
    )]
    pub user_stats: AccountLoader<'info, UserStats>,
    pub state: Box<Account<'info, State>>,
    pub authority: Signer<'info>,
    #[account(mut)]
    pub payer: Signer<'info>,
    pub rent: Sysvar<'info, Rent>,
    pub system_program: Program<'info, System>,
}

#[derive(Accounts)]
#[instruction(
    user_id: u8,
)]
pub struct InitializeUser<'info> {
    #[account(
        init,
        seeds = [b"user", authority.key.as_ref(), user_id.to_le_bytes().as_ref()],
        space = std::mem::size_of::<User>() + 8,
        bump,
        payer = payer
    )]
    pub user: AccountLoader<'info, User>,
    #[account(
        mut,
        has_one = authority
    )]
    pub user_stats: AccountLoader<'info, UserStats>,
    pub state: Box<Account<'info, State>>,
    pub authority: Signer<'info>,
    #[account(mut)]
    pub payer: Signer<'info>,
    pub rent: Sysvar<'info, Rent>,
    pub system_program: Program<'info, System>,
}

#[derive(Accounts)]
#[instruction(
    user_id: u8,
)]
<<<<<<< HEAD
pub struct UpdateUserName<'info> {
=======
pub struct UpdateUser<'info> {
>>>>>>> 5c6e9f8b
    #[account(
        mut,
        seeds = [b"user", authority.key.as_ref(), user_id.to_le_bytes().as_ref()],
        bump,
    )]
    pub user: AccountLoader<'info, User>,
    pub authority: Signer<'info>,
}

#[derive(Accounts)]
pub struct InitializeMarket<'info> {
    #[account(mut)]
    pub admin: Signer<'info>,
    #[account(
        mut,
        has_one = admin
    )]
    pub state: Box<Account<'info, State>>,
    #[account(
        init,
        seeds = [b"market", state.number_of_markets.to_le_bytes().as_ref()],
        space = std::mem::size_of::<PerpMarket>() + 8,
        bump,
        payer = admin
    )]
    pub market: AccountLoader<'info, PerpMarket>,
    /// CHECK: checked in `initialize_market`
    pub oracle: AccountInfo<'info>,
    pub rent: Sysvar<'info, Rent>,
    pub system_program: Program<'info, System>,
}

#[derive(Accounts)]
#[instruction(market_index: u64,)]
pub struct Deposit<'info> {
    pub state: Box<Account<'info, State>>,
    #[account(
        mut,
        has_one = authority,
    )]
    pub user: AccountLoader<'info, User>,
    #[account(
        mut,
        has_one = authority
    )]
    pub user_stats: AccountLoader<'info, UserStats>,
    pub authority: Signer<'info>,
    #[account(
        mut,
        seeds = [b"spot_market_vault".as_ref(), market_index.to_le_bytes().as_ref()],
        bump,
    )]
    pub spot_market_vault: Box<Account<'info, TokenAccount>>,
    #[account(
        mut,
        constraint = &spot_market_vault.mint.eq(&user_token_account.mint)
    )]
    pub user_token_account: Box<Account<'info, TokenAccount>>,
    pub token_program: Program<'info, Token>,
}

#[derive(Accounts)]
#[instruction(market_index: u64,)]
pub struct Withdraw<'info> {
    pub state: Box<Account<'info, State>>,
    #[account(
        mut,
        has_one = authority,
    )]
    pub user: AccountLoader<'info, User>,
    #[account(
        mut,
        has_one = authority
    )]
    pub user_stats: AccountLoader<'info, UserStats>,
    pub authority: Signer<'info>,
    #[account(
        mut,
        seeds = [b"spot_market_vault".as_ref(), market_index.to_le_bytes().as_ref()],
        bump,
    )]
    pub spot_market_vault: Box<Account<'info, TokenAccount>>,
    #[account(
        constraint = state.signer.eq(&clearing_house_signer.key())
    )]
    /// CHECK: forced clearing_house_signer
    pub clearing_house_signer: AccountInfo<'info>,
    #[account(
        mut,
        constraint = &spot_market_vault.mint.eq(&user_token_account.mint)
    )]
    pub user_token_account: Box<Account<'info, TokenAccount>>,
    pub token_program: Program<'info, Token>,
}

#[derive(Accounts)]
pub struct SettlePNL<'info> {
    pub state: Box<Account<'info, State>>,
    #[account(mut)]
    pub user: AccountLoader<'info, User>,
    pub authority: Signer<'info>,
}

#[derive(Accounts)]
pub struct UpdateAMM<'info> {
    pub state: Box<Account<'info, State>>,
    pub authority: Signer<'info>,
}

#[derive(Accounts)]
#[instruction(market_index: u64,)]
pub struct TransferDeposit<'info> {
    #[account(
        mut,
        has_one = authority,
    )]
    pub from_user: AccountLoader<'info, User>,
    #[account(
        mut,
        has_one = authority,
    )]
    pub to_user: AccountLoader<'info, User>,
    #[account(
        mut,
        has_one = authority
    )]
    pub user_stats: AccountLoader<'info, UserStats>,
    pub authority: Signer<'info>,
    pub state: Box<Account<'info, State>>,
}

#[derive(Accounts)]
pub struct UpdateSpotMarketCumulativeInterest<'info> {
    #[account(mut)]
    pub spot_market: AccountLoader<'info, SpotMarket>,
}

#[derive(Accounts)]
pub struct WithdrawFromMarketToInsuranceVault<'info> {
    #[account(
        has_one = admin
    )]
    pub state: Box<Account<'info, State>>,
    pub admin: Signer<'info>,
    #[account(
        seeds = [b"spot_market", 0_u64.to_le_bytes().as_ref()],
        bump,
        mut
    )]
    pub spot_market: AccountLoader<'info, SpotMarket>,
    #[account(
        mut,
        seeds = [b"spot_market_vault".as_ref(), 0_u64.to_le_bytes().as_ref()],
        bump,
    )]
    pub spot_market_vault: Box<Account<'info, TokenAccount>>,
    #[account(
        constraint = state.signer.eq(&clearing_house_signer.key())
    )]
    /// CHECK: program signer
    pub clearing_house_signer: AccountInfo<'info>,
    #[account(mut)]
    pub perp_market: AccountLoader<'info, PerpMarket>,
    #[account(
        mut,
        token::mint = spot_market_vault.mint
    )]
    pub recipient: Box<Account<'info, TokenAccount>>,
    pub token_program: Program<'info, Token>,
}

#[derive(Accounts)]
pub struct WithdrawFromInsuranceVault<'info> {
    #[account(
        has_one = admin
    )]
    pub state: Box<Account<'info, State>>,
    pub admin: Signer<'info>,
    #[account(
        mut,
        constraint = &state.insurance_vault.eq(&insurance_vault.key())
    )]
    pub insurance_vault: Box<Account<'info, TokenAccount>>,
    #[account(
    constraint = state.signer.eq(&clearing_house_signer.key())
    )]
    /// CHECK: withdraw fails if this isn't vault owner
    pub clearing_house_signer: AccountInfo<'info>,
    #[account(
        mut,
        token::mint = insurance_vault.mint
    )]
    pub recipient: Box<Account<'info, TokenAccount>>,
    pub token_program: Program<'info, Token>,
}

#[derive(Accounts)]
pub struct WithdrawFromInsuranceVaultToMarket<'info> {
    #[account(
        mut,
        has_one = admin
    )]
    pub state: Box<Account<'info, State>>,
    #[account(mut)]
    pub market: AccountLoader<'info, PerpMarket>,
    pub admin: Signer<'info>,
    #[account(
        mut,
        constraint = &state.insurance_vault.eq(&insurance_vault.key())
    )]
    pub insurance_vault: Box<Account<'info, TokenAccount>>,
    #[account(
        constraint = state.signer.eq(&clearing_house_signer.key())
    )]
    /// CHECK: withdraw fails if this isn't vault owner
    pub clearing_house_signer: AccountInfo<'info>,
    #[account(
        mut,
        seeds = [b"spot_market", 0_u64.to_le_bytes().as_ref()],
        bump,
    )]
    pub quote_spot_market: AccountLoader<'info, SpotMarket>,
    #[account(
        mut,
        seeds = [b"spot_market_vault".as_ref(), 0_u64.to_le_bytes().as_ref()],
        bump,
    )]
    pub spot_market_vault: Box<Account<'info, TokenAccount>>,
    pub token_program: Program<'info, Token>,
}

#[derive(Accounts)]
pub struct SettleLP<'info> {
    pub state: Box<Account<'info, State>>,
    #[account(mut)]
    pub user: AccountLoader<'info, User>,
}

#[derive(Accounts)]
pub struct AddRemoveLiquidity<'info> {
    pub state: Box<Account<'info, State>>,
    #[account(
        mut,
        has_one = authority,
    )]
    pub user: AccountLoader<'info, User>,
    pub authority: Signer<'info>,
}

#[derive(Accounts)]
pub struct FillOrder<'info> {
    pub state: Box<Account<'info, State>>,
    pub authority: Signer<'info>,
    #[account(
        mut,
        has_one = authority
    )]
    pub filler: AccountLoader<'info, User>,
    #[account(
        mut,
        has_one = authority,
    )]
    pub filler_stats: AccountLoader<'info, UserStats>,
    #[account(mut)]
    pub user: AccountLoader<'info, User>,
    #[account(
        mut,
        constraint = user_stats.load()?.authority.eq(&user.load()?.authority),
    )]
    pub user_stats: AccountLoader<'info, UserStats>,
}

#[derive(Clone, Copy, AnchorSerialize, AnchorDeserialize, PartialEq, Debug, Eq)]
pub enum SpotFulfillmentType {
    SerumV3,
    None,
}

impl Default for SpotFulfillmentType {
    fn default() -> Self {
        SpotFulfillmentType::SerumV3
    }
}

#[derive(Accounts)]
pub struct PlaceOrder<'info> {
    pub state: Box<Account<'info, State>>,
    #[account(
        mut,
        has_one = authority,
    )]
    pub user: AccountLoader<'info, User>,
    pub authority: Signer<'info>,
}

#[derive(AnchorSerialize, AnchorDeserialize, Clone, Default)]
pub struct OrderParams {
    pub order_type: OrderType,
    pub market_type: MarketType,
    pub direction: PositionDirection,
    pub user_order_id: u8,
    pub base_asset_amount: u128,
    pub price: u128,
    pub market_index: u64,
    pub reduce_only: bool,
    pub post_only: bool,
    pub immediate_or_cancel: bool,
    pub trigger_price: u128,
    pub trigger_condition: OrderTriggerCondition,
    pub oracle_price_offset: i128,
    pub auction_duration: Option<u8>,
    pub time_in_force: Option<u8>,
    pub auction_start_price: Option<u128>,
}

impl Default for OrderType {
    fn default() -> Self {
        OrderType::Limit
    }
}

#[derive(Accounts)]
pub struct PlaceAndTake<'info> {
    pub state: Box<Account<'info, State>>,
    #[account(
        mut,
        has_one = authority,
    )]
    pub user: AccountLoader<'info, User>,
    #[account(
        mut,
        has_one = authority,
    )]
    pub user_stats: AccountLoader<'info, UserStats>,
    pub authority: Signer<'info>,
}

#[derive(Accounts)]
pub struct PlaceAndMake<'info> {
    pub state: Box<Account<'info, State>>,
    #[account(
        mut,
        has_one = authority,
    )]
    pub user: AccountLoader<'info, User>,
    #[account(
        mut,
        has_one = authority,
    )]
    pub user_stats: AccountLoader<'info, UserStats>,
    #[account(mut)]
    pub taker: AccountLoader<'info, User>,
    #[account(
        mut,
        constraint = &taker.load()?.authority.eq(&taker_stats.load()?.authority)
    )]
    pub taker_stats: AccountLoader<'info, UserStats>,
    pub authority: Signer<'info>,
}

#[derive(Accounts)]
pub struct CancelOrder<'info> {
    pub state: Box<Account<'info, State>>,
    #[account(
        mut,
        has_one = authority,
    )]
    pub user: AccountLoader<'info, User>,
    pub authority: Signer<'info>,
}

#[derive(Accounts)]
pub struct CancelAllOrders<'info> {
    pub state: Box<Account<'info, State>>,
    #[account(
        mut,
        has_one = authority,
    )]
    pub user: AccountLoader<'info, User>,
    pub authority: Signer<'info>,
}

#[derive(Accounts)]
pub struct TriggerOrder<'info> {
    pub state: Box<Account<'info, State>>,
    pub authority: Signer<'info>,
    #[account(
        mut,
        has_one = authority
    )]
    pub filler: AccountLoader<'info, User>,
    #[account(mut)]
    pub user: AccountLoader<'info, User>,
}

#[derive(Accounts)]
pub struct LiquidatePerp<'info> {
    pub state: Box<Account<'info, State>>,
    pub authority: Signer<'info>,
    #[account(
        mut,
        has_one = authority,
    )]
    pub liquidator: AccountLoader<'info, User>,
    #[account(
        mut,
        has_one = authority,
    )]
    pub liquidator_stats: AccountLoader<'info, UserStats>,
    #[account(mut)]
    pub user: AccountLoader<'info, User>,
    #[account(
        mut,
        constraint = user_stats.load()?.authority.eq(&user.load()?.authority),
    )]
    pub user_stats: AccountLoader<'info, UserStats>,
}

#[derive(Accounts)]
pub struct LiquidateBorrow<'info> {
    pub state: Box<Account<'info, State>>,
    pub authority: Signer<'info>,
    #[account(
        mut,
        has_one = authority,
    )]
    pub liquidator: AccountLoader<'info, User>,
    #[account(mut)]
    pub user: AccountLoader<'info, User>,
}

#[derive(Accounts)]
pub struct LiquidateBorrowForPerpPnl<'info> {
    pub state: Box<Account<'info, State>>,
    pub authority: Signer<'info>,
    #[account(
        mut,
        has_one = authority,
    )]
    pub liquidator: AccountLoader<'info, User>,
    #[account(mut)]
    pub user: AccountLoader<'info, User>,
}

#[derive(Accounts)]
pub struct LiquidatePerpPnlForDeposit<'info> {
    pub state: Box<Account<'info, State>>,
    pub authority: Signer<'info>,
    #[account(
        mut,
        has_one = authority,
    )]
    pub liquidator: AccountLoader<'info, User>,
    #[account(mut)]
    pub user: AccountLoader<'info, User>,
}

#[derive(Accounts)]
#[instruction(spot_market_index: u64,)]
pub struct ResolveBankruptcy<'info> {
    pub state: Box<Account<'info, State>>,
    pub authority: Signer<'info>,
    #[account(
        mut,
        has_one = authority,
    )]
    pub liquidator: AccountLoader<'info, User>,
    #[account(mut)]
    pub user: AccountLoader<'info, User>,
    #[account(
        mut,
        seeds = [b"spot_market_vault".as_ref(), spot_market_index.to_le_bytes().as_ref()],
        bump,
    )]
    pub spot_market_vault: Box<Account<'info, TokenAccount>>,
    #[account(
        mut,
        seeds = [b"insurance_fund_vault".as_ref(), spot_market_index.to_le_bytes().as_ref()], // todo: market_index=0 hardcode for perps?
        bump,
    )]
    pub insurance_fund_vault: Box<Account<'info, TokenAccount>>,
    #[account(
        constraint = state.signer.eq(&clearing_house_signer.key())
    )]
    /// CHECK: forced clearing_house_signer
    pub clearing_house_signer: AccountInfo<'info>,
    pub token_program: Program<'info, Token>,
}

#[derive(Accounts)]
#[instruction(spot_market_index: u64,)]
pub struct ResolvePerpPnlDeficit<'info> {
    pub state: Box<Account<'info, State>>,
    pub authority: Signer<'info>,
    #[account(
        mut,
        seeds = [b"spot_market_vault".as_ref(), spot_market_index.to_le_bytes().as_ref()],
        bump,
    )]
    pub spot_market_vault: Box<Account<'info, TokenAccount>>,
    #[account(
        mut,
        seeds = [b"insurance_fund_vault".as_ref(), spot_market_index.to_le_bytes().as_ref()], // todo: market_index=0 hardcode for perps?
        bump,
    )]
    pub insurance_fund_vault: Box<Account<'info, TokenAccount>>,
    #[account(
        constraint = state.signer.eq(&clearing_house_signer.key())
    )]
    /// CHECK: forced clearing_house_signer
    pub clearing_house_signer: AccountInfo<'info>,
    pub token_program: Program<'info, Token>,
}

#[derive(Accounts)]
pub struct SettleFunding<'info> {
    pub state: Box<Account<'info, State>>,
    #[account(mut)]
    pub user: AccountLoader<'info, User>,
}

#[derive(Accounts)]
pub struct UpdateFundingRate<'info> {
    pub state: Box<Account<'info, State>>,
    #[account(mut)]
    pub market: AccountLoader<'info, PerpMarket>,
    /// CHECK: checked in `update_funding_rate` ix constraint
    pub oracle: AccountInfo<'info>,
}

#[derive(Accounts)]
pub struct RepegCurve<'info> {
    #[account(
        has_one = admin
    )]
    pub state: Box<Account<'info, State>>,
    #[account(mut)]
    pub market: AccountLoader<'info, PerpMarket>,
    /// CHECK: checked in `repeg_curve` ix constraint
    pub oracle: AccountInfo<'info>,
    pub admin: Signer<'info>,
}

#[derive(Accounts)]
pub struct MoveAMMPrice<'info> {
    #[account(
        has_one = admin,
        constraint = state.admin_controls_prices
    )]
    pub state: Box<Account<'info, State>>,
    pub admin: Signer<'info>,
    #[account(mut)]
    pub perp_market: AccountLoader<'info, PerpMarket>,
}

#[derive(Accounts)]
pub struct AdminUpdateState<'info> {
    pub admin: Signer<'info>,
    #[account(
        mut,
        has_one = admin
    )]
    pub state: Box<Account<'info, State>>,
}

#[derive(Accounts)]
pub struct AdminUpdateK<'info> {
    pub admin: Signer<'info>,
    #[account(
        has_one = admin
    )]
    pub state: Box<Account<'info, State>>,
    #[account(mut)]
    pub market: AccountLoader<'info, PerpMarket>,
    /// CHECK: checked in `admin_update_k` ix constraint
    pub oracle: AccountInfo<'info>,
}

#[derive(Accounts)]
pub struct AdminUpdateMarket<'info> {
    pub admin: Signer<'info>,
    #[account(
        has_one = admin
    )]
    pub state: Box<Account<'info, State>>,
    #[account(mut)]
    pub market: AccountLoader<'info, PerpMarket>,
}

#[derive(Accounts)]
pub struct AdminUpdateSpotMarket<'info> {
    pub admin: Signer<'info>,
    #[account(
        has_one = admin
    )]
    pub state: Box<Account<'info, State>>,
    #[account(mut)]
    pub spot_market: AccountLoader<'info, SpotMarket>,
}

#[derive(Accounts)]
#[instruction(
    market_index: u64,
)]
pub struct InitializeInsuranceFundStake<'info> {
    #[account(
        seeds = [b"spot_market", market_index.to_le_bytes().as_ref()],
        bump
    )]
    pub spot_market: AccountLoader<'info, SpotMarket>,
    #[account(
        init,
        seeds = [b"insurance_fund_stake", authority.key.as_ref(), market_index.to_le_bytes().as_ref()],
        space = std::mem::size_of::<InsuranceFundStake>() + 8,
        bump,
        payer = payer
    )]
    pub insurance_fund_stake: AccountLoader<'info, InsuranceFundStake>,
    #[account(
        mut,
        has_one = authority
    )]
    pub user_stats: AccountLoader<'info, UserStats>,
    pub state: Box<Account<'info, State>>,
    pub authority: Signer<'info>,
    #[account(mut)]
    pub payer: Signer<'info>,
    pub rent: Sysvar<'info, Rent>,
    pub system_program: Program<'info, System>,
}

#[derive(Accounts)]
#[instruction(market_index: u64,)]
pub struct SettleRevenueToInsuranceFund<'info> {
    pub state: Box<Account<'info, State>>,
    #[account(
        seeds = [b"spot_market", market_index.to_le_bytes().as_ref()],
        bump
    )]
    pub spot_market: AccountLoader<'info, SpotMarket>,
    #[account(
        mut,
        seeds = [b"spot_market_vault".as_ref(), market_index.to_le_bytes().as_ref()],
        bump,
    )]
    pub spot_market_vault: Box<Account<'info, TokenAccount>>,
    #[account(
        constraint = state.signer.eq(&clearing_house_signer.key())
    )]
    /// CHECK: forced clearing_house_signer
    pub clearing_house_signer: AccountInfo<'info>,
    #[account(
        mut,
        seeds = [b"insurance_fund_vault".as_ref(), market_index.to_le_bytes().as_ref()],
        bump,
    )]
    pub insurance_fund_vault: Box<Account<'info, TokenAccount>>,
    pub token_program: Program<'info, Token>,
}

#[derive(Accounts)]
#[instruction(market_index: u64)]
pub struct AddInsuranceFundStake<'info> {
    #[account(
        seeds = [b"spot_market", market_index.to_le_bytes().as_ref()],
        bump
    )]
    pub spot_market: AccountLoader<'info, SpotMarket>,
    #[account(
        mut,
        has_one = authority,
    )]
    pub insurance_fund_stake: AccountLoader<'info, InsuranceFundStake>,
    #[account(
        mut,
        has_one = authority,
    )]
    pub user_stats: AccountLoader<'info, UserStats>,
    pub authority: Signer<'info>,
    #[account(
        mut,
        seeds = [b"insurance_fund_vault".as_ref(), market_index.to_le_bytes().as_ref()],
        bump,
    )]
    pub insurance_fund_vault: Box<Account<'info, TokenAccount>>,
    #[account(
        mut,
        token::mint = insurance_fund_vault.mint,
        token::authority = authority
    )]
    pub user_token_account: Box<Account<'info, TokenAccount>>,
    pub token_program: Program<'info, Token>,
}

#[derive(Accounts)]
#[instruction(market_index: u64,)]
pub struct RequestRemoveInsuranceFundStake<'info> {
    #[account(
        seeds = [b"spot_market", market_index.to_le_bytes().as_ref()],
        bump
    )]
    pub spot_market: AccountLoader<'info, SpotMarket>,
    #[account(
        mut,
        has_one = authority,
    )]
    pub insurance_fund_stake: AccountLoader<'info, InsuranceFundStake>,
    #[account(
        mut,
        has_one = authority,
    )]
    pub user_stats: AccountLoader<'info, UserStats>,
    pub authority: Signer<'info>,
    #[account(
        mut,
        seeds = [b"insurance_fund_vault".as_ref(), market_index.to_le_bytes().as_ref()],
        bump,
    )]
    pub insurance_fund_vault: Box<Account<'info, TokenAccount>>,
}

#[derive(Accounts)]
#[instruction(market_index: u64,)]
pub struct RemoveInsuranceFundStake<'info> {
    pub state: Box<Account<'info, State>>,
    #[account(
        seeds = [b"spot_market", market_index.to_le_bytes().as_ref()],
        bump
    )]
    pub spot_market: AccountLoader<'info, SpotMarket>,
    #[account(
        mut,
        has_one = authority,
    )]
    pub insurance_fund_stake: AccountLoader<'info, InsuranceFundStake>,
    #[account(
        mut,
        has_one = authority,
    )]
    pub user_stats: AccountLoader<'info, UserStats>,
    pub authority: Signer<'info>,
    #[account(
        mut,
        seeds = [b"insurance_fund_vault".as_ref(), market_index.to_le_bytes().as_ref()],
        bump,
    )]
    pub insurance_fund_vault: Box<Account<'info, TokenAccount>>,
    #[account(
        constraint = state.signer.eq(&clearing_house_signer.key())
    )]
    /// CHECK: forced clearing_house_signer
    pub clearing_house_signer: AccountInfo<'info>,
    #[account(
        mut,
        token::mint = insurance_fund_vault.mint,
        token::authority = authority
    )]
    pub user_token_account: Box<Account<'info, TokenAccount>>,
    pub token_program: Program<'info, Token>,
}<|MERGE_RESOLUTION|>--- conflicted
+++ resolved
@@ -181,11 +181,7 @@
 #[instruction(
     user_id: u8,
 )]
-<<<<<<< HEAD
-pub struct UpdateUserName<'info> {
-=======
 pub struct UpdateUser<'info> {
->>>>>>> 5c6e9f8b
     #[account(
         mut,
         seeds = [b"user", authority.key.as_ref(), user_id.to_le_bytes().as_ref()],
