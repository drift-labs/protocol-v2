--- conflicted
+++ resolved
@@ -944,7 +944,33 @@
     pub token_program: Program<'info, Token>,
 }
 
-<<<<<<< HEAD
+#[derive(Accounts)]
+pub struct UpdateUserQuoteAssetInsuranceStake<'info> {
+    pub state: Box<Account<'info, State>>,
+    #[account(
+        seeds = [b"spot_market", 0_u64.to_le_bytes().as_ref()],
+        bump
+    )]
+    pub spot_market: AccountLoader<'info, SpotMarket>,
+    #[account(
+        mut,
+        has_one = authority,
+    )]
+    pub insurance_fund_stake: AccountLoader<'info, InsuranceFundStake>,
+    #[account(
+        mut,
+        has_one = authority,
+    )]
+    pub user_stats: AccountLoader<'info, UserStats>,
+    pub authority: Signer<'info>,
+    #[account(
+        mut,
+        seeds = [b"insurance_fund_vault".as_ref(), 0_u64.to_le_bytes().as_ref()],
+    bump,
+    )]
+    pub insurance_fund_vault: Box<Account<'info, TokenAccount>>,
+}
+
 fn can_sign_for_user(user: &AccountLoader<User>, signer: &Signer) -> Result<bool> {
     user.load()
         .map(|user| user.authority.eq(signer.key) || user.delegate.eq(signer.key))
@@ -957,31 +983,4 @@
     let user = user.load()?;
     let user_stats = user_stats.load()?;
     Ok(user_stats.authority.eq(&user.authority))
-=======
-#[derive(Accounts)]
-pub struct UpdateUserQuoteAssetInsuranceStake<'info> {
-    pub state: Box<Account<'info, State>>,
-    #[account(
-        seeds = [b"spot_market", 0_u64.to_le_bytes().as_ref()],
-        bump
-    )]
-    pub spot_market: AccountLoader<'info, SpotMarket>,
-    #[account(
-        mut,
-        has_one = authority,
-    )]
-    pub insurance_fund_stake: AccountLoader<'info, InsuranceFundStake>,
-    #[account(
-        mut,
-        has_one = authority,
-    )]
-    pub user_stats: AccountLoader<'info, UserStats>,
-    pub authority: Signer<'info>,
-    #[account(
-        mut,
-        seeds = [b"insurance_fund_vault".as_ref(), 0_u64.to_le_bytes().as_ref()],
-    bump,
-    )]
-    pub insurance_fund_vault: Box<Account<'info, TokenAccount>>,
->>>>>>> 56849c0e
 }