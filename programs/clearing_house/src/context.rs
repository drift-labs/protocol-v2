--- conflicted
+++ resolved
@@ -302,13 +302,6 @@
     pub token_program: Program<'info, Token>,
 }
 
-<<<<<<< HEAD
-#[derive(AnchorSerialize, AnchorDeserialize, Clone, Default)]
-pub struct ManagePositionOptionalAccounts {
-    pub discount_token: bool,
-    pub referrer: bool,
-}
-
 #[derive(Accounts)]
 pub struct AddRemoveLiquidity<'info> {
     #[account(mut)]
@@ -323,22 +316,6 @@
     pub oracle: AccountInfo<'info>,
 }
 
-#[derive(Accounts)]
-pub struct OpenPosition<'info> {
-    #[account(mut)]
-    pub state: Box<Account<'info, State>>,
-    #[account(
-        mut,
-        has_one = authority,
-    )]
-    pub user: AccountLoader<'info, User>,
-    pub authority: Signer<'info>,
-    /// CHECK: validated in `open_position` ix constraint
-    pub oracle: AccountInfo<'info>,
-}
-
-=======
->>>>>>> 0f7f0f03
 #[derive(Accounts)]
 pub struct FillOrder<'info> {
     pub state: Box<Account<'info, State>>,
