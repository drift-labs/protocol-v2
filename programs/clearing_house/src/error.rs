use anchor_lang::prelude::*;

pub type ClearingHouseResult<T = ()> = std::result::Result<T, ErrorCode>;

#[error_code]
#[derive(PartialEq, Eq)]
pub enum ErrorCode {
    #[msg("Invalid Spot Market Authority")]
    InvalidSpotMarketAuthority,
    #[msg("Clearing house not insurance fund authority")]
    InvalidInsuranceFundAuthority,
    #[msg("Insufficient deposit")]
    InsufficientDeposit,
    #[msg("Insufficient collateral")]
    InsufficientCollateral,
    #[msg("Sufficient collateral")]
    SufficientCollateral,
    #[msg("Max number of positions taken")]
    MaxNumberOfPositions,
    #[msg("Admin Controls Prices Disabled")]
    AdminControlsPricesDisabled,
    #[msg("Market Index Not Initialized")]
    MarketIndexNotInitialized,
    #[msg("Market Index Already Initialized")]
    MarketIndexAlreadyInitialized,
    #[msg("User Account And User Positions Account Mismatch")]
    UserAccountAndUserPositionsAccountMismatch,
    #[msg("User Has No Position In Market")]
    UserHasNoPositionInMarket,
    #[msg("Invalid Initial Peg")]
    InvalidInitialPeg,
    #[msg("AMM repeg already configured with amt given")]
    InvalidRepegRedundant,
    #[msg("AMM repeg incorrect repeg direction")]
    InvalidRepegDirection,
    #[msg("AMM repeg out of bounds pnl")]
    InvalidRepegProfitability,
    #[msg("Slippage Outside Limit Price")]
    SlippageOutsideLimit,
    #[msg("Order Size Too Small")]
    OrderSizeTooSmall,
    #[msg("Price change too large when updating K")]
    InvalidUpdateK,
    #[msg("Admin tried to withdraw amount larger than fees collected")]
    AdminWithdrawTooLarge,
    #[msg("Math Error")]
    MathError,
    #[msg("Conversion to u128/u64 failed with an overflow or underflow")]
    BnConversionError,
    #[msg("Clock unavailable")]
    ClockUnavailable,
    #[msg("Unable To Load Oracles")]
    UnableToLoadOracle,
    #[msg("Price Bands Breached")]
    PriceBandsBreached,
    #[msg("Exchange is paused")]
    ExchangePaused,
    #[msg("Invalid whitelist token")]
    InvalidWhitelistToken,
    #[msg("Whitelist token not found")]
    WhitelistTokenNotFound,
    #[msg("Invalid discount token")]
    InvalidDiscountToken,
    #[msg("Discount token not found")]
    DiscountTokenNotFound,
    #[msg("Referrer not found")]
    ReferrerNotFound,
    #[msg("ReferrerNotFound")]
    ReferrerStatsNotFound,
    #[msg("ReferrerMustBeWritable")]
    ReferrerMustBeWritable,
    #[msg("ReferrerMustBeWritable")]
    ReferrerStatsMustBeWritable,
    #[msg("ReferrerAndReferrerStatsAuthorityUnequal")]
    ReferrerAndReferrerStatsAuthorityUnequal,
    #[msg("InvalidReferrer")]
    InvalidReferrer,
    #[msg("InvalidOracle")]
    InvalidOracle,
    #[msg("OracleNotFound")]
    OracleNotFound,
    #[msg("Liquidations Blocked By Oracle")]
    LiquidationsBlockedByOracle,
    #[msg("Can not deposit more than max deposit")]
    MaxDeposit,
    #[msg("Can not delete user that still has collateral")]
    CantDeleteUserWithCollateral,
    #[msg("AMM funding out of bounds pnl")]
    InvalidFundingProfitability,
    #[msg("Casting Failure")]
    CastingFailure,
    #[msg("InvalidOrder")]
    InvalidOrder,
    #[msg("InvalidOrderMaxTs")]
    InvalidOrderMaxTs,
    #[msg("InvalidOrderMarketType")]
    InvalidOrderMarketType,
    #[msg("InvalidOrderForInitialMarginReq")]
    InvalidOrderForInitialMarginReq,
    #[msg("InvalidOrderNotRiskReducing")]
    InvalidOrderNotRiskReducing,
    #[msg("InvalidOrderSizeTooSmall")]
    InvalidOrderSizeTooSmall,
    #[msg("InvalidOrderNotStepSizeMultiple")]
    InvalidOrderNotStepSizeMultiple,
    #[msg("InvalidOrderBaseQuoteAsset")]
    InvalidOrderBaseQuoteAsset,
    #[msg("InvalidOrderIOC")]
    InvalidOrderIOC,
    #[msg("InvalidOrderPostOnly")]
    InvalidOrderPostOnly,
    #[msg("InvalidOrderIOCPostOnly")]
    InvalidOrderIOCPostOnly,
    #[msg("InvalidOrderTrigger")]
    InvalidOrderTrigger,
    #[msg("InvalidOrderAuction")]
    InvalidOrderAuction,
    #[msg("InvalidOrderOracleOffset")]
    InvalidOrderOracleOffset,
    #[msg("InvalidOrderMinOrderSize")]
    InvalidOrderMinOrderSize,
    #[msg("Failed to Place Post-Only Limit Order")]
    PlacePostOnlyLimitFailure,
    #[msg("User has no order")]
    UserHasNoOrder,
    #[msg("Order Amount Too Small")]
    OrderAmountTooSmall,
    #[msg("Max number of orders taken")]
    MaxNumberOfOrders,
    #[msg("Order does not exist")]
    OrderDoesNotExist,
    #[msg("Order not open")]
    OrderNotOpen,
    #[msg("FillOrderDidNotUpdateState")]
    FillOrderDidNotUpdateState,
    #[msg("Reduce only order increased risk")]
    ReduceOnlyOrderIncreasedRisk,
    #[msg("Unable to load AccountLoader")]
    UnableToLoadAccountLoader,
    #[msg("Trade Size Too Large")]
    TradeSizeTooLarge,
    #[msg("User cant refer themselves")]
    UserCantReferThemselves,
    #[msg("Did not receive expected referrer")]
    DidNotReceiveExpectedReferrer,
    #[msg("Could not deserialize referrer")]
    CouldNotDeserializeReferrer,
    #[msg("Could not deserialize referrer stats")]
    CouldNotDeserializeReferrerStats,
    #[msg("User Order Id Already In Use")]
    UserOrderIdAlreadyInUse,
    #[msg("No positions liquidatable")]
    NoPositionsLiquidatable,
    #[msg("Invalid Margin Ratio")]
    InvalidMarginRatio,
    #[msg("Cant Cancel Post Only Order")]
    CantCancelPostOnlyOrder,
    #[msg("InvalidOracleOffset")]
    InvalidOracleOffset,
    #[msg("CantExpireOrders")]
    CantExpireOrders,
    #[msg("CouldNotLoadMarketData")]
    CouldNotLoadMarketData,
    #[msg("MarketNotFound")]
    MarketNotFound,
    #[msg("InvalidMarketAccount")]
    InvalidMarketAccount,
    #[msg("UnableToLoadMarketAccount")]
    UnableToLoadMarketAccount,
    #[msg("MarketWrongMutability")]
    MarketWrongMutability,
    #[msg("UnableToCastUnixTime")]
    UnableToCastUnixTime,
    #[msg("CouldNotFindSpotPosition")]
    CouldNotFindSpotPosition,
    #[msg("NoSpotPositionAvailable")]
    NoSpotPositionAvailable,
    #[msg("InvalidSpotMarketInitialization")]
    InvalidSpotMarketInitialization,
    #[msg("CouldNotLoadSpotMarketData")]
    CouldNotLoadSpotMarketData,
    #[msg("SpotMarketNotFound")]
    SpotMarketNotFound,
    #[msg("InvalidSpotMarketAccount")]
    InvalidSpotMarketAccount,
    #[msg("UnableToLoadSpotMarketAccount")]
    UnableToLoadSpotMarketAccount,
    #[msg("SpotMarketWrongMutability")]
    SpotMarketWrongMutability,
    #[msg("SpotInterestNotUpToDate")]
    SpotMarketInterestNotUpToDate,
    #[msg("SpotMarketInsufficientDeposits")]
    SpotMarketInsufficientDeposits,
    #[msg("UserMustSettleTheirOwnPositiveUnsettledPNL")]
    UserMustSettleTheirOwnPositiveUnsettledPNL,
    #[msg("CantUpdatePoolBalanceType")]
    CantUpdatePoolBalanceType,
    #[msg("InsufficientCollateralForSettlingPNL")]
    InsufficientCollateralForSettlingPNL,
    #[msg("AMMNotUpdatedInSameSlot")]
    AMMNotUpdatedInSameSlot,
    #[msg("AuctionNotComplete")]
    AuctionNotComplete,
    #[msg("MakerNotFound")]
    MakerNotFound,
    #[msg("MakerNotFound")]
    MakerStatsNotFound,
    #[msg("MakerMustBeWritable")]
    MakerMustBeWritable,
    #[msg("MakerMustBeWritable")]
    MakerStatsMustBeWritable,
    #[msg("MakerOrderNotFound")]
    MakerOrderNotFound,
    #[msg("CouldNotDeserializeMaker")]
    CouldNotDeserializeMaker,
    #[msg("CouldNotDeserializeMaker")]
    CouldNotDeserializeMakerStats,
    #[msg("AuctionPriceDoesNotSatisfyMaker")]
    AuctionPriceDoesNotSatisfyMaker,
    #[msg("MakerCantFulfillOwnOrder")]
    MakerCantFulfillOwnOrder,
    #[msg("MakerOrderMustBePostOnly")]
    MakerOrderMustBePostOnly,
    #[msg("CantMatchTwoPostOnlys")]
    CantMatchTwoPostOnlys,
    #[msg("OrderBreachesOraclePriceLimits")]
    OrderBreachesOraclePriceLimits,
    #[msg("OrderMustBeTriggeredFirst")]
    OrderMustBeTriggeredFirst,
    #[msg("OrderNotTriggerable")]
    OrderNotTriggerable,
    #[msg("OrderDidNotSatisfyTriggerCondition")]
    OrderDidNotSatisfyTriggerCondition,
    #[msg("PositionAlreadyBeingLiquidated")]
    PositionAlreadyBeingLiquidated,
    #[msg("PositionDoesntHaveOpenPositionOrOrders")]
    PositionDoesntHaveOpenPositionOrOrders,
    #[msg("AllOrdersAreAlreadyLiquidations")]
    AllOrdersAreAlreadyLiquidations,
    #[msg("CantCancelLiquidationOrder")]
    CantCancelLiquidationOrder,
    #[msg("UserIsBeingLiquidated")]
    UserIsBeingLiquidated,
    #[msg("LiquidationsOngoing")]
    LiquidationsOngoing,
    #[msg("WrongSpotBalanceType")]
    WrongSpotBalanceType,
    #[msg("UserCantLiquidateThemself")]
    UserCantLiquidateThemself,
    #[msg("InvalidPerpPositionToLiquidate")]
    InvalidPerpPositionToLiquidate,
    #[msg("InvalidBaseAssetAmountForLiquidatePerp")]
    InvalidBaseAssetAmountForLiquidatePerp,
    #[msg("InvalidPositionLastFundingRate")]
    InvalidPositionLastFundingRate,
    #[msg("InvalidPositionDelta")]
    InvalidPositionDelta,
    #[msg("UserBankrupt")]
    UserBankrupt,
    #[msg("UserNotBankrupt")]
    UserNotBankrupt,
    #[msg("UserHasInvalidBorrow")]
    UserHasInvalidBorrow,
    #[msg("DailyWithdrawLimit")]
    DailyWithdrawLimit,
    #[msg("DefaultError")]
    DefaultError,
    #[msg("Insufficient LP tokens")]
    InsufficientLPTokens,
    #[msg("Cant LP with a market position")]
    CantLPWithPerpPosition,
    #[msg("Unable to burn LP tokens")]
    UnableToBurnLPTokens,
    #[msg("Trying to remove liqudity too fast after adding it")]
    TryingToRemoveLiquidityTooFast,
    #[msg("Invalid Spot Market Vault")]
    InvalidSpotMarketVault,
    #[msg("Invalid Spot Market State")]
    InvalidSpotMarketState,
    #[msg("InvalidSerumProgram")]
    InvalidSerumProgram,
    #[msg("InvalidSerumMarket")]
    InvalidSerumMarket,
    #[msg("InvalidSerumBids")]
    InvalidSerumBids,
    #[msg("InvalidSerumAsks")]
    InvalidSerumAsks,
    #[msg("InvalidSerumOpenOrders")]
    InvalidSerumOpenOrders,
    #[msg("FailedSerumCPI")]
    FailedSerumCPI,
    #[msg("FailedToFillOnSerum")]
    FailedToFillOnSerum,
    #[msg("InvalidSerumFulfillmentConfig")]
    InvalidSerumFulfillmentConfig,
    #[msg("InvalidFeeStructure")]
    InvalidFeeStructure,
    #[msg("Insufficient IF shares")]
    InsufficientIFShares,
    #[msg("the Market has paused this action")]
    MarketActionPaused,
    #[msg("the Market status doesnt allow placing orders")]
    MarketPlaceOrderPaused,
    #[msg("the Market status doesnt allow filling orders")]
    MarketFillOrderPaused,
    #[msg("the Market status doesnt allow withdraws")]
    MarketWithdrawPaused,
    #[msg("Action violates the Protected Asset Tier rules")]
    ProtectedAssetTierViolation,
    #[msg("Action violates the Isolated Asset Tier rules")]
    IsolatedAssetTierViolation,
    #[msg("User Cant Be Deleted")]
    UserCantBeDeleted,
    #[msg("Reduce Only Withdraw Increased Risk")]
    ReduceOnlyWithdrawIncreasedRisk,
    #[msg("Max Open Interest")]
    MaxOpenInterest,
    #[msg("Cant Resolve Perp Bankruptcy")]
    CantResolvePerpBankruptcy,
    #[msg("Liquidation Doesnt Satisfy Limit Price")]
    LiquidationDoesntSatisfyLimitPrice,
    #[msg("Margin Trading Disabled")]
    MarginTradingDisabled,
<<<<<<< HEAD
    #[msg("SpotOrdersDisabled")]
    SpotOrdersDisabled,
=======
    #[msg("Invalid Market Status to Settle Perp Pnl")]
    InvalidMarketStatusToSettlePnl,
    #[msg("PerpMarketNotInSettlement")]
    PerpMarketNotInSettlement,
    #[msg("PerpMarketNotInReduceOnly")]
    PerpMarketNotInReduceOnly,
    #[msg("PerpMarketSettlementBufferNotReached")]
    PerpMarketSettlementBufferNotReached,
    #[msg("PerpMarketSettlementUserHasOpenOrders")]
    PerpMarketSettlementUserHasOpenOrders,
    #[msg("PerpMarketSettlementUserHasActiveLP")]
    PerpMarketSettlementUserHasActiveLP,
    #[msg("UnableToSettleExpiredUserPosition")]
    UnableToSettleExpiredUserPosition,
    #[msg("UnequalMarketIndexForSpotTransfer")]
    UnequalMarketIndexForSpotTransfer,
    #[msg("InvalidPerpPositionDetected")]
    InvalidPerpPositionDetected,
    #[msg("InvalidSpotPositionDetected")]
    InvalidSpotPositionDetected,
    #[msg("InvalidAmmDetected")]
    InvalidAmmDetected,
    #[msg("InvalidAmmForFillDetected")]
    InvalidAmmForFillDetected,
    #[msg("InvalidAmmLimitPriceOverride")]
    InvalidAmmLimitPriceOverride,
    #[msg("InvalidOrderFillPrice")]
    InvalidOrderFillPrice,
    #[msg("SpotMarketBalanceInvariantViolated")]
    SpotMarketBalanceInvariantViolated,
    #[msg("SpotMarketVaultInvariantViolated")]
    SpotMarketVaultInvariantViolated,
    #[msg("InvalidPDA")]
    InvalidPDA,
    #[msg("InvalidPDASigner")]
    InvalidPDASigner,
    #[msg("RevenueSettingsCannotSettleToIF")]
    RevenueSettingsCannotSettleToIF,
    #[msg("NoRevenueToSettleToIF")]
    NoRevenueToSettleToIF,
    #[msg("NoAmmPerpPnlDeficit")]
    NoAmmPerpPnlDeficit,
    #[msg("SufficientPerpPnlPool")]
    SufficientPerpPnlPool,
    #[msg("InsufficientPerpPnlPool")]
    InsufficientPerpPnlPool,
    #[msg("PerpPnlDeficitBelowThreshold")]
    PerpPnlDeficitBelowThreshold,
    #[msg("MaxRevenueWithdrawPerPeriodReached")]
    MaxRevenueWithdrawPerPeriodReached,
    #[msg("InvalidSpotPositionDetected")]
    MaxIFWithdrawReached,
    #[msg("NoIFWithdrawAvailable")]
    NoIFWithdrawAvailable,
    #[msg("InvalidIFUnstake")]
    InvalidIFUnstake,
    #[msg("InvalidIFUnstakeSize")]
    InvalidIFUnstakeSize,
    #[msg("InvalidIFUnstakeCancel")]
    InvalidIFUnstakeCancel,
    #[msg("InvalidIFForNewStakes")]
    InvalidIFForNewStakes,
    #[msg("InvalidIFRebase")]
    InvalidIFRebase,
    #[msg("InvalidInsuranceUnstakeSize")]
    InvalidInsuranceUnstakeSize,
    #[msg("InvalidOrderLimitPrice")]
    InvalidOrderLimitPrice,
    #[msg("InvalidIFDetected")]
    InvalidIFDetected,
    #[msg("InvalidAmmMaxSpreadDetected")]
    InvalidAmmMaxSpreadDetected,
    #[msg("InvalidConcentrationCoef")]
    InvalidConcentrationCoef,
    #[msg("InvalidSrmVault")]
    InvalidSrmVault,
    #[msg("InvalidVaultOwner")]
    InvalidVaultOwner,
    #[msg("InvalidMarketStatusForFills")]
    InvalidMarketStatusForFills,
    #[msg("IFWithdrawRequestInProgress")]
    IFWithdrawRequestInProgress,
    #[msg("NoIFWithdrawRequestInProgress")]
    NoIFWithdrawRequestInProgress,
    #[msg("IFWithdrawRequestTooSmall")]
    IFWithdrawRequestTooSmall,
    #[msg("IncorrectSpotMarketAccountPassed")]
    IncorrectSpotMarketAccountPassed,
    #[msg("BlockchainClockInconsistency")]
    BlockchainClockInconsistency,
    #[msg("InvalidIFSharesDetected")]
    InvalidIFSharesDetected,
    #[msg("NewLPSizeTooSmall")]
    NewLPSizeTooSmall,
    #[msg("MarketStatusInvalidForNewLP")]
    MarketStatusInvalidForNewLP,
    #[msg("InvalidMarkTwapUpdateDetected")]
    InvalidMarkTwapUpdateDetected,
    #[msg("MarketSettlementAttemptOnActiveMarket")]
    MarketSettlementAttemptOnActiveMarket,
    #[msg("MarketSettlementRequiresSettledLP")]
    MarketSettlementRequiresSettledLP,
    #[msg("MarketSettlementAttemptTooEarly")]
    MarketSettlementAttemptTooEarly,
    #[msg("MarketSettlementTargetPriceInvalid")]
    MarketSettlementTargetPriceInvalid,
    #[msg("UnsupportedSpotMarket")]
    UnsupportedSpotMarket,
>>>>>>> a1a43921
}

#[macro_export]
macro_rules! print_error {
    ($err:expr) => {{
        || {
            let error_code: ErrorCode = $err;
            msg!("{:?} thrown at {}:{}", error_code, file!(), line!());
            $err
        }
    }};
}

#[macro_export]
macro_rules! math_error {
    () => {{
        || {
            let error_code = $crate::error::ErrorCode::MathError;
            msg!("Error {} thrown at {}:{}", error_code, file!(), line!());
            error_code
        }
    }};
}<|MERGE_RESOLUTION|>--- conflicted
+++ resolved
@@ -321,10 +321,6 @@
     LiquidationDoesntSatisfyLimitPrice,
     #[msg("Margin Trading Disabled")]
     MarginTradingDisabled,
-<<<<<<< HEAD
-    #[msg("SpotOrdersDisabled")]
-    SpotOrdersDisabled,
-=======
     #[msg("Invalid Market Status to Settle Perp Pnl")]
     InvalidMarketStatusToSettlePnl,
     #[msg("PerpMarketNotInSettlement")]
@@ -433,7 +429,8 @@
     MarketSettlementTargetPriceInvalid,
     #[msg("UnsupportedSpotMarket")]
     UnsupportedSpotMarket,
->>>>>>> a1a43921
+    #[msg("SpotOrdersDisabled")]
+    SpotOrdersDisabled,
 }
 
 #[macro_export]
