use anchor_lang::prelude::*;

pub type ClearingHouseResult<T = ()> = std::result::Result<T, ErrorCode>;

#[error_code]
#[derive(PartialEq, Eq)]
pub enum ErrorCode {
    #[msg("Invalid Spot Market Authority")]
    InvalidSpotMarketAuthority,
    #[msg("Clearing house not insurance fund authority")]
    InvalidInsuranceFundAuthority,
    #[msg("Insufficient deposit")]
    InsufficientDeposit,
    #[msg("Insufficient collateral")]
    InsufficientCollateral,
    #[msg("Sufficient collateral")]
    SufficientCollateral,
    #[msg("Max number of positions taken")]
    MaxNumberOfPositions,
    #[msg("Admin Controls Prices Disabled")]
    AdminControlsPricesDisabled,
    #[msg("Market Index Not Initialized")]
    MarketIndexNotInitialized,
    #[msg("Market Index Already Initialized")]
    MarketIndexAlreadyInitialized,
    #[msg("User Account And User Positions Account Mismatch")]
    UserAccountAndUserPositionsAccountMismatch,
    #[msg("User Has No Position In Market")]
    UserHasNoPositionInMarket,
    #[msg("Invalid Initial Peg")]
    InvalidInitialPeg,
    #[msg("AMM repeg already configured with amt given")]
    InvalidRepegRedundant,
    #[msg("AMM repeg incorrect repeg direction")]
    InvalidRepegDirection,
    #[msg("AMM repeg out of bounds pnl")]
    InvalidRepegProfitability,
    #[msg("Slippage Outside Limit Price")]
    SlippageOutsideLimit,
    #[msg("Order Size Too Small")]
    OrderSizeTooSmall,
    #[msg("Price change too large when updating K")]
    InvalidUpdateK,
    #[msg("Admin tried to withdraw amount larger than fees collected")]
    AdminWithdrawTooLarge,
    #[msg("Math Error")]
    MathError,
    #[msg("Conversion to u128/u64 failed with an overflow or underflow")]
    BnConversionError,
    #[msg("Clock unavailable")]
    ClockUnavailable,
    #[msg("Unable To Load Oracles")]
    UnableToLoadOracle,
    #[msg("Price Bands Breached")]
    PriceBandsBreached,
    #[msg("Exchange is paused")]
    ExchangePaused,
    #[msg("Invalid whitelist token")]
    InvalidWhitelistToken,
    #[msg("Whitelist token not found")]
    WhitelistTokenNotFound,
    #[msg("Invalid discount token")]
    InvalidDiscountToken,
    #[msg("Discount token not found")]
    DiscountTokenNotFound,
    #[msg("Referrer not found")]
    ReferrerNotFound,
    #[msg("ReferrerNotFound")]
    ReferrerStatsNotFound,
    #[msg("ReferrerMustBeWritable")]
    ReferrerMustBeWritable,
    #[msg("ReferrerMustBeWritable")]
    ReferrerStatsMustBeWritable,
    #[msg("ReferrerAndReferrerStatsAuthorityUnequal")]
    ReferrerAndReferrerStatsAuthorityUnequal,
    #[msg("InvalidReferrer")]
    InvalidReferrer,
    #[msg("InvalidOracle")]
    InvalidOracle,
    #[msg("OracleNotFound")]
    OracleNotFound,
    #[msg("Liquidations Blocked By Oracle")]
    LiquidationsBlockedByOracle,
    #[msg("Can not deposit more than max deposit")]
    MaxDeposit,
    #[msg("Can not delete user that still has collateral")]
    CantDeleteUserWithCollateral,
    #[msg("AMM funding out of bounds pnl")]
    InvalidFundingProfitability,
    #[msg("Casting Failure")]
    CastingFailure,
    #[msg("Invalid Order")]
    InvalidOrder,
    #[msg("User has no order")]
    UserHasNoOrder,
    #[msg("Order Amount Too Small")]
    OrderAmountTooSmall,
    #[msg("Max number of orders taken")]
    MaxNumberOfOrders,
    #[msg("Order does not exist")]
    OrderDoesNotExist,
    #[msg("Order not open")]
    OrderNotOpen,
    #[msg("FillOrderDidNotUpdateState")]
    FillOrderDidNotUpdateState,
    #[msg("Reduce only order increased risk")]
    ReduceOnlyOrderIncreasedRisk,
    #[msg("Unable to load AccountLoader")]
    UnableToLoadAccountLoader,
    #[msg("Trade Size Too Large")]
    TradeSizeTooLarge,
    #[msg("User cant refer themselves")]
    UserCantReferThemselves,
    #[msg("Did not receive expected referrer")]
    DidNotReceiveExpectedReferrer,
    #[msg("Could not deserialize referrer")]
    CouldNotDeserializeReferrer,
    #[msg("Could not deserialize referrer stats")]
    CouldNotDeserializeReferrerStats,
    #[msg("User Order Id Already In Use")]
    UserOrderIdAlreadyInUse,
    #[msg("No positions liquidatable")]
    NoPositionsLiquidatable,
    #[msg("Invalid Margin Ratio")]
    InvalidMarginRatio,
    #[msg("Cant Cancel Post Only Order")]
    CantCancelPostOnlyOrder,
    #[msg("InvalidOracleOffset")]
    InvalidOracleOffset,
    #[msg("CantExpireOrders")]
    CantExpireOrders,
    #[msg("CouldNotLoadMarketData")]
    CouldNotLoadMarketData,
    #[msg("MarketNotFound")]
    MarketNotFound,
    #[msg("InvalidMarketAccount")]
    InvalidMarketAccount,
    #[msg("UnableToLoadMarketAccount")]
    UnableToLoadMarketAccount,
    #[msg("MarketWrongMutability")]
    MarketWrongMutability,
    #[msg("UnableToCastUnixTime")]
    UnableToCastUnixTime,
    #[msg("CouldNotFindSpotPosition")]
    CouldNotFindSpotPosition,
    #[msg("NoSpotPositionAvailable")]
    NoSpotPositionAvailable,
    #[msg("InvalidSpotMarketInitialization")]
    InvalidSpotMarketInitialization,
    #[msg("CouldNotLoadSpotMarketData")]
    CouldNotLoadSpotMarketData,
    #[msg("SpotMarketNotFound")]
    SpotMarketNotFound,
    #[msg("InvalidSpotMarketAccount")]
    InvalidSpotMarketAccount,
    #[msg("UnableToLoadSpotMarketAccount")]
    UnableToLoadSpotMarketAccount,
    #[msg("SpotMarketWrongMutability")]
    SpotMarketWrongMutability,
    #[msg("SpotInterestNotUpToDate")]
    SpotMarketInterestNotUpToDate,
    #[msg("SpotMarketInsufficientDeposits")]
    SpotMarketInsufficientDeposits,
    #[msg("UserMustSettleTheirOwnPositiveUnsettledPNL")]
    UserMustSettleTheirOwnPositiveUnsettledPNL,
    #[msg("CantUpdatePoolBalanceType")]
    CantUpdatePoolBalanceType,
    #[msg("InsufficientCollateralForSettlingPNL")]
    InsufficientCollateralForSettlingPNL,
    #[msg("AMMNotUpdatedInSameSlot")]
    AMMNotUpdatedInSameSlot,
    #[msg("AuctionNotComplete")]
    AuctionNotComplete,
    #[msg("MakerNotFound")]
    MakerNotFound,
    #[msg("MakerNotFound")]
    MakerStatsNotFound,
    #[msg("MakerMustBeWritable")]
    MakerMustBeWritable,
    #[msg("MakerMustBeWritable")]
    MakerStatsMustBeWritable,
    #[msg("MakerOrderNotFound")]
    MakerOrderNotFound,
    #[msg("CouldNotDeserializeMaker")]
    CouldNotDeserializeMaker,
    #[msg("CouldNotDeserializeMaker")]
    CouldNotDeserializeMakerStats,
    #[msg("AuctionPriceDoesNotSatisfyMaker")]
    AuctionPriceDoesNotSatisfyMaker,
    #[msg("MakerCantFulfillOwnOrder")]
    MakerCantFulfillOwnOrder,
    #[msg("MakerOrderMustBePostOnly")]
    MakerOrderMustBePostOnly,
    #[msg("CantMatchTwoPostOnlys")]
    CantMatchTwoPostOnlys,
    #[msg("OrderBreachesOraclePriceLimits")]
    OrderBreachesOraclePriceLimits,
    #[msg("OrderMustBeTriggeredFirst")]
    OrderMustBeTriggeredFirst,
    #[msg("OrderNotTriggerable")]
    OrderNotTriggerable,
    #[msg("OrderDidNotSatisfyTriggerCondition")]
    OrderDidNotSatisfyTriggerCondition,
    #[msg("PositionAlreadyBeingLiquidated")]
    PositionAlreadyBeingLiquidated,
    #[msg("PositionDoesntHaveOpenPositionOrOrders")]
    PositionDoesntHaveOpenPositionOrOrders,
    #[msg("AllOrdersAreAlreadyLiquidations")]
    AllOrdersAreAlreadyLiquidations,
    #[msg("CantCancelLiquidationOrder")]
    CantCancelLiquidationOrder,
    #[msg("UserIsBeingLiquidated")]
    UserIsBeingLiquidated,
    #[msg("LiquidationsOngoing")]
    LiquidationsOngoing,
    #[msg("WrongSpotBalanceType")]
    WrongSpotBalanceType,
    #[msg("UserCantLiquidateThemself")]
    UserCantLiquidateThemself,
    #[msg("InvalidPerpPositionToLiquidate")]
    InvalidPerpPositionToLiquidate,
    #[msg("InvalidBaseAssetAmountForLiquidatePerp")]
    InvalidBaseAssetAmountForLiquidatePerp,
    #[msg("InvalidPositionLastFundingRate")]
    InvalidPositionLastFundingRate,
    #[msg("InvalidPositionDelta")]
    InvalidPositionDelta,
    #[msg("UserBankrupt")]
    UserBankrupt,
    #[msg("UserNotBankrupt")]
    UserNotBankrupt,
    #[msg("UserHasInvalidBorrow")]
    UserHasInvalidBorrow,
    #[msg("DailyWithdrawLimit")]
    DailyWithdrawLimit,
    #[msg("DefaultError")]
    DefaultError,
    #[msg("Insufficient LP tokens")]
    InsufficientLPTokens,
    #[msg("Cant LP with a market position")]
    CantLPWithPerpPosition,
    #[msg("Unable to burn LP tokens")]
    UnableToBurnLPTokens,
    #[msg("Trying to remove liqudity too fast after adding it")]
    TryingToRemoveLiquidityTooFast,
    #[msg("Invalid Spot Market Vault")]
    InvalidSpotMarketVault,
    #[msg("Invalid Spot Market State")]
    InvalidSpotMarketState,
    #[msg("InvalidSerumProgram")]
    InvalidSerumProgram,
    #[msg("InvalidSerumMarket")]
    InvalidSerumMarket,
    #[msg("InvalidSerumBids")]
    InvalidSerumBids,
    #[msg("InvalidSerumAsks")]
    InvalidSerumAsks,
    #[msg("InvalidSerumOpenOrders")]
    InvalidSerumOpenOrders,
    #[msg("FailedSerumCPI")]
    FailedSerumCPI,
    #[msg("FailedToFillOnSerum")]
    FailedToFillOnSerum,
    #[msg("InvalidSerumFulfillmentConfig")]
    InvalidSerumFulfillmentConfig,
    #[msg("InvalidFeeStructure")]
    InvalidFeeStructure,
    #[msg("Insufficient IF shares")]
    InsufficientIFShares,
<<<<<<< HEAD
    #[msg("User Cant Be Deleted")]
    UserCantBeDeleted,
=======
    #[msg("the Market has paused this action")]
    MarketActionPaused,
    #[msg("Action violates the asset tier rules")]
    AssetTierViolation,
>>>>>>> b7ed6ae0
}

#[macro_export]
macro_rules! print_error {
    ($err:expr) => {{
        || {
            let error_code: ErrorCode = $err;
            msg!("{:?} thrown at {}:{}", error_code, file!(), line!());
            $err
        }
    }};
}

#[macro_export]
macro_rules! math_error {
    () => {{
        || {
            let error_code = $crate::error::ErrorCode::MathError;
            msg!("Error {} thrown at {}:{}", error_code, file!(), line!());
            error_code
        }
    }};
}<|MERGE_RESOLUTION|>--- conflicted
+++ resolved
@@ -267,15 +267,12 @@
     InvalidFeeStructure,
     #[msg("Insufficient IF shares")]
     InsufficientIFShares,
-<<<<<<< HEAD
-    #[msg("User Cant Be Deleted")]
-    UserCantBeDeleted,
-=======
     #[msg("the Market has paused this action")]
     MarketActionPaused,
     #[msg("Action violates the asset tier rules")]
     AssetTierViolation,
->>>>>>> b7ed6ae0
+    #[msg("User Cant Be Deleted")]
+    UserCantBeDeleted,
 }
 
 #[macro_export]
