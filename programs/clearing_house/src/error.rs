use anchor_lang::prelude::*;

pub type ClearingHouseResult<T = ()> = std::result::Result<T, ErrorCode>;

#[error_code]
#[derive(PartialEq, Eq)]
pub enum ErrorCode {
    #[msg("Invalid Spot Market Authority")]
    InvalidSpotMarketAuthority,
    #[msg("Clearing house not insurance fund authority")]
    InvalidInsuranceFundAuthority,
    #[msg("Insufficient deposit")]
    InsufficientDeposit,
    #[msg("Insufficient collateral")]
    InsufficientCollateral,
    #[msg("Sufficient collateral")]
    SufficientCollateral,
    #[msg("Max number of positions taken")]
    MaxNumberOfPositions,
    #[msg("Admin Controls Prices Disabled")]
    AdminControlsPricesDisabled,
    #[msg("Market Index Not Initialized")]
    MarketIndexNotInitialized,
    #[msg("Market Index Already Initialized")]
    MarketIndexAlreadyInitialized,
    #[msg("User Account And User Positions Account Mismatch")]
    UserAccountAndUserPositionsAccountMismatch,
    #[msg("User Has No Position In Market")]
    UserHasNoPositionInMarket,
    #[msg("Invalid Initial Peg")]
    InvalidInitialPeg,
    #[msg("AMM repeg already configured with amt given")]
    InvalidRepegRedundant,
    #[msg("AMM repeg incorrect repeg direction")]
    InvalidRepegDirection,
    #[msg("AMM repeg out of bounds pnl")]
    InvalidRepegProfitability,
    #[msg("Slippage Outside Limit Price")]
    SlippageOutsideLimit,
    #[msg("Order Size Too Small")]
    OrderSizeTooSmall,
    #[msg("Price change too large when updating K")]
    InvalidUpdateK,
    #[msg("Admin tried to withdraw amount larger than fees collected")]
    AdminWithdrawTooLarge,
    #[msg("Math Error")]
    MathError,
    #[msg("Conversion to u128/u64 failed with an overflow or underflow")]
    BnConversionError,
    #[msg("Clock unavailable")]
    ClockUnavailable,
    #[msg("Unable To Load Oracles")]
    UnableToLoadOracle,
    #[msg("Price Bands Breached")]
    PriceBandsBreached,
    #[msg("Exchange is paused")]
    ExchangePaused,
    #[msg("Invalid whitelist token")]
    InvalidWhitelistToken,
    #[msg("Whitelist token not found")]
    WhitelistTokenNotFound,
    #[msg("Invalid discount token")]
    InvalidDiscountToken,
    #[msg("Discount token not found")]
    DiscountTokenNotFound,
    #[msg("Referrer not found")]
    ReferrerNotFound,
    #[msg("ReferrerNotFound")]
    ReferrerStatsNotFound,
    #[msg("ReferrerMustBeWritable")]
    ReferrerMustBeWritable,
    #[msg("ReferrerMustBeWritable")]
    ReferrerStatsMustBeWritable,
    #[msg("ReferrerAndReferrerStatsAuthorityUnequal")]
    ReferrerAndReferrerStatsAuthorityUnequal,
    #[msg("InvalidReferrer")]
    InvalidReferrer,
    #[msg("InvalidOracle")]
    InvalidOracle,
    #[msg("OracleNotFound")]
    OracleNotFound,
    #[msg("Liquidations Blocked By Oracle")]
    LiquidationsBlockedByOracle,
    #[msg("Can not deposit more than max deposit")]
    MaxDeposit,
    #[msg("Can not delete user that still has collateral")]
    CantDeleteUserWithCollateral,
    #[msg("AMM funding out of bounds pnl")]
    InvalidFundingProfitability,
    #[msg("Casting Failure")]
    CastingFailure,
    #[msg("Invalid Order")]
    InvalidOrder,
    #[msg("User has no order")]
    UserHasNoOrder,
    #[msg("Order Amount Too Small")]
    OrderAmountTooSmall,
    #[msg("Max number of orders taken")]
    MaxNumberOfOrders,
    #[msg("Order does not exist")]
    OrderDoesNotExist,
    #[msg("Order not open")]
    OrderNotOpen,
    #[msg("FillOrderDidNotUpdateState")]
    FillOrderDidNotUpdateState,
    #[msg("Reduce only order increased risk")]
    ReduceOnlyOrderIncreasedRisk,
    #[msg("Unable to load AccountLoader")]
    UnableToLoadAccountLoader,
    #[msg("Trade Size Too Large")]
    TradeSizeTooLarge,
    #[msg("User cant refer themselves")]
    UserCantReferThemselves,
    #[msg("Did not receive expected referrer")]
    DidNotReceiveExpectedReferrer,
    #[msg("Could not deserialize referrer")]
    CouldNotDeserializeReferrer,
    #[msg("Could not deserialize referrer stats")]
    CouldNotDeserializeReferrerStats,
    #[msg("User Order Id Already In Use")]
    UserOrderIdAlreadyInUse,
    #[msg("No positions liquidatable")]
    NoPositionsLiquidatable,
    #[msg("Invalid Margin Ratio")]
    InvalidMarginRatio,
    #[msg("Cant Cancel Post Only Order")]
    CantCancelPostOnlyOrder,
    #[msg("InvalidOracleOffset")]
    InvalidOracleOffset,
    #[msg("CantExpireOrders")]
    CantExpireOrders,
    #[msg("CouldNotLoadMarketData")]
    CouldNotLoadMarketData,
    #[msg("MarketNotFound")]
    MarketNotFound,
    #[msg("InvalidMarketAccount")]
    InvalidMarketAccount,
    #[msg("UnableToLoadMarketAccount")]
    UnableToLoadMarketAccount,
    #[msg("MarketWrongMutability")]
    MarketWrongMutability,
    #[msg("UnableToCastUnixTime")]
    UnableToCastUnixTime,
    #[msg("CouldNotFindSpotPosition")]
    CouldNotFindSpotPosition,
    #[msg("NoSpotPositionAvailable")]
    NoSpotPositionAvailable,
    #[msg("InvalidSpotMarketInitialization")]
    InvalidSpotMarketInitialization,
    #[msg("CouldNotLoadSpotMarketData")]
    CouldNotLoadSpotMarketData,
    #[msg("SpotMarketNotFound")]
    SpotMarketNotFound,
    #[msg("InvalidSpotMarketAccount")]
    InvalidSpotMarketAccount,
    #[msg("UnableToLoadSpotMarketAccount")]
    UnableToLoadSpotMarketAccount,
    #[msg("SpotMarketWrongMutability")]
    SpotMarketWrongMutability,
    #[msg("SpotInterestNotUpToDate")]
    SpotMarketInterestNotUpToDate,
    #[msg("SpotMarketInsufficientDeposits")]
    SpotMarketInsufficientDeposits,
    #[msg("UserMustSettleTheirOwnPositiveUnsettledPNL")]
    UserMustSettleTheirOwnPositiveUnsettledPNL,
    #[msg("CantUpdatePoolBalanceType")]
    CantUpdatePoolBalanceType,
    #[msg("InsufficientCollateralForSettlingPNL")]
    InsufficientCollateralForSettlingPNL,
    #[msg("AMMNotUpdatedInSameSlot")]
    AMMNotUpdatedInSameSlot,
    #[msg("AuctionNotComplete")]
    AuctionNotComplete,
    #[msg("MakerNotFound")]
    MakerNotFound,
    #[msg("MakerNotFound")]
    MakerStatsNotFound,
    #[msg("MakerMustBeWritable")]
    MakerMustBeWritable,
    #[msg("MakerMustBeWritable")]
    MakerStatsMustBeWritable,
    #[msg("MakerOrderNotFound")]
    MakerOrderNotFound,
    #[msg("CouldNotDeserializeMaker")]
    CouldNotDeserializeMaker,
    #[msg("CouldNotDeserializeMaker")]
    CouldNotDeserializeMakerStats,
    #[msg("AuctionPriceDoesNotSatisfyMaker")]
    AuctionPriceDoesNotSatisfyMaker,
    #[msg("MakerCantFulfillOwnOrder")]
    MakerCantFulfillOwnOrder,
    #[msg("MakerOrderMustBePostOnly")]
    MakerOrderMustBePostOnly,
    #[msg("CantMatchTwoPostOnlys")]
    CantMatchTwoPostOnlys,
    #[msg("OrderBreachesOraclePriceLimits")]
    OrderBreachesOraclePriceLimits,
    #[msg("OrderMustBeTriggeredFirst")]
    OrderMustBeTriggeredFirst,
    #[msg("OrderNotTriggerable")]
    OrderNotTriggerable,
    #[msg("OrderDidNotSatisfyTriggerCondition")]
    OrderDidNotSatisfyTriggerCondition,
    #[msg("PositionAlreadyBeingLiquidated")]
    PositionAlreadyBeingLiquidated,
    #[msg("PositionDoesntHaveOpenPositionOrOrders")]
    PositionDoesntHaveOpenPositionOrOrders,
    #[msg("AllOrdersAreAlreadyLiquidations")]
    AllOrdersAreAlreadyLiquidations,
    #[msg("CantCancelLiquidationOrder")]
    CantCancelLiquidationOrder,
    #[msg("UserIsBeingLiquidated")]
    UserIsBeingLiquidated,
    #[msg("LiquidationsOngoing")]
    LiquidationsOngoing,
    #[msg("WrongSpotBalanceType")]
    WrongSpotBalanceType,
    #[msg("UserCantLiquidateThemself")]
    UserCantLiquidateThemself,
    #[msg("InvalidPerpPositionToLiquidate")]
    InvalidPerpPositionToLiquidate,
    #[msg("InvalidBaseAssetAmountForLiquidatePerp")]
    InvalidBaseAssetAmountForLiquidatePerp,
    #[msg("InvalidPositionLastFundingRate")]
    InvalidPositionLastFundingRate,
    #[msg("InvalidPositionDelta")]
    InvalidPositionDelta,
    #[msg("UserBankrupt")]
    UserBankrupt,
    #[msg("UserNotBankrupt")]
    UserNotBankrupt,
    #[msg("UserHasInvalidBorrow")]
    UserHasInvalidBorrow,
    #[msg("DailyWithdrawLimit")]
    DailyWithdrawLimit,
    #[msg("DefaultError")]
    DefaultError,
    #[msg("Insufficient LP tokens")]
    InsufficientLPTokens,
    #[msg("Cant LP with a market position")]
    CantLPWithPerpPosition,
    #[msg("Unable to burn LP tokens")]
    UnableToBurnLPTokens,
    #[msg("Trying to remove liqudity too fast after adding it")]
    TryingToRemoveLiquidityTooFast,
    #[msg("Invalid Spot Market Vault")]
    InvalidSpotMarketVault,
    #[msg("Invalid Spot Market State")]
    InvalidSpotMarketState,
    #[msg("InvalidSerumProgram")]
    InvalidSerumProgram,
    #[msg("InvalidSerumMarket")]
    InvalidSerumMarket,
    #[msg("InvalidSerumBids")]
    InvalidSerumBids,
    #[msg("InvalidSerumAsks")]
    InvalidSerumAsks,
    #[msg("InvalidSerumOpenOrders")]
    InvalidSerumOpenOrders,
    #[msg("FailedSerumCPI")]
    FailedSerumCPI,
    #[msg("FailedToFillOnSerum")]
    FailedToFillOnSerum,
    #[msg("InvalidSerumFulfillmentConfig")]
    InvalidSerumFulfillmentConfig,
    #[msg("InvalidFeeStructure")]
    InvalidFeeStructure,
    #[msg("Insufficient IF shares")]
    InsufficientIFShares,
    #[msg("the Market has paused this action")]
    MarketActionPaused,
    #[msg("Action violates the asset tier rules")]
    AssetTierViolation,
    #[msg("User Cant Be Deleted")]
    UserCantBeDeleted,
    #[msg("Reduce Only Withdraw Increased Risk")]
    ReduceOnlyWithdrawIncreasedRisk,
    #[msg("Max Open Interest")]
    MaxOpenInterest,
    #[msg("Cant Resolve Perp Bankruptcy")]
    CantResolvePerpBankruptcy,
<<<<<<< HEAD
    #[msg("Liquidation Doesnt Satisfy Limit Price")]
    LiquidationDoesntSatisfyLimitPrice,
=======
    #[msg("Margin Trading Disabled")]
    MarginTradingDisabled,
>>>>>>> 1cf3f05a
}

#[macro_export]
macro_rules! print_error {
    ($err:expr) => {{
        || {
            let error_code: ErrorCode = $err;
            msg!("{:?} thrown at {}:{}", error_code, file!(), line!());
            $err
        }
    }};
}

#[macro_export]
macro_rules! math_error {
    () => {{
        || {
            let error_code = $crate::error::ErrorCode::MathError;
            msg!("Error {} thrown at {}:{}", error_code, file!(), line!());
            error_code
        }
    }};
}<|MERGE_RESOLUTION|>--- conflicted
+++ resolved
@@ -279,13 +279,10 @@
     MaxOpenInterest,
     #[msg("Cant Resolve Perp Bankruptcy")]
     CantResolvePerpBankruptcy,
-<<<<<<< HEAD
     #[msg("Liquidation Doesnt Satisfy Limit Price")]
     LiquidationDoesntSatisfyLimitPrice,
-=======
     #[msg("Margin Trading Disabled")]
     MarginTradingDisabled,
->>>>>>> 1cf3f05a
 }
 
 #[macro_export]
