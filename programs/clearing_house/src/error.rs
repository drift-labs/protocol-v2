--- conflicted
+++ resolved
@@ -154,9 +154,12 @@
     BankInsufficientDeposits,
     #[msg("UserMustSettleTheirOwnPositiveUnsettledPNL")]
     UserMustSettleTheirOwnPositiveUnsettledPNL,
-<<<<<<< HEAD
-    #[msg("CantUpdatePNLPoolBalanceType")]
-    CantUpdatePNLPoolBalanceType,
+    #[msg("CantUpdatePoolBalanceType")]
+    CantUpdatePoolBalanceType,
+    #[msg("InsufficientCollateralForSettlingPNL")]
+    InsufficientCollateralForSettlingPNL,
+    #[msg("AMMNotUpdatedInSameSlot")]
+    AMMNotUpdatedInSameSlot,
     #[msg("AuctionNotComplete")]
     AuctionNotComplete,
     #[msg("MakerNotFound")]
@@ -169,14 +172,6 @@
     AuctionPriceDoesNotSatisfyMaker,
     #[msg("DefaultError")]
     DefaultError,
-=======
-    #[msg("CantUpdatePoolBalanceType")]
-    CantUpdatePoolBalanceType,
-    #[msg("InsufficientCollateralForSettlingPNL")]
-    InsufficientCollateralForSettlingPNL,
-    #[msg("AMMNotUpdatedInSameSlot")]
-    AMMNotUpdatedInSameSlot,
->>>>>>> 0f7f0f03
 }
 
 #[macro_export]
