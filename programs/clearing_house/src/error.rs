use anchor_lang::prelude::*;

pub type ClearingHouseResult<T = ()> = std::result::Result<T, ErrorCode>;

#[error_code]
pub enum ErrorCode {
    #[msg("Invalid Bank Authority")]
    InvalidBankAuthority,
    #[msg("Clearing house not insurance account owner")]
    InvalidInsuranceAccountAuthority,
    #[msg("Insufficient deposit")]
    InsufficientDeposit,
    #[msg("Insufficient collateral")]
    InsufficientCollateral,
    #[msg("Sufficient collateral")]
    SufficientCollateral,
    #[msg("Max number of positions taken")]
    MaxNumberOfPositions,
    #[msg("Admin Controls Prices Disabled")]
    AdminControlsPricesDisabled,
    #[msg("Market Index Not Initialized")]
    MarketIndexNotInitialized,
    #[msg("Market Index Already Initialized")]
    MarketIndexAlreadyInitialized,
    #[msg("User Account And User Positions Account Mismatch")]
    UserAccountAndUserPositionsAccountMismatch,
    #[msg("User Has No Position In Market")]
    UserHasNoPositionInMarket,
    #[msg("Invalid Initial Peg")]
    InvalidInitialPeg,
    #[msg("AMM repeg already configured with amt given")]
    InvalidRepegRedundant,
    #[msg("AMM repeg incorrect repeg direction")]
    InvalidRepegDirection,
    #[msg("AMM repeg out of bounds pnl")]
    InvalidRepegProfitability,
    #[msg("Slippage Outside Limit Price")]
    SlippageOutsideLimit,
    #[msg("Trade Size Too Small")]
    TradeSizeTooSmall,
    #[msg("Price change too large when updating K")]
    InvalidUpdateK,
    #[msg("Admin tried to withdraw amount larger than fees collected")]
    AdminWithdrawTooLarge,
    #[msg("Math Error")]
    MathError,
    #[msg("Conversion to u128/u64 failed with an overflow or underflow")]
    BnConversionError,
    #[msg("Clock unavailable")]
    ClockUnavailable,
    #[msg("Unable To Load Oracles")]
    UnableToLoadOracle,
    #[msg("Oracle/Mark Spread Too Large")]
    OracleMarkSpreadLimit,
    #[msg("Exchange is paused")]
    ExchangePaused,
    #[msg("Invalid whitelist token")]
    InvalidWhitelistToken,
    #[msg("Whitelist token not found")]
    WhitelistTokenNotFound,
    #[msg("Invalid discount token")]
    InvalidDiscountToken,
    #[msg("Discount token not found")]
    DiscountTokenNotFound,
    #[msg("Invalid referrer")]
    InvalidReferrer,
    #[msg("Referrer not found")]
    ReferrerNotFound,
    #[msg("InvalidOracle")]
    InvalidOracle,
    #[msg("OracleNotFound")]
    OracleNotFound,
    #[msg("Liquidations Blocked By Oracle")]
    LiquidationsBlockedByOracle,
    #[msg("Can not deposit more than max deposit")]
    UserMaxDeposit,
    #[msg("Can not delete user that still has collateral")]
    CantDeleteUserWithCollateral,
    #[msg("AMM funding out of bounds pnl")]
    InvalidFundingProfitability,
    #[msg("Casting Failure")]
    CastingFailure,
    #[msg("Invalid Order")]
    InvalidOrder,
    #[msg("User has no order")]
    UserHasNoOrder,
    #[msg("Order Amount Too Small")]
    OrderAmountTooSmall,
    #[msg("Max number of orders taken")]
    MaxNumberOfOrders,
    #[msg("Order does not exist")]
    OrderDoesNotExist,
    #[msg("Order not open")]
    OrderNotOpen,
    #[msg("CouldNotFillOrder")]
    CouldNotFillOrder,
    #[msg("Reduce only order increased risk")]
    ReduceOnlyOrderIncreasedRisk,
    #[msg("Unable to load AccountLoader")]
    UnableToLoadAccountLoader,
    #[msg("Trade Size Too Large")]
    TradeSizeTooLarge,
    #[msg("User cant refer themselves")]
    UserCantReferThemselves,
    #[msg("Did not receive expected referrer")]
    DidNotReceiveExpectedReferrer,
    #[msg("Could not deserialize referrer")]
    CouldNotDeserializeReferrer,
    #[msg("Market order must be in place and fill")]
    MarketOrderMustBeInPlaceAndFill,
    #[msg("User Order Id Already In Use")]
    UserOrderIdAlreadyInUse,
    #[msg("No positions liquidatable")]
    NoPositionsLiquidatable,
    #[msg("Invalid Margin Ratio")]
    InvalidMarginRatio,
    #[msg("Cant Cancel Post Only Order")]
    CantCancelPostOnlyOrder,
    #[msg("InvalidOracleOffset")]
    InvalidOracleOffset,
    #[msg("CantExpireOrders")]
    CantExpireOrders,
    #[msg("CouldNotLoadMarketData")]
    CouldNotLoadMarketData,
    #[msg("MarketNotFound")]
    MarketNotFound,
    #[msg("InvalidMarketAccount")]
    InvalidMarketAccount,
    #[msg("UnableToLoadMarketAccount")]
    UnableToLoadMarketAccount,
    #[msg("MarketWrongMutability")]
    MarketWrongMutability,
    #[msg("UnableToCastUnixTime")]
    UnableToCastUnixTime,
    #[msg("CouldNotFindBankBalance")]
    CouldNotFindBankBalance,
    #[msg("NoUserBankBalanceAvailable")]
    NoUserBankBalanceAvailable,
    #[msg("InvalidBankInitialization")]
    InvalidBankInitialization,
    #[msg("CouldNotLoadBankData")]
    CouldNotLoadBankData,
    #[msg("BankNotFound")]
    BankNotFound,
    #[msg("InvalidBankAccount")]
    InvalidBankAccount,
    #[msg("UnableToLoadBankAccount")]
    UnableToLoadBankAccount,
    #[msg("BankWrongMutability")]
    BankWrongMutability,
    #[msg("BankInterestNotUpToDate")]
    BankInterestNotUpToDate,
    #[msg("BankInsufficientDeposits")]
    BankInsufficientDeposits,
    #[msg("UserMustSettleTheirOwnPositiveUnsettledPNL")]
    UserMustSettleTheirOwnPositiveUnsettledPNL,
    #[msg("CantUpdatePoolBalanceType")]
    CantUpdatePoolBalanceType,
    #[msg("InsufficientCollateralForSettlingPNL")]
    InsufficientCollateralForSettlingPNL,
    #[msg("AMMNotUpdatedInSameSlot")]
    AMMNotUpdatedInSameSlot,
<<<<<<< HEAD
    #[msg("Insufficient LP tokens")]
    InsufficientLPTokens,
    #[msg("Cant LP with a market position")]
    CantLPWithMarketPosition,
    #[msg("Unable to burn LP tokens")]
    UnableToBurnLPTokens,
=======
    #[msg("AuctionNotComplete")]
    AuctionNotComplete,
    #[msg("MakerNotFound")]
    MakerNotFound,
    #[msg("MakerMustBeWritable")]
    MakerMustBeWritable,
    #[msg("MakerOrderNotFound")]
    MakerOrderNotFound,
    #[msg("CouldNotDeserializeMaker")]
    CouldNotDeserializeMaker,
    #[msg("AuctionPriceDoesNotSatisfyMaker")]
    AuctionPriceDoesNotSatisfyMaker,
    #[msg("MakerCantFulfillOwnOrder")]
    MakerCantFulfillOwnOrder,
    #[msg("MakerOrderMustBePostOnly")]
    MakerOrderMustBePostOnly,
    #[msg("DefaultError")]
    DefaultError,
>>>>>>> e5c24dc0
}

#[macro_export]
macro_rules! print_error {
    ($err:expr) => {{
        || {
            let error_code: ErrorCode = $err;
            msg!("{:?} thrown at {}:{}", error_code, file!(), line!());
            $err
        }
    }};
}

#[macro_export]
macro_rules! math_error {
    () => {{
        || {
            let error_code = $crate::error::ErrorCode::MathError;
            msg!("Error {} thrown at {}:{}", error_code, file!(), line!());
            error_code
        }
    }};
}<|MERGE_RESOLUTION|>--- conflicted
+++ resolved
@@ -160,14 +160,6 @@
     InsufficientCollateralForSettlingPNL,
     #[msg("AMMNotUpdatedInSameSlot")]
     AMMNotUpdatedInSameSlot,
-<<<<<<< HEAD
-    #[msg("Insufficient LP tokens")]
-    InsufficientLPTokens,
-    #[msg("Cant LP with a market position")]
-    CantLPWithMarketPosition,
-    #[msg("Unable to burn LP tokens")]
-    UnableToBurnLPTokens,
-=======
     #[msg("AuctionNotComplete")]
     AuctionNotComplete,
     #[msg("MakerNotFound")]
@@ -186,7 +178,12 @@
     MakerOrderMustBePostOnly,
     #[msg("DefaultError")]
     DefaultError,
->>>>>>> e5c24dc0
+    #[msg("Insufficient LP tokens")]
+    InsufficientLPTokens,
+    #[msg("Cant LP with a market position")]
+    CantLPWithMarketPosition,
+    #[msg("Unable to burn LP tokens")]
+    UnableToBurnLPTokens,
 }
 
 #[macro_export]
