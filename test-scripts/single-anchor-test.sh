--- conflicted
+++ resolved
@@ -5,11 +5,7 @@
 fi
 
 test_files=(liquidityProvider.ts)
-<<<<<<< HEAD
-test_files=(spotWithdrawUtil100.ts)
-=======
 # test_files=(tradingLP.ts)
->>>>>>> c1778da0
 
 for test_file in ${test_files[@]}; do
   ANCHOR_TEST_FILE=${test_file} anchor test --skip-build || exit 1;
