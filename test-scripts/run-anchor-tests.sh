if [ "$1" != "--skip-build" ]
  then
    anchor build &&
    cp target/idl/clearing_house.json sdk/src/idl/  
fi

test_files=(
<<<<<<< HEAD
  delistMarket.ts
=======
      liquidityProvider.ts

>>>>>>> 1835306e
  insuranceFundStake.ts
  liquidateBorrow.ts
  liquidateBorrowSocialLoss.ts
  referrer.ts
  liquidatePerpPnlForDeposit.ts liquidateBorrowForPerpPnl.ts
  liquidatePerp.ts
  order.ts bankDepositWithdraw.ts prepegMarketOrderBaseAssetAmount.ts
  updateAMM.ts repegAndSpread.ts 
  clearingHouse.ts 
  ordersWithSpread.ts
  marketOrder.ts triggerOrders.ts stopLimits.ts userOrderId.ts postOnly.ts
  roundInFavorBaseAsset.ts marketOrderBaseAssetAmount.ts oracleOffsetOrders.ts
  subaccounts.ts pyth.ts userAccount.ts admin.ts updateK.ts adminWithdraw.ts
  curve.ts idempotentCurve.ts roundInFavor.ts cappedSymFunding.ts
)
  
test_files=(delistMarket.ts)
for test_file in ${test_files[@]}; do
  export ANCHOR_TEST_FILE=${test_file} && anchor test --skip-build || exit 1;
done<|MERGE_RESOLUTION|>--- conflicted
+++ resolved
@@ -5,12 +5,10 @@
 fi
 
 test_files=(
-<<<<<<< HEAD
+      delistMarketSim.ts
   delistMarket.ts
-=======
+
       liquidityProvider.ts
-
->>>>>>> 1835306e
   insuranceFundStake.ts
   liquidateBorrow.ts
   liquidateBorrowSocialLoss.ts
