--- conflicted
+++ resolved
@@ -5,11 +5,8 @@
 fi
 
 test_files=(
-<<<<<<< HEAD
   serumTest.ts
-=======
   liquidityProvider.ts
->>>>>>> fdb2ff3d
   insuranceFundStake.ts
   liquidateBorrow.ts
   liquidateBorrowSocialLoss.ts
