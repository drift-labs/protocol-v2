--- conflicted
+++ resolved
@@ -26,12 +26,8 @@
    userDelegate.ts subaccounts.ts pyth.ts userAccount.ts admin.ts
    updateK.ts
    adminWithdraw.ts
-<<<<<<< HEAD
    curve.ts cappedSymFunding.ts whitelist.ts
-=======
-   curve.ts cappedSymFunding.ts
    maxDeposit.ts
->>>>>>> a42a9968
 )
 
 for test_file in ${test_files[@]}; do
