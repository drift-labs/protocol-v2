if [ "$1" != "--skip-build" ]
  then
    anchor build &&
    cp target/idl/clearing_house.json sdk/src/idl/  
fi

test_files=(
<<<<<<< HEAD
  serumTest.ts
=======
  insuranceFundStake.ts
  liquidateBorrow.ts
  liquidateBorrowSocialLoss.ts
>>>>>>> 7b6522d2
  referrer.ts
  liquidityProvider.ts
  liquidatePerpPnlForDeposit.ts liquidateBorrowForPerpPnl.ts
  liquidatePerp.ts
  order.ts bankDepositWithdraw.ts prepegMarketOrderBaseAssetAmount.ts
  updateAMM.ts repegAndSpread.ts 
  clearingHouse.ts 
  ordersWithSpread.ts
  marketOrder.ts triggerOrders.ts stopLimits.ts userOrderId.ts postOnly.ts
  roundInFavorBaseAsset.ts marketOrderBaseAssetAmount.ts oracleOffsetOrders.ts
  subaccounts.ts pyth.ts userAccount.ts admin.ts updateK.ts adminWithdraw.ts
  curve.ts idempotentCurve.ts roundInFavor.ts cappedSymFunding.ts
)
  
for test_file in ${test_files[@]}; do
  export ANCHOR_TEST_FILE=${test_file} && anchor test --skip-build || exit 1;
done<|MERGE_RESOLUTION|>--- conflicted
+++ resolved
@@ -5,13 +5,10 @@
 fi
 
 test_files=(
-<<<<<<< HEAD
   serumTest.ts
-=======
   insuranceFundStake.ts
   liquidateBorrow.ts
   liquidateBorrowSocialLoss.ts
->>>>>>> 7b6522d2
   referrer.ts
   liquidityProvider.ts
   liquidatePerpPnlForDeposit.ts liquidateBorrowForPerpPnl.ts
