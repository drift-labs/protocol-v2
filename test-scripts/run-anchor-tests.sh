--- conflicted
+++ resolved
@@ -25,16 +25,10 @@
    marketOrder.ts triggerOrders.ts stopLimits.ts userOrderId.ts postOnly.ts
    roundInFavorBaseAsset.ts marketOrderBaseAssetAmount.ts oracleOffsetOrders.ts
    userDelegate.ts subaccounts.ts pyth.ts userAccount.ts admin.ts
-<<<<<<< HEAD
    assetTier.ts
-   pauseExchange.ts adminWithdraw.ts
+   pauseExchange.ts adminWithdraw.ts whitelist.ts
    updateK.ts curve.ts cappedSymFunding.ts
-=======
-   updateK.ts
-   adminWithdraw.ts
-   curve.ts cappedSymFunding.ts whitelist.ts
    maxDeposit.ts
->>>>>>> 4d318743
 )
 
 for test_file in ${test_files[@]}; do
