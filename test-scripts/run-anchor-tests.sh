--- conflicted
+++ resolved
@@ -5,11 +5,8 @@
 fi
 
 test_files=(
-<<<<<<< HEAD
   dustPosition.ts
-=======
   serumTest.ts
->>>>>>> fcc6482b
   postOnlyAmmFulfillment.ts
   imbalancePerpPnl.ts
   delistMarket.ts
