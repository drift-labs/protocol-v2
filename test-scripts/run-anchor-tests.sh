--- conflicted
+++ resolved
@@ -5,12 +5,8 @@
 fi
 
 test_files=(
-<<<<<<< HEAD
   dustPosition.ts
-  serumTest.ts
-=======
   multipleMakerOrders.ts
->>>>>>> 9c5bbb8c
   postOnlyAmmFulfillment.ts
   imbalancePerpPnl.ts
   delistMarket.ts
