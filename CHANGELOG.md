# Changelog

All notable changes to this project will be documented in this file.

The format is based on [Keep a Changelog](https://keepachangelog.com/en/1.0.0/),
and this project adheres to [Semantic Versioning](https://semver.org/spec/v2.0.0.html).

## Unreleased

### Features

<<<<<<< HEAD
- program: lp reduce only ([#1749](https://github.com/drift-labs/protocol-v2/pull/1749))
=======
- program/sdk: introduce separate oracle for vamm ([#1738](https://github.com/drift-labs/protocol-v2/pull/1738))

### Fixes

- program: fix reference price decay ([#1761](https://github.com/drift-labs/protocol-v2/pull/1761))

### Breaking

## [2.128.1] - 2025-07-21

### Features

### Fixes

- program: reference-price-offset-override ([#1760](https://github.com/drift-labs/protocol-v2/pull/1760))

### Breaking

## [2.128.0] - 2025-07-20

### Features
- program: smooth decay for reference price offset ([#1758)](https://github.com/drift-labs/protocol-v2/pull/1758))
>>>>>>> 52876e58

### Fixes

### Breaking

## [2.127.0] - 2025-07-12

### Features

- program: allow hot admin to update prelaunch oracle ([#1734](https://github.com/drift-labs/protocol-v2/pull/1734))
- program: init passing in remaining accounts for transfer hook ([#1730](https://github.com/drift-labs/protocol-v2/pull/1730))

### Fixes

### Breaking

## [2.126.0] - 2025-07-09

### Features

- program: allow subset of transfer to revenue pool for protocol if ([#1721](https://github.com/drift-labs/protocol-v2/pull/1721))

### Fixes

- program: account for initial margin ratio for disable_user_high_leverage_mode and make it faster ([#1720](https://github.com/drift-labs/protocol-v2/pull/1720))
- program: fix AMM reference price offset ([#1683](https://github.com/drift-labs/protocol-v2/pull/1683))

### Breaking

## [2.125.0] - 2025-06-24

### Features

- program: use three points for std estimator ([#1686](https://github.com/drift-labs/protocol-v2/pull/1686))
- program: add inventory component amm_spread_adjustment ([#1690](https://github.com/drift-labs/protocol-v2/pull/1690))
- program: spot market specific rev pool to insurance cap ([#1692](https://github.com/drift-labs/protocol-v2/pull/1692))
- program: better account for imf in calculate_max_perp_order_size ([#1693](https://github.com/drift-labs/protocol-v2/pull/1693))

### Fixes

### Breaking

## [2.124.0] - 2025-06-18

### Features

- program: perp market amm oracle delay override ([#1679](https://github.com/drift-labs/protocol-v2/pull/1679))
- program: sanitize long tail perp market orders less frequently ([#1641](https://github.com/drift-labs/protocol-v2/pull/1641))
- program: programmatic rebalance between protocol owned if holdings ([#1653](https://github.com/drift-labs/protocol-v2/pull/1653))

### Fixes

### Breaking

## [2.123.0] - 2025-06-13

### Features

- program: simplify user can skip duration ([#1668](https://github.com/drift-labs/protocol-v2/pull/1668))
- program: allow limit orders without auctions in swift ([#1661](https://github.com/drift-labs/protocol-v2/pull/1661))
- program: add taker_speed_bump_override and amm_spread_adjustment ([#1665](https://github.com/drift-labs/protocol-v2/pull/1665))

### Fixes

### Breaking

## [2.122.0] - 2025-06-05

### Features

- program: add existing position fields to order records ([#1614](https://github.com/drift-labs/protocol-v2/pull/1614))

### Fixes

- sdk: fix to getMaxTradeSizeUSDCForPerp which was previously overshooting max allowed size due to IMF factor
- program: check limit price after applying buffer in trigger limit order ([#1648](https://github.com/drift-labs/protocol-v2/pull/1648))
- program: check limit price when setting auction for limit order ([#1650](https://github.com/drift-labs/protocol-v2/pull/1650))

### Breaking

## [2.121.0] - 2025-05-29

### Features

- program: multi piecewise interest rate curve ([#1560](https://github.com/drift-labs/protocol-v2/pull/1560))
- sdk: fees and max perp trade size calculation functions allow an optional parameter for a user using bitFlags to enter high leverage mode

### Fixes

- program: safely use saturating sub number_of_users fields per market ([#1616](https://github.com/drift-labs/protocol-v2/pull/1616))

### Breaking

## [2.120.0] - 2025-04-29

### Features

- program: add admin_deposit ([#1591](https://github.com/drift-labs/protocol-v2/pull/1591))

### Fixes

### Breaking

## [2.119.0] - 2025-04-21

### Features

- program: place perp order can update high leverage mode ([#1573](https://github.com/drift-labs/protocol-v2/pull/1573))
- sdk: generalized getSpotAssetValue and getSpotLiabilityValue to be able to be called without a user account ([#1577](https://github.com/drift-labs/protocol-v2/pull/1577))

### Fixes

### Breaking

## [2.118.0] - 2025-04-10

### Features

- program: make Pyra accounts exempt from force_delete_user ([#1569](https://github.com/drift-labs/protocol-v2/pull/1569))
- sdk: deprecate getPostSwitchboardOnDemandUpdateAtomicIx ([#1567](https://github.com/drift-labs/protocol-v2/pull/1567))
- program: maker trigger market oracle offset and fill with amm faster ([#1564](https://github.com/drift-labs/protocol-v2/pull/1564))
- program: sanitize signed msg orders with wider thresholds ([#1554](https://github.com/drift-labs/protocol-v2/pull/1554))

### Fixes

- program: add crossing start buffer auction to end price ([#1568](https://github.com/drift-labs/protocol-v2/pull/1568))

### Breaking

## [2.117.0] - 2025-03-31

### Features

- program: more lenient pool id check to allow users with referrer rewards to withdraw ([#1553](https://github.com/drift-labs/protocol-v2/pull/1553))
- program: add bitflags to order aciton records ([#1550](https://github.com/drift-labs/protocol-v2/pull/1550))

### Fixes

- program: fix user stats check for transfer_perp_position ([#1557](https://github.com/drift-labs/protocol-v2/pull/1557))

### Breaking

## [2.116.0] - 2025-03-21

### Features

### Fixes

- program: program: fix order status checks ([#1549](https://github.com/drift-labs/protocol-v2/pull/1539))

### Breaking

## [2.115.0] - 2025-03-20

### Features

- program: force lst pool oracle updates into same slot for liquidations ([#1537](https://github.com/drift-labs/protocol-v2/pull/1537))
- program: init dynamic offset for pmm ([#1524](https://github.com/drift-labs/protocol-v2/pull/1524))
- program: new order status logic to make tracking fills easier ([#1512](https://github.com/drift-labs/protocol-v2/pull/1512))
- program: make initting signedmsguserorder accounts permissionless ([#1533](https://github.com/drift-labs/protocol-v2/pull/1533))
- program: allow transfer perp position between two delegates ([#1538](https://github.com/drift-labs/protocol-v2/pull/1538))
- program: relax user-skip-auction-duration ([#1545](https://github.com/drift-labs/protocol-v2/pull/1545))

### Fixes

- program: fix reference price offset reserves ([#1516](https://github.com/drift-labs/protocol-v2/pull/1516))
- sdk: account for authority when useMarketLastSlotCache ([#1541](https://github.com/drift-labs/protocol-v2/pull/1541))
- program: delegate wallets sign taker pubkey into message ([#1546](https://github.com/drift-labs/protocol-v2/pull/1546))

### Breaking

## [2.114.0] - 2025-03-13

### Features

### Fixes

- program: add liq fees to calculate_perp_market_amm_summary_stats ([#1531](https://github.com/drift-labs/protocol-v2/pull/1531))

### Breaking

## [2.113.0] - 2025-03-06

### Features

- program: add transfer_perp_position ix ([#1514](https://github.com/drift-labs/protocol-v2/pull/1514))
- program: add signed_msg ws delegate account ([#1515](https://github.com/drift-labs/protocol-v2/pull/1515))

### Fixes

### Breaking

## [2.112.0] - 2025-03-03

### Features

- program: use custom margin ratio if oracle too stale for margin ([#1505](https://github.com/drift-labs/protocol-v2/pull/1505))
- program: enable limit orders with auctions in fastlane ([#1502](https://github.com/drift-labs/protocol-v2/pull/1502))
- program: set is_signed_msg bitflag on orders ([#1504](https://github.com/drift-labs/protocol-v2/pull/1504))

### Fixes

### Breaking

## [2.111.0] - 2025-02-25

### Features

### Fixes

- program: place signed order after tp/sl ([#1496](https://github.com/drift-labs/protocol-v2/pull/1496))
- program: rm oracle conf max 1 in validity checker ([#1497](https://github.com/drift-labs/protocol-v2/pull/1497))

### Breaking

## [2.110.0] - 2025-02-19

### Features

- program: add update oracle source invariant checks and logs ([#1480](https://github.com/drift-labs/protocol-v2/pull/1480))
- program: add transfer_pools ix ([#1472](https://github.com/drift-labs/protocol-v2/pull/1472))
- program: updated borrow thresholds for ([#1483](https://github.com/drift-labs/protocol-v2/pull/1483))

### Fixes

- program: change ordering of SL/TP order placement within signed msg orders ([#1495](https://github.com/drift-labs/protocol-v2/pull/1495))

### Breaking

## [2.109.0] - 2025-02-06

### Features

- program: add posted slot tail to order struct, use it to determine vamm availability for high volume users ([#1459](https://github.com/drift-labs/protocol-v2/pull/1459))
- program: add pyth lazer stable coin oracle type ([#1463](https://github.com/drift-labs/protocol-v2/pull/1463))
- program: removes devnet panics for swift and slightly changes sig verification ([#1464](https://github.com/drift-labs/protocol-v2/pull/1464))
- program: allow hot wallet admin to init market if not active ([#1454](https://github.com/drift-labs/protocol-v2/pull/1454))
- program: round down 1 for calculate_max_withdrawable ([#1461](https://github.com/drift-labs/protocol-v2/pull/1461))
- program: add fuel overflow account ([#1449](https://github.com/drift-labs/protocol-v2/pull/1449))
- program: add delegates to swift ([#1474](https://github.com/drift-labs/protocol-v2/pull/1474))

### Fixes

- program: fix hlm liq fee ([#1465](https://github.com/drift-labs/protocol-v2/pull/1465))

### Breaking

## [2.108.0] - 2025-01-30

### Features

- program: add separate liquidator fee for high leverage mode ([#1451](https://github.com/drift-labs/protocol-v2/pull/1451))
- program: update pyth lazer verification ([#1441](https://github.com/drift-labs/protocol-v2/pull/1441))

### Fixes

- program: apply liq buffer to negative pnl ([#1445](https://github.com/drift-labs/protocol-v2/pull/1445))
- program: update get fuel bonus numerator ts ([#1446](https://github.com/drift-labs/protocol-v2/pull/1446))

### Breaking

## [2.107.0] - 2025-01-20

### Features

- program: apply 10bps to protected market maker limit orders ([#1417](https://github.com/drift-labs/protocol-v2/pull/1417))
- program: allow lighthouse at end of swap ([#1429](https://github.com/drift-labs/protocol-v2/pull/1429))

### Fixes

### Breaking

## [2.106.0] - 2025-01-08

### Features

- program: liquidate spot with swap ([#1402](https://github.com/drift-labs/protocol-v2/pull/1402))

### Fixes

- program: account for fuel in swaps ([#1411](https://github.com/drift-labs/protocol-v2/pull/1411))
- program: account for fuel when there is full withdraw ([#1413](https://github.com/drift-labs/protocol-v2/pull/1413))

### Breaking

## [2.105.0] - 2025-01-02

### Features

- program: add ix to pause deposits/withdraws if vault invariant broken ([#1387](https://github.com/drift-labs/protocol-v2/pull/1387))

### Fixes

- program: fix spot swap fuel bonus ([#1411](https://github.com/drift-labs/protocol-v2/pull/1411))
- program: skip liq perp oracle twap check if market is in settlement ([#1406](https://github.com/drift-labs/protocol-v2/pull/1406))

### Breaking

## [2.104.0] - 2024-12-23

### Features

- program: pyth lazer integration ([#1361](https://github.com/drift-labs/protocol-v2/pull/1361))
- program: add ix to log user balances ([#1366](https://github.com/drift-labs/protocol-v2/pull/1366))

### Fixes

- program: fix force delete user for token 2022 ([#1358](https://github.com/drift-labs/protocol-v2/pull/1358))
- program: fix liquidating dust prediction mkt position ([#1397](https://github.com/drift-labs/protocol-v2/pull/1397))
- program: spot market decimals under 6 precision fixes ([#1399](https://github.com/drift-labs/protocol-v2/pull/1399))

### Breaking

## [2.103.0] - 2024-12-04

### Features

- program: add spot market pool ids ([#1250](https://github.com/drift-labs/protocol-v2/pull/1250))
- program: make oracle map work with different sources ([#1346](https://github.com/drift-labs/protocol-v2/pull/1346))
- program: allow read only ix after swap ([#1356](https://github.com/drift-labs/protocol-v2/pull/1356))

### Fixes

- program: fix force delete user for token 2022 ([#1358](https://github.com/drift-labs/protocol-v2/pull/1358))

### Breaking

- program: make ModifyOrderParams a bit flag and add ExcludePreviousFill ([#1357](https://github.com/drift-labs/protocol-v2/pull/1357))

## [2.102.0] - 2024-11-21

### Features

- program: force delete user init ([#1341](https://github.com/drift-labs/protocol-v2/pull/1341))
- program: rm withdraw fee ([#1334](https://github.com/drift-labs/protocol-v2/pull/1334))

### Fixes

- program: can update k looks at min order size ([#1338](https://github.com/drift-labs/protocol-v2/pull/1338))
- program: skip validate_post_only_order if amm paused ([#1202](https://github.com/drift-labs/protocol-v2/pull/1202))

### Breaking

## [2.101.0] - 2024-11-15

### Features

- program: upgrade switchboard on demand oracles ([#1329](https://github.com/drift-labs/protocol-v2/pull/1329))

### Fixes

### Breaking

## [2.100.0] - 2024-11-14

### Features

- program: add auction_duration_percentage to place and take ([#1320](https://github.com/drift-labs/protocol-v2/pull/1320))
- program: more lenient w invalid deposit oracles ([#1324](https://github.com/drift-labs/protocol-v2/pull/1324))
- program: rm usdc staking fee discount ([#1316](https://github.com/drift-labs/protocol-v2/pull/1316))
- program: allow hot admin wallet to init pyth oracle ([#1327](https://github.com/drift-labs/protocol-v2/pull/1327))
- program: update hlm fees ([#1317](https://github.com/drift-labs/protocol-v2/pull/1317))
- program: update hlm disable ([#1318](https://github.com/drift-labs/protocol-v2/pull/1318))

### Fixes

- sdk: getBestBids/Asks only considers price/time priority ([#1322](https://github.com/drift-labs/protocol-v2/pull/1322))

### Breaking

## [2.99.0] - 2024-11-04

### Features

### Fixes

- program: add update_user_stats_referrer_status to lib

### Breaking

## [2.98.0] - 2024-11-04

### Features

- sdk: init referrerMap ([#1295](https://github.com/drift-labs/protocol-v2/pull/1295))
- program: allow disable high leverage mode after 1 hour ([#1289](https://github.com/drift-labs/protocol-v2/pull/1289))
- sdk: driftClient unsub from delisted markets by default ([#1298](https://github.com/drift-labs/protocol-v2/pull/1298))
- program: allow amm to fill immediately ([#1258](https://github.com/drift-labs/protocol-v2/pull/1258))
- program: high leverage users pay higher fee ([#1287](https://github.com/drift-labs/protocol-v2/pull/1287))

### Fixes

- program: admin can sign everywhere hot wallet can ([#1290](https://github.com/drift-labs/protocol-v2/pull/1290))

### Breaking

## [2.97.0] - 2024-10-23

### Features

- program: high leverage mode ([#1240](https://github.com/drift-labs/protocol-v2/pull/1240))
- program: add flag for is_referred and is_referrer ([#1256 ](https://github.com/drift-labs/protocol-v2/pull/1256))
- program/sdk: rfq for devnet ([#1254](https://github.com/drift-labs/protocol-v2/pull/1254))
- program: let oracle offset orders have auctions ([#1273](https://github.com/drift-labs/protocol-v2/pull/1273))

### Fixes

### Breaking

## [2.96.0] - 2024-10-10

### Features

- program: reusue unused maker order id as success condition for place and take perp order ([#1218](https://github.com/drift-labs/protocol-v2/pull/1218))
- program/sdk: swift for devnet ([#1195](https://github.com/drift-labs/protocol-v2/pull/1195))
- sdk: EventSubscriber: support events server ([#1222](https://github.com/drift-labs/protocol-v2/pull/1222))
- sdk: add new DelistMarketSetting to handle delisted markets ([#1229](https://github.com/drift-labs/protocol-v2/pull/1229))
- program: add update-user-fuel-bonus ix ([#1247](https://github.com/drift-labs/protocol-v2/pull/1247))

### Fixes

- program: remove trigger limit resting limit order hook ([#1233](https://github.com/drift-labs/protocol-v2/pull/1233))
- program: fix max liquidation fee overflow ([#1232](https://github.com/drift-labs/protocol-v2/pull/1232))

### Breaking

## [2.95.0] - 2024-09-16

### Features

- program: update settle market guards ([#1216](https://github.com/drift-labs/protocol-v2/pull/1216))
- sdk:: cache toStringing oracle for drift client account subscribers ([#1220](https://github.com/drift-labs/protocol-v2/pull/1220))

### Fixes

- program: return early in update_perp_bid_ask_twap for prediction market with no bid/asks ([#1223](https://github.com/drift-labs/protocol-v2/pull/1223))
- sdk: avoid spamming getAccountInfo in drift client ws sub ([#1219](https://github.com/drift-labs/protocol-v2/pull/1219))

### Breaking

## [2.93.0] - 2024-08-29

### Features

### Fixes

- program: remove redundant clones ([#1199](https://github.com/drift-labs/protocol-v2/pull/1199))
- program: fix spot market map in force_cancel_orders ([#1209](https://github.com/drift-labs/protocol-v2/pull/1209))

### Breaking

## [2.93.0] - 2024-08-22

### Features

- program: dynamic liquidation fee for liq_perp_with_fill ([#1185](https://github.com/drift-labs/protocol-v2/pull/1185))
- program: calculate_accumulated_interest return early based on ts ([#1192](https://github.com/drift-labs/protocol-v2/pull/1192))
- program: add logging to pyth pull updates ([#1189](https://github.com/drift-labs/protocol-v2/pull/1189))

### Fixes

### Breaking

## [2.92.0] - 2024-08-12

### Features

- program: init prediction markets ([#1152](https://github.com/drift-labs/protocol-v2/pull/1152))

### Fixes

- program: make updateUserQuoteAssetInsuranceStake permissionless ([#1187](https://github.com/drift-labs/protocol-v2/pull/1187))
- program: fix openbook v2 oom issue ([#1186](https://github.com/drift-labs/protocol-v2/pull/1186))

### Breaking

## [2.91.0] - 2024-08-07

### Features

### Fixes

- program: look at drift stake to determine fee tier ([#1172](https://github.com/drift-labs/protocol-v2/pull/1172))

### Breaking

## [2.90.0] - 2024-08-03

### Features

### Fixes

- program: account for direction when looking at max borrow cap ([#1169](https://github.com/drift-labs/protocol-v2/pull/1169))

### Breaking

## [2.89.0] - 2024-08-02

### Features

### Fixes

- program: call get_token_interface in begin_swap

### Breaking

## [2.88.0] - 2024-08-01

### Features

### Fixes

- program: advance iter in get_token_interface and get_token_mint

### Breaking

## [2.87.0] - 2024-07-30

### Features

- program: add deposit into spot market vault ([#1159](https://github.com/drift-labs/protocol-v2/pull/1159))
- program: add liquidation via fill ([#1106](https://github.com/drift-labs/protocol-v2/pull/1106))
- program: add switchboard on demand integration ([#1154](https://github.com/drift-labs/protocol-v2/pull/1154))
- program: add support for token 2022 ([#1125](https://github.com/drift-labs/protocol-v2/pull/1125))

### Fixes

### Breaking

## [2.86.0] - 2024-07-22

### Features

- program: track fuel ([#1048](https://github.com/drift-labs/protocol-v2/pull/1048))
- program: add post multi pyth oracle updates atomic ([#1133](https://github.com/drift-labs/protocol-v2/pull/1133))
- program: track fuel for if staking ([#1127](https://github.com/drift-labs/protocol-v2/pull/1127))
- program: validate fee structure ([#1075](https://github.com/drift-labs/protocol-v2/pull/1075))
- program: check 5 min oracle twap divergence in trigger order ([#1116](https://github.com/drift-labs/protocol-v2/pull/1116))
- program: openbook v2 integration ([#1112](https://github.com/drift-labs/protocol-v2/pull/1112))
- program: spot fill checks if withdraws are paused ([#881](https://github.com/drift-labs/protocol-v2/pull/881))

### Fixes

- program: more oracle validation in admin fn ([#1082](https://github.com/drift-labs/protocol-v2/pull/1082))
- program: account for serum already having open order account ([#1077](https://github.com/drift-labs/protocol-v2/pull/1077))
- program: avoid truncated cast ([#1078](https://github.com/drift-labs/protocol-v2/pull/1078))
- program: check whitelist token amount ([#1076](https://github.com/drift-labs/protocol-v2/pull/1076))
- program: program: only let referrer set if number_of_sub_accounts_created is 0 ([#1083](https://github.com/drift-labs/protocol-v2/pull/1083))
- program: update increment_total_referrer_reward corner-case logic ([#1156](https://github.com/drift-labs/protocol-v2/pull/1156))

### Breaking

## [2.85.0] - 2024-07-02

### Features

- program: add tx optimized pyth pull ([#1111](https://github.com/drift-labs/protocol-v2/pull/1111))
- program: migrate all integration tests to bankrun ([#1090](https://github.com/drift-labs/protocol-v2/pull/1090))

### Fixes

### Breaking

## [2.84.0] - 2024-06-23

### Features

- program: check FillOrderAmm for amm is available ([#1107](https://github.com/drift-labs/protocol-v2/pull/1107))
- program: add spot borrow insurance limits ([#1080](https://github.com/drift-labs/protocol-v2/pull/1080))
- program: maker can be rewarded filler returns when amm gets fill ([#1093](https://github.com/drift-labs/protocol-v2/pull/1093))
- program: avoid overwriting 0 duration auction ([#1097](https://github.com/drift-labs/protocol-v2/pull/1097))
- program: add pyth pull oracles ([#1067](https://github.com/drift-labs/protocol-v2/pull/1067))

### Fixes

### Breaking

- program: upgrade to anchor 0.29.0 and solana 1.16

## [2.83.0] - 2024-06-06

### Features

- program: settle pnl block looks at oracle vs oracle 5min twap ([#1072](https://github.com/drift-labs/protocol-v2/pull/1072))
- program: add settle pnl mode ([#1030](https://github.com/drift-labs/protocol-v2/pull/1030))
- program: use strict price for maintenance margin check in settle pnl ([#1045](https://github.com/drift-labs/protocol-v2/pull/1045))
- program: order w ioc can still get auction ([#1074](https://github.com/drift-labs/protocol-v2/pull/1074))

### Fixes

- program: update_perp_auction_params_limit_orders unwraps oracle_price_offset
- ts-sdk: add market index to logging settle pnl error ([#1068](https://github.com/drift-labs/protocol-v2/pull/1068))
- program: enforce min price for oracle offsets ([#874](https://github.com/drift-labs/protocol-v2/pull/874))

### Breaking

## [2.82.0] - 2024-05-23

### Features

- program: TransferProtocolIfShares constraint ([#1055](https://github.com/drift-labs/protocol-v2/pull/1055))
- program: sanitize extreme auction end prices ([#1031](https://github.com/drift-labs/protocol-v2/pull/1031))
- program: add comprehensive admin function logging ([#1038](https://github.com/drift-labs/protocol-v2/pull/1038))

### Fixes

### Breaking

- ts-sdk: upgrade to node 18 and solana version 1.91.7 ([#1036](https://github.com/drift-labs/protocol-v2/pull/1036))

## [2.81.0] - 2024-04-22

### Features

### Fixes

- program: fix tracking unsettled quote for lp ([#1026](https://github.com/drift-labs/protocol-v2/pull/1026))

### Breaking

## [2.80.0] - 2024-04-20

### Features

- program: add ability to pause if operations ([#989](https://github.com/drift-labs/protocol-v2/pull/989))
- program: update auction end price in derive_market_order_auction_params ([#1022](https://github.com/drift-labs/protocol-v2/pull/1022))
- program: admin amm summary stats update and/or reset ([#912](https://github.com/drift-labs/protocol-v2/pull/912))

### Fixes

### Breaking

## [2.79.0] - 2024-04-18

### Features

### Fixes

- program: program: let user with positive pnl be settled if being liquidated ([#1020](https://github.com/drift-labs/protocol-v2/pull/1020))
- program: fix should_expire_order_before_fill ([#1021](https://github.com/drift-labs/protocol-v2/pull/1021))

### Breaking

## [2.78.0] - 2024-04-15

### Features

### Fixes

- program: set default ContractTier to HighlySpeculative ([#1013](https://github.com/drift-labs/protocol-v2/pull/1013))
- program: avoid dust borrows not being transferred

### Breaking

## [2.77.0] - 2024-04-13

### Features

- program: lax funding rate update oracle validity criteria ([#1009](https://github.com/drift-labs/protocol-v2/pull/1009))

### Fixes

- program: fix div by 0 in calculate_liability_transfer_to_cover_margin_shortage

### Breaking

## [2.76.0] - 2024-04-09

### Features

- program: rm admins ability to withdraw from if ([#990](https://github.com/drift-labs/protocol-v2/pull/990))
- program: add add ability to delete initialized spot market ([#998](https://github.com/drift-labs/protocol-v2/pull/998))
- program: more reliable oracle updates ([#1000](https://github.com/drift-labs/protocol-v2/pull/1000))

### Fixes

- program: avoid underflow in update pnl ([#1002](https://github.com/drift-labs/protocol-v2/pull/1002))

### Breaking

## [2.75.0] - 2024-04-01

### Features

- program: add fee adjustment to spot market ([#987](https://github.com/drift-labs/protocol-v2/pull/987))
- program: allow multiple makers to be passed into for spot fills ([#946](https://github.com/drift-labs/protocol-v2/pull/946))
- ts-sdk: add fn to get admin ix ([#980](https://github.com/drift-labs/protocol-v2/pull/980))
- program: add invariant check boolean for attempt settle revenue to insurance ([#937](https://github.com/drift-labs/protocol-v2/pull/937))
- program: improve best bid/ask estimate in mark twap update ([#975](https://github.com/drift-labs/protocol-v2/pull/975))
- program: add optional margin calculations for drift-rs ([#978](https://github.com/drift-labs/protocol-v2/pull/978))

### Fixes

### Breaking

## [2.74.0] - 2024-03-25

### Features

- program: add 'highly speculative' contract tier enum 4 ([#968](https://github.com/drift-labs/protocol-v2/pull/968))
- program: expand initialize market parameters ([#969](https://github.com/drift-labs/protocol-v2/pull/969))

### Fixes

- program: fix checking isolated tier in add_perp_lp_shares ([#965](https://github.com/drift-labs/protocol-v2/pull/965))

### Breaking

## [2.73.0] - 2024-03-15

### Features

### Fixes

- program: fix checking isolated tier in validate spot margin trading

### Breaking

## [2.72.0] - 2024-03-14

### Features

- program: skip isolated tier for auction start/end sanitize ([#958](https://github.com/drift-labs/protocol-v2/pull/958))

- program: check isolated perp market in validate spot margin trading ([#957](https://github.com/drift-labs/protocol-v2/pull/957))
- program: improve update prelaunch oracles and add ability to delete ([#956](https://github.com/drift-labs/protocol-v2/pull/956))
- program: allow user to settle realized pnl in reduce only market status ([#954](https://github.com/drift-labs/protocol-v2/pull/954))
- sdk: add function for toggling user account to reduceOnly ([#966](https://github.com/drift-labs/protocol-v2/pull/966))

### Fixes

- program: update spot index twap ts ([#948](https://github.com/drift-labs/protocol-v2/pull/948))

### Breaking

## [2.71.0] - 2024-03-11

### Features

- program: add back switchboard without cargo dependency ([#943](https://github.com/drift-labs/protocol-v2/pull/943))
- program: add admin fn to update funding period
- program: add prelaunch oracles ([#910](https://github.com/drift-labs/protocol-v2/pull/910))
- program: make isolated perp contract tier more ergonomic ([#913](https://github.com/drift-labs/protocol-v2/pull/913))
- program: add per market tier confidence interval guard ([#945](https://github.com/drift-labs/protocol-v2/pull/945))

### Fixes

### Breaking

- sdk: account for max confidence in isOracleValid ([#949](https://github.com/drift-labs/protocol-v2/pull/949))

## [2.70.0] - 2024-03-07

### Features

### Fixes

- program: fix allowing settle pnl on oracle delays when price is stable ([#940](https://github.com/drift-labs/protocol-v2/pull/940))

### Breaking

## [2.69.0] - 2024-03-06

### Features

- program: allow settle pnl on oracle delays when price is stable ([#929](https://github.com/drift-labs/protocol-v2/pull/929))
- program: cache validity in oracle map

### Fixes

### Breaking

- program: revert switchboard ([#935](https://github.com/drift-labs/protocol-v2/pull/935))

## [2.68.0] - 2024-03-05

### Features

- program: apply auction sanitizer to all contract tiers ([#932](https://github.com/drift-labs/protocol-v2/pull/932))

### Fixes

- program: fix flipping funding rates ([#931](https://github.com/drift-labs/protocol-v2/pull/931))

### Breaking

## [2.67.0] - 2024-03-05

### Features

### Fixes

- program: add switchboard ([#878](https://github.com/drift-labs/protocol-v2/pull/878))
- sdk: handle oracle failover when oracle is changed ([#875](https://github.com/drift-labs/protocol-v2/pull/875))

### Breaking

## [2.66.0] - 2024-02-28

### Features

### Fixes

- program: don't block oracle order prices when theres solely InsufficientDataPoints ([#919](https://github.com/drift-labs/protocol-v2/pull/919))

### Breaking

## [2.65.0] - 2024-02-26

### Features

- program: add pause operation for liquidation ([#880](https://github.com/drift-labs/protocol-v2/pull/880))

### Fixes

- program: fix entry/breakeven price calculations for lp remainders ([#864](https://github.com/drift-labs/protocol-v2/pull/864))
- program: handle derisk lp when orders array full ([#899](https://github.com/drift-labs/protocol-v2/pull/899))
- program: invalid borrow in get_referrer_info when maker is refferer ([#900](https://github.com/drift-labs/protocol-v2/pull/900))

### Breaking

## [2.64.0] - 2024-02-20

### Features

- program: make derived auction start more passive ([#890](https://github.com/drift-labs/protocol-v2/pull/890))

### Fixes

### Breaking

## [2.63.0] - 2024-02-16

### Features

- program: longer derived auction durations for contract tier B and safer ([#889](https://github.com/drift-labs/protocol-v2/pull/889))
- program: always try update market order auction durations ([#882](https://github.com/drift-labs/protocol-v2/pull/882))
- program: amm drawdown check ([#865](https://github.com/drift-labs/protocol-v2/pull/865))
- program: relax oracle guardrail validity check for init margin calc for positive pnl ([#876](https://github.com/drift-labs/protocol-v2/pull/876))
- program: add more max spread baselines ([#858](https://github.com/drift-labs/protocol-v2/pull/858))

### Fixes

- sdk: fix bug in changeWallet that doesn't reset the user stats account if switching from a wallet with drift account to one without

### Breaking

## [2.62.0] - 2024-02-14

### Features

- program: more continuous calculation for calculate_jit_amount ([#882](https://github.com/drift-labs/protocol-v2/pull/882))

### Fixes

### Breaking

## [2.61.0] - 2024-02-09

### Features

- program: better derivation of perp auction params when missing and for triggers ([#869](https://github.com/drift-labs/protocol-v2/pull/869))
- program: calculate whether oracle's num quoters sufficient ([#860](https://github.com/drift-labs/protocol-v2/pull/860))

### Fixes

- program: include derisk lp order action explanation

### Breaking

## [2.60.0] - 2024-02-07

### Features

- program: sanitize perp auction params ([#859](https://github.com/drift-labs/protocol-v2/pull/859))
- program: add repay borrow explanation ([#862](https://github.com/drift-labs/protocol-v2/pull/862))
- program: derisk lp more granularly ([#849](https://github.com/drift-labs/protocol-v2/pull/849))

### Fixes

### Breaking

## [2.59.0] - 2024-01-30

### Features

- program: separate out paused operations from market status ([#839](https://github.com/drift-labs/protocol-v2/pull/839))
- program: use decayed last_oracle_conf_pct as lower bound for update ([#840](https://github.com/drift-labs/protocol-v2/pull/840))

### Fixes

### Breaking

## [2.58.0] - 2024-01-27

### Features

### Fixes

- program: AmmPaused doesnt block all fills

### Breaking

## [2.57.0] - 2024-01-25

### Features

- program: add recenter amm ix ([#836](https://github.com/drift-labs/protocol-v2/pull/836))

### Fixes

### Breaking

## [2.56.0] - 2024-01-24

### Features

### Fixes

- program: enable jit maker to fill same slot as taker placed ([#835](https://github.com/drift-labs/protocol-v2/pull/835))

### Breaking

## [2.55.0] - 2024-01-18

### Features

### Fixes

- program: standardize lp shares in attempt_burn_user_lp_shares_for_risk_reduction ([#826](https://github.com/drift-labs/protocol-v2/pull/826))

### Breaking

## [2.54.0] - 2024-01-15

### Features

- sdk: move bracket orders into single instruction
- sdk: add ability to do placeAndTake order with bracket orders attached
- sdk: add option to cancel existing orders in market for place and take order
- sdk: add option to get signed settlePnl tx back from a market order
- program: auto derisk lp positions in settle pnl ([#766](https://github.com/drift-labs/protocol-v2/pull/766))
- program: increase full perp liquidation threshold ([#807](https://github.com/drift-labs/protocol-v2/pull/807))
- program: remove spot fee pool transfer ([#800](https://github.com/drift-labs/protocol-v2/pull/800))
- program: increase insurance tier max ([#784](https://github.com/drift-labs/protocol-v2/pull/784))
- sdk: can specify max custom margin ratio to initialize a new account with

### Fixes

- ts-sdk: contract tier funding rate clamp ([#785](https://github.com/drift-labs/protocol-v2/pull/785))
- ts-sdk: fix oracle is valid ([#806](https://github.com/drift-labs/protocol-v2/pull/806))

### Breaking

## [2.53.0] - 2023-12-31

### Features

### Fixes

- program: standardize limit auction prices ([#790](https://github.com/drift-labs/protocol-v2/pull/790))
- program: improve get_fallback_price([#797](https://github.com/drift-labs/protocol-v2/pull/797))
- program: derive auction for crossing limit with no duration ([#802](https://github.com/drift-labs/protocol-v2/pull/802))
- sdk: use tx params passed into deposit and withdraw functions

### Breaking

## [2.52.0] - 2023-12-22

### Features

- program: add ability to reclaim rent without deleting account ([#763](https://github.com/drift-labs/protocol-v2/pull/763))
- program: add borrow explanation to DepositRecords ([#772](https://github.com/drift-labs/protocol-v2/pull/772))
- sdk: OrderSubscriber has resync option ([#780](https://github.com/drift-labs/protocol-v2/pull/780))
- program: only consider recent last_active_slot in qualifies_for_withdraw_feen ([#756](https://github.com/drift-labs/protocol-v2/pull/756))
- program: amm can use reference price offset from oracle price based on clamped inventory and persist market premiums ([#681](https://github.com/drift-labs/protocol-v2/pull/681))

### Fixes

- program: handle underflow in calculate_liability_transfer_to_cover_margin_shortage ([#774](https://github.com/drift-labs/protocol-v2/pull/774))
- program: flip auction flag when trigger order adds auction ([#775](https://github.com/drift-labs/protocol-v2/pull/775))
- program: don't perform funding rate updates when slots_since_amm_update is stale ([#757](https://github.com/drift-labs/protocol-v2/pull/757))
- program: add update last slot for filler in pay_keeper_flat_reward_for_spot

### Breaking

## [2.51.0] - 2023-12-09

### Features

### Fixes

- program: consistent user of fee budget in calculate_optimal_peg_and_budget ([#754](https://github.com/drift-labs/protocol-v2/pull/754))

### Breaking

## [2.50.0] - 2023-12-09

### Features

### Fixes

- program: better account for liquidation fees in calculate_optimal_peg_and_budget ([#754](https://github.com/drift-labs/protocol-v2/pull/754))

### Breaking

## [2.49.0] - 2023-12-08

## [Unreleased]

### Features

- program: add init user fee ([#752](https://github.com/drift-labs/protocol-v2/pull/752))
- program: vamm gives maker rebate ([#653](https://github.com/drift-labs/protocol-v2/pull/653))

### Fixes

### Breaking

## [2.48.0] - 2023-12-01

### Features

### Fixes

- program: account for step size when canceling reduce only orders

### Breaking

- sdk: UserStatsMap use bulkAccountLoader (`UserStatsMap.subscribe` and `UserStatsMap.sync` now requires list of authorities) ([#716](https://github.com/drift-labs/protocol-v2/pull/716))

## [2.47.0] - 2023-11-26

### Features

- program: accelerated idle update for users with <$1000 equity

### Fixes

- ts-sdk: fix to modify order booleans

### Breaking

## [2.46.0] - 2023-11-24

### Features

- program: fill asset weight between init and maintenance ([#713](https://github.com/drift-labs/protocol-v2/pull/713))
- program: if order reduces maker position, check maintenance margin requirement ([#714](https://github.com/drift-labs/protocol-v2/pull/714))

### Fixes

### Breaking

## [2.45.0] - 2023-11-22

### Features

- program: trigger limits cant make if limit crosses trigger ([#707](https://github.com/drift-labs/protocol-v2/pull/702))

### Fixes

- sdk: fix vamm L2asks by using askAmm ([#708](https://github.com/drift-labs/protocol-v2/pull/708))
- program: add max_number_of_sub_accounts onto state account ([#710](https://github.com/drift-labs/protocol-v2/pull/710))

### Breaking

## [2.44.0] - 2023-11-17

### Features

### Fixes

- program: exhaustively search for referrer account on fill ([#702](https://github.com/drift-labs/protocol-v2/pull/702))

## [2.43.0] - 2023-11-16

### Features

- program: accelerate liquidations for tiny accounts ([#698](https://github.com/drift-labs/protocol-v2/pull/698))
- program: boost max sub accounts to 20k

### Fixes

- program: allow amm to fill step size ([#672](https://github.com/drift-labs/protocol-v2/pull/672))
- program: add add update_liquidation_margin_buffer_ratio ([#695](https://github.com/drift-labs/protocol-v2/pull/695))
- program: account for fee pool when settling positive pnl ([#687](https://github.com/drift-labs/protocol-v2/pull/687))
- sdk: fix bug which incorrectly calculated leverage after trade for a market with no position but short orders open
- sdk: fix bug in modifying an order that previously had auction params to a non-auction order
- sdk: add delta to calculateDepositRate function

### Breaking

## [2.42.0] - 2023-10-26

### Features

- program: add accelerated user update idle ([#669](https://github.com/drift-labs/protocol-v2/pull/669))
- program: make user status a bit flag ([#619](https://github.com/drift-labs/protocol-v2/pull/619))
- program: place and take uses auction end price for market orders ([#650](https://github.com/drift-labs/protocol-v2/pull/650))
- program: reduce cus for place_spot_order ([#662](https://github.com/drift-labs/protocol-v2/pull/662))
- program: bump max sub accounts to 15k
- program: user custom margin ratio works with spot ([#633](https://github.com/drift-labs/protocol-v2/pull/633))
- program: add swap price bands ([#611](https://github.com/drift-labs/protocol-v2/pull/611))
- program: add 5min twap price bands to liquidate_perp and liquidate_spot ([#570](https://github.com/drift-labs/protocol-v2/pull/570))
- program: add positive perp funding rate offset ([#576](https://github.com/drift-labs/protocol-v2/pull/576/files))

### Fixes

- program: add validation check in update max imbalances ([#667](https://github.com/drift-labs/protocol-v2/pull/667))

### Breaking

- sdk: remove getMakerLimitBids/Asks from DLOB
- sdk: updateUserMarginEnabled and updateUserCustomMarginRatio now take in an array of params to allow multiple subaccounts to be update in a single tx

## [2.41.0] - 2023-10-05

### Features

- program: order_breaches_maker_oracle_price_bands only uses init margin ratio ([#636](https://github.com/drift-labs/protocol-v2/pull/636))
- program: add fee_adjustment to perp market ([#629](https://github.com/drift-labs/protocol-v2/pull/629))
- program: add buffer to calculating max perp if fee ([#635](https://github.com/drift-labs/protocol-v2/pull/635))
- sdk: remove getMakerLimitBids/Asks ([#632](https://github.com/drift-labs/protocol-v2/pull/632))
- program: add ix to transfer protocol if shares ([#612](https://github.com/drift-labs/protocol-v2/pull/612))

### Fixes

- program: fix if staking rounding for fee tier selection ([#643](https://github.com/drift-labs/protocol-v2/pull/643))

### Breaking

## [2.40.0] - 2023-09-28

### Features

- program: add dynamic liquidation fee ([#601](https://github.com/drift-labs/protocol-v2/pull/601))
- sdk: add deriveOracleAuctionParams
- program: update to anchor 0.27.0 ([#617](https://github.com/drift-labs/protocol-v2/pull/617))

### Fixes

### Breaking

## [2.39.0] - 2023-09-07

### Features

- sdk: updated anchor to 0.28.1-beta.2
- sdk: add priorityFeeSubscriber
- program: allow up to 12500 users
- program: scale initial asset weight for spot markets based on total deposits ([#575](https://github.com/drift-labs/protocol-v2/pull/575))

### Fixes

- program: let auction start/end be the same ([#597](https://github.com/drift-labs/protocol-v2/pull/597))
- program: account for reduce only when checking margin in trigger order ([#583](https://github.com/drift-labs/protocol-v2/pull/583))
- program: use per_lp_base_unit for calculating base imbalance for lp jit ([#604](https://github.com/drift-labs/protocol-v2/pull/604))

### Breaking

## [2.38.0] - 2023-08-25

### Features

- program: add reduce only user status ([#560](https://github.com/drift-labs/protocol-v2/pull/560))
- program: add conditionally smaller conf_component logic for amm spread ([#577](https://github.com/drift-labs/protocol-v2/pull/577))
- program: add per_lp_base on market/position ([#568](https://github.com/drift-labs/protocol-v2/pull/568))

### Fixes

- program: add update_lp_market_position test for big k ([#565](https://github.com/drift-labs/protocol-v2/pull/565))
- sdk: fixed divide by 0 bug in withdraw amount when asset weight is 0 ([#572](https://github.com/drift-labs/protocol-v2/pull/572))

### Breaking

## [2.37.0] - 2023-08-02

### Features

- program: add deposit_into_spot_market_revenue_pool ([#520](https://github.com/drift-labs/protocol-v2/pull/520))
- program: make users w excessive withdraws pay fees ([#547](https://github.com/drift-labs/protocol-v2/pull/547))
- program: allow settle pnl and spot fills via match when utilization is 100% ([#525](https://github.com/drift-labs/protocol-v2/pull/525))
- program: new update_perp_bid_ask_twap ix ([#548](https://github.com/drift-labs/protocol-v2/pull/548))
- program: dont check price bands for place order ([#556](https://github.com/drift-labs/protocol-v2/pull/556))

### Fixes

### Breaking

## [2.36.0] - 2023-07-26

### Features

- program: usdt oracle uses pyth stablecoin oracle source

### Fixes

- program: add buffer before limit tif can be expired ([#551](https://github.com/drift-labs/protocol-v2/pull/551))
- ts-sdk: fix abs for dustBaseAssetValue in getPerpPositionWithLPSettle ([#543](https://github.com/drift-labs/protocol-v2/pull/543))
- program: add a fixed buffer margin requirement for lp_shares ([#546](https://github.com/drift-labs/protocol-v2/pull/546))
- program: use fill margin type in fulfill_spot_order
- ts-sdk: add buffer to max leverage for LP contributions

### Breaking

- ts-sdk: account for lp shares in liq price ([#522](https://github.com/drift-labs/protocol-v2/pull/522))
- ts-sdk: getPerpPositionWithLPSettle has flag to account for burn lp share ([#522](https://github.com/drift-labs/protocol-v2/pull/522))

## [2.35.0] - 2023-07-18

### Features

- program: add cancel orders by ids ([#540](https://github.com/drift-labs/protocol-v2/pull/540))
- program: add post only slide for perps ([#541](https://github.com/drift-labs/protocol-v2/pull/541))
- program: allow up to 10000 users

### Fixes

- program: if taker increases free colalteral, check maintenance health ([#538](https://github.com/drift-labs/protocol-v2/pull/538))
- program: improve bid/ask twap update for infrequent trading ([#529](https://github.com/drift-labs/protocol-v2/pull/529))
- sdk: simplify, mirror contract, and write tests for predicting funding rate function ([#529](https://github.com/drift-labs/protocol-v2/pull/529))

### Breaking

## [2.34.0] - 2023-07-11

### Features

### Fixes

- program: include amm jit in base used to calculate price band (([#536](https://github.com/drift-labs/protocol-v2/pull/536)))

### Breaking

## [2.34.0] - 2023-07-11

### Features

- program: safety improvements for swaps (([#528](https://github.com/drift-labs/protocol-v2/pull/528)))
- program: track `total_fee_earned_per_lp` on amm (([#526](https://github.com/drift-labs/protocol-v2/pull/526)))
- program: add additional withdraw/borrow guards around fast utilization changes (([#517](https://github.com/drift-labs/protocol-v2/pull/517)))
- program: new margin type for when orders are being filled (([#518](https://github.com/drift-labs/protocol-v2/pull/518)))
- program: new fill price bands (([#516](https://github.com/drift-labs/protocol-v2/pull/516)))

### Fixes

- program: use emit_stack for place orders (([#533](https://github.com/drift-labs/protocol-v2/pull/533)))
- program: tweaks for setting init asset weight to 0 (([#523](https://github.com/drift-labs/protocol-v2/pull/523)))
- program: add vault invariant to update_spot_market_cumulative_interest ix (([#524](https://github.com/drift-labs/protocol-v2/pull/524)))
- program: check oracles valid in meets_withdraw_margin_requirement if number_of_liabilities > 0
- program: only get quote spot market if user has quote position in validate_spot_margin_trading
- program: fix decrement_open_orders for makers

### Breaking

## [2.33.0] - 2023-06-30

### Features

### Fixes

- program: fix margin calculation of unrealized funding pnl for lps (([#513](https://github.com/drift-labs/protocol-v2/pull/513)))

### Breaking

## [2.32.0] - 2023-06-23

### Features

- ts-sdk: add getMaxSwapAmount (([#488](https://github.com/drift-labs/protocol-v2/pull/488)))
- program: add bulk place orders ix (([#499](https://github.com/drift-labs/protocol-v2/pull/499)))
- ts-sdk: add stakeForMSOL to driftClient (([#500](https://github.com/drift-labs/protocol-v2/pull/500)))
- ts-sdk: driftClient accepts default txParams (([#496](https://github.com/drift-labs/protocol-v2/pull/496)))
- ts-sdk: add method to force inclusion of markets in ix remaining accounts (([#503](https://github.com/drift-labs/protocol-v2/pull/503)))

### Fixes

- program: emit lp records in liquidate_perp (([#498](https://github.com/drift-labs/protocol-v2/pull/498)))
- program: check margin enabled in swaps (([#501](https://github.com/drift-labs/protocol-v2/pull/501)))

### Breaking

- ts-sdk: remove user.getSpotTokenAmount as its a duplicate
- ts-sdk: remove RetrySender dependency on Provider (([#497](https://github.com/drift-labs/protocol-v2/pull/497)))

## [2.31.0] - 2023-06-06

### Features

- program: store if use has open orders/auctions on user account (([#480](https://github.com/drift-labs/protocol-v2/pull/480)))
- program: add user perp lp jit liquidity toward a target base (([#448](https://github.com/drift-labs/protocol-v2/pull/448)))
- ts-sdk: drift client will query rpc to find all markets/oracles if they're not explicitly specified (([#469](https://github.com/drift-labs/protocol-v2/pull/469)))
- ts-sdk: fix client borrow interest rate calculation (([#479](https://github.com/drift-labs/protocol-v2/pull/479)))

### Fixes

- program: fix settle lp position math error for large step sizes (([#473](https://github.com/drift-labs/protocol-v2/pull/473)))

### Breaking

- ts-sdk: user map default excludes idle users (([#471](https://github.com/drift-labs/protocol-v2/pull/471)))

## [2.30.0] - 2023-05-18

### Features

- program: allow up to 7500 subaccounts
- program: allow users to swap on jupiter inside of drift account ([#462](https://github.com/drift-labs/protocol-v2/pull/462))
- ts-sdk: add mSOL spot market ([#467](https://github.com/drift-labs/protocol-v2/pull/467))

### Fixes

### Breaking

## [2.29.0] - 2023-05-12

### Features

- sdk: expose method in account subscriber to change polling frequency

### Fixes

### Breaking

- program: modify_order and modify_order_by_id now expect a ModifyOrderPolicy ([#461](https://github.com/drift-labs/protocol-v2/pull/461))
- program: cancel_order does not fail if order does not exist ([#461](https://github.com/drift-labs/protocol-v2/pull/461))

## [2.28.0] - 2023-05-11

### Features

- program: add precision docs to the state accounts ([#452](https://github.com/drift-labs/protocol-v2/pull/452))

### Fixes

### Breaking

- ts-sdk: driftClient.getTokenAmount now returns negative for borrows ([#452](https://github.com/drift-labs/protocol-v2/pull/452))
- ts-sdk: txSender.sendVersionedTransaction now expects VersionedTransaction ([#452](https://github.com/drift-labs/protocol-v2/pull/452))

## [2.27.0] - 2023-05-02

### Features

- ts-sdk: add SUI perp market ([#453](https://github.com/drift-labs/protocol-v2/pull/453))

### Fixes

### Breaking

## [2.26.0] - 2023-05-02

### Features

- program: use forked version of anchor 0.26.0 that supports large idls ([#451](https://github.com/drift-labs/protocol-v2/pull/451))
- program: add security.txt ([#450](https://github.com/drift-labs/protocol-v2/pull/450))
- program: add L2 and L3 view of DLOB ([#445](https://github.com/drift-labs/protocol-v2/pull/445))
- ts-sdk: new DLOBSubscriber class to keep updated DLOB ([#439](https://github.com/drift-labs/protocol-v2/pull/439))
- program: add support for phoenix spot markets ([#437](https://github.com/drift-labs/protocol-v2/pull/437))
- sdk: ability to add stake from subaccount
- ts-sdk: Add phoenix subscriber ([#444](https://github.com/drift-labs/protocol-v2/pull/444))
- sdk: driftClient allows subscription to delegate accounts; pass includeDelegates or authoritySubaccountMap to constructor/updateWallet ([#432](https://github.com/drift-labs/protocol-v2/pull/432))

### Fixes

- program: check max_token_deposits at the end of fill_spot_order ([#441](https://github.com/drift-labs/protocol-v2/pull/441))
- program: force_cancel_orders only skips position reducing orders
- program: allow amm to pull up to FEE_POOL_TO_REVENUE_POOL_THRESHOLD into fee pool ([#436](https://github.com/drift-labs/protocol-v2/pull/436))
- program: fix modify order trigger condition
- sdk: fix removing unstaked sol
- program: fix math error in settle_revenue_to_insurance_fund for large sizes ([#443](https://github.com/drift-labs/protocol-v2/pull/443))
- program: fix revenue pool corner case for updating last_revenue_withdraw_ts ([#447](https://github.com/drift-labs/protocol-v2/pull/447))

### Breaking

## [2.25.0] - 2023-04-13

### Features

- sdk: add BNB perp market
- program: update to anchor 0.26.0 ([#428](https://github.com/drift-labs/protocol-v2/pull/428))
- program: add modify_order ix ([#422](https://github.com/drift-labs/protocol-v2/pull/422))
- sdk: more accurate calculation of insurance stake value during unstake request ([#426](https://github.com/drift-labs/protocol-v2/pull/426))

### Fixes

- sdk: fix isOracleValid confidenceTooLarge calc ([#425](https://github.com/drift-labs/protocol-v2/pull/425))

- sdk: Remove redundant fetchAccounts in userMap.ts

### Breaking

## [2.24.0] - 2023-04-03

### Features

- program: ability to delete a market that was just initialized ([#413](https://github.com/drift-labs/protocol-v2/pull/413))
- program: revenue pool wont settle to IF if utilization unhealthy ([#402](https://github.com/drift-labs/protocol-v2/pull/402))

### Fixes

- program: add ctx.accounts.insurance_fund_vault.reload()? after vault updates ([#402](https://github.com/drift-labs/protocol-v2/pull/402))

### Breaking

## [2.23.0] - 2023-04-03

### Features

- program: include usdc oracle ([#397](https://github.com/drift-labs/protocol-v2/pull/397))
- ts-sdk: add addAllUsers to DriftClient
- program: program: when checking if user is idle, let balanceType be borrow if scaled balance is 0 ([#397](https://github.com/drift-labs/protocol-v2/pull/397))

### Fixes

### Breaking

## [2.22.0] - 2023-03-23

### Features

- sdk: add isUserBankrupt ([#399](https://github.com/drift-labs/protocol-v2/pull/399))
- program: update revenue pool fund settlement logic ([#398](https://github.com/drift-labs/protocol-v2/pull/398))

### Fixes

- sdk: fix claimable pnl ([#384](https://github.com/drift-labs/protocol-v2/pull/384))
- program: borrow liquidity check accounts for if user has borrow or deposit ([#400](https://github.com/drift-labs/protocol-v2/pull/400))
- program: slightly relax withdraw limits ([#400](https://github.com/drift-labs/protocol-v2/pull/400))
- sdk: filter undefined accounts ([#406](https://github.com/drift-labs/protocol-v2/pull/406))

### Breaking

## [2.21.0] - 2023-03-19

### Features

- program: account for openbook referrer rebate being greater than quote sold ([#394](https://github.com/drift-labs/protocol-v2/pull/394))
- sdk: add sync to UserMap and UserStatsMap ([#395](https://github.com/drift-labs/protocol-v2/pull/395))
- program: revert fill ix ([#391](https://github.com/drift-labs/protocol-v2/pull/391))
- program: flag users as idle on-chain ([#386](https://github.com/drift-labs/protocol-v2/pull/386))

### Fixes

### Breaking

## [2.20.0] - 2023-03-10

### Features

- program: add referrer name account to enforce unique referrer names ([#357](https://github.com/drift-labs/protocol-v2/pull/357))
- program: only let amm fill up to tick above/below user limit price ([#381](https://github.com/drift-labs/protocol-v2/pull/381))
- program: allow multiple makers in fill_perp_order ([#341](https://github.com/drift-labs/protocol-v2/pull/341))
- sdk: add getPerpMarketExtendedInfo to drift client

### Fixes

### Breaking

## [2.19.0] - 2023-03-01

### Features

- program: allow post only to match older taker limit orders ([#378](https://github.com/drift-labs/protocol-v2/pull/378))
- ts-sdk: serum subscriber supports websockets ([#365](https://github.com/drift-labs/protocol-v2/pull/365))
- program: max number of subaccounts to 3000
- program: amm spread logic more consistent across market by using liquidity ratio rather than base asset amount for inventory spread scaling([#374](https://github.com/drift-labs/protocol-v2/pull/374))
- program: add pyth1M/pyth1K as OracleSource ([#375](https://github.com/drift-labs/protocol-v2/pull/375))

### Fixes

### Breaking

## [2.18.0] - 2023-02-24

### Features

- program: account for contract tier in liquidate_perp_pnl_for_deposit ([#368](https://github.com/drift-labs/protocol-v2/pull/368))
- program: simplifications for order fills ([#370](https://github.com/drift-labs/protocol-v2/pull/370))
- program: block atomic fills ([#369](https://github.com/drift-labs/protocol-v2/pull/369))
- program: allow limit orders to go through auction ([#355](https://github.com/drift-labs/protocol-v2/pull/355))
- program: improve conditions for withdraw/borrow guard ([#354](https://github.com/drift-labs/protocol-v2/pull/354))

### Fixes

- ts-sdk: fix resolvePerpBankrupcty to work with all perp market indexes
- ts-sdk: getTokenAmount uses divCeil ([#371](https://github.com/drift-labs/protocol-v2/pull/371))
- program: allow limit orders to have explicit zero auction duration passed in params ([#373](https://github.com/drift-labs/protocol-v2/pull/373))

### Breaking

## [2.17.0] - 2023-02-17

### Features

- program: order params utilize post only enum ([#361](https://github.com/drift-labs/protocol-v2/pull/361))

### Fixes

- program: twap tweaks, update only on new cluster time ([#362](https://github.com/drift-labs/protocol-v2/pull/362))

### Breaking

## [2.16.0] - 2023-02-14

### Features

- sdk: add support for market lookup table ([#359](https://github.com/drift-labs/protocol-v2/pull/359))
- program: tweak calculate_size_premium_liability_weight to have smaller effect on initial margin ([#350](https://github.com/drift-labs/protocol-v2/pull/350))
- ts-sdk: updates for accounting for spot leverage ([#295](https://github.com/drift-labs/protocol-v2/pull/295))
- ts-sdk: added new methods for modifying orders to include spot and more params ([#353](https://github.com/drift-labs/protocol-v2/pull/353))
- ts-sdk: flagged old modifyPerpOrder and modifyPerpOrderByUserOrderId as deprecated

### Fixes

- ts-sdk: DLOB matching logic accounts for zero-price spot market orders not matching resting limit orders
- ts-sdk: new squareRootBN implementation using bit shifting (2x speed improvement)
- program: fix overflow in calculate_long_short_vol_spread ([#352](https://github.com/drift-labs/protocol-v2/pull/352))
- program: dont let users disable margin trading if they have margin orders open
- program: tweaks to fix max leverage order param flag with imf factor ([#351](https://github.com/drift-labs/protocol-v2/pull/351))
- program: improve bid/ask twap calculation for funding rate stability ([#345](https://github.com/drift-labs/protocol-v2/pull/345))
- ts-sdk: fix borrow limit calc ([#356](https://github.com/drift-labs/protocol-v2/pull/356))

### Breaking

## [2.15.0] - 2023-02-07

### Features

- ts-sdk: add aptos

### Fixes

### Breaking

## [2.14.0] - 2023-02-06

### Features

- program: flag to set max leverage for orders ([#346](https://github.com/drift-labs/protocol-v2/pull/346))
- program: do imf size discount for maintainance spot asset weight ([#343](https://github.com/drift-labs/protocol-v2/pull/343))
- ts-sdk: new liquidation price to account for delta neutral strategies ([#340](https://github.com/drift-labs/protocol-v2/pull/340))
- ts-sdk: add txParams to all instructions, bump @solana/web3.js ([#344](https://github.com/drift-labs/protocol-v2/pull/344))

### Fixes

- program: extend time before limit order is considered resting ([#349](https://github.com/drift-labs/protocol-v2/pull/349))
- ts-sdk: improve funding rate prediction
- program: block jit maker orders from cross vamm
- program: cancel_order_by_user_order_id fails if order is not found

### Breaking

## [2.13.0] - 2023-01-31

### Features

- program: perp bankruptcies pay from fee pool before being socialized ([#332](https://github.com/drift-labs/protocol-v2/pull/332))
- ts-sdk: add calculateAvailablePerpLiquidity
- program: enforce min order size when trading against amm ([#334](https://github.com/drift-labs/protocol-v2/pull/334))

### Fixes

- ts-sdk: fix the getBuyingPower calculation
- ts-sdk: improved perp estimated liq price formula ([#338](https://github.com/drift-labs/protocol-v2/pull/338))
- ts-sdk: update methods to account for new leverage formula ([#339](https://github.com/drift-labs/protocol-v2/pull/339))

### Breaking

## [2.12.0] - 2023-01-22

### Features

- program: allow for 2000 users
- program: add resting limit order logic ([#328](https://github.com/drift-labs/protocol-v2/pull/328))
- ts-sdk: add calculateEstimatedSpotEntryPrice
- ts-sdk: add ability to add priority fees ([#331](https://github.com/drift-labs/protocol-v2/pull/331))
- ts-sdk: new calculateEstimatedPerpEntryPrice that accounts for dlob & vamm ([#326](https://github.com/drift-labs/protocol-v2/pull/326))

### Fixes

- program: better rounding for openbook limit price
- program: fix paying fee_pool_delta when filling with open book
- program: bitflags for exchange status ([#330](https://github.com/drift-labs/protocol-v2/pull/330))
- program: update fee calculation for filling against openbook
- program: relax conditions for valid oracle price in fulfill_perp_order
- program: handle fallback price when amm has no liquidity ([#324](https://github.com/drift-labs/protocol-v2/pull/324))
- sdk: add getRestingLimitBids/Asks to DLOB ([#325](https://github.com/drift-labs/protocol-v2/pull/325))
- program: tweak oracle price used for determine_perp_fulfillment_methods

### Breaking

## [2.11.0] - 2023-01-11

### Features

- program: remove canceling market orders with limit price after first fill
- program: try to match against multiple of makers orders ([#315](https://github.com/drift-labs/protocol-v2/pull/316))
- program: limit number of users to 1500
- program: more rigorous risk decreasing check in place_perp_order/place_stop_order

### Fixes

- program: avoid overflow when calculating overflow ([#322](https://github.com/drift-labs/protocol-v2/pull/322))
- ts-sdk: fix user.getUnrealizedPnl to account for lp position
- program: cancel market order for not satisfying limit price only if there was some base asset amount filled

### Breaking

## [2.10.0] - 2023-01-03

### Features

- program: place order returns early if max ts breached ([#317](https://github.com/drift-labs/protocol-v2/pull/317))
- ts-sdk: batch getMultipleAccount calls in bulkAccountLoader ([#315](https://github.com/drift-labs/protocol-v2/pull/315))
- program: add clippy deny for panic, expect and unwrap
- program: add market index offset trait ([#287](https://github.com/drift-labs/protocol-v2/pull/287))
- program: add size trait to accounts and events ([#286](https://github.com/drift-labs/protocol-v2/pull/286))

### Fixes

- program: add access control for spot market updates similar to perp market ([#284](https://github.com/drift-labs/protocol-v2/pull/284))
- ts-sdk: allow websocket subscriber to skip getAccount call to rpc ([#313](https://github.com/drift-labs/protocol-v2/pull/313))
- ts-sdk: always add market account for cancelOrders if market index included
- anchor tests: make deterministic to run in ci ([#289](https://github.com/drift-labs/protocol-v2/pull/289))
- ts-sdk: fix deprecated calls to `@solana/web3.js` ([#299](https://github.com/drift-labs/protocol-v2/pull/307))
- ts-sdk: fix calculateAssetWeight for Maintenance Margin ([#308](https://github.com/drift-labs/protocol-v2/pull/308))
- ts-sdk: fix UserMap for websocket usage ([#308](https://github.com/drift-labs/protocol-v2/pull/310))

### Breaking

## [2.9.0] - 2022-12-23

### Features

- program: use vamm price to guard against bad fills for limit orders ([#304](https://github.com/drift-labs/protocol-v2/pull/304))

### Fixes

- ts-sdk: expect signTransaction from wallet adapters to return a copy ([#299](https://github.com/drift-labs/protocol-v2/pull/299))

### Breaking

## [2.8.0] - 2022-12-22

### Features

- program: add force_cancel_orders to cancel risk-increasing orders for users with excessive leverage ([#298](https://github.com/drift-labs/protocol-v2/pull/298))

### Fixes

- program: fix calculate_availability_borrow_liquidity ([#301](https://github.com/drift-labs/protocol-v2/pull/301))
- program: fix casting in fulfill_spot_order_with_match to handle implied max_base_asset_amounts
- sdk: fix BulkAccountLoader starvation ([#300](https://github.com/drift-labs/protocol-v2/pull/300))

### Breaking

## [2.7.0] - 2022-12-19

### Features

### Fixes

program: more leniency in allowing risk decreasing trades for perps ([#297](https://github.com/drift-labs/protocol-v2/pull/297))
program: fix is_user_being_liquidated in deposit

### Breaking

## [2.6.0] - 2022-12-16

### Features

program: allow keeper to switch user status to active by calling liquidate perp ([#296](https://github.com/drift-labs/protocol-v2/pull/296))

### Fixes

- program: more precise update k in prepeg ([#294](https://github.com/drift-labs/protocol-v2/pull/294))
- program: allow duplicative reduce only orders ([#293](https://github.com/drift-labs/protocol-v2/pull/293))
- program: fix should_cancel_reduce_only_order
- ts-sdk: add Oracle OrderType to dlob idl

### Breaking

## [2.5.0] - 2022-12-13

### Features

### Fixes

- program: disable lower bound check for update amm once it's already been breached ([#292](https://github.com/drift-labs/protocol-v2/pull/292))
- ts-sdk: fix DLOB.updateOrder ([#290](https://github.com/drift-labs/protocol-v2/pull/290))
- ts-sdk: make calculateClaimablePnl mirror on-chain logic ([#291](https://github.com/drift-labs/protocol-v2/pull/291))
- ts-sdk: add margin trading toggle field to user accounts, update toggle margin trading function to add ability to toggle for any subaccount rather than just the active ([#285](https://github.com/drift-labs/protocol-v2/pull/285))

### Breaking

## [2.4.0] - 2022-12-09

### Features

- program: check if place_perp_order can lead to breach in max oi ([#283](https://github.com/drift-labs/protocol-v2/pull/283))
- program: find fallback maker order if passed order id doesnt exist ([#281](https://github.com/drift-labs/protocol-v2/pull/281))

### Fixes

- program: fix amm-jit so makers can fill the full size of their order after amm-jit occurs ([#280](https://github.com/drift-labs/protocol-v2/pull/280))

### Breaking

## [2.3.0] - 2022-12-07

### Features

### Fixes

- program: update the amm min/max_base_asset_reserve upon k decreases within update_amm ([#282](https://github.com/drift-labs/protocol-v2/pull/282))
- program: fix amm-jit erroring out when bids/asks are zero ([#279](https://github.com/drift-labs/protocol-v2/pull/279))
- ts-sdk: fix overflow in inventorySpreadScale

### Breaking

## [2.2.0] - 2022-12-06

### Features

- ts-sdk: add btc/eth perp market configs for mainnet ([#277](https://github.com/drift-labs/protocol-v2/pull/277))
- program: reduce if stake requirement for better fee tier ([#275](https://github.com/drift-labs/protocol-v2/pull/275))
- program: new oracle order where auction price is oracle price offset ([#269](https://github.com/drift-labs/protocol-v2/pull/269)).
- program: block negative pnl settles which would lead to more borrows when quote spot utilization is high ([#273](https://github.com/drift-labs/protocol-v2/pull/273)).

### Fixes

- ts-sdk: fix bugs in calculateSpreadBN
- ts-sdk: fix additional bug in calculateSpreadBN (negative nums)

### Breaking<|MERGE_RESOLUTION|>--- conflicted
+++ resolved
@@ -9,9 +9,7 @@
 
 ### Features
 
-<<<<<<< HEAD
 - program: lp reduce only ([#1749](https://github.com/drift-labs/protocol-v2/pull/1749))
-=======
 - program/sdk: introduce separate oracle for vamm ([#1738](https://github.com/drift-labs/protocol-v2/pull/1738))
 
 ### Fixes
@@ -33,8 +31,8 @@
 ## [2.128.0] - 2025-07-20
 
 ### Features
+
 - program: smooth decay for reference price offset ([#1758)](https://github.com/drift-labs/protocol-v2/pull/1758))
->>>>>>> 52876e58
 
 ### Fixes
 
