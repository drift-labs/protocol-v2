# Changelog

All notable changes to this project will be documented in this file.

The format is based on [Keep a Changelog](https://keepachangelog.com/en/1.0.0/),
and this project adheres to [Semantic Versioning](https://semver.org/spec/v2.0.0.html).

## [Unreleased]

### Features

<<<<<<< HEAD
- program: place and take uses auction end price for market orders ([#650](https://github.com/drift-labs/protocol-v2/pull/650)) 
=======
- program: reduce cus for place_spot_order ([#662](https://github.com/drift-labs/protocol-v2/pull/662))
- program: bump max sub accounts to 15k
>>>>>>> d0eb6d86
- program: user custom margin ratio works with spot ([#633](https://github.com/drift-labs/protocol-v2/pull/633))
- program: add swap price bands ([#611](https://github.com/drift-labs/protocol-v2/pull/611))
- program: add 5min twap price bands to liquidate_perp and liquidate_spot ([#570](https://github.com/drift-labs/protocol-v2/pull/570)) 
- program: add positive perp funding rate offset ([#576](https://github.com/drift-labs/protocol-v2/pull/576/files))

### Fixes

### Breaking

- sdk: remove getMakerLimitBids/Asks from DLOB
- sdk: updateUserMarginEnabled and updateUserCustomMarginRatio now take in an array of params to allow multiple subaccounts to be update in a single tx

## [2.41.0] - 2023-10-05

### Features

- program: order_breaches_maker_oracle_price_bands only uses init margin ratio ([#636](https://github.com/drift-labs/protocol-v2/pull/636))
- program: add fee_adjustment to perp market ([#629](https://github.com/drift-labs/protocol-v2/pull/629))
- program: add buffer to calculating max perp if fee ([#635](https://github.com/drift-labs/protocol-v2/pull/635))
- sdk: remove getMakerLimitBids/Asks ([#632](https://github.com/drift-labs/protocol-v2/pull/632))
- program: add ix to transfer protocol if shares ([#612](https://github.com/drift-labs/protocol-v2/pull/612))

### Fixes

- program: fix if staking rounding for fee tier selection ([#643](https://github.com/drift-labs/protocol-v2/pull/643))

### Breaking

## [2.40.0] - 2023-09-28

### Features

- program: add dynamic liquidation fee ([#601](https://github.com/drift-labs/protocol-v2/pull/601))
- sdk: add deriveOracleAuctionParams
- program: update to anchor 0.27.0 ([#617](https://github.com/drift-labs/protocol-v2/pull/617))

### Fixes

### Breaking

## [2.39.0] - 2023-09-07

### Features

- sdk: updated anchor to 0.28.1-beta.2
- sdk: add priorityFeeSubscriber
- program: allow up to 12500 users
- program: scale initial asset weight for spot markets based on total deposits ([#575](https://github.com/drift-labs/protocol-v2/pull/575))

### Fixes

- program: let auction start/end be the same ([#597](https://github.com/drift-labs/protocol-v2/pull/597))
- program: account for reduce only when checking margin in trigger order ([#583](https://github.com/drift-labs/protocol-v2/pull/583))
- program: use per_lp_base_unit for calculating base imbalance for lp jit ([#604](https://github.com/drift-labs/protocol-v2/pull/604))

### Breaking

## [2.38.0] - 2023-08-25

### Features

- program: add reduce only user status ([#560](https://github.com/drift-labs/protocol-v2/pull/560))
- program: add conditionally smaller conf_component logic for amm spread ([#577](https://github.com/drift-labs/protocol-v2/pull/577))
- program: add per_lp_base on market/position ([#568](https://github.com/drift-labs/protocol-v2/pull/568))

### Fixes

- program: add update_lp_market_position test for big k ([#565](https://github.com/drift-labs/protocol-v2/pull/565))
- sdk: fixed divide by 0 bug in withdraw amount when asset weight is 0 ([#572](https://github.com/drift-labs/protocol-v2/pull/572))

### Breaking

## [2.37.0] - 2023-08-02

### Features

- program: add deposit_into_spot_market_revenue_pool ([#520](https://github.com/drift-labs/protocol-v2/pull/520))
- program: make users w excessive withdraws pay fees ([#547](https://github.com/drift-labs/protocol-v2/pull/547))
- program: allow settle pnl and spot fills via match when utilization is 100% ([#525](https://github.com/drift-labs/protocol-v2/pull/525))
- program: new update_perp_bid_ask_twap ix ([#548](https://github.com/drift-labs/protocol-v2/pull/548))
- program: dont check price bands for place order ([#556](https://github.com/drift-labs/protocol-v2/pull/556))

### Fixes

### Breaking

## [2.36.0] - 2023-07-26

### Features

- program: usdt oracle uses pyth stablecoin oracle source

### Fixes

- program: add buffer before limit tif can be expired ([#551](https://github.com/drift-labs/protocol-v2/pull/551))
- ts-sdk: fix abs for dustBaseAssetValue in getPerpPositionWithLPSettle ([#543](https://github.com/drift-labs/protocol-v2/pull/543))
- program: add a fixed buffer margin requirement for lp_shares ([#546](https://github.com/drift-labs/protocol-v2/pull/546))
- program: use fill margin type in fulfill_spot_order
- ts-sdk: add buffer to max leverage for LP contributions

### Breaking

- ts-sdk: account for lp shares in liq price ([#522](https://github.com/drift-labs/protocol-v2/pull/522))
- ts-sdk: getPerpPositionWithLPSettle has flag to account for burn lp share ([#522](https://github.com/drift-labs/protocol-v2/pull/522))

## [2.35.0] - 2023-07-18

### Features

- program: add cancel orders by ids ([#540](https://github.com/drift-labs/protocol-v2/pull/540))
- program: add post only slide for perps ([#541](https://github.com/drift-labs/protocol-v2/pull/541))
- program: allow up to 10000 users

### Fixes

- program: if taker increases free colalteral, check maintenance health ([#538](https://github.com/drift-labs/protocol-v2/pull/538))
- program: improve bid/ask twap update for infrequent trading ([#529](https://github.com/drift-labs/protocol-v2/pull/529))
- sdk: simplify, mirror contract, and write tests for predicting funding rate function ([#529](https://github.com/drift-labs/protocol-v2/pull/529))

### Breaking

## [2.34.0] - 2023-07-11

### Features

### Fixes

- program: include amm jit in base used to calculate price band (([#536](https://github.com/drift-labs/protocol-v2/pull/536)))

### Breaking

## [2.34.0] - 2023-07-11

### Features

- program: safety improvements for swaps (([#528](https://github.com/drift-labs/protocol-v2/pull/528)))
- program: track `total_fee_earned_per_lp` on amm (([#526](https://github.com/drift-labs/protocol-v2/pull/526)))
- program: add additional withdraw/borrow guards around fast utilization changes (([#517](https://github.com/drift-labs/protocol-v2/pull/517)))
- program: new margin type for when orders are being filled (([#518](https://github.com/drift-labs/protocol-v2/pull/518)))
- program: new fill price bands (([#516](https://github.com/drift-labs/protocol-v2/pull/516)))

### Fixes

- program: use emit_stack for place orders (([#533](https://github.com/drift-labs/protocol-v2/pull/533)))
- program: tweaks for setting init asset weight to 0 (([#523](https://github.com/drift-labs/protocol-v2/pull/523)))
- program: add vault invariant to update_spot_market_cumulative_interest ix (([#524](https://github.com/drift-labs/protocol-v2/pull/524)))
- program: check oracles valid in meets_withdraw_margin_requirement if number_of_liabilities > 0
- program: only get quote spot market if user has quote position in validate_spot_margin_trading
- program: fix decrement_open_orders for makers

### Breaking

## [2.33.0] - 2023-06-30

### Features

### Fixes

- program: fix margin calculation of unrealized funding pnl for lps (([#513](https://github.com/drift-labs/protocol-v2/pull/513)))

### Breaking

## [2.32.0] - 2023-06-23

### Features

- ts-sdk: add getMaxSwapAmount (([#488](https://github.com/drift-labs/protocol-v2/pull/488)))
- program: add bulk place orders ix (([#499](https://github.com/drift-labs/protocol-v2/pull/499)))
- ts-sdk: add stakeForMSOL to driftClient (([#500](https://github.com/drift-labs/protocol-v2/pull/500)))
- ts-sdk: driftClient accepts default txParams (([#496](https://github.com/drift-labs/protocol-v2/pull/496)))
- ts-sdk: add method to force inclusion of markets in ix remaining accounts (([#503](https://github.com/drift-labs/protocol-v2/pull/503)))

### Fixes

- program: emit lp records in liquidate_perp (([#498](https://github.com/drift-labs/protocol-v2/pull/498)))
- program: check margin enabled in swaps (([#501](https://github.com/drift-labs/protocol-v2/pull/501)))

### Breaking

- ts-sdk: remove user.getSpotTokenAmount as its a duplicate
- ts-sdk: remove RetrySender dependency on Provider (([#497](https://github.com/drift-labs/protocol-v2/pull/497)))

## [2.31.0] - 2023-06-06

### Features

- program: store if use has open orders/auctions on user account (([#480](https://github.com/drift-labs/protocol-v2/pull/480)))
- program: add user perp lp jit liquidity toward a target base (([#448](https://github.com/drift-labs/protocol-v2/pull/448)))
- ts-sdk: drift client will query rpc to find all markets/oracles if they're not explicitly specified (([#469](https://github.com/drift-labs/protocol-v2/pull/469)))
- ts-sdk: fix client borrow interest rate calculation (([#479](https://github.com/drift-labs/protocol-v2/pull/479)))

### Fixes

- program: fix settle lp position math error for large step sizes (([#473](https://github.com/drift-labs/protocol-v2/pull/473)))

### Breaking

- ts-sdk: user map default excludes idle users (([#471](https://github.com/drift-labs/protocol-v2/pull/471)))

## [2.30.0] - 2023-05-18

### Features

- program: allow up to 7500 subaccounts
- program: allow users to swap on jupiter inside of drift account ([#462](https://github.com/drift-labs/protocol-v2/pull/462))
- ts-sdk: add mSOL spot market ([#467](https://github.com/drift-labs/protocol-v2/pull/467))

### Fixes

### Breaking

## [2.29.0] - 2023-05-12

### Features

- sdk: expose method in account subscriber to change polling frequency

### Fixes

### Breaking

- program: modify_order and modify_order_by_id now expect a ModifyOrderPolicy ([#461](https://github.com/drift-labs/protocol-v2/pull/461))
- program: cancel_order does not fail if order does not exist ([#461](https://github.com/drift-labs/protocol-v2/pull/461))

## [2.28.0] - 2023-05-11

### Features

- program: add precision docs to the state accounts ([#452](https://github.com/drift-labs/protocol-v2/pull/452))

### Fixes

### Breaking

- ts-sdk: driftClient.getTokenAmount now returns negative for borrows ([#452](https://github.com/drift-labs/protocol-v2/pull/452))
- ts-sdk: txSender.sendVersionedTransaction now expects VersionedTransaction ([#452](https://github.com/drift-labs/protocol-v2/pull/452))

## [2.27.0] - 2023-05-02

### Features

- ts-sdk: add SUI perp market ([#453](https://github.com/drift-labs/protocol-v2/pull/453))

### Fixes

### Breaking

## [2.26.0] - 2023-05-02

### Features

- program: use forked version of anchor 0.26.0 that supports large idls ([#451](https://github.com/drift-labs/protocol-v2/pull/451))
- program: add security.txt ([#450](https://github.com/drift-labs/protocol-v2/pull/450))
- program: add L2 and L3 view of DLOB ([#445](https://github.com/drift-labs/protocol-v2/pull/445))
- ts-sdk: new DLOBSubscriber class to keep updated DLOB ([#439](https://github.com/drift-labs/protocol-v2/pull/439))
- program: add support for phoenix spot markets ([#437](https://github.com/drift-labs/protocol-v2/pull/437))
- sdk: ability to add stake from subaccount
- ts-sdk: Add phoenix subscriber ([#444](https://github.com/drift-labs/protocol-v2/pull/444))
- sdk: driftClient allows subscription to delegate accounts; pass includeDelegates or authoritySubaccountMap to constructor/updateWallet ([#432](https://github.com/drift-labs/protocol-v2/pull/432))

### Fixes

- program: check max_token_deposits at the end of fill_spot_order ([#441](https://github.com/drift-labs/protocol-v2/pull/441))
- program: force_cancel_orders only skips position reducing orders
- program: allow amm to pull up to FEE_POOL_TO_REVENUE_POOL_THRESHOLD into fee pool ([#436](https://github.com/drift-labs/protocol-v2/pull/436))
- program: fix modify order trigger condition
- sdk: fix removing unstaked sol
- program: fix math error in settle_revenue_to_insurance_fund for large sizes ([#443](https://github.com/drift-labs/protocol-v2/pull/443))
- program: fix revenue pool corner case for updating last_revenue_withdraw_ts ([#447](https://github.com/drift-labs/protocol-v2/pull/447))

### Breaking

## [2.25.0] - 2023-04-13

### Features

- sdk: add BNB perp market
- program: update to anchor 0.26.0 ([#428](https://github.com/drift-labs/protocol-v2/pull/428))
- program: add modify_order ix ([#422](https://github.com/drift-labs/protocol-v2/pull/422))
- sdk: more accurate calculation of insurance stake value during unstake request ([#426](https://github.com/drift-labs/protocol-v2/pull/426))

### Fixes

- sdk: fix isOracleValid confidenceTooLarge calc ([#425](https://github.com/drift-labs/protocol-v2/pull/425))

- sdk: Remove redundant fetchAccounts in userMap.ts

### Breaking

## [2.24.0] - 2023-04-03

### Features

- program: ability to delete a market that was just initialized ([#413](https://github.com/drift-labs/protocol-v2/pull/413))
- program: revenue pool wont settle to IF if utilization unhealthy ([#402](https://github.com/drift-labs/protocol-v2/pull/402))

### Fixes

- program: add ctx.accounts.insurance_fund_vault.reload()? after vault updates ([#402](https://github.com/drift-labs/protocol-v2/pull/402))

### Breaking

## [2.23.0] - 2023-04-03

### Features

- program: include usdc oracle ([#397](https://github.com/drift-labs/protocol-v2/pull/397))
- ts-sdk: add addAllUsers to DriftClient
- program: program: when checking if user is idle, let balanceType be borrow if scaled balance is 0 ([#397](https://github.com/drift-labs/protocol-v2/pull/397))

### Fixes

### Breaking

## [2.22.0] - 2023-03-23

### Features

- sdk: add isUserBankrupt ([#399](https://github.com/drift-labs/protocol-v2/pull/399))
- program: update revenue pool fund settlement logic ([#398](https://github.com/drift-labs/protocol-v2/pull/398))

### Fixes

- sdk: fix claimable pnl ([#384](https://github.com/drift-labs/protocol-v2/pull/384))
- program: borrow liquidity check accounts for if user has borrow or deposit ([#400](https://github.com/drift-labs/protocol-v2/pull/400))
- program: slightly relax withdraw limits ([#400](https://github.com/drift-labs/protocol-v2/pull/400))
- sdk: filter undefined accounts ([#406](https://github.com/drift-labs/protocol-v2/pull/406))

### Breaking

## [2.21.0] - 2023-03-19

### Features

- program: account for openbook referrer rebate being greater than quote sold ([#394](https://github.com/drift-labs/protocol-v2/pull/394))
- sdk: add sync to UserMap and UserStatsMap ([#395](https://github.com/drift-labs/protocol-v2/pull/395))
- program: revert fill ix ([#391](https://github.com/drift-labs/protocol-v2/pull/391))
- program: flag users as idle on-chain ([#386](https://github.com/drift-labs/protocol-v2/pull/386))

### Fixes

### Breaking

## [2.20.0] - 2023-03-10

### Features

- program: add referrer name account to enforce unique referrer names ([#357](https://github.com/drift-labs/protocol-v2/pull/357))
- program: only let amm fill up to tick above/below user limit price ([#381](https://github.com/drift-labs/protocol-v2/pull/381))
- program: allow multiple makers in fill_perp_order ([#341](https://github.com/drift-labs/protocol-v2/pull/341))
- sdk: add getPerpMarketExtendedInfo to drift client

### Fixes

### Breaking

## [2.19.0] - 2023-03-01

### Features

- program: allow post only to match older taker limit orders ([#378](https://github.com/drift-labs/protocol-v2/pull/378))
- ts-sdk: serum subscriber supports websockets ([#365](https://github.com/drift-labs/protocol-v2/pull/365))
- program: max number of subaccounts to 3000
- program: amm spread logic more consistent across market by using liquidity ratio rather than base asset amount for inventory spread scaling([#374](https://github.com/drift-labs/protocol-v2/pull/374))
- program: add pyth1M/pyth1K as OracleSource ([#375](https://github.com/drift-labs/protocol-v2/pull/375))

### Fixes

### Breaking

## [2.18.0] - 2023-02-24

### Features

- program: account for contract tier in liquidate_perp_pnl_for_deposit ([#368](https://github.com/drift-labs/protocol-v2/pull/368))
- program: simplifications for order fills ([#370](https://github.com/drift-labs/protocol-v2/pull/370))
- program: block atomic fills ([#369](https://github.com/drift-labs/protocol-v2/pull/369))
- program: allow limit orders to go through auction ([#355](https://github.com/drift-labs/protocol-v2/pull/355))
- program: improve conditions for withdraw/borrow guard ([#354](https://github.com/drift-labs/protocol-v2/pull/354))

### Fixes

- ts-sdk: fix resolvePerpBankrupcty to work with all perp market indexes
- ts-sdk: getTokenAmount uses divCeil ([#371](https://github.com/drift-labs/protocol-v2/pull/371))
- program: allow limit orders to have explicit zero auction duration passed in params ([#373](https://github.com/drift-labs/protocol-v2/pull/373))

### Breaking

## [2.17.0] - 2023-02-17

### Features

- program: order params utilize post only enum ([#361](https://github.com/drift-labs/protocol-v2/pull/361))

### Fixes

- program: twap tweaks, update only on new cluster time ([#362](https://github.com/drift-labs/protocol-v2/pull/362))

### Breaking

## [2.16.0] - 2023-02-14

### Features

- sdk: add support for market lookup table ([#359](https://github.com/drift-labs/protocol-v2/pull/359))
- program: tweak calculate_size_premium_liability_weight to have smaller effect on initial margin ([#350](https://github.com/drift-labs/protocol-v2/pull/350))
- ts-sdk: updates for accounting for spot leverage ([#295](https://github.com/drift-labs/protocol-v2/pull/295))
- ts-sdk: added new methods for modifying orders to include spot and more params ([#353](https://github.com/drift-labs/protocol-v2/pull/353))
- ts-sdk: flagged old modifyPerpOrder and modifyPerpOrderByUserOrderId as deprecated

### Fixes

- ts-sdk: DLOB matching logic accounts for zero-price spot market orders not matching resting limit orders
- ts-sdk: new squareRootBN implementation using bit shifting (2x speed improvement)
- program: fix overflow in calculate_long_short_vol_spread ([#352](https://github.com/drift-labs/protocol-v2/pull/352))
- program: dont let users disable margin trading if they have margin orders open
- program: tweaks to fix max leverage order param flag with imf factor ([#351](https://github.com/drift-labs/protocol-v2/pull/351))
- program: improve bid/ask twap calculation for funding rate stability ([#345](https://github.com/drift-labs/protocol-v2/pull/345))
- ts-sdk: fix borrow limit calc ([#356](https://github.com/drift-labs/protocol-v2/pull/356))

### Breaking

## [2.15.0] - 2023-02-07

### Features

- ts-sdk: add aptos

### Fixes

### Breaking

## [2.14.0] - 2023-02-06

### Features

- program: flag to set max leverage for orders ([#346](https://github.com/drift-labs/protocol-v2/pull/346))
- program: do imf size discount for maintainance spot asset weight ([#343](https://github.com/drift-labs/protocol-v2/pull/343))
- ts-sdk: new liquidation price to account for delta neutral strategies ([#340](https://github.com/drift-labs/protocol-v2/pull/340))
- ts-sdk: add txParams to all instructions, bump @solana/web3.js ([#344](https://github.com/drift-labs/protocol-v2/pull/344))

### Fixes

- program: extend time before limit order is considered resting ([#349](https://github.com/drift-labs/protocol-v2/pull/349))
- ts-sdk: improve funding rate prediction
- program: block jit maker orders from cross vamm
- program: cancel_order_by_user_order_id fails if order is not found

### Breaking

## [2.13.0] - 2023-01-31

### Features

- program: perp bankruptcies pay from fee pool before being socialized ([#332](https://github.com/drift-labs/protocol-v2/pull/332))
- ts-sdk: add calculateAvailablePerpLiquidity
- program: enforce min order size when trading against amm ([#334](https://github.com/drift-labs/protocol-v2/pull/334))

### Fixes

- ts-sdk: fix the getBuyingPower calculation
- ts-sdk: improved perp estimated liq price formula ([#338](https://github.com/drift-labs/protocol-v2/pull/338))
- ts-sdk: update methods to account for new leverage formula ([#339](https://github.com/drift-labs/protocol-v2/pull/339))

### Breaking

## [2.12.0] - 2023-01-22

### Features

- program: allow for 2000 users
- program: add resting limit order logic ([#328](https://github.com/drift-labs/protocol-v2/pull/328))
- ts-sdk: add calculateEstimatedSpotEntryPrice
- ts-sdk: add ability to add priority fees ([#331](https://github.com/drift-labs/protocol-v2/pull/331))
- ts-sdk: new calculateEstimatedPerpEntryPrice that accounts for dlob & vamm ([#326](https://github.com/drift-labs/protocol-v2/pull/326))

### Fixes

- program: better rounding for openbook limit price
- program: fix paying fee_pool_delta when filling with open book
- program: bitflags for exchange status ([#330](https://github.com/drift-labs/protocol-v2/pull/330))
- program: update fee calculation for filling against openbook
- program: relax conditions for valid oracle price in fulfill_perp_order
- program: handle fallback price when amm has no liquidity ([#324](https://github.com/drift-labs/protocol-v2/pull/324))
- sdk: add getRestingLimitBids/Asks to DLOB ([#325](https://github.com/drift-labs/protocol-v2/pull/325))
- program: tweak oracle price used for determine_perp_fulfillment_methods

### Breaking

## [2.11.0] - 2023-01-11

### Features

- program: remove canceling market orders with limit price after first fill
- program: try to match against multiple of makers orders ([#315](https://github.com/drift-labs/protocol-v2/pull/316))
- program: limit number of users to 1500
- program: more rigorous risk decreasing check in place_perp_order/place_stop_order

### Fixes

- program: avoid overflow when calculating overflow ([#322](https://github.com/drift-labs/protocol-v2/pull/322))
- ts-sdk: fix user.getUnrealizedPnl to account for lp position
- program: cancel market order for not satisfying limit price only if there was some base asset amount filled

### Breaking

## [2.10.0] - 2023-01-03

### Features

- program: place order returns early if max ts breached ([#317](https://github.com/drift-labs/protocol-v2/pull/317))
- ts-sdk: batch getMultipleAccount calls in bulkAccountLoader ([#315](https://github.com/drift-labs/protocol-v2/pull/315))
- program: add clippy deny for panic, expect and unwrap
- program: add market index offset trait ([#287](https://github.com/drift-labs/protocol-v2/pull/287))
- program: add size trait to accounts and events ([#286](https://github.com/drift-labs/protocol-v2/pull/286))

### Fixes

- program: add access control for spot market updates similar to perp market ([#284](https://github.com/drift-labs/protocol-v2/pull/284))
- ts-sdk: allow websocket subscriber to skip getAccount call to rpc ([#313](https://github.com/drift-labs/protocol-v2/pull/313))
- ts-sdk: always add market account for cancelOrders if market index included
- anchor tests: make deterministic to run in ci ([#289](https://github.com/drift-labs/protocol-v2/pull/289))
- ts-sdk: fix deprecated calls to `@solana/web3.js` ([#299](https://github.com/drift-labs/protocol-v2/pull/307))
- ts-sdk: fix calculateAssetWeight for Maintenance Margin ([#308](https://github.com/drift-labs/protocol-v2/pull/308))
- ts-sdk: fix UserMap for websocket usage ([#308](https://github.com/drift-labs/protocol-v2/pull/310))

### Breaking

## [2.9.0] - 2022-12-23

### Features

- program: use vamm price to guard against bad fills for limit orders ([#304](https://github.com/drift-labs/protocol-v2/pull/304))

### Fixes

- ts-sdk: expect signTransaction from wallet adapters to return a copy ([#299](https://github.com/drift-labs/protocol-v2/pull/299))

### Breaking

## [2.8.0] - 2022-12-22

### Features

- program: add force_cancel_orders to cancel risk-increasing orders for users with excessive leverage ([#298](https://github.com/drift-labs/protocol-v2/pull/298))

### Fixes

- program: fix calculate_availability_borrow_liquidity ([#301](https://github.com/drift-labs/protocol-v2/pull/301))
- program: fix casting in fulfill_spot_order_with_match to handle implied max_base_asset_amounts
- sdk: fix BulkAccountLoader starvation ([#300](https://github.com/drift-labs/protocol-v2/pull/300))

### Breaking

## [2.7.0] - 2022-12-19

### Features

### Fixes

program: more leniency in allowing risk decreasing trades for perps ([#297](https://github.com/drift-labs/protocol-v2/pull/297))
program: fix is_user_being_liquidated in deposit

### Breaking

## [2.6.0] - 2022-12-16

### Features

program: allow keeper to switch user status to active by calling liquidate perp ([#296](https://github.com/drift-labs/protocol-v2/pull/296))

### Fixes

- program: more precise update k in prepeg ([#294](https://github.com/drift-labs/protocol-v2/pull/294))
- program: allow duplicative reduce only orders ([#293](https://github.com/drift-labs/protocol-v2/pull/293))
- program: fix should_cancel_reduce_only_order
- ts-sdk: add Oracle OrderType to dlob idl

### Breaking

## [2.5.0] - 2022-12-13

### Features

### Fixes

- program: disable lower bound check for update amm once it's already been breached ([#292](https://github.com/drift-labs/protocol-v2/pull/292))
- ts-sdk: fix DLOB.updateOrder ([#290](https://github.com/drift-labs/protocol-v2/pull/290))
- ts-sdk: make calculateClaimablePnl mirror on-chain logic ([#291](https://github.com/drift-labs/protocol-v2/pull/291))
- ts-sdk: add margin trading toggle field to user accounts, update toggle margin trading function to add ability to toggle for any subaccount rather than just the active ([#285](https://github.com/drift-labs/protocol-v2/pull/285))

### Breaking

## [2.4.0] - 2022-12-09

### Features

- program: check if place_perp_order can lead to breach in max oi ([#283](https://github.com/drift-labs/protocol-v2/pull/283))
- program: find fallback maker order if passed order id doesnt exist ([#281](https://github.com/drift-labs/protocol-v2/pull/281))

### Fixes

- program: fix amm-jit so makers can fill the full size of their order after amm-jit occurs ([#280](https://github.com/drift-labs/protocol-v2/pull/280))

### Breaking

## [2.3.0] - 2022-12-07

### Features

### Fixes

- program: update the amm min/max_base_asset_reserve upon k decreases within update_amm ([#282](https://github.com/drift-labs/protocol-v2/pull/282))
- program: fix amm-jit erroring out when bids/asks are zero ([#279](https://github.com/drift-labs/protocol-v2/pull/279))
- ts-sdk: fix overflow in inventorySpreadScale

### Breaking

## [2.2.0] - 2022-12-06

### Features

- ts-sdk: add btc/eth perp market configs for mainnet ([#277](https://github.com/drift-labs/protocol-v2/pull/277))
- program: reduce if stake requirement for better fee tier ([#275](https://github.com/drift-labs/protocol-v2/pull/275))
- program: new oracle order where auction price is oracle price offset ([#269](https://github.com/drift-labs/protocol-v2/pull/269)).
- program: block negative pnl settles which would lead to more borrows when quote spot utilization is high ([#273](https://github.com/drift-labs/protocol-v2/pull/273)).

### Fixes

- ts-sdk: fix bugs in calculateSpreadBN
- ts-sdk: fix additional bug in calculateSpreadBN (negative nums)

### Breaking<|MERGE_RESOLUTION|>--- conflicted
+++ resolved
@@ -9,12 +9,9 @@
 
 ### Features
 
-<<<<<<< HEAD
-- program: place and take uses auction end price for market orders ([#650](https://github.com/drift-labs/protocol-v2/pull/650)) 
-=======
+- program: place and take uses auction end price for market orders ([#650](https://github.com/drift-labs/protocol-v2/pull/650))
 - program: reduce cus for place_spot_order ([#662](https://github.com/drift-labs/protocol-v2/pull/662))
 - program: bump max sub accounts to 15k
->>>>>>> d0eb6d86
 - program: user custom margin ratio works with spot ([#633](https://github.com/drift-labs/protocol-v2/pull/633))
 - program: add swap price bands ([#611](https://github.com/drift-labs/protocol-v2/pull/611))
 - program: add 5min twap price bands to liquidate_perp and liquidate_spot ([#570](https://github.com/drift-labs/protocol-v2/pull/570)) 
