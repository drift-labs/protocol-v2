--- conflicted
+++ resolved
@@ -11,11 +11,8 @@
 
 ### Features
 
-<<<<<<< HEAD
 - program: add post only slide for perps ([#541](https://github.com/drift-labs/protocol-v2/pull/541))
-=======
 - program: allow up to 10000 users
->>>>>>> 23f4fc85
 
 ### Fixes
 - program: if taker increases free colalteral, check maintenance health ([#538](https://github.com/drift-labs/protocol-v2/pull/538))
