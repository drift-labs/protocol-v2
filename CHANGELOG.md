--- conflicted
+++ resolved
@@ -14,11 +14,8 @@
 
 ### Fixes
 
-<<<<<<< HEAD
 - program: don't perform funding rate updates when slots_since_amm_update is stale ([#757](https://github.com/drift-labs/protocol-v2/pull/757))
-=======
 - program: add update last slot for filler in pay_keeper_flat_reward_for_spot
->>>>>>> 69bccca2
 
 ### Breaking
 
