# Changelog

All notable changes to this project will be documented in this file.

The format is based on [Keep a Changelog](https://keepachangelog.com/en/1.0.0/),
and this project adheres to [Semantic Versioning](https://semver.org/spec/v2.0.0.html).

## [Unreleased]

### Features

<<<<<<< HEAD
- program: add additional withdraw/borrow guards around fast utilization changes (([#517](https://github.com/drift-labs/protocol-v2/pull/517)))
=======
- program: new margin type for when orders are being filled (([#518](https://github.com/drift-labs/protocol-v2/pull/518)))
>>>>>>> a483da1c

### Fixes

- program: fix decrement_open_orders for makers

### Breaking

## [2.33.0] - 2023-06-30

## [Unreleased]

### Features

### Fixes

- program: fix margin calculation of unrealized funding pnl for lps (([#513](https://github.com/drift-labs/protocol-v2/pull/513)))

### Breaking

## [2.32.0] - 2023-06-23

### Features

- ts-sdk: add getMaxSwapAmount (([#488](https://github.com/drift-labs/protocol-v2/pull/488)))
- program: add bulk place orders ix (([#499](https://github.com/drift-labs/protocol-v2/pull/499)))
- ts-sdk: add stakeForMSOL to driftClient (([#500](https://github.com/drift-labs/protocol-v2/pull/500)))
- ts-sdk: driftClient accepts default txParams (([#496](https://github.com/drift-labs/protocol-v2/pull/496)))
- ts-sdk: add method to force inclusion of markets in ix remaining accounts (([#503](https://github.com/drift-labs/protocol-v2/pull/503)))

### Fixes

- program: emit lp records in liquidate_perp (([#498](https://github.com/drift-labs/protocol-v2/pull/498)))
- program: check margin enabled in swaps (([#501](https://github.com/drift-labs/protocol-v2/pull/501)))

### Breaking

- ts-sdk: remove user.getSpotTokenAmount as its a duplicate
- ts-sdk: remove RetrySender dependency on Provider (([#497](https://github.com/drift-labs/protocol-v2/pull/497)))

## [2.31.0] - 2023-06-06

### Features

- program: store if use has open orders/auctions on user account (([#480](https://github.com/drift-labs/protocol-v2/pull/480)))
- program: add user perp lp jit liquidity toward a target base (([#448](https://github.com/drift-labs/protocol-v2/pull/448)))
- ts-sdk: drift client will query rpc to find all markets/oracles if they're not explicitly specified (([#469](https://github.com/drift-labs/protocol-v2/pull/469)))
- ts-sdk: fix client borrow interest rate calculation (([#479](https://github.com/drift-labs/protocol-v2/pull/479)))

### Fixes

- program: fix settle lp position math error for large step sizes (([#473](https://github.com/drift-labs/protocol-v2/pull/473)))

### Breaking

- ts-sdk: user map default excludes idle users (([#471](https://github.com/drift-labs/protocol-v2/pull/471)))

## [2.30.0] - 2023-05-18

### Features

- program: allow up to 7500 subaccounts
- program: allow users to swap on jupiter inside of drift account ([#462](https://github.com/drift-labs/protocol-v2/pull/462))
- ts-sdk: add mSOL spot market ([#467](https://github.com/drift-labs/protocol-v2/pull/467))

### Fixes

### Breaking

## [2.29.0] - 2023-05-12

### Features

- sdk: expose method in account subscriber to change polling frequency

### Fixes

### Breaking

- program: modify_order and modify_order_by_id now expect a ModifyOrderPolicy ([#461](https://github.com/drift-labs/protocol-v2/pull/461))
- program: cancel_order does not fail if order does not exist ([#461](https://github.com/drift-labs/protocol-v2/pull/461))

## [2.28.0] - 2023-05-11

### Features

- program: add precision docs to the state accounts ([#452](https://github.com/drift-labs/protocol-v2/pull/452))

### Fixes

### Breaking

- ts-sdk: driftClient.getTokenAmount now returns negative for borrows ([#452](https://github.com/drift-labs/protocol-v2/pull/452))
- ts-sdk: txSender.sendVersionedTransaction now expects VersionedTransaction ([#452](https://github.com/drift-labs/protocol-v2/pull/452))

## [2.27.0] - 2023-05-02

### Features

- ts-sdk: add SUI perp market ([#453](https://github.com/drift-labs/protocol-v2/pull/453))

### Fixes

### Breaking

## [2.26.0] - 2023-05-02

### Features

- program: use forked version of anchor 0.26.0 that supports large idls ([#451](https://github.com/drift-labs/protocol-v2/pull/451))
- program: add security.txt ([#450](https://github.com/drift-labs/protocol-v2/pull/450))
- program: add L2 and L3 view of DLOB ([#445](https://github.com/drift-labs/protocol-v2/pull/445))
- ts-sdk: new DLOBSubscriber class to keep updated DLOB ([#439](https://github.com/drift-labs/protocol-v2/pull/439))
- program: add support for phoenix spot markets ([#437](https://github.com/drift-labs/protocol-v2/pull/437))
- sdk: ability to add stake from subaccount
- ts-sdk: Add phoenix subscriber ([#444](https://github.com/drift-labs/protocol-v2/pull/444))
- sdk: driftClient allows subscription to delegate accounts; pass includeDelegates or authoritySubaccountMap to constructor/updateWallet ([#432](https://github.com/drift-labs/protocol-v2/pull/432))

### Fixes

- program: check max_token_deposits at the end of fill_spot_order ([#441](https://github.com/drift-labs/protocol-v2/pull/441))
- program: force_cancel_orders only skips position reducing orders
- program: allow amm to pull up to FEE_POOL_TO_REVENUE_POOL_THRESHOLD into fee pool ([#436](https://github.com/drift-labs/protocol-v2/pull/436))
- program: fix modify order trigger condition
- sdk: fix removing unstaked sol
- program: fix math error in settle_revenue_to_insurance_fund for large sizes ([#443](https://github.com/drift-labs/protocol-v2/pull/443))
- program: fix revenue pool corner case for updating last_revenue_withdraw_ts ([#447](https://github.com/drift-labs/protocol-v2/pull/447))

### Breaking

## [2.25.0] - 2023-04-13

### Features

- sdk: add BNB perp market
- program: update to anchor 0.26.0 ([#428](https://github.com/drift-labs/protocol-v2/pull/428))
- program: add modify_order ix ([#422](https://github.com/drift-labs/protocol-v2/pull/422))
- sdk: more accurate calculation of insurance stake value during unstake request ([#426](https://github.com/drift-labs/protocol-v2/pull/426))

### Fixes

- sdk: fix isOracleValid confidenceTooLarge calc ([#425](https://github.com/drift-labs/protocol-v2/pull/425))

- sdk: Remove redundant fetchAccounts in userMap.ts

### Breaking

## [2.24.0] - 2023-04-03

### Features

- program: ability to delete a market that was just initialized ([#413](https://github.com/drift-labs/protocol-v2/pull/413))
- program: revenue pool wont settle to IF if utilization unhealthy ([#402](https://github.com/drift-labs/protocol-v2/pull/402))

### Fixes

- program: add ctx.accounts.insurance_fund_vault.reload()? after vault updates ([#402](https://github.com/drift-labs/protocol-v2/pull/402))

### Breaking

## [2.23.0] - 2023-04-03

### Features

- program: include usdc oracle ([#397](https://github.com/drift-labs/protocol-v2/pull/397))
- ts-sdk: add addAllUsers to DriftClient
- program: program: when checking if user is idle, let balanceType be borrow if scaled balance is 0 ([#397](https://github.com/drift-labs/protocol-v2/pull/397))

### Fixes

### Breaking

## [2.22.0] - 2023-03-23

### Features

- sdk: add isUserBankrupt ([#399](https://github.com/drift-labs/protocol-v2/pull/399))
- program: update revenue pool fund settlement logic ([#398](https://github.com/drift-labs/protocol-v2/pull/398))

### Fixes

- sdk: fix claimable pnl ([#384](https://github.com/drift-labs/protocol-v2/pull/384))
- program: borrow liquidity check accounts for if user has borrow or deposit ([#400](https://github.com/drift-labs/protocol-v2/pull/400))
- program: slightly relax withdraw limits ([#400](https://github.com/drift-labs/protocol-v2/pull/400))
- sdk: filter undefined accounts ([#406](https://github.com/drift-labs/protocol-v2/pull/406))

### Breaking

## [2.21.0] - 2023-03-19

### Features

- program: account for openbook referrer rebate being greater than quote sold ([#394](https://github.com/drift-labs/protocol-v2/pull/394))
- sdk: add sync to UserMap and UserStatsMap ([#395](https://github.com/drift-labs/protocol-v2/pull/395))
- program: revert fill ix ([#391](https://github.com/drift-labs/protocol-v2/pull/391))
- program: flag users as idle on-chain ([#386](https://github.com/drift-labs/protocol-v2/pull/386))

### Fixes

### Breaking

## [2.20.0] - 2023-03-10

### Features

- program: add referrer name account to enforce unique referrer names ([#357](https://github.com/drift-labs/protocol-v2/pull/357))
- program: only let amm fill up to tick above/below user limit price ([#381](https://github.com/drift-labs/protocol-v2/pull/381))
- program: allow multiple makers in fill_perp_order ([#341](https://github.com/drift-labs/protocol-v2/pull/341))
- sdk: add getPerpMarketExtendedInfo to drift client

### Fixes

### Breaking

## [2.19.0] - 2023-03-01

### Features

- program: allow post only to match older taker limit orders ([#378](https://github.com/drift-labs/protocol-v2/pull/378))
- ts-sdk: serum subscriber supports websockets ([#365](https://github.com/drift-labs/protocol-v2/pull/365))
- program: max number of subaccounts to 3000
- program: amm spread logic more consistent across market by using liquidity ratio rather than base asset amount for inventory spread scaling([#374](https://github.com/drift-labs/protocol-v2/pull/374))
- program: add pyth1M/pyth1K as OracleSource ([#375](https://github.com/drift-labs/protocol-v2/pull/375))

### Fixes

### Breaking

## [2.18.0] - 2023-02-24

### Features

- program: account for contract tier in liquidate_perp_pnl_for_deposit ([#368](https://github.com/drift-labs/protocol-v2/pull/368))
- program: simplifications for order fills ([#370](https://github.com/drift-labs/protocol-v2/pull/370))
- program: block atomic fills ([#369](https://github.com/drift-labs/protocol-v2/pull/369))
- program: allow limit orders to go through auction ([#355](https://github.com/drift-labs/protocol-v2/pull/355))
- program: improve conditions for withdraw/borrow guard ([#354](https://github.com/drift-labs/protocol-v2/pull/354))

### Fixes

- ts-sdk: fix resolvePerpBankrupcty to work with all perp market indexes
- ts-sdk: getTokenAmount uses divCeil ([#371](https://github.com/drift-labs/protocol-v2/pull/371))
- program: allow limit orders to have explicit zero auction duration passed in params ([#373](https://github.com/drift-labs/protocol-v2/pull/373))

### Breaking

## [2.17.0] - 2023-02-17

### Features

- program: order params utilize post only enum ([#361](https://github.com/drift-labs/protocol-v2/pull/361))

### Fixes

- program: twap tweaks, update only on new cluster time ([#362](https://github.com/drift-labs/protocol-v2/pull/362))

### Breaking

## [2.16.0] - 2023-02-14

### Features

- sdk: add support for market lookup table ([#359](https://github.com/drift-labs/protocol-v2/pull/359))
- program: tweak calculate_size_premium_liability_weight to have smaller effect on initial margin ([#350](https://github.com/drift-labs/protocol-v2/pull/350))
- ts-sdk: updates for accounting for spot leverage ([#295](https://github.com/drift-labs/protocol-v2/pull/295))
- ts-sdk: added new methods for modifying orders to include spot and more params ([#353](https://github.com/drift-labs/protocol-v2/pull/353))
- ts-sdk: flagged old modifyPerpOrder and modifyPerpOrderByUserOrderId as deprecated

### Fixes

- ts-sdk: DLOB matching logic accounts for zero-price spot market orders not matching resting limit orders
- ts-sdk: new squareRootBN implementation using bit shifting (2x speed improvement)
- program: fix overflow in calculate_long_short_vol_spread ([#352](https://github.com/drift-labs/protocol-v2/pull/352))
- program: dont let users disable margin trading if they have margin orders open
- program: tweaks to fix max leverage order param flag with imf factor ([#351](https://github.com/drift-labs/protocol-v2/pull/351))
- program: improve bid/ask twap calculation for funding rate stability ([#345](https://github.com/drift-labs/protocol-v2/pull/345))
- ts-sdk: fix borrow limit calc ([#356](https://github.com/drift-labs/protocol-v2/pull/356))

### Breaking

## [2.15.0] - 2023-02-07

### Features

- ts-sdk: add aptos

### Fixes

### Breaking

## [2.14.0] - 2023-02-06

### Features

- program: flag to set max leverage for orders ([#346](https://github.com/drift-labs/protocol-v2/pull/346))
- program: do imf size discount for maintainance spot asset weight ([#343](https://github.com/drift-labs/protocol-v2/pull/343))
- ts-sdk: new liquidation price to account for delta neutral strategies ([#340](https://github.com/drift-labs/protocol-v2/pull/340))
- ts-sdk: add txParams to all instructions, bump @solana/web3.js ([#344](https://github.com/drift-labs/protocol-v2/pull/344))

### Fixes

- program: extend time before limit order is considered resting ([#349](https://github.com/drift-labs/protocol-v2/pull/349))
- ts-sdk: improve funding rate prediction
- program: block jit maker orders from cross vamm
- program: cancel_order_by_user_order_id fails if order is not found

### Breaking

## [2.13.0] - 2023-01-31

### Features

- program: perp bankruptcies pay from fee pool before being socialized ([#332](https://github.com/drift-labs/protocol-v2/pull/332))
- ts-sdk: add calculateAvailablePerpLiquidity
- program: enforce min order size when trading against amm ([#334](https://github.com/drift-labs/protocol-v2/pull/334))

### Fixes

- ts-sdk: fix the getBuyingPower calculation
- ts-sdk: improved perp estimated liq price formula ([#338](https://github.com/drift-labs/protocol-v2/pull/338))
- ts-sdk: update methods to account for new leverage formula ([#339](https://github.com/drift-labs/protocol-v2/pull/339))

### Breaking

## [2.12.0] - 2023-01-22

### Features

- program: allow for 2000 users
- program: add resting limit order logic ([#328](https://github.com/drift-labs/protocol-v2/pull/328))
- ts-sdk: add calculateEstimatedSpotEntryPrice
- ts-sdk: add ability to add priority fees ([#331](https://github.com/drift-labs/protocol-v2/pull/331))
- ts-sdk: new calculateEstimatedPerpEntryPrice that accounts for dlob & vamm ([#326](https://github.com/drift-labs/protocol-v2/pull/326))

### Fixes

- program: better rounding for openbook limit price
- program: fix paying fee_pool_delta when filling with open book
- program: bitflags for exchange status ([#330](https://github.com/drift-labs/protocol-v2/pull/330))
- program: update fee calculation for filling against openbook
- program: relax conditions for valid oracle price in fulfill_perp_order
- program: handle fallback price when amm has no liquidity ([#324](https://github.com/drift-labs/protocol-v2/pull/324))
- sdk: add getRestingLimitBids/Asks to DLOB ([#325](https://github.com/drift-labs/protocol-v2/pull/325))
- program: tweak oracle price used for determine_perp_fulfillment_methods

### Breaking

## [2.11.0] - 2023-01-11

### Features

- program: remove canceling market orders with limit price after first fill
- program: try to match against multiple of makers orders ([#315](https://github.com/drift-labs/protocol-v2/pull/316))
- program: limit number of users to 1500
- program: more rigorous risk decreasing check in place_perp_order/place_stop_order

### Fixes

- program: avoid overflow when calculating overflow ([#322](https://github.com/drift-labs/protocol-v2/pull/322))
- ts-sdk: fix user.getUnrealizedPnl to account for lp position
- program: cancel market order for not satisfying limit price only if there was some base asset amount filled

### Breaking

## [2.10.0] - 2023-01-03

### Features

- program: place order returns early if max ts breached ([#317](https://github.com/drift-labs/protocol-v2/pull/317))
- ts-sdk: batch getMultipleAccount calls in bulkAccountLoader ([#315](https://github.com/drift-labs/protocol-v2/pull/315))
- program: add clippy deny for panic, expect and unwrap
- program: add market index offset trait ([#287](https://github.com/drift-labs/protocol-v2/pull/287))
- program: add size trait to accounts and events ([#286](https://github.com/drift-labs/protocol-v2/pull/286))

### Fixes

- program: add access control for spot market updates similar to perp market ([#284](https://github.com/drift-labs/protocol-v2/pull/284))
- ts-sdk: allow websocket subscriber to skip getAccount call to rpc ([#313](https://github.com/drift-labs/protocol-v2/pull/313))
- ts-sdk: always add market account for cancelOrders if market index included
- anchor tests: make deterministic to run in ci ([#289](https://github.com/drift-labs/protocol-v2/pull/289))
- ts-sdk: fix deprecated calls to `@solana/web3.js` ([#299](https://github.com/drift-labs/protocol-v2/pull/307))
- ts-sdk: fix calculateAssetWeight for Maintenance Margin ([#308](https://github.com/drift-labs/protocol-v2/pull/308))
- ts-sdk: fix UserMap for websocket usage ([#308](https://github.com/drift-labs/protocol-v2/pull/310))

### Breaking

## [2.9.0] - 2022-12-23

### Features

- program: use vamm price to guard against bad fills for limit orders ([#304](https://github.com/drift-labs/protocol-v2/pull/304))

### Fixes

- ts-sdk: expect signTransaction from wallet adapters to return a copy ([#299](https://github.com/drift-labs/protocol-v2/pull/299))

### Breaking

## [2.8.0] - 2022-12-22

### Features

- program: add force_cancel_orders to cancel risk-increasing orders for users with excessive leverage ([#298](https://github.com/drift-labs/protocol-v2/pull/298))

### Fixes

- program: fix calculate_availability_borrow_liquidity ([#301](https://github.com/drift-labs/protocol-v2/pull/301))
- program: fix casting in fulfill_spot_order_with_match to handle implied max_base_asset_amounts
- sdk: fix BulkAccountLoader starvation ([#300](https://github.com/drift-labs/protocol-v2/pull/300))

### Breaking

## [2.7.0] - 2022-12-19

### Features

### Fixes

program: more leniency in allowing risk decreasing trades for perps ([#297](https://github.com/drift-labs/protocol-v2/pull/297))
program: fix is_user_being_liquidated in deposit

### Breaking

## [2.6.0] - 2022-12-16

### Features

program: allow keeper to switch user status to active by calling liquidate perp ([#296](https://github.com/drift-labs/protocol-v2/pull/296))

### Fixes

- program: more precise update k in prepeg ([#294](https://github.com/drift-labs/protocol-v2/pull/294))
- program: allow duplicative reduce only orders ([#293](https://github.com/drift-labs/protocol-v2/pull/293))
- program: fix should_cancel_reduce_only_order
- ts-sdk: add Oracle OrderType to dlob idl

### Breaking

## [2.5.0] - 2022-12-13

### Features

### Fixes

- program: disable lower bound check for update amm once it's already been breached ([#292](https://github.com/drift-labs/protocol-v2/pull/292))
- ts-sdk: fix DLOB.updateOrder ([#290](https://github.com/drift-labs/protocol-v2/pull/290))
- ts-sdk: make calculateClaimablePnl mirror on-chain logic ([#291](https://github.com/drift-labs/protocol-v2/pull/291))
- ts-sdk: add margin trading toggle field to user accounts, update toggle margin trading function to add ability to toggle for any subaccount rather than just the active ([#285](https://github.com/drift-labs/protocol-v2/pull/285))

### Breaking

## [2.4.0] - 2022-12-09

### Features

- program: check if place_perp_order can lead to breach in max oi ([#283](https://github.com/drift-labs/protocol-v2/pull/283))
- program: find fallback maker order if passed order id doesnt exist ([#281](https://github.com/drift-labs/protocol-v2/pull/281))

### Fixes

- program: fix amm-jit so makers can fill the full size of their order after amm-jit occurs ([#280](https://github.com/drift-labs/protocol-v2/pull/280))

### Breaking

## [2.3.0] - 2022-12-07

### Features

### Fixes

- program: update the amm min/max_base_asset_reserve upon k decreases within update_amm ([#282](https://github.com/drift-labs/protocol-v2/pull/282))
- program: fix amm-jit erroring out when bids/asks are zero ([#279](https://github.com/drift-labs/protocol-v2/pull/279))
- ts-sdk: fix overflow in inventorySpreadScale

### Breaking

## [2.2.0] - 2022-12-06

### Features

- ts-sdk: add btc/eth perp market configs for mainnet ([#277](https://github.com/drift-labs/protocol-v2/pull/277))
- program: reduce if stake requirement for better fee tier ([#275](https://github.com/drift-labs/protocol-v2/pull/275))
- program: new oracle order where auction price is oracle price offset ([#269](https://github.com/drift-labs/protocol-v2/pull/269)).
- program: block negative pnl settles which would lead to more borrows when quote spot utilization is high ([#273](https://github.com/drift-labs/protocol-v2/pull/273)).

### Fixes

- ts-sdk: fix bugs in calculateSpreadBN
- ts-sdk: fix additional bug in calculateSpreadBN (negative nums)

### Breaking<|MERGE_RESOLUTION|>--- conflicted
+++ resolved
@@ -9,11 +9,8 @@
 
 ### Features
 
-<<<<<<< HEAD
 - program: add additional withdraw/borrow guards around fast utilization changes (([#517](https://github.com/drift-labs/protocol-v2/pull/517)))
-=======
 - program: new margin type for when orders are being filled (([#518](https://github.com/drift-labs/protocol-v2/pull/518)))
->>>>>>> a483da1c
 
 ### Fixes
 
