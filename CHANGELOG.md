--- conflicted
+++ resolved
@@ -17,11 +17,8 @@
 
 ### Fixes
 
-<<<<<<< HEAD
 - program: tweaks for setting init asset weight to 0 (([#523](https://github.com/drift-labs/protocol-v2/pull/523)))
-=======
 - program: add vault invariant to update_spot_market_cumulative_interest ix (([#524](https://github.com/drift-labs/protocol-v2/pull/524)))
->>>>>>> 5a284465
 - program: check oracles valid in meets_withdraw_margin_requirement if number_of_liabilities > 0
 - program: only get quote spot market if user has quote position in validate_spot_margin_trading
 - program: fix decrement_open_orders for makers
