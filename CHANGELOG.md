--- conflicted
+++ resolved
@@ -9,11 +9,8 @@
 
 ### Features
 
-<<<<<<< HEAD
 - program: allow settle pnl on oracle delays when price is stable ([#929](https://github.com/drift-labs/protocol-v2/pull/929))
-=======
 - program: cache validity in oracle map
->>>>>>> 96c5bc0a
 
 ### Fixes
 
