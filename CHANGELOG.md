# Changelog

All notable changes to this project will be documented in this file.

The format is based on [Keep a Changelog](https://keepachangelog.com/en/1.0.0/),
and this project adheres to [Semantic Versioning](https://semver.org/spec/v2.0.0.html).

## [Unreleased]

### Features

- ts-sdk: new calculateEstimatedPerpEntryPrice that accounts for dlob & vamm ([#326](https://github.com/drift-labs/protocol-v2/pull/326))

### Fixes

<<<<<<< HEAD
- program: bitflags for exchange status ([#330](https://github.com/drift-labs/protocol-v2/pull/330))
=======
- program: update fee calculation for filling against openbook
>>>>>>> 87a8b216
- program: relax conditions for valid oracle price in fulfill_perp_order
- program: handle fallback price when amm has no liquidity ([#324](https://github.com/drift-labs/protocol-v2/pull/324))
- sdk: add getRestingLimitBids/Asks to DLOB ([#325](https://github.com/drift-labs/protocol-v2/pull/325))
- program: tweak oracle price used for determine_perp_fulfillment_methods

### Breaking

## [2.11.0] - 2023-01-11

### Features

- program: remove canceling market orders with limit price after first fill
- program: try to match against multiple of makers orders ([#315](https://github.com/drift-labs/protocol-v2/pull/316))
- program: limit number of users to 1500
- program: more rigorous risk decreasing check in place_perp_order/place_stop_order

### Fixes

- program: avoid overflow when calculating overflow ([#322](https://github.com/drift-labs/protocol-v2/pull/322))
- ts-sdk: fix user.getUnrealizedPnl to account for lp position
- program: cancel market order for not satisfying limit price only if there was some base asset amount filled

### Breaking

## [2.10.0] - 2023-01-03

### Features

- program: place order returns early if max ts breached ([#317](https://github.com/drift-labs/protocol-v2/pull/317))
- ts-sdk: batch getMultipleAccount calls in bulkAccountLoader ([#315](https://github.com/drift-labs/protocol-v2/pull/315))
- program: add clippy deny for panic, expect and unwrap
- program: add market index offset trait ([#287](https://github.com/drift-labs/protocol-v2/pull/287))
- program: add size trait to accounts and events ([#286](https://github.com/drift-labs/protocol-v2/pull/286))

### Fixes

- program: add access control for spot market updates similar to perp market ([#284](https://github.com/drift-labs/protocol-v2/pull/284))
- ts-sdk: allow websocket subscriber to skip getAccount call to rpc ([#313](https://github.com/drift-labs/protocol-v2/pull/313))
- ts-sdk: always add market account for cancelOrders if market index included
- anchor tests: make deterministic to run in ci ([#289](https://github.com/drift-labs/protocol-v2/pull/289))
- ts-sdk: fix deprecated calls to `@solana/web3.js` ([#299](https://github.com/drift-labs/protocol-v2/pull/307))
- ts-sdk: fix calculateAssetWeight for Maintenance Margin ([#308](https://github.com/drift-labs/protocol-v2/pull/308))
- ts-sdk: fix UserMap for websocket usage ([#308](https://github.com/drift-labs/protocol-v2/pull/310))

### Breaking

## [2.9.0] - 2022-12-23

### Features

- program: use vamm price to guard against bad fills for limit orders ([#304](https://github.com/drift-labs/protocol-v2/pull/304))

### Fixes

- ts-sdk: expect signTransaction from wallet adapters to return a copy ([#299](https://github.com/drift-labs/protocol-v2/pull/299))

### Breaking

## [2.8.0] - 2022-12-22

### Features

- program: add force_cancel_orders to cancel risk-increasing orders for users with excessive leverage ([#298](https://github.com/drift-labs/protocol-v2/pull/298))

### Fixes

- program: fix calculate_availability_borrow_liquidity ([#301](https://github.com/drift-labs/protocol-v2/pull/301))
- program: fix casting in fulfill_spot_order_with_match to handle implied max_base_asset_amounts
- sdk: fix BulkAccountLoader starvation ([#300](https://github.com/drift-labs/protocol-v2/pull/300))

### Breaking

## [2.7.0] - 2022-12-19

### Features

### Fixes

program: more leniency in allowing risk decreasing trades for perps ([#297](https://github.com/drift-labs/protocol-v2/pull/297))
program: fix is_user_being_liquidated in deposit

### Breaking

## [2.6.0] - 2022-12-16

### Features

program: allow keeper to switch user status to active by calling liquidate perp ([#296](https://github.com/drift-labs/protocol-v2/pull/296))

### Fixes

- program: more precise update k in prepeg ([#294](https://github.com/drift-labs/protocol-v2/pull/294))
- program: allow duplicative reduce only orders ([#293](https://github.com/drift-labs/protocol-v2/pull/293))
- program: fix should_cancel_reduce_only_order
- ts-sdk: add Oracle OrderType to dlob idl

### Breaking

## [2.5.0] - 2022-12-13

### Features

### Fixes

- program: disable lower bound check for update amm once it's already been breached ([#292](https://github.com/drift-labs/protocol-v2/pull/292))
- ts-sdk: fix DLOB.updateOrder ([#290](https://github.com/drift-labs/protocol-v2/pull/290))
- ts-sdk: make calculateClaimablePnl mirror on-chain logic ([#291](https://github.com/drift-labs/protocol-v2/pull/291))
- ts-sdk: add margin trading toggle field to user accounts, update toggle margin trading function to add ability to toggle for any subaccount rather than just the active ([#285](https://github.com/drift-labs/protocol-v2/pull/285))

### Breaking

## [2.4.0] - 2022-12-09

### Features

- program: check if place_perp_order can lead to breach in max oi ([#283](https://github.com/drift-labs/protocol-v2/pull/283))
- program: find fallback maker order if passed order id doesnt exist ([#281](https://github.com/drift-labs/protocol-v2/pull/281))

### Fixes

- program: fix amm-jit so makers can fill the full size of their order after amm-jit occurs ([#280](https://github.com/drift-labs/protocol-v2/pull/280))

### Breaking

## [2.3.0] - 2022-12-07

### Features

### Fixes

- program: update the amm min/max_base_asset_reserve upon k decreases within update_amm ([#282](https://github.com/drift-labs/protocol-v2/pull/282))
- program: fix amm-jit erroring out when bids/asks are zero ([#279](https://github.com/drift-labs/protocol-v2/pull/279))
- ts-sdk: fix overflow in inventorySpreadScale

### Breaking

## [2.2.0] - 2022-12-06

### Features

- ts-sdk: add btc/eth perp market configs for mainnet ([#277](https://github.com/drift-labs/protocol-v2/pull/277))
- program: reduce if stake requirement for better fee tier ([#275](https://github.com/drift-labs/protocol-v2/pull/275))
- program: new oracle order where auction price is oracle price offset ([#269](https://github.com/drift-labs/protocol-v2/pull/269)).
- program: block negative pnl settles which would lead to more borrows when quote spot utilization is high ([#273](https://github.com/drift-labs/protocol-v2/pull/273)).

### Fixes

- ts-sdk: fix bugs in calculateSpreadBN
- ts-sdk: fix additional bug in calculateSpreadBN (negative nums)

### Breaking<|MERGE_RESOLUTION|>--- conflicted
+++ resolved
@@ -13,11 +13,8 @@
 
 ### Fixes
 
-<<<<<<< HEAD
 - program: bitflags for exchange status ([#330](https://github.com/drift-labs/protocol-v2/pull/330))
-=======
 - program: update fee calculation for filling against openbook
->>>>>>> 87a8b216
 - program: relax conditions for valid oracle price in fulfill_perp_order
 - program: handle fallback price when amm has no liquidity ([#324](https://github.com/drift-labs/protocol-v2/pull/324))
 - sdk: add getRestingLimitBids/Asks to DLOB ([#325](https://github.com/drift-labs/protocol-v2/pull/325))
