--- conflicted
+++ resolved
@@ -14,11 +14,8 @@
 
 ### Fixes
 
-<<<<<<< HEAD
 - program: fix overflow in calculate_long_short_vol_spread ([#352](https://github.com/drift-labs/protocol-v2/pull/352))
-=======
 - program: dont let users disable margin trading if they have margin orders open 
->>>>>>> 33fb1f55
 - program: tweaks to fix max leverage order param flag with imf factor ([#351](https://github.com/drift-labs/protocol-v2/pull/351))
 
 ### Breaking
