--- conflicted
+++ resolved
@@ -8,6 +8,8 @@
 ## Unreleased
 
 ### Features
+
+- program: increase stable coin oracle threshold ([#1526](https://github.com/drift-labs/protocol-v2/pull/1526))
 
 ### Fixes
 
@@ -217,7 +219,6 @@
 
 ### Features
 
-<<<<<<< HEAD
 - program: update referral fee validate rules ([#1843](https://github.com/drift-labs/protocol-v2/pull/1843))
 
 ### Fixes
@@ -434,9 +435,6 @@
 
 - program: place perp order can update high leverage mode ([#1573](https://github.com/drift-labs/protocol-v2/pull/1573))
 - sdk: generalized getSpotAssetValue and getSpotLiabilityValue to be able to be called without a user account ([#1577](https://github.com/drift-labs/protocol-v2/pull/1577))
-=======
-- program: increase stable coin oracle threshold ([#1526](https://github.com/drift-labs/protocol-v2/pull/1526))
->>>>>>> 2a86042d
 
 ### Fixes
 
