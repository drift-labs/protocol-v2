--- conflicted
+++ resolved
@@ -10,13 +10,12 @@
 
 ### Features
 
-<<<<<<< HEAD
-=======
--ts-sdk: updates for accounting for spot leverage ([#295](https://github.com/drift-labs/protocol-v2/pull/295))
+- ts-sdk: updates for accounting for spot leverage ([#295](https://github.com/drift-labs/protocol-v2/pull/295))
 
 ### Fixes
 
 - program: tweaks to fix max leverage order param flag with imf factor ([#351](https://github.com/drift-labs/protocol-v2/pull/351))
+- program: improve bid/ask twap calculation for funding rate stability ([#345](https://github.com/drift-labs/protocol-v2/pull/345))
 
 ### Breaking
 
@@ -26,11 +25,7 @@
 
 - ts-sdk: add aptos
 
->>>>>>> 3cf37e24
-### Fixes
-- program: improve bid/ask twap calculation for funding rate stability ([#345](https://github.com/drift-labs/protocol-v2/pull/345))
-
-- 
+### Fixes 
 
 ### Breaking
 
