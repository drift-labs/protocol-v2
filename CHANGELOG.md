--- conflicted
+++ resolved
@@ -11,11 +11,8 @@
 ### Features
 
 - program: max number of subaccounts to 3000
-<<<<<<< HEAD
 - program: amm spread logic more consistent across market by using liquidity ratio rather than base asset amount for inventory spread scaling([#374](https://github.com/drift-labs/protocol-v2/pull/374))
-=======
 - program: add pyth1M/pyth1K as OracleSource ([#375](https://github.com/drift-labs/protocol-v2/pull/375))
->>>>>>> 86cf4112
 
 ### Fixes
 
