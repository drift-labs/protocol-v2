--- conflicted
+++ resolved
@@ -8,14 +8,10 @@
 ## [Unreleased]
 
 ### Features
-<<<<<<< HEAD
 
 - program: add support for phoenix spot markets ([#437](https://github.com/drift-labs/protocol-v2/pull/437))
-
-=======
 - sdk: ability to add stake from subaccount
     
->>>>>>> db0b9ad5
 ### Fixes
 
 - program: allow amm to pull up to FEE_POOL_TO_REVENUE_POOL_THRESHOLD into fee pool ([#436](https://github.com/drift-labs/protocol-v2/pull/436))
