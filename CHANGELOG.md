--- conflicted
+++ resolved
@@ -8,19 +8,8 @@
 ## [Unreleased]
 
 ### Features
-<<<<<<< HEAD
 - program: add invariant check boolean for attempt settle revenue to insurance ([#937](https://github.com/drift-labs/protocol-v2/pull/937)) 
-=======
 - program: improve best bid/ask estimate in mark twap update  ([#975](https://github.com/drift-labs/protocol-v2/pull/975)) 
-
-### Fixes
-
-### Breaking
-
-## [2.74.0] - 2023-03-25
-
-### Features
->>>>>>> 1b4e4aa9
 
 ### Fixes
 
