--- conflicted
+++ resolved
@@ -14,8 +14,6 @@
 
 ### Breaking
 
-<<<<<<< HEAD
-=======
 ## [2.17.0] - 2023-02-17
 
 ### Features
@@ -27,7 +25,6 @@
 
 ### Breaking
 
->>>>>>> e956b2b5
 ## [2.16.0] - 2023-02-14
 
 ### Features
