--- conflicted
+++ resolved
@@ -13,17 +13,11 @@
 
 ### Fixes
 
-<<<<<<< HEAD
-- ts-sdk: fix abs for dustBaseAssetValue in getPerpPositionWithLPSettle ([#543](https://github.com/drift-labs/protocol-v2/pull/543))
-- program: add a fixed buffer margin requirement for lp_shares ([#546](https://github.com/drift-labs/protocol-v2/pull/546))
-- program: use fill margin type in fulfill_spot_order
-=======
 - program: add buffer before limit tif can be expired ([#551](https://github.com/drift-labs/protocol-v2/pull/530))
 - ts-sdk: fix abs for dustBaseAssetValue in getPerpPositionWithLPSettle ([#543](https://github.com/drift-labs/protocol-v2/pull/543))
 - program: add a fixed buffer margin requirement for lp_shares ([#546](https://github.com/drift-labs/protocol-v2/pull/546))
 - program: use fill margin type in fulfill_spot_order
 - ts-sdk: add buffer to max leverage for LP contributions
->>>>>>> 6f6e3f64
 
 ### Breaking
 
