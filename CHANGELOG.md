# Changelog

All notable changes to this project will be documented in this file.

The format is based on [Keep a Changelog](https://keepachangelog.com/en/1.0.0/),
and this project adheres to [Semantic Versioning](https://semver.org/spec/v2.0.0.html).

## [Unreleased]

### Features

- program: try to match against multiple of makers orders ([#315](https://github.com/drift-labs/protocol-v2/pull/316))
- program: limit number of users to 1500
- program: more rigorous risk decreasing check in place_perp_order/place_stop_order

### Fixes

<<<<<<< HEAD
program: avoid overflow when calculating overflow ([#322](https://github.com/drift-labs/protocol-v2/pull/322))
ts-sdk: fix user.getUnrealizedPnl to account for lp position
program: cancel market order for not satisfying limit price only if there was some base asset amount filled
=======
- ts-sdk: fix user.getUnrealizedPnl to account for lp position
- program: cancel market order for not satisfying limit price only if there was some base asset amount filled
>>>>>>> 22aa67b1

### Breaking

## [2.10.0] - 2023-01-03

### Features

- program: place order returns early if max ts breached ([#317](https://github.com/drift-labs/protocol-v2/pull/317))
- ts-sdk: batch getMultipleAccount calls in bulkAccountLoader ([#315](https://github.com/drift-labs/protocol-v2/pull/315))
- program: add clippy deny for panic, expect and unwrap
- program: add market index offset trait ([#287](https://github.com/drift-labs/protocol-v2/pull/287))
- program: add size trait to accounts and events ([#286](https://github.com/drift-labs/protocol-v2/pull/286))

### Fixes

- program: add access control for spot market updates similar to perp market ([#284](https://github.com/drift-labs/protocol-v2/pull/284))
- ts-sdk: allow websocket subscriber to skip getAccount call to rpc ([#313](https://github.com/drift-labs/protocol-v2/pull/313))
- ts-sdk: always add market account for cancelOrders if market index included
- anchor tests: make deterministic to run in ci ([#289](https://github.com/drift-labs/protocol-v2/pull/289))
- ts-sdk: fix deprecated calls to `@solana/web3.js` ([#299](https://github.com/drift-labs/protocol-v2/pull/307))
- ts-sdk: fix calculateAssetWeight for Maintenance Margin ([#308](https://github.com/drift-labs/protocol-v2/pull/308))
- ts-sdk: fix UserMap for websocket usage ([#308](https://github.com/drift-labs/protocol-v2/pull/310))

### Breaking

## [2.9.0] - 2022-12-23

### Features

- program: use vamm price to guard against bad fills for limit orders ([#304](https://github.com/drift-labs/protocol-v2/pull/304))

### Fixes

- ts-sdk: expect signTransaction from wallet adapters to return a copy ([#299](https://github.com/drift-labs/protocol-v2/pull/299))

### Breaking

## [2.8.0] - 2022-12-22

### Features

- program: add force_cancel_orders to cancel risk-increasing orders for users with excessive leverage ([#298](https://github.com/drift-labs/protocol-v2/pull/298))

### Fixes

- program: fix calculate_availability_borrow_liquidity ([#301](https://github.com/drift-labs/protocol-v2/pull/301))
- program: fix casting in fulfill_spot_order_with_match to handle implied max_base_asset_amounts
- sdk: fix BulkAccountLoader starvation ([#300](https://github.com/drift-labs/protocol-v2/pull/300))

### Breaking

## [2.7.0] - 2022-12-19

### Features

### Fixes

program: more leniency in allowing risk decreasing trades for perps ([#297](https://github.com/drift-labs/protocol-v2/pull/297))
program: fix is_user_being_liquidated in deposit

### Breaking

## [2.6.0] - 2022-12-16

### Features

program: allow keeper to switch user status to active by calling liquidate perp ([#296](https://github.com/drift-labs/protocol-v2/pull/296))

### Fixes

- program: more precise update k in prepeg ([#294](https://github.com/drift-labs/protocol-v2/pull/294))
- program: allow duplicative reduce only orders ([#293](https://github.com/drift-labs/protocol-v2/pull/293))
- program: fix should_cancel_reduce_only_order
- ts-sdk: add Oracle OrderType to dlob idl

### Breaking

## [2.5.0] - 2022-12-13

### Features

### Fixes

- program: disable lower bound check for update amm once it's already been breached ([#292](https://github.com/drift-labs/protocol-v2/pull/292))
- ts-sdk: fix DLOB.updateOrder ([#290](https://github.com/drift-labs/protocol-v2/pull/290))
- ts-sdk: make calculateClaimablePnl mirror on-chain logic ([#291](https://github.com/drift-labs/protocol-v2/pull/291))
- ts-sdk: add margin trading toggle field to user accounts, update toggle margin trading function to add ability to toggle for any subaccount rather than just the active ([#285](https://github.com/drift-labs/protocol-v2/pull/285))

### Breaking

## [2.4.0] - 2022-12-09

### Features

- program: check if place_perp_order can lead to breach in max oi ([#283](https://github.com/drift-labs/protocol-v2/pull/283))
- program: find fallback maker order if passed order id doesnt exist ([#281](https://github.com/drift-labs/protocol-v2/pull/281))

### Fixes

- program: fix amm-jit so makers can fill the full size of their order after amm-jit occurs ([#280](https://github.com/drift-labs/protocol-v2/pull/280))

### Breaking

## [2.3.0] - 2022-12-07

### Features

### Fixes

- program: update the amm min/max_base_asset_reserve upon k decreases within update_amm ([#282](https://github.com/drift-labs/protocol-v2/pull/282))
- program: fix amm-jit erroring out when bids/asks are zero ([#279](https://github.com/drift-labs/protocol-v2/pull/279))
- ts-sdk: fix overflow in inventorySpreadScale

### Breaking

## [2.2.0] - 2022-12-06

### Features

- ts-sdk: add btc/eth perp market configs for mainnet ([#277](https://github.com/drift-labs/protocol-v2/pull/277))
- program: reduce if stake requirement for better fee tier ([#275](https://github.com/drift-labs/protocol-v2/pull/275))
- program: new oracle order where auction price is oracle price offset ([#269](https://github.com/drift-labs/protocol-v2/pull/269)).
- program: block negative pnl settles which would lead to more borrows when quote spot utilization is high ([#273](https://github.com/drift-labs/protocol-v2/pull/273)).

### Fixes

- ts-sdk: fix bugs in calculateSpreadBN
- ts-sdk: fix additional bug in calculateSpreadBN (negative nums)

### Breaking<|MERGE_RESOLUTION|>--- conflicted
+++ resolved
@@ -15,14 +15,9 @@
 
 ### Fixes
 
-<<<<<<< HEAD
-program: avoid overflow when calculating overflow ([#322](https://github.com/drift-labs/protocol-v2/pull/322))
-ts-sdk: fix user.getUnrealizedPnl to account for lp position
-program: cancel market order for not satisfying limit price only if there was some base asset amount filled
-=======
+- program: avoid overflow when calculating overflow ([#322](https://github.com/drift-labs/protocol-v2/pull/322))
 - ts-sdk: fix user.getUnrealizedPnl to account for lp position
 - program: cancel market order for not satisfying limit price only if there was some base asset amount filled
->>>>>>> 22aa67b1
 
 ### Breaking
 
