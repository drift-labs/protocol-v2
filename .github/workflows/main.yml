name: main

on:
  push:
    branches: [master]
  pull_request:
    branches: [master]

defaults:
  run:
    shell: bash
    working-directory: .

env:
  CARGO_TERM_COLOR: always
  RUST_TOOLCHAIN: 1.70.0
  SOLANA_VERSION: "1.16.27"

jobs:
  fmt-clippy:
    name: fmt & clippy
    runs-on: ubicloud
    steps:
      - uses: actions/checkout@v2
      - name: Install Rust nightly
        uses: actions-rs/toolchain@v1
        with:
          toolchain: ${{ env.RUST_TOOLCHAIN }}
          profile: minimal
          override: true
          components: rustfmt, clippy
      - name: Cache build files
        uses: Swatinem/rust-cache@v1
      - name: Cargo fmt
        run: cargo fmt -- --check
      - name: Cargo clippy
        run: cargo clippy -p drift
  unit:
    name: Unit tests
    runs-on: ubicloud
    steps:
      - uses: actions/checkout@v2
      - name: Install Rust toolchain
        uses: actions-rs/toolchain@v1
        with:
          toolchain: ${{ env.RUST_TOOLCHAIN }}
          profile: minimal
          override: true
      - name: Cache build artefacts
        uses: Swatinem/rust-cache@v1
      - name: Run package checks
        run: cargo check # run package checks
      - name: Run unit tests
        run: cargo test --lib # run unit tests
# disable until solana-client is upgraded
#  cargo-audit:
#    name: Cargo audit
#    runs-on: ubicloud
#    steps:
#      - uses: actions/checkout@v2
#      - name: Cache cargo-audit version
#        uses: Swatinem/rust-cache@v1
#      - name: Download cargo-audit
#        uses: actions-rs/install@v0.1
#        with:
#          crate: cargo-audit
#          version: latest
#      - name: Run cargo-audit # Using args from .cargo/audit.toml
#        run: cargo audit
  yarn-prettier:
    runs-on: ubicloud
    steps:
      - uses: actions/checkout@v2
      - name: Setup node
        uses: actions/setup-node@v2
        with:
          node-version: "18.x"
          registry-url: "https://registry.npmjs.org"
      - name: Install yarn
        run: yarn
      - name: Print prettier version
        run: npx prettier --version
      - name: Run prettier
        run: yarn prettify
  yarn-lint:
    runs-on: ubicloud
    steps:
      - uses: actions/checkout@v2
      - name: Setup node
        uses: actions/setup-node@v2
        with:
          node-version: "18.x"
          registry-url: "https://registry.npmjs.org"
      - name: Install yarn
        run: yarn
      - name: Run lint
        run: yarn lint
  anchor-tests:
    runs-on: ubicloud
    timeout-minutes: 60
    steps:
      - uses: actions/checkout@v2

      - name: Install Rust toolchain
        uses: actions-rs/toolchain@v1
        with:
          toolchain: ${{ env.RUST_TOOLCHAIN }}
          profile: minimal
          override: true
      - name: Cache build artefacts
        uses: Swatinem/rust-cache@v1
        with:
          cache-on-failure: "true"

      - uses: ./.github/actions/setup-solana/

      - name: install anchor cli
        run: cargo install --git https://github.com/coral-xyz/anchor --tag v0.29.0 anchor-cli --locked

      - name: Setup node
        uses: actions/setup-node@v2
        with:
          node-version: "18.x"
          registry-url: "https://registry.npmjs.org"

      - name: Setup yarn
        run: npm install -g yarn

      - name: Install yarn
        run: yarn

      - name: install typescript
        run: npm install typescript -g

      - name: install mocha
        run: |
          npm install ts-mocha -g
          npm install --global mocha

      - name: build sdk
        run: cd sdk/ && yarn && yarn build && cd ..

      - name: run anchor tests
        run: bash test-scripts/run-anchor-tests.sh
  check-for-sdk-changes:
    runs-on: ubicloud
    # Set job outputs to values from filter step
    outputs:
      sdk: ${{ steps.filter.outputs.sdk }}
    steps:
      # For pull requests it's not necessary to checkout the code
      - uses: actions/checkout@v2
      - uses: dorny/paths-filter@v2
        id: filter
        with:
          filters: |
            sdk:
              - 'sdk/**'
  release:
    runs-on: ubicloud
    needs:
      [
        fmt-clippy,
        unit,
#        cargo-audit,
        yarn-prettier,
        yarn-lint,
        check-for-sdk-changes,
      ]
    if: ${{ github.ref == 'refs/heads/master' && needs.check-for-sdk-changes.outputs.sdk == 'true' }}
    defaults:
      run:
        working-directory: ./sdk
    outputs:
      version: ${{ steps.git-commit.outputs.version }}
    steps:
      - uses: actions/checkout@v2
      - name: Setup node
        uses: actions/setup-node@v2
        with:
          node-version: "18.x"
          registry-url: "https://registry.npmjs.org"
      - name: Build sdk
        run: yarn
      - run: yarn build
      - name: Update package version
        run: |
          VERSION=$(node -e "console.log(require('./package.json').version);")
          [[ "$VERSION" == *beta* ]] && npm version prerelease --preid=beta || npm version preminor --preid=beta
      - name: Git commit
        id: git-commit
        run: |
          VERSION=$(node -e "console.log(require('./package.json').version);")
          echo "version=$VERSION" >> $GITHUB_OUTPUT
          git config user.name "GitHub Actions"
          git config user.email 41898282+github-actions[bot]@users.noreply.github.com
          git add ..
          git commit -a -m "sdk: release v$VERSION"
          git push origin HEAD
      - name: Publish to npm
        run: npm publish --access=public
        env:
          NODE_AUTH_TOKEN: ${{ secrets.NPM_TOKEN }}
  emit-dispatch-events:
    runs-on: ubicloud
    needs: [release, check-for-sdk-changes]
    if: ${{ github.ref == 'refs/heads/master' && needs.check-for-sdk-changes.outputs.sdk == 'true' }}
    strategy:
      matrix:
        repo:
          [
            "jit-proxy",
            "dlob-server",
            "drift-competitions",
          ]
    steps:
      - name: Checkout code with new updated version
        uses: actions/checkout@v2
      - name: Emit dispatch event
        run: |
          curl -X POST \
            -H "Accept: application/vnd.github+json" \
            -H "Authorization: token ${{ secrets.GH_PAT }}" \
            -H "X-GitHub-Api-Version: 2022-11-28" \
            "https://api.github.com/repos/drift-labs/${{ matrix.repo }}/dispatches" \
            -d "{\"event_type\": \"sdk-update\", \"client_payload\": {
              \"version\": \"$VERSION\"
            }}"
        env:
          GH_PAT: ${{ secrets.GH_PAT }}
          VERSION: ${{ needs.release.outputs.version }}
        working-directory: ./sdk
  check-for-program-version-changes:
    runs-on: ubuntu-latest
    # Set job outputs to values from filter step
    outputs:
      program: ${{ steps.filter.outputs.program }}
    steps:
      # For pull requests it's not necessary to checkout the code
      - uses: actions/checkout@v2
      - uses: dorny/paths-filter@v2
        id: filter
        with:
          filters: |
            program:
              - 'programs/drift/Cargo.toml'
  verified-build:
    name: Build Verifiable Artifact
<<<<<<< HEAD
    runs-on: ubuntu-latest
    needs:
      [
          check-for-program-version-changes,
      ]
    if: ${{ needs.check-for-program-version-changes.outputs.program == 'true' }}
=======
    runs-on: ubicloud
>>>>>>> 0e337842
    steps:
      - name: Checkout
        uses: actions/checkout@v3

      - name: Install Solana Verify
        run: |
          cargo install --locked --version 0.2.11 solana-verify
          solana-verify --version

      - name: Verifiable Build
        run: |
          solana-verify build --library-name drift --base-image ellipsislabs/solana:1.16.6

      - name: Upload Artifact
        uses: actions/upload-artifact@v3
        with:
          name: build
          path: target/deploy/drift.so
<|MERGE_RESOLUTION|>--- conflicted
+++ resolved
@@ -246,16 +246,12 @@
               - 'programs/drift/Cargo.toml'
   verified-build:
     name: Build Verifiable Artifact
-<<<<<<< HEAD
-    runs-on: ubuntu-latest
+    runs-on: ubicloud
     needs:
       [
           check-for-program-version-changes,
       ]
     if: ${{ needs.check-for-program-version-changes.outputs.program == 'true' }}
-=======
-    runs-on: ubicloud
->>>>>>> 0e337842
     steps:
       - name: Checkout
         uses: actions/checkout@v3
