--- conflicted
+++ resolved
@@ -305,37 +305,4 @@
         uses: actions/upload-artifact@v3
         with:
           name: build
-<<<<<<< HEAD
-          path: target/deploy/drift.so
-  # code-coverage:
-  #   name: Code Coverage
-  #   runs-on: ubuntu-latest
-  #   steps:
-  #     - uses: actions/checkout@v2
-  #     - name: Install Rust toolchain
-  #       uses: actions-rs/toolchain@v1
-  #       with:
-  #         toolchain: ${{ env.RUST_TOOLCHAIN }}
-  #         profile: minimal
-  #         override: true
-  #     - name: Cache build artefacts
-  #       uses: Swatinem/rust-cache@v1
-  #     - name: Run package checks
-  #       run: cargo check # run package checks
-  #     - name: Run cargo-tarpaulin
-  #       uses: actions-rs/tarpaulin@v0.1
-  #       with:
-  #         version: '0.15.0'
-  #         args: '-- --test-threads 1'
-  #     - name: Upload to codecov.io
-  #       uses: codecov/codecov-action@v1.0.2
-  #       with:
-  #         token: ${{secrets.CODECOV_TOKEN}}
-  #     - name: Archive code coverage results
-  #       uses: actions/upload-artifact@v1
-  #       with:
-  #         name: code-coverage-report
-  #         path: cobertura.xml
-=======
-          path: target/deploy/drift.so
->>>>>>> b7e0f98b
+          path: target/deploy/drift.so