--- conflicted
+++ resolved
@@ -4,13 +4,8 @@
 import { BN } from '../sdk';
 import {
 	Admin,
-<<<<<<< HEAD
-	MARK_PRICE_PRECISION,
+	PRICE_PRECISION,
 	calculateReservePrice,
-=======
-	PRICE_PRECISION,
-	calculateMarkPrice,
->>>>>>> d529ebbd
 	calculateTradeSlippage,
 	calculateTargetPriceTrade,
 	PositionDirection,
