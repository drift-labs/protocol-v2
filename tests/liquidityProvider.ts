--- conflicted
+++ resolved
@@ -202,15 +202,8 @@
 			ammInitialQuoteAssetReserve,
 			new BN(60 * 60)
 		);
-<<<<<<< HEAD
-		await clearingHouse.updatePerpMarketStatus(new BN(0), MarketStatus.ACTIVE);
-
-		await clearingHouse.updateLpCooldownTime(ZERO, new BN(0));
-		await clearingHouse.updateMaxBaseAssetAmountRatio(new BN(0), 1);
-=======
 		await clearingHouse.updateLpCooldownTime(0, new BN(0));
 		await clearingHouse.updateMaxBaseAssetAmountRatio(0, 1);
->>>>>>> a774353c
 		// await clearingHouse.updateMarketBaseAssetAmountStepSize(
 		// 	new BN(0),
 		// 	new BN(1)
@@ -223,13 +216,7 @@
 			stableAmmInitialQuoteAssetReserve,
 			new BN(0)
 		);
-<<<<<<< HEAD
-		await clearingHouse.updatePerpMarketStatus(new BN(1), MarketStatus.ACTIVE);
-
-		await clearingHouse.updateLpCooldownTime(new BN(1), new BN(0));
-=======
 		await clearingHouse.updateLpCooldownTime(1, new BN(0));
->>>>>>> a774353c
 		await clearingHouse.updatePerpAuctionDuration(new BN(0));
 
 		[traderClearingHouse, traderClearingHouseUser] = await createNewUser(
