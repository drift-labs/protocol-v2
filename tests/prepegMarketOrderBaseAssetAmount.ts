--- conflicted
+++ resolved
@@ -467,19 +467,23 @@
 				'after trade est. mark price:',
 				convertToNumber(newPrice)
 			);
-			const txSig = await clearingHouse.placeAndTake(orderParams);
-			const computeUnits = await findComputeUnitConsumption(
-				clearingHouse.program.programId,
-				connection,
-				txSig,
-				'confirmed'
-			);
-			console.log('compute units', computeUnits);
-			console.log(
-				'tx logs',
-				(await connection.getTransaction(txSig, { commitment: 'confirmed' }))
-					.meta.logMessages
-			);
+			try {
+				const txSig = await clearingHouse.placeAndTake(orderParams);
+				const computeUnits = await findComputeUnitConsumption(
+					clearingHouse.program.programId,
+					connection,
+					txSig,
+					'confirmed'
+				);
+				console.log('compute units', computeUnits);
+				console.log(
+					'tx logs',
+					(await connection.getTransaction(txSig, { commitment: 'confirmed' }))
+						.meta.logMessages
+				);
+			} catch (e) {
+				console.error(e);
+			}
 
 			const market = clearingHouse.getMarketAccount(i);
 			const [bid1, ask1] = calculateBidAskPrice(market.amm, oraclePriceData);
@@ -516,33 +520,6 @@
 			.price;
 		await setFeedPrice(anchor.workspace.Pyth, curPrice * 1.01, mockOracles[0]);
 
-<<<<<<< HEAD
-		const orderParams = getMarketOrderParams(
-			new BN(0),
-			PositionDirection.SHORT,
-			ZERO,
-			user.positions[0].baseAssetAmount.div(new BN(2)),
-			false
-		);
-		try {
-			const txSig = await clearingHouse.placeAndTake(orderParams);
-			const computeUnits = await findComputeUnitConsumption(
-				clearingHouse.program.programId,
-				connection,
-				txSig,
-				'confirmed'
-			);
-			console.log('compute units', computeUnits);
-			console.log(
-				'tx logs',
-				(await connection.getTransaction(txSig, { commitment: 'confirmed' }))
-					.meta.logMessages
-			);
-		} catch (e) {
-			console.error(e);
-			assert(false);
-		}
-=======
 		const orderParams = getMarketOrderParams({
 			marketIndex: new BN(0),
 			direction: PositionDirection.SHORT,
@@ -562,6 +539,5 @@
 			(await connection.getTransaction(txSig, { commitment: 'confirmed' })).meta
 				.logMessages
 		);
->>>>>>> a81effe7
 	});
 });