--- conflicted
+++ resolved
@@ -17,13 +17,8 @@
 import { PublicKey } from '@solana/web3.js';
 import {
 	Admin,
-<<<<<<< HEAD
-	MARK_PRICE_PRECISION,
+	PRICE_PRECISION,
 	calculateReservePrice,
-=======
-	PRICE_PRECISION,
-	calculateMarkPrice,
->>>>>>> d529ebbd
 	calculateTradeSlippage,
 	PositionDirection,
 	EventSubscriber,
