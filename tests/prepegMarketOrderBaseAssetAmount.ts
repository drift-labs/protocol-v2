import * as anchor from '@project-serum/anchor';
import { assert } from 'chai';
import { BN, getMarketOrderParams, ONE, OracleSource, ZERO } from '../sdk';

import { Program } from '@project-serum/anchor';

import { PublicKey } from '@solana/web3.js';
import {
	Admin,
	MARK_PRICE_PRECISION,
	calculateMarkPrice,
	calculateTradeSlippage,
	PositionDirection,
	EventSubscriber,
	convertToNumber,
	findComputeUnitConsumption,
	calculateBidAskPrice,
	calculateUpdatedAMM,
} from '../sdk/src';

import {
	getFeedData,
	// initUserAccounts,
	mockOracle,
	mockUserUSDCAccount,
	mockUSDCMint,
	setFeedPrice,
	getOraclePriceData,
	initializeQuoteAssetBank,
} from './testHelpers';

describe('prepeg', () => {
	const provider = anchor.AnchorProvider.local();
	const connection = provider.connection;
	anchor.setProvider(provider);
	const chProgram = anchor.workspace.ClearingHouse as Program;

	let clearingHouse: Admin;
	const eventSubscriber = new EventSubscriber(connection, chProgram);
	eventSubscriber.subscribe();

	let userAccountPublicKey: PublicKey;

	let usdcMint;
	let userUSDCAccount;

	// ammInvariant == k == x * y
	const mantissaSqrtScale = new BN(Math.sqrt(MARK_PRICE_PRECISION.toNumber()));
	const ammInitialQuoteAssetAmount = new anchor.BN(5 * 10 ** 13).mul(
		mantissaSqrtScale
	);
	const ammInitialBaseAssetAmount = new anchor.BN(5 * 10 ** 13).mul(
		mantissaSqrtScale
	);

	const usdcAmount = new BN(10000 * 10 ** 6);

	let marketIndexes;
	let bankIndexes;
	let oracleInfos;
	let solUsd;
	const mockOracles = [];

	before(async () => {
		usdcMint = await mockUSDCMint(provider);
		userUSDCAccount = await mockUserUSDCAccount(usdcMint, usdcAmount, provider);

		solUsd = await mockOracle(1);
		mockOracles.push(solUsd);
		for (let i = 1; i <= 4; i++) {
			// init more oracles
			const thisUsd = await mockOracle(i);
			mockOracles.push(thisUsd);
		}

		bankIndexes = [new BN(0)];
		marketIndexes = mockOracles.map((_, i) => new BN(i));
		oracleInfos = mockOracles.map((oracle) => {
			return { publicKey: oracle, source: OracleSource.PYTH };
		});

		clearingHouse = new Admin({
			connection,
			wallet: provider.wallet,
			programID: chProgram.programId,
			opts: {
				commitment: 'confirmed',
			},
			activeUserId: 0,
			marketIndexes,
			bankIndexes,
			oracleInfos,
		});

		await clearingHouse.initialize(usdcMint.publicKey, true);

		await clearingHouse.subscribe();
		await initializeQuoteAssetBank(clearingHouse, usdcMint.publicKey);

		const periodicity = new BN(60 * 60); // 1 HOUR
		await clearingHouse.initializeMarket(
			solUsd,
			ammInitialBaseAssetAmount,
			ammInitialQuoteAssetAmount,
			periodicity,
			new BN(1_000),
			undefined,
			1000
		);
		await clearingHouse.updateMarketBaseSpread(new BN(0), 2000);
		await clearingHouse.updateCurveUpdateIntensity(new BN(0), 100);

		for (let i = 1; i <= 4; i++) {
			// init more markets
			const thisUsd = mockOracles[i];
			await clearingHouse.initializeMarket(
				thisUsd,
				ammInitialBaseAssetAmount,
				ammInitialQuoteAssetAmount,
				periodicity,
				new BN(1_000 * i),
				undefined,
				1000
			);
			await clearingHouse.updateMarketBaseSpread(new BN(i), 2000);
			await clearingHouse.updateCurveUpdateIntensity(new BN(i), 100);
		}

		[, userAccountPublicKey] =
			await clearingHouse.initializeUserAccountAndDepositCollateral(
				usdcAmount,
				userUSDCAccount.publicKey
			);
	});

	after(async () => {
		await clearingHouse.unsubscribe();
		await eventSubscriber.unsubscribe();
	});

	it('Long from 0 position', async () => {
		const marketIndex = new BN(0);
		const baseAssetAmount = new BN(497450503674885);
		const market0 = clearingHouse.getMarketAccount(0);

		// await setFeedPrice(anchor.workspace.Pyth, 1.01, solUsd);
		const curPrice = (await getFeedData(anchor.workspace.Pyth, solUsd)).price;
		console.log('new oracle price:', curPrice);
		const oraclePriceData = await getOraclePriceData(
			anchor.workspace.Pyth,
			solUsd
		);

		const [_pctAvgSlippage, _pctMaxSlippage, _entryPrice, newPrice] =
			calculateTradeSlippage(
				PositionDirection.LONG,
				baseAssetAmount,
				market0,
				'base',
				oraclePriceData
			);

		const [bid, ask] = calculateBidAskPrice(market0.amm, oraclePriceData);

		console.log(
			'bid/ask:',
			convertToNumber(bid),
			'/',
			convertToNumber(ask),
			'after trade est. mark price:',
			convertToNumber(newPrice)
		);
		const orderParams = getMarketOrderParams(
			marketIndex,
			PositionDirection.LONG,
			ZERO,
			baseAssetAmount,
			false
		);
		const txSig = await clearingHouse.placeAndFillOrder(orderParams);

		const computeUnits = await findComputeUnitConsumption(
			clearingHouse.program.programId,
			connection,
			txSig,
			'confirmed'
		);
		console.log('compute units', computeUnits);
		console.log(
			'tx logs',
			(await connection.getTransaction(txSig, { commitment: 'confirmed' })).meta
				.logMessages
		);
		const market = clearingHouse.getMarketAccount(0);

		const [bid1, ask1] = calculateBidAskPrice(market.amm, oraclePriceData);

		console.log(
			'after trade bid/ask:',
			convertToNumber(bid1),
			'/',
			convertToNumber(ask1),
			'after trade mark price:',
			convertToNumber(calculateMarkPrice(market, oraclePriceData))
		);
		// curPrice = (await getFeedData(anchor.workspace.Pyth, solUsd)).price;
		// console.log('price:', curPrice);

		// const user: any = await clearingHouse.program.account.user.fetch(
		// 	userAccountPublicKey
		// );

		// assert(user.collateral.eq(new BN(9950250)));
		// assert(user.totalFeePaid.eq(new BN(49750)));
		// assert(user.cumulativeDeposits.eq(usdcAmount));

		console.log(
			clearingHouse.getUserAccount().positions[0].quoteAssetAmount.toString()
		);
		assert.ok(
			clearingHouse
				.getUserAccount()
				.positions[0].quoteEntryAmount.gt(new BN(49750001))
		);
		console.log(
			clearingHouse.getUserAccount().positions[0].baseAssetAmount.toString()
		);
		assert.ok(
			clearingHouse
				.getUserAccount()
				.positions[0].baseAssetAmount.eq(baseAssetAmount)
		);

		console.log('sqrtK:', market.amm.sqrtK.toString());

		assert.ok(market.amm.netBaseAssetAmount.eq(new BN(497450503674885)));
		assert.ok(market.baseAssetAmountLong.eq(new BN(497450503674885)));
		assert.ok(market.baseAssetAmountShort.eq(ZERO));
		assert.ok(market.openInterest.eq(ONE));
		assert.ok(market.amm.totalFee.gt(new BN(49750)));
		assert.ok(market.amm.totalFeeMinusDistributions.gt(new BN(49750)));

		const tradeRecord = eventSubscriber.getEventsArray('TradeRecord')[0];
		assert.ok(tradeRecord.user.equals(userAccountPublicKey));
		assert.ok(tradeRecord.recordId.eq(new BN(1)));
		assert.ok(
			JSON.stringify(tradeRecord.direction) ===
				JSON.stringify(PositionDirection.LONG)
		);
		assert.ok(tradeRecord.baseAssetAmount.eq(new BN(497450503674885)));
		assert.ok(tradeRecord.liquidation == false);
		assert.ok(tradeRecord.quoteAssetAmount.gt(new BN(49750001)));
		assert.ok(tradeRecord.marketIndex.eq(marketIndex));
	});

	it('Long even more', async () => {
		const marketIndex = new BN(0);
		const baseAssetAmount = new BN(497450503674885 / 50);
		const market0 = clearingHouse.getMarketAccount(0);

		await setFeedPrice(anchor.workspace.Pyth, 1.0281, solUsd);
		const curPrice = (await getFeedData(anchor.workspace.Pyth, solUsd)).price;
		console.log('new oracle price:', curPrice);

		const oraclePriceData = await getOraclePriceData(
			anchor.workspace.Pyth,
			solUsd
		);

		const prepegAMM = calculateUpdatedAMM(market0.amm, oraclePriceData);
<<<<<<< HEAD
		assert(prepegAMM.pegMultiplier.eq(new BN(1006)));
=======
		console.log(prepegAMM.pegMultiplier.toString());
		assert(prepegAMM.pegMultiplier.eq(new BN(1005)));
>>>>>>> e4231026
		const estDist = prepegAMM.totalFee.sub(
			prepegAMM.totalFeeMinusDistributions
		);
		console.log('est distribution:', estDist.toString());

		const [_pctAvgSlippage, _pctMaxSlippage, _entryPrice, newPrice] =
			calculateTradeSlippage(
				PositionDirection.LONG,
				baseAssetAmount,
				market0,
				'base',
				oraclePriceData
			);
		const [bid, ask] = calculateBidAskPrice(market0.amm, oraclePriceData);

		console.log(
			'bid/ask:',
			convertToNumber(bid),
			'/',
			convertToNumber(ask),
			'after trade est. mark price:',
			convertToNumber(newPrice)
		);

		const orderParams = getMarketOrderParams(
			marketIndex,
			PositionDirection.LONG,
			ZERO,
			baseAssetAmount,
			false
		);

		const txSig = await clearingHouse.placeAndFillOrder(orderParams);
		const computeUnits = await findComputeUnitConsumption(
			clearingHouse.program.programId,
			connection,
			txSig,
			'confirmed'
		);
		console.log('compute units', computeUnits);
		console.log(
			'tx logs',
			(await connection.getTransaction(txSig, { commitment: 'confirmed' })).meta
				.logMessages
		);
		const market = clearingHouse.getMarketAccount(0);
		const [bid1, ask1] = calculateBidAskPrice(market.amm, oraclePriceData);
		console.log(
			'after trade bid/ask:',
			convertToNumber(market.amm.sqrtK),
			'/',
			convertToNumber(ask1),
			'after trade mark price:',
			convertToNumber(calculateMarkPrice(market, oraclePriceData))
		);
		assert(bid1.lt(ask1));
		assert(ask1.gt(oraclePriceData.price));
		assert(bid1.lt(oraclePriceData.price));

		console.log(market.amm.pegMultiplier.toString());
		assert(market.amm.pegMultiplier.eq(new BN(1005)));
		const actualDist = market.amm.totalFee.sub(
			market.amm.totalFeeMinusDistributions
		);
		console.log('actual distribution:', actualDist.toString());

		console.log(prepegAMM.sqrtK.toString(), '==', market.amm.sqrtK.toString());
		const marketInvariant = market.amm.sqrtK.mul(market.amm.sqrtK);

		// check k math good
		assert(
			marketInvariant
				.div(market.amm.baseAssetReserve)
				.eq(market.amm.quoteAssetReserve)
		);
		assert(
			marketInvariant
				.div(market.amm.quoteAssetReserve)
				.eq(market.amm.baseAssetReserve)
		);

		// check prepeg and post trade worked as expected
		assert(prepegAMM.sqrtK.eq(market.amm.sqrtK)); // predicted k = post trade k
		assert(actualDist.sub(estDist).abs().lte(new BN(4))); // cost is near equal
		assert(market.amm.sqrtK.lt(market0.amm.sqrtK)); // k was lowered

		// curPrice = (await getFeedData(anchor.workspace.Pyth, solUsd)).price;
		// console.log('price:', curPrice);

		// const user: any = await clearingHouse.program.account.user.fetch(
		// 	userAccountPublicKey
		// );

		// assert(user.collateral.eq(new BN(9950250)));
		// assert(user.totalFeePaid.eq(new BN(49750)));
		// assert(user.cumulativeDeposits.eq(usdcAmount));

		assert.ok(
			clearingHouse
				.getUserAccount()
				.positions[0].quoteEntryAmount.gt(new BN(49750001))
		);
		console.log(clearingHouse.getUserAccount().positions[0].baseAssetAmount);
		// assert.ok(
		// 	clearingHouse
		// 		.getUserAccount()
		// 		.positions[0].baseAssetAmount.eq(baseAssetAmount)
		// );
	});

	it('Reduce long position', async () => {
		const marketIndex = new BN(0);
		const baseAssetAmount = new BN(497450503674885).div(new BN(2));
		const market0 = clearingHouse.getMarketAccount(0);
		const orderParams = getMarketOrderParams(
			marketIndex,
			PositionDirection.SHORT,
			ZERO,
			baseAssetAmount,
			false
		);

		await setFeedPrice(anchor.workspace.Pyth, 1.02234232, solUsd);
		const curPrice = (await getFeedData(anchor.workspace.Pyth, solUsd)).price;
		console.log('new oracle price:', curPrice);
		const oraclePriceData = await getOraclePriceData(
			anchor.workspace.Pyth,
			solUsd
		);
		const [_pctAvgSlippage, _pctMaxSlippage, _entryPrice, newPrice] =
			calculateTradeSlippage(
				PositionDirection.SHORT,
				baseAssetAmount,
				market0,
				'base',
				oraclePriceData
			);

		const [bid, ask] = calculateBidAskPrice(market0.amm, oraclePriceData);

		console.log(
			'bid/ask:',
			convertToNumber(bid),
			'/',
			convertToNumber(ask),
			'after trade est. mark price:',
			convertToNumber(newPrice)
		);

		const txSig = await clearingHouse.placeAndFillOrder(orderParams);
		const computeUnits = await findComputeUnitConsumption(
			clearingHouse.program.programId,
			connection,
			txSig,
			'confirmed'
		);
		console.log('compute units', computeUnits);
		console.log(
			'tx logs',
			(await connection.getTransaction(txSig, { commitment: 'confirmed' })).meta
				.logMessages
		);

		const market = clearingHouse.getMarketAccount(0);
		const [bid1, ask1] = calculateBidAskPrice(market.amm, oraclePriceData);
		console.log(
			'after trade bid/ask:',
			convertToNumber(bid1),
			'/',
			convertToNumber(ask1),
			'after trade mark price:',
			convertToNumber(calculateMarkPrice(market, oraclePriceData))
		);

		// assert.ok(
		// 	clearingHouse
		// 		.getUserAccount()
		// 		.positions[0].quoteEntryAmount.eq(new BN(24875001))
		// );
		console.log(
			clearingHouse.getUserAccount().positions[0].baseAssetAmount.toNumber()
		);
		// assert.ok(
		// 	clearingHouse
		// 		.getUserAccount()
		// 		.positions[0].baseAssetAmount.eq(new BN(248725251837443))
		// );
		// assert.ok(user.collateral.eq(new BN(9926611)));
		// assert(user.totalFeePaid.eq(new BN(74626)));
		// assert(user.cumulativeDeposits.eq(usdcAmount));

		console.log(market.amm.netBaseAssetAmount.toString());
		// assert.ok(market.amm.netBaseAssetAmount.eq(new BN(248725251837443)));
		// assert.ok(market.baseAssetAmountLong.eq(new BN(248725251837443)));
		// assert.ok(market.baseAssetAmountShort.eq(ZERO));
		// assert.ok(market.openInterest.eq(ONE));
		// assert.ok(market.amm.totalFee.eq(new BN(74626)));
		// assert.ok(market.amm.totalFeeMinusDistributions.eq(new BN(74626)));

		const tradeRecord = eventSubscriber.getEventsArray('TradeRecord')[0];

		assert.ok(tradeRecord.user.equals(userAccountPublicKey));
		assert.ok(tradeRecord.recordId.eq(new BN(3)));
		assert.ok(
			JSON.stringify(tradeRecord.direction) ===
				JSON.stringify(PositionDirection.SHORT)
		);
		console.log(tradeRecord.baseAssetAmount.toNumber());
		assert.ok(tradeRecord.baseAssetAmount.eq(new BN(248725251837442)));
		assert.ok(tradeRecord.liquidation == false);
		// assert.ok(tradeRecord.quoteAssetAmount.eq(new BN(24876237)));
		assert.ok(tradeRecord.marketIndex.eq(new BN(0)));
	});

	it('Many market balanced prepegs, long position', async () => {
		for (let i = 1; i <= 4; i++) {
			const thisUsd = mockOracles[i];
			const marketIndex = new BN(i);
			const baseAssetAmount = new BN(31.02765 * 10e13);
			const market0 = clearingHouse.getMarketAccount(i);
			const orderParams = getMarketOrderParams(
				marketIndex,
				PositionDirection.LONG,
				ZERO,
				baseAssetAmount,
				false
			);

			const curPrice = (await getFeedData(anchor.workspace.Pyth, thisUsd))
				.price;
			console.log('new oracle price:', curPrice);
			const oraclePriceData = await getOraclePriceData(
				anchor.workspace.Pyth,
				thisUsd
			);
			const [_pctAvgSlippage, _pctMaxSlippage, _entryPrice, newPrice] =
				calculateTradeSlippage(
					PositionDirection.LONG,
					baseAssetAmount,
					market0,
					'base',
					oraclePriceData
				);

			const [bid, ask] = calculateBidAskPrice(market0.amm, oraclePriceData);

			console.log(
				'bid/ask:',
				convertToNumber(bid),
				'/',
				convertToNumber(ask),
				'after trade est. mark price:',
				convertToNumber(newPrice)
			);
			const txSig = await clearingHouse.placeAndFillOrder(orderParams);
			const computeUnits = await findComputeUnitConsumption(
				clearingHouse.program.programId,
				connection,
				txSig,
				'confirmed'
			);
			console.log('compute units', computeUnits);
			console.log(
				'tx logs',
				(await connection.getTransaction(txSig, { commitment: 'confirmed' }))
					.meta.logMessages
			);

			const market = clearingHouse.getMarketAccount(i);
			const [bid1, ask1] = calculateBidAskPrice(market.amm, oraclePriceData);
			console.log(
				'after trade bid/ask:',
				convertToNumber(bid1),
				'/',
				convertToNumber(ask1),
				'after trade mark price:',
				convertToNumber(calculateMarkPrice(market, oraclePriceData))
			);
			console.log('----');
		}
	});

	it('Many market expensive prepeg margin', async () => {
		const user = clearingHouse.getUserAccount();

		// todo cheapen margin peg enough to make this work w/ 5 positions
		for (let i = 1; i <= 4; i++) {
			console.log(
				'user market',
				user.positions[i].marketIndex.toString(),
				' base position',
				'=',
				user.positions[i].baseAssetAmount.toNumber() / 1e13
			);
			const thisUsd = mockOracles[i];
			const curPrice = (await getFeedData(anchor.workspace.Pyth, thisUsd))
				.price;
			await setFeedPrice(anchor.workspace.Pyth, curPrice * 1.03, thisUsd);
		}
		const curPrice = (await getFeedData(anchor.workspace.Pyth, mockOracles[0]))
			.price;
		await setFeedPrice(anchor.workspace.Pyth, curPrice * 1.01, mockOracles[0]);

		const orderParams = getMarketOrderParams(
			new BN(0),
			PositionDirection.SHORT,
			ZERO,
			user.positions[0].baseAssetAmount.div(new BN(2)),
			false
		);

		const txSig = await clearingHouse.placeAndFillOrder(orderParams);
		const computeUnits = await findComputeUnitConsumption(
			clearingHouse.program.programId,
			connection,
			txSig,
			'confirmed'
		);
		console.log('compute units', computeUnits);
		console.log(
			'tx logs',
			(await connection.getTransaction(txSig, { commitment: 'confirmed' })).meta
				.logMessages
		);
	});
});<|MERGE_RESOLUTION|>--- conflicted
+++ resolved
@@ -268,12 +268,8 @@
 		);
 
 		const prepegAMM = calculateUpdatedAMM(market0.amm, oraclePriceData);
-<<<<<<< HEAD
-		assert(prepegAMM.pegMultiplier.eq(new BN(1006)));
-=======
 		console.log(prepegAMM.pegMultiplier.toString());
 		assert(prepegAMM.pegMultiplier.eq(new BN(1005)));
->>>>>>> e4231026
 		const estDist = prepegAMM.totalFee.sub(
 			prepegAMM.totalFeeMinusDistributions
 		);
