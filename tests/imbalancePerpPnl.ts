import * as anchor from '@project-serum/anchor';
import { assert } from 'chai';

import { Program } from '@project-serum/anchor';

import { PublicKey } from '@solana/web3.js';

import {
	Wallet,
	getInsuranceFundStakeAccountPublicKey,
	InsuranceFundStake,
	BASE_PRECISION,
	BN,
	OracleSource,
	ZERO,
	Admin,
	ClearingHouse,
	convertToNumber,
	PRICE_PRECISION,
	PositionDirection,
	EventSubscriber,
	QUOTE_PRECISION,
	ClearingHouseUser,
	calculateNetUserPnlImbalance,
	getMarketOrderParams,
	calculateUpdatedAMM,
	oraclePriceBands,
	InsuranceFundRecord,
	OracleGuardRails,
	MarketStatus,
} from '../sdk/src';

import {
	mockOracle,
	mockUSDCMint,
	mockUserUSDCAccount,
	setFeedPrice,
	initializeQuoteSpotMarket,
	createUserWithUSDCAndWSOLAccount,
	initializeSolSpotMarket,
	printTxLogs,
	sleep,
} from './testHelpers';
import {
	AMM_RESERVE_PRECISION,
	BID_ASK_SPREAD_PRECISION,
	calculateBidAskPrice,
	ContractTier,
	isVariant,
	MARGIN_PRECISION,
	MarketAccount,
	OraclePriceData,
	SPOT_MARKET_BALANCE_PRECISION,
} from '../sdk';
import { Keypair } from '@solana/web3.js';

async function depositToFeePoolFromIF(
	amount: number,
	clearingHouse: Admin,
	userUSDCAccount: Keypair
) {
	const ifAmount = new BN(amount * QUOTE_PRECISION.toNumber());

	// // send $50 to market from IF
	const txSig00 = await clearingHouse.depositIntoMarketFeePool(
		0,
		ifAmount,
		userUSDCAccount.publicKey
	);
	console.log(txSig00);
}

function examineSpread(
	market: MarketAccount,
	oraclePriceData: OraclePriceData
) {
	const [bid, ask] = calculateBidAskPrice(market.amm, oraclePriceData);
	console.log(
		'bid/ask:',
		bid.toString(),
		'/',
		ask.toString(),
		'oracle:',
		oraclePriceData.price.toString()
	);

	const spread = ask.sub(bid);
	console.log(
		'market spread:',
		'$',
		convertToNumber(spread),
		spread.mul(BID_ASK_SPREAD_PRECISION).div(oraclePriceData.price).toNumber() /
			BID_ASK_SPREAD_PRECISION.toNumber(),
		'%',
		'and max (',
		'$',
		convertToNumber(
			new BN(market.amm.maxSpread)
				.mul(oraclePriceData.price)
				.div(BID_ASK_SPREAD_PRECISION)
		),
		market.amm.maxSpread / BID_ASK_SPREAD_PRECISION.toNumber(),
		'%',

		' margin max=',
		(market.marginRatioInitial - market.marginRatioMaintenance) /
			BID_ASK_SPREAD_PRECISION.toNumber(),
		')'
	);

	const [minPrice, maxPrice] = oraclePriceBands(market, oraclePriceData);
	console.log(
		'min/max:',
		minPrice.toString(),
		'/',
		maxPrice.toString(),
		'(oracle bands)'
	);

	assert(bid.lte(oraclePriceData.price));
	assert(ask.gte(oraclePriceData.price));
	return [bid, ask];
}

describe('imbalanced large perp pnl w/ borrow hitting limits', () => {
	const provider = anchor.AnchorProvider.local(undefined, {
		preflightCommitment: 'confirmed',
		commitment: 'confirmed',
	});
	const connection = provider.connection;
	anchor.setProvider(provider);
	const chProgram = anchor.workspace.ClearingHouse as Program;

	let clearingHouse: Admin;
	const eventSubscriber = new EventSubscriber(connection, chProgram);
	eventSubscriber.subscribe();

	let usdcMint;
	let userUSDCAccount;
	let userUSDCAccount2;

	let clearingHouseLoser: ClearingHouse;
	let clearingHouseLoserUser: ClearingHouseUser;

	let liquidatorClearingHouse: ClearingHouse;
	let liquidatorClearingHouseWSOLAccount: PublicKey;
	let liquidatorClearingHouseWUSDCAccount: PublicKey;

	let solOracle: PublicKey;

	// ammInvariant == k == x * y
	const ammInitialQuoteAssetReserve = new anchor.BN(
		9 * AMM_RESERVE_PRECISION.toNumber()
	).mul(new BN(1000000000));
	const ammInitialBaseAssetReserve = new anchor.BN(
		9 * AMM_RESERVE_PRECISION.toNumber()
	).mul(new BN(1000000000));

	console.log(ammInitialQuoteAssetReserve.toString());
	console.log(ammInitialBaseAssetReserve.toString());

	const ammInitialQuoteAssetReserve2 = new anchor.BN(9)
		.mul(AMM_RESERVE_PRECISION)
		.mul(AMM_RESERVE_PRECISION);
	const ammInitialBaseAssetReserve2 = new anchor.BN(9)
		.mul(AMM_RESERVE_PRECISION)
		.mul(AMM_RESERVE_PRECISION);

	console.log(ammInitialQuoteAssetReserve2.toString());
	console.log(ammInitialBaseAssetReserve2.toString());

	assert(ammInitialBaseAssetReserve.eq(ammInitialBaseAssetReserve2));
	assert(ammInitialQuoteAssetReserve.eq(ammInitialQuoteAssetReserve2));

	const usdcAmount = new BN(1000 * 10 ** 6);
	const userKeypair = new Keypair();

	before(async () => {
		usdcMint = await mockUSDCMint(provider);
		userUSDCAccount = await mockUserUSDCAccount(
			usdcMint,
			usdcAmount.mul(new BN(10000)),
			provider
		);

		solOracle = await mockOracle(43.1337);

		clearingHouse = new Admin({
			connection,
			wallet: provider.wallet,
			programID: chProgram.programId,
			opts: {
				commitment: 'confirmed',
			},
			activeUserId: 0,
			perpMarketIndexes: [0],
			spotMarketIndexes: [0, 1],
			oracleInfos: [
				{
					publicKey: solOracle,
					source: OracleSource.PYTH,
				},
			],
		});

		await clearingHouse.initialize(usdcMint.publicKey, true);
		await clearingHouse.subscribe();

		try {
			await initializeQuoteSpotMarket(clearingHouse, usdcMint.publicKey);
			await initializeSolSpotMarket(clearingHouse, solOracle);
		} catch (e) {
			console.error(e);
		}
		await clearingHouse.updatePerpAuctionDuration(new BN(0));

		const periodicity = new BN(0);

		await clearingHouse.initializeMarket(
			solOracle,
			ammInitialBaseAssetReserve,
			ammInitialQuoteAssetReserve,
			periodicity,
			new BN(42_500_000),
			undefined,
			1000,
			500
		);
<<<<<<< HEAD
		await clearingHouse.updatePerpMarketStatus(new BN(0), MarketStatus.ACTIVE);
		await clearingHouse.updateMarketBaseSpread(new BN(0), 250);
		await clearingHouse.updateCurveUpdateIntensity(new BN(0), 100);
=======
		await clearingHouse.updateMarketBaseSpread(0, 250);
		await clearingHouse.updateCurveUpdateIntensity(0, 100);
>>>>>>> a774353c

		await clearingHouse.initializeUserAccountAndDepositCollateral(
			usdcAmount,
			userUSDCAccount.publicKey
		);

		await provider.connection.requestAirdrop(userKeypair.publicKey, 10 ** 9);
		userUSDCAccount2 = await mockUserUSDCAccount(
			usdcMint,
			usdcAmount,
			provider,
			userKeypair.publicKey
		);
		clearingHouseLoser = new Admin({
			connection,
			wallet: new Wallet(userKeypair),
			programID: chProgram.programId,
			opts: {
				commitment: 'confirmed',
			},
			activeUserId: 0,
			perpMarketIndexes: [0],
			spotMarketIndexes: [0, 1],
			oracleInfos: [
				{
					publicKey: solOracle,
					source: OracleSource.PYTH,
				},
			],
		});
		await clearingHouseLoser.subscribe();
		await clearingHouseLoser.initializeUserAccountAndDepositCollateral(
			usdcAmount,
			userUSDCAccount2.publicKey
		);

		clearingHouseLoserUser = new ClearingHouseUser({
			clearingHouse: clearingHouseLoser,
			userAccountPublicKey: await clearingHouseLoser.getUserAccountPublicKey(),
		});
		await clearingHouseLoserUser.subscribe();
	});

	after(async () => {
		await clearingHouse.unsubscribe();
		await clearingHouseLoser.unsubscribe();
		await clearingHouseLoserUser.unsubscribe();
		await liquidatorClearingHouse.unsubscribe();
		await eventSubscriber.unsubscribe();
	});

	it('update amm', async () => {
		const marketAccount0 = clearingHouse.getPerpMarketAccount(0);
		assert(marketAccount0.amm.totalFee.eq(ZERO));
		assert(marketAccount0.amm.pegMultiplier.eq(new BN(42500000)));
		assert(marketAccount0.amm.totalFeeMinusDistributions.eq(ZERO));

		await depositToFeePoolFromIF(1000, clearingHouse, userUSDCAccount);

		const newPrice = 42.52;
		await setFeedPrice(anchor.workspace.Pyth, newPrice, solOracle);
		console.log('price move to $', newPrice);

		const txSig1 = await clearingHouse.updateAMMs([0]);
		console.log(
			'tx logs',
			(await connection.getTransaction(txSig1, { commitment: 'confirmed' }))
				.meta.logMessages
		);

		const txSig = await clearingHouse.openPosition(
			PositionDirection.SHORT,
			BASE_PRECISION,
			0,
			new BN(0)
		);
		await printTxLogs(connection, txSig);
		await clearingHouse.fetchAccounts();
		const userAccount = clearingHouse.getUserAccount();
		assert(
			userAccount.perpPositions[0].baseAssetAmount.abs().eq(BASE_PRECISION)
		);

		const marketAccount = clearingHouse.getPerpMarketAccount(0);
		assert(marketAccount.amm.totalFee.gt(ZERO));
		assert(marketAccount.amm.pegMultiplier.eq(new BN(42520000)));
		assert(marketAccount.amm.totalFeeMinusDistributions.gt(ZERO));

		const newPrice2 = 42.5;
		await setFeedPrice(anchor.workspace.Pyth, newPrice2, solOracle);
		console.log('price move to $', newPrice2);

		const txSig2 = await clearingHouse.updateAMMs([0]);
		console.log(
			'tx logs',
			(await connection.getTransaction(txSig2, { commitment: 'confirmed' }))
				.meta.logMessages
		);
	});

	it('put market in big drawdown and net user negative pnl', async () => {
		const uL = clearingHouseLoserUser.getUserAccount();
		console.log(
			'uL.spotPositions[0].balance:',
			uL.spotPositions[0].balance.toString()
		);
		assert(
			uL.spotPositions[0].balance.eq(
				new BN(1000 * SPOT_MARKET_BALANCE_PRECISION.toNumber())
			)
		);

		const bank0Value = clearingHouseLoserUser.getSpotMarketAssetValue(0);
		console.log('uL.bank0Value:', bank0Value.toString());
		assert(bank0Value.eq(new BN(1000 * QUOTE_PRECISION.toNumber())));

		const clearingHouseLoserUserValue = convertToNumber(
			clearingHouseLoserUser.getTotalCollateral(),
			QUOTE_PRECISION
		);

		console.log('clearingHouseLoserUserValue:', clearingHouseLoserUserValue);
		assert(clearingHouseLoserUserValue == 1000); // ??

		// todo
		try {
			const txSig = await clearingHouseLoser.openPosition(
				PositionDirection.LONG,
				BASE_PRECISION.mul(new BN(205)),
				0,
				new BN(0)
			);
			await printTxLogs(connection, txSig);
		} catch (e) {
			console.log('failed clearingHouseLoserc.openPosition');

			console.error(e);
		}

		await clearingHouseLoser.fetchAccounts();
		await clearingHouseLoserUser.fetchAccounts();

		const clearingHouseLoserUserLeverage = convertToNumber(
			clearingHouseLoserUser.getLeverage(),
			MARGIN_PRECISION
		);
		const clearingHouseLoserUserLiqPrice = convertToNumber(
			clearingHouseLoserUser.liquidationPrice({
				marketIndex: 0,
			}),
			PRICE_PRECISION
		);

		console.log(
			'clearingHouseLoserUser.getLeverage:',
			clearingHouseLoserUserLeverage,
			'clearingHouseLoserUserLiqPrice:',
			clearingHouseLoserUserLiqPrice
		);

		assert(clearingHouseLoserUserLeverage < 8.95);
		assert(clearingHouseLoserUserLeverage > 8.5);
		assert(clearingHouseLoserUserLiqPrice < 41);
		assert(clearingHouseLoserUserLiqPrice > 30.5);

		const bank00 = clearingHouse.getSpotMarketAccount(0);
		const market00 = clearingHouse.getPerpMarketAccount(0);
		assert(market00.amm.feePool.balance.eq(new BN(1000000000000)));

		const oraclePriceData00 = clearingHouse.getOracleDataForMarket(
			market00.marketIndex
		);

		const imbalance00 = calculateNetUserPnlImbalance(
			market00,
			bank00,
			oraclePriceData00
		);

		console.log('pnlimbalance00:', imbalance00.toString());
		assert(imbalance00.eq(new BN(-9821950)));

		const bank0Value1p5 = clearingHouseLoserUser.getSpotMarketAssetValue(0);
		console.log('uL.bank0Value1p5:', bank0Value1p5.toString());

		const clearingHouseLoserUserValue1p5 = convertToNumber(
			clearingHouseLoserUser.getTotalCollateral(),
			QUOTE_PRECISION
		);

		console.log(
			'clearingHouseLoserUserValue1p5:',
			clearingHouseLoserUserValue1p5
		);

		const [bid0, ask0] = examineSpread(market00, oraclePriceData00);
		console.log(bid0.toString(), ask0.toString());
		assert(bid0.eq(new BN(42494730)));
		assert(ask0.eq(new BN(42526525)));

		// sol rallys big
		// await clearingHouse.moveAmmToPrice(
		// 	new BN(0),
		// 	new BN(260.5 * PRICE_PRECISION.toNumber())
		// );
		await setFeedPrice(anchor.workspace.Pyth, 260.5, solOracle);
		console.log('price move to $260.5');
		await sleep(1000);
		await clearingHouse.fetchAccounts();

		const oraclePriceData00Again = clearingHouse.getOracleDataForMarket(
			market00.marketIndex
		);
		const newAmm00 = calculateUpdatedAMM(market00.amm, oraclePriceData00Again);
		const [bid0After, ask0After] = calculateBidAskPrice(
			newAmm00,
			oraclePriceData00Again
		);
		console.log('bid0After:', bid0After.toString(), ask0After.toString());
		assert(bid0After.eq(new BN(248126249)));
		assert(ask0After.eq(new BN(260687640)));
		try {
			const txSig = await clearingHouse.updateAMMs([0]);
			console.log(
				'tx logs',
				(await connection.getTransaction(txSig, { commitment: 'confirmed' }))
					.meta.logMessages
			);
		} catch (e) {
			console.error(e);
		}

		await clearingHouseLoser.fetchAccounts();
		await clearingHouseLoserUser.fetchAccounts();

		const clearingHouseLoserUserLeverage2 = convertToNumber(
			clearingHouseLoserUser.getLeverage(),
			MARGIN_PRECISION
		);
		const clearingHouseLoserUserLiqPrice2 = convertToNumber(
			clearingHouseLoserUser.liquidationPrice({
				marketIndex: 0,
			}),
			PRICE_PRECISION
		);

		const bank0Value2 = clearingHouseLoserUser.getSpotMarketAssetValue(0);
		console.log('uL.bank0Value2:', bank0Value2.toString());

		const clearingHouseLoserUserValue2 = convertToNumber(
			clearingHouseLoserUser.getTotalCollateral(),
			QUOTE_PRECISION
		);

		console.log('clearingHouseLoserUserValue2:', clearingHouseLoserUserValue2);

		console.log(
			'clearingHouseLoserUser.getLeverage2:',
			clearingHouseLoserUserLeverage2,
			'clearingHouseLoserUserLiqPrice2:',
			clearingHouseLoserUserLiqPrice2,
			'bank0Value2:',
			bank0Value2.toString(),
			'clearingHouseLoserUserValue2:',
			clearingHouseLoserUserValue2.toString()
		);

		const solAmount = new BN(1 * 10 ** 9);
		[
			liquidatorClearingHouse,
			liquidatorClearingHouseWSOLAccount,
			liquidatorClearingHouseWUSDCAccount,
		] = await createUserWithUSDCAndWSOLAccount(
			provider,
			usdcMint,
			chProgram,
			solAmount,
			usdcAmount.mul(new BN(10)),
			[0],
			[0, 1],
			[
				{
					publicKey: solOracle,
					source: OracleSource.PYTH,
				},
			]
		);
		await liquidatorClearingHouse.subscribe();

		const bankIndex = 1;
		await liquidatorClearingHouse.deposit(
			solAmount,
			bankIndex,
			liquidatorClearingHouseWSOLAccount
		);
		await liquidatorClearingHouse.deposit(
			usdcAmount.mul(new BN(10)),
			0,
			liquidatorClearingHouseWUSDCAccount
		);

		const bank0 = clearingHouse.getSpotMarketAccount(0);
		let market0 = clearingHouse.getPerpMarketAccount(0);
		const winnerUser = clearingHouse.getUserAccount();
		const loserUser = clearingHouseLoser.getUserAccount();
		console.log(winnerUser.perpPositions[0].quoteAssetAmount.toString());
		console.log(loserUser.perpPositions[0].quoteAssetAmount.toString());

		// TODO: quoteAssetAmountShort!= sum of users
		assert(
			market0.amm.quoteAssetAmountShort.eq(
				winnerUser.perpPositions[0].quoteAssetAmount
			)
		);

		assert(
			market0.amm.quoteAssetAmountLong.eq(
				loserUser.perpPositions[0].quoteAssetAmount
			)
		);
		const oraclePriceData0 = clearingHouse.getOracleDataForMarket(
			market0.marketIndex
		);
		const [bid1, ask1] = examineSpread(market0, oraclePriceData0);
		assert(bid1.eq(bid0After)); // not sure why it's failing
		assert(ask1.eq(ask0After));

		while (!market0.amm.lastOracleValid) {
			const imbalance = calculateNetUserPnlImbalance(
				market0,
				bank0,
				oraclePriceData0
			);

			console.log('pnlimbalance:', imbalance.toString());
			assert(imbalance.eq(new BN(44462178050))); //44k! :o

			console.log(
				'lastOraclePrice:',
				market0.amm.historicalOracleData.lastOraclePrice.toString()
			);
			console.log('lastOracleValid:', market0.amm.lastOracleValid.toString());
			console.log('lastUpdateSlot:', market0.amm.lastUpdateSlot.toString());

			console.log('lastAskPriceTwap:', market0.amm.lastAskPriceTwap.toString());
			console.log('lastBidPriceTwap:', market0.amm.lastBidPriceTwap.toString());
			console.log(
				'lastOraclePriceTwap:',
				market0.amm.historicalOracleData.lastOraclePriceTwap.toString()
			);

			try {
				const txSig = await clearingHouse.updateAMMs([0]);
				console.log(
					'tx logs',
					(await connection.getTransaction(txSig, { commitment: 'confirmed' }))
						.meta.logMessages
				);
			} catch (e) {
				console.error(e);
			}
			clearingHouse.fetchAccounts();

			market0 = clearingHouse.getPerpMarketAccount(0);
		}
		const oraclePriceData = clearingHouse.getOracleDataForMarket(
			market0.marketIndex
		);

		const imbalance = calculateNetUserPnlImbalance(
			market0,
			bank0,
			oraclePriceData
		);

		console.log('pnlimbalance:', imbalance.toString());
		assert(imbalance.eq(new BN(44462178050))); //44k! :o

		console.log(
			'lastOraclePrice:',
			market0.amm.historicalOracleData.lastOraclePrice.toString()
		);
		console.log('lastOracleValid:', market0.amm.lastOracleValid.toString());
		console.log('lastUpdateSlot:', market0.amm.lastUpdateSlot.toString());

		console.log('lastAskPriceTwap:', market0.amm.lastAskPriceTwap.toString());
		console.log('lastBidPriceTwap:', market0.amm.lastBidPriceTwap.toString());
		console.log(
			'lastOraclePriceTwap:',
			market0.amm.historicalOracleData.lastOraclePriceTwap.toString()
		);
		assert(market0.amm.lastOracleValid == true);
	});

	it('update market imbalance limits', async () => {
		const marketIndex = 0;
		const slot = await connection.getSlot();
		const now = await connection.getBlockTime(slot);

		try {
			const txSig = await clearingHouse.updateAMMs([0]);
			console.log(
				'tx logs',
				(await connection.getTransaction(txSig, { commitment: 'confirmed' }))
					.meta.logMessages
			);
		} catch (e) {
			console.error(e);
		}

		const market0 = clearingHouse.getPerpMarketAccount(marketIndex);
		assert(market0.expiryTs.eq(ZERO));

		const oraclePriceData0 = clearingHouse.getOracleDataForMarket(
			market0.marketIndex
		);
		const prepegAMM = calculateUpdatedAMM(market0.amm, oraclePriceData0);
		console.log(prepegAMM.pegMultiplier.toString());
		// assert(prepegAMM.pegMultiplier.eq(new BN(248126)));

		assert(market0.unrealizedMaxImbalance.eq(ZERO));

		await clearingHouse.updatePerpMarketContractTier(new BN(0), ContractTier.A);

		try {
			const tx1 = await clearingHouse.updateMarketMaxImbalances(
				marketIndex,
				new BN(40000).mul(QUOTE_PRECISION),
				QUOTE_PRECISION,
				QUOTE_PRECISION
			);
			await printTxLogs(connection, tx1);
		} catch (e) {
			console.error(e);
		}

		await sleep(1000);
		clearingHouse.fetchAccounts();

		const market = clearingHouse.getPerpMarketAccount(marketIndex);
		const bank = clearingHouse.getSpotMarketAccount(marketIndex);

		const oraclePriceData = clearingHouse.getOracleDataForMarket(
			market0.marketIndex
		);

		const imbalance = calculateNetUserPnlImbalance(
			market,
			bank,
			oraclePriceData
		);

		console.log('pnlimbalance:', imbalance.toString());
		assert(imbalance.eq(new BN(44462178050))); //44k still :o

		assert(market.revenueWithdrawSinceLastSettle, ZERO);
		assert(
			market.maxRevenueWithdrawPerPeriod,
			new BN(40000).mul(QUOTE_PRECISION)
		);
		console.log(
			'market.lastRevenueWithdrawTs:',
			market.lastRevenueWithdrawTs.toString(),
			now.toString()
		);
		assert(market.lastRevenueWithdrawTs.lt(new BN(now)));
		assert(
			market.unrealizedMaxImbalance.eq(new BN(40000).mul(QUOTE_PRECISION))
		);
		assert(market.quoteSettledInsurance.eq(ZERO));
		assert(market.quoteMaxInsurance.eq(QUOTE_PRECISION));

		console.log(market.status);
		assert(isVariant(market.status, 'active'));
		console.log('totalExchangeFee:', market.amm.totalExchangeFee.toString());
		console.log('totalFee:', market.amm.totalFee.toString());
		console.log('totalMMFee:', market.amm.totalMmFee.toString());
		console.log(
			'totalFeeMinusDistributions:',
			market.amm.totalFeeMinusDistributions.toString()
		);

		await clearingHouseLoserUser.fetchAccounts();

		const clearingHouseLoserUserLeverage = convertToNumber(
			clearingHouseLoserUser.getLeverage(),
			MARGIN_PRECISION
		);
		const clearingHouseLoserUserLiqPrice = convertToNumber(
			clearingHouseLoserUser.liquidationPrice({
				marketIndex: 0,
			}),
			PRICE_PRECISION
		);

		console.log(
			'clearingHouseLoserUser.getLeverage:',
			clearingHouseLoserUserLeverage,
			'clearingHouseLoserUserLiqPrice:',
			clearingHouseLoserUserLiqPrice
		);
		assert(clearingHouseLoserUserLeverage > 1);
	});

	it('whale takes tiny profit', async () => {
		const market0 = clearingHouse.getPerpMarketAccount(0);
		assert(market0.marginRatioInitial == 1000);
		assert(market0.marginRatioMaintenance == 500);

		const oraclePriceData0 = clearingHouse.getOracleDataForMarket(
			market0.marketIndex
		);
		oraclePriceData0.confidence = 0; //oraclePriceData0.price.div(new BN(1000));

		const prepegAMM = calculateUpdatedAMM(market0.amm, oraclePriceData0);
		console.log(prepegAMM.pegMultiplier.toString());
		// assert(prepegAMM.pegMultiplier.eq(new BN(248126)));

		const [bid, ask] = examineSpread(market0, oraclePriceData0);
		console.log(bid.toString());
		console.log(ask.toString());
		assert(bid.eq(new BN('248126249')));
		assert(ask.eq(new BN('260687640')));

		const direction = PositionDirection.SHORT;
		const baseAssetAmount = new BN(AMM_RESERVE_PRECISION);
		const price = bid.mul(new BN(1000)).div(new BN(1049)); // dont breach oracle price bands

		const orderParams = getMarketOrderParams({
			marketIndex: 0,
			direction,
			baseAssetAmount,
			price,
		});

		//    'Program failed to complete: Access violation in stack frame 11 at address 0x20000bff0 of size 8 by instruction #88129',
		const txSig = await clearingHouseLoser.placeAndTake(orderParams);
		await printTxLogs(connection, txSig);

		const market1 = clearingHouse.getPerpMarketAccount(0);

		const oraclePriceData1 = clearingHouse.getOracleDataForMarket(
			market1.marketIndex
		);
		const prepegAMM1 = calculateUpdatedAMM(market0.amm, oraclePriceData1);
		console.log(prepegAMM1.pegMultiplier.toString());
		assert(prepegAMM1.pegMultiplier.eq(new BN(248126238)));
	});

	it('resolvePerpPnlDeficit', async () => {
		const bankIndex = 0;
		const marketIndex = 0;

		const usdcbalance = await connection.getTokenAccountBalance(
			userUSDCAccount.publicKey
		);
		console.log('usdc balance:', usdcbalance.value.amount);
		assert(usdcbalance.value.amount == '9998000000000');

		await clearingHouse.initializeInsuranceFundStake(bankIndex);

		const ifStakePublicKey = getInsuranceFundStakeAccountPublicKey(
			clearingHouse.program.programId,
			provider.wallet.publicKey,
			bankIndex
		);
		const ifStakeAccount =
			(await clearingHouse.program.account.insuranceFundStake.fetch(
				ifStakePublicKey
			)) as InsuranceFundStake;
		assert(ifStakeAccount.marketIndex === bankIndex);
		assert(ifStakeAccount.authority.equals(provider.wallet.publicKey));

		const txSig = await clearingHouse.addInsuranceFundStake(
			bankIndex,
			QUOTE_PRECISION.add(QUOTE_PRECISION.div(new BN(100))), // $1.01
			userUSDCAccount.publicKey
		);
		await printTxLogs(connection, txSig);

		const market0 = clearingHouse.getPerpMarketAccount(marketIndex);

		//will fail
		try {
			const txSig2 = await clearingHouse.resolvePerpPnlDeficit(
				bankIndex,
				marketIndex
			);
			await printTxLogs(connection, txSig2);
		} catch (e) {
			console.error(e);
		}

		const oracleGuardRails: OracleGuardRails = {
			priceDivergence: {
				markOracleDivergenceNumerator: new BN(1),
				markOracleDivergenceDenominator: new BN(1),
			},
			validity: {
				slotsBeforeStaleForAmm: new BN(100),
				slotsBeforeStaleForMargin: new BN(100),
				confidenceIntervalMaxSize: new BN(100000),
				tooVolatileRatio: new BN(2),
			},
			useForLiquidations: false,
		};

		await clearingHouse.updateOracleGuardRails(oracleGuardRails);
		const txSig2 = await clearingHouse.resolvePerpPnlDeficit(
			bankIndex,
			marketIndex
		);
		await printTxLogs(connection, txSig2);
		const ifRecord: InsuranceFundRecord = eventSubscriber.getEventsArray(
			'InsuranceFundRecord'
		)[0];
		console.log(ifRecord);
		assert(ifRecord.vaultAmountBefore.eq(new BN('13000000000')));
		assert(ifRecord.insuranceVaultAmountBefore.eq(new BN('1010000')));
		assert(ifRecord.amount.eq(new BN('-1000000')));

		assert(ifRecord.amount.eq(new BN('-1000000')));

		await clearingHouse.fetchAccounts();
		const slot = await connection.getSlot();
		const now = await connection.getBlockTime(slot);
		const market = clearingHouse.getPerpMarketAccount(marketIndex);
		const bank = clearingHouse.getSpotMarketAccount(marketIndex);

		const oraclePriceData = clearingHouse.getOracleDataForMarket(
			market.marketIndex
		);

		const imbalance = calculateNetUserPnlImbalance(
			market,
			bank,
			oraclePriceData
		);

		console.log('pnlimbalance:', imbalance.toString());
		// assert(imbalance.lt(new BN(44462175964))); //44k still :o
		// assert(imbalance.gt(new BN(44462125964))); //44k still :o

		assert(market.revenueWithdrawSinceLastSettle, ZERO);
		assert(
			market.maxRevenueWithdrawPerPeriod,
			new BN(40000).mul(QUOTE_PRECISION)
		);
		console.log(
			'market.lastRevenueWithdrawTs:',
			market.lastRevenueWithdrawTs.toString(),
			now.toString()
		);
		// assert(market.lastRevenueWithdrawTs.gt(market0.lastRevenueWithdrawTs));
		assert(market.unrealizedMaxImbalance, QUOTE_PRECISION);

		assert(market.quoteSettledInsurance, QUOTE_PRECISION);
		assert(market.quoteMaxInsurance, QUOTE_PRECISION);
		console.log(
			'market0.pnlPool.balance:',

			market0.pnlPool.balance.toString(),
			'->',
			market.pnlPool.balance.toString()
		);
		assert(market.pnlPool.balance.gt(market0.pnlPool.balance));

		console.log(market.status);
		assert(isVariant(market.status, 'active'));
		console.log('totalExchangeFee:', market.amm.totalExchangeFee.toString());
		console.log('totalFee:', market.amm.totalFee.toString());
		console.log('totalMMFee:', market.amm.totalMmFee.toString());
		console.log(
			'totalFeeMinusDistributions:',
			market.amm.totalFeeMinusDistributions.toString()
		);
	});

	// it('liq and settle expired market position', async () => {
	// 	const marketIndex = 0;
	// 	const loserUser0 = clearingHouseLoser.getUserAccount();
	// 	assert(loserUser0.perpPositions[0].baseAssetAmount.gt(0));
	// 	assert(loserUser0.perpPositions[0].quoteAssetAmount.lt(0));
	// 	// console.log(loserUser0.perpPositions[0]);

	// 	const liquidatorClearingHouseUser = new ClearingHouseUser({
	// 		clearingHouse: liquidatorClearingHouse,
	// 		userAccountPublicKey:
	// 			await liquidatorClearingHouse.getUserAccountPublicKey(),
	// 	});
	// 	await liquidatorClearingHouseUser.subscribe();

	// 	const liquidatorClearingHouseValue = convertToNumber(
	// 		liquidatorClearingHouseUser.getTotalCollateral(),
	// 		QUOTE_PRECISION
	// 	);
	// 	console.log(
	// 		'liquidatorClearingHouseValue:',
	// 		liquidatorClearingHouseValue.toString()
	// 	);

	// 	const txSigLiq = await liquidatorClearingHouse.liquidatePerp(
	// 		await clearingHouseLoser.getUserAccountPublicKey(),
	// 		clearingHouseLoser.getUserAccount(),
	// 		marketIndex,
	// 		BASE_PRECISION.mul(new BN(290))
	// 	);

	// 	console.log(txSigLiq);

	// 	const liquidatorClearingHouseValueAfter = convertToNumber(
	// 		liquidatorClearingHouseUser.getTotalCollateral(),
	// 		QUOTE_PRECISION
	// 	);
	// 	console.log(
	// 		'liquidatorClearingHouseValueAfter:',
	// 		liquidatorClearingHouseValueAfter.toString()
	// 	);

	// 	console.log('settle position clearingHouseLoser');
	// 	const txSig = await clearingHouseLoser.settleExpiredPosition(
	// 		await clearingHouseLoser.getUserAccountPublicKey(),
	// 		clearingHouseLoser.getUserAccount(),
	// 		marketIndex
	// 	);
	// 	await printTxLogs(connection, txSig);

	// 	console.log('settle pnl clearingHouseLoser');

	// 	try {
	// 		await clearingHouse.settlePNL(
	// 			await clearingHouse.getUserAccountPublicKey(),
	// 			clearingHouse.getUserAccount(),
	// 			marketIndex
	// 		);
	// 	} catch (e) {
	// 		// if (!e.toString().search('AnchorError occurred')) {
	// 		// 	assert(false);
	// 		// }
	// 		console.log('Cannot settle pnl under current market status');
	// 	}

	// 	// const settleRecord = eventSubscriber.getEventsArray('SettlePnlRecord')[0];
	// 	// console.log(settleRecord);

	// 	await clearingHouseLoser.fetchAccounts();
	// 	const loserUser = clearingHouseLoser.getUserAccount();
	// 	// console.log(loserUser.perpPositions[0]);
	// 	assert(loserUser.perpPositions[0].baseAssetAmount.eq(0));
	// 	assert(loserUser.perpPositions[0].quoteAssetAmount.eq(0));
	// 	const marketAfter0 = clearingHouse.getPerpMarketAccount(marketIndex);

	// 	const finalPnlResultMin0 = new BN(1415296436 - 11090);
	// 	const finalPnlResultMax0 = new BN(1415296436 + 111090);

	// 	console.log(marketAfter0.pnlPool.balance.toString());
	// 	assert(marketAfter0.pnlPool.balance.gt(finalPnlResultMin0));
	// 	assert(marketAfter0.pnlPool.balance.lt(finalPnlResultMax0));

	// 	// const ammPnlResult = 0;
	// 	console.log('feePool:', marketAfter0.amm.feePool.balance.toString());
	// 	console.log(
	// 		'totalExchangeFee:',
	// 		marketAfter0.amm.totalExchangeFee.toString()
	// 	);
	// 	assert(marketAfter0.amm.feePool.balance.eq(new BN(4356250)));
	// 	await liquidatorClearingHouseUser.unsubscribe();
	// });
});<|MERGE_RESOLUTION|>--- conflicted
+++ resolved
@@ -226,14 +226,9 @@
 			1000,
 			500
 		);
-<<<<<<< HEAD
-		await clearingHouse.updatePerpMarketStatus(new BN(0), MarketStatus.ACTIVE);
-		await clearingHouse.updateMarketBaseSpread(new BN(0), 250);
-		await clearingHouse.updateCurveUpdateIntensity(new BN(0), 100);
-=======
+		await clearingHouse.updatePerpMarketStatus(0, MarketStatus.ACTIVE);
 		await clearingHouse.updateMarketBaseSpread(0, 250);
 		await clearingHouse.updateCurveUpdateIntensity(0, 100);
->>>>>>> a774353c
 
 		await clearingHouse.initializeUserAccountAndDepositCollateral(
 			usdcAmount,
