--- conflicted
+++ resolved
@@ -270,10 +270,6 @@
 		console.log(orderR.takerFee.toString());
 		console.log(orderR.baseAssetAmountFilled.toString());
 
-<<<<<<< HEAD
-
-=======
->>>>>>> ff08a4cb
 		const user: any = await driftClient.program.account.user.fetch(
 			userAccountPublicKey
 		);
