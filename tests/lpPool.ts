import * as anchor from '@coral-xyz/anchor';
import { expect, assert } from 'chai';

import { Program } from '@coral-xyz/anchor';

import { Keypair, PublicKey } from '@solana/web3.js';
import { getMint } from '@solana/spl-token';

import {
	BN,
	TestClient,
	QUOTE_PRECISION,
	getLpPoolPublicKey,
	getAmmConstituentMappingPublicKey,
	encodeName,
	getConstituentTargetWeightsPublicKey,
	PERCENTAGE_PRECISION,
	PRICE_PRECISION,
	PEG_PRECISION,
	ConstituentTargetWeights,
	AmmConstituentMapping,
<<<<<<< HEAD
	LPPoolAccount,
	User,
=======
	LPPool,
>>>>>>> 420b85fe
	getConstituentVaultPublicKey,
	OracleSource,
	SPOT_MARKET_WEIGHT_PRECISION,
	SPOT_MARKET_RATE_PRECISION,
} from '../sdk/src';

import {
	getPerpMarketDecoded,
	initializeQuoteSpotMarket,
	mockOracleNoProgram,
	mockUSDCMint,
	mockUserUSDCAccount,
} from './testHelpers';
import { startAnchor } from 'solana-bankrun';
import { TestBulkAccountLoader } from '../sdk/src/accounts/testBulkAccountLoader';
import { BankrunContextWrapper } from '../sdk/src/bankrun/bankrunConnection';
import dotenv from 'dotenv';
dotenv.config();

describe('LP Pool', () => {
	const program = anchor.workspace.Drift as Program;
	let bankrunContextWrapper: BankrunContextWrapper;
	let bulkAccountLoader: TestBulkAccountLoader;

	let adminClient: TestClient;
	let usdcMint: Keypair;
	let spotTokenMint: Keypair;
	let spotMarketOracle: PublicKey;

	const mantissaSqrtScale = new BN(Math.sqrt(PRICE_PRECISION.toNumber()));
	const ammInitialQuoteAssetReserve = new anchor.BN(10 * 10 ** 13).mul(
		mantissaSqrtScale
	);
	const ammInitialBaseAssetReserve = new anchor.BN(10 * 10 ** 13).mul(
		mantissaSqrtScale
	);
	let solUsd: PublicKey;

	const lpPoolName = 'test pool 1';
	const tokenDecimals = 6;
	const lpPoolKey = getLpPoolPublicKey(
		program.programId,
		encodeName(lpPoolName)
	);

	before(async () => {
		const context = await startAnchor(
			'',
			[
				{
					name: 'token_2022',
					programId: new PublicKey(
						'TokenzQdBNbLqP5VEhdkAS6EPFLC1PHnBqCXEpPxuEb'
					),
				},
			],
			[]
		);

		// @ts-ignore
		bankrunContextWrapper = new BankrunContextWrapper(context);

		bulkAccountLoader = new TestBulkAccountLoader(
			bankrunContextWrapper.connection,
			'processed',
			1
		);

		usdcMint = await mockUSDCMint(bankrunContextWrapper);
		spotTokenMint = await mockUSDCMint(bankrunContextWrapper);
		spotMarketOracle = await mockOracleNoProgram(bankrunContextWrapper, 200);

		const keypair = new Keypair();
		await bankrunContextWrapper.fundKeypair(keypair, 10 ** 9);

		usdcMint = await mockUSDCMint(bankrunContextWrapper);

		solUsd = await mockOracleNoProgram(bankrunContextWrapper, 224.3);

		adminClient = new TestClient({
			connection: bankrunContextWrapper.connection.toConnection(),
			wallet: new anchor.Wallet(keypair),
			programID: program.programId,
			opts: {
				commitment: 'confirmed',
			},
			activeSubAccountId: 0,
			subAccountIds: [],
			perpMarketIndexes: [0, 1, 2],
<<<<<<< HEAD
			spotMarketIndexes: [0, 1],
			oracleInfos: [],
=======
			spotMarketIndexes: [0],
			oracleInfos: [{ publicKey: solUsd, source: OracleSource.PYTH }],
>>>>>>> 420b85fe
			accountSubscription: {
				type: 'polling',
				accountLoader: bulkAccountLoader,
			},
		});
		await adminClient.initialize(usdcMint.publicKey, true);
		await adminClient.subscribe();
		await initializeQuoteSpotMarket(adminClient, usdcMint.publicKey);

		const userUSDCAccount = await mockUserUSDCAccount(
			usdcMint,
			new BN(10).mul(QUOTE_PRECISION),
			bankrunContextWrapper,
			keypair.publicKey
		);

		await adminClient.initializeUserAccountAndDepositCollateral(
			new BN(10).mul(QUOTE_PRECISION),
			userUSDCAccount.publicKey
		);

		const periodicity = new BN(0);

		await adminClient.initializePerpMarket(
			0,
			solUsd,
			ammInitialBaseAssetReserve,
			ammInitialQuoteAssetReserve,
			periodicity,
			new BN(224 * PEG_PRECISION.toNumber())
		);

		await adminClient.initializePerpMarket(
			1,
			solUsd,
			ammInitialBaseAssetReserve,
			ammInitialQuoteAssetReserve,
			periodicity,
			new BN(224 * PEG_PRECISION.toNumber())
		);

		await adminClient.initializePerpMarket(
			2,
			solUsd,
			ammInitialBaseAssetReserve,
			ammInitialQuoteAssetReserve,
			periodicity,
			new BN(224 * PEG_PRECISION.toNumber())
		);

		const optimalUtilization = SPOT_MARKET_RATE_PRECISION.div(
			new BN(2)
		).toNumber(); // 50% utilization
		const optimalRate = SPOT_MARKET_RATE_PRECISION.toNumber();
		const maxRate = SPOT_MARKET_RATE_PRECISION.toNumber();
		const initialAssetWeight = SPOT_MARKET_WEIGHT_PRECISION.toNumber();
		const maintenanceAssetWeight = SPOT_MARKET_WEIGHT_PRECISION.toNumber();
		const initialLiabilityWeight = SPOT_MARKET_WEIGHT_PRECISION.toNumber();
		const maintenanceLiabilityWeight = SPOT_MARKET_WEIGHT_PRECISION.toNumber();
		const imfFactor = 0;

		await adminClient.initializeSpotMarket(
			spotTokenMint.publicKey,
			optimalUtilization,
			optimalRate,
			maxRate,
			spotMarketOracle,
			OracleSource.PYTH,
			initialAssetWeight,
			maintenanceAssetWeight,
			initialLiabilityWeight,
			maintenanceLiabilityWeight,
			imfFactor
		);

		await adminClient.initializeLpPool(
			lpPoolName,
			new BN(100_000_000).mul(QUOTE_PRECISION),
			Keypair.generate()
		);
	});

	after(async () => {
		await adminClient.unsubscribe();
	});

	it('can create a new LP Pool', async () => {
		// check LpPool created
		const lpPool = await adminClient.program.account.lpPool.fetch(lpPoolKey);

		// Check amm constituent map exists
		const ammConstituentMapPublicKey = getAmmConstituentMappingPublicKey(
			program.programId,
			lpPoolKey
		);
		const ammConstituentMap =
			(await adminClient.program.account.ammConstituentMapping.fetch(
				ammConstituentMapPublicKey
			)) as AmmConstituentMapping;
		expect(ammConstituentMap).to.not.be.null;
		assert(ammConstituentMap.weights.length == 0);

		// check constituent target weights exists
		const constituentTargetWeightsPublicKey =
			getConstituentTargetWeightsPublicKey(program.programId, lpPoolKey);
		const constituentTargetWeights =
			(await adminClient.program.account.constituentTargetWeights.fetch(
				constituentTargetWeightsPublicKey
			)) as ConstituentTargetWeights;
		expect(constituentTargetWeights).to.not.be.null;
		assert(constituentTargetWeights.weights.length == 0);

		// check mint created correctly
		const mintInfo = await getMint(
			bankrunContextWrapper.connection.toConnection(),
			lpPool.mint as PublicKey
		);
		expect(mintInfo.decimals).to.equal(tokenDecimals);
		expect(Number(mintInfo.supply)).to.equal(0);
		expect(mintInfo.mintAuthority!.toBase58()).to.equal(lpPoolKey.toBase58());
	});

	it('can add constituent to LP Pool', async () => {
		await adminClient.initializeConstituent(
			encodeName(lpPoolName),
			0,
			6,
			new BN(10).mul(PERCENTAGE_PRECISION),
			new BN(1).mul(PERCENTAGE_PRECISION),
			new BN(2).mul(PERCENTAGE_PRECISION),
			new BN(400)
		);
		const constituentTargetWeightsPublicKey =
			getConstituentTargetWeightsPublicKey(program.programId, lpPoolKey);
		const constituentTargetWeights =
			(await adminClient.program.account.constituentTargetWeights.fetch(
				constituentTargetWeightsPublicKey
			)) as ConstituentTargetWeights;

		const lpPool = (await adminClient.program.account.lpPool.fetch(
			lpPoolKey
		)) as LPPoolAccount;

		assert(lpPool.constituents == 1);

		expect(constituentTargetWeights).to.not.be.null;
		assert(constituentTargetWeights.weights.length == 1);

		const constituentVaultPublicKey = getConstituentVaultPublicKey(
			program.programId,
			lpPoolKey,
			0
		);
		const constituentTokenVault =
			await bankrunContextWrapper.connection.getAccountInfo(
				constituentVaultPublicKey
			);
		expect(constituentTokenVault).to.not.be.null;
	});

	it('can add amm mapping datum', async () => {
		await adminClient.addAmmConstituentMappingData(encodeName(lpPoolName), [
			{
				perpMarketIndex: 0,
				constituentIndex: 0,
				weight: PERCENTAGE_PRECISION,
			},
			{
				perpMarketIndex: 1,
				constituentIndex: 0,
				weight: PERCENTAGE_PRECISION,
			},
		]);
		const ammConstituentMapping = getAmmConstituentMappingPublicKey(
			program.programId,
			lpPoolKey
		);
		const ammMapping =
			(await adminClient.program.account.ammConstituentMapping.fetch(
				ammConstituentMapping
			)) as AmmConstituentMapping;
		expect(ammMapping).to.not.be.null;
		assert(ammMapping.weights.length == 2);
	});

	it('fails adding datum with bad params', async () => {
		// Bad perp market index
		try {
			await adminClient.addAmmConstituentMappingData(encodeName(lpPoolName), [
				{
					perpMarketIndex: 3,
					constituentIndex: 0,
					weight: PERCENTAGE_PRECISION,
				},
			]);
			expect.fail('should have failed');
		} catch (e) {
			expect(e.message).to.contain('0x18ab');
		}

		// Bad constituent index
		try {
			await adminClient.addAmmConstituentMappingData(encodeName(lpPoolName), [
				{
					perpMarketIndex: 0,
					constituentIndex: 1,
					weight: PERCENTAGE_PRECISION,
				},
			]);
			expect.fail('should have failed');
		} catch (e) {
			expect(e.message).to.contain('0x18ab');
		}
	});

	it('can update constituent target weights', async () => {
		// Override AMM to have a balance
		const perpMarket = adminClient.getPerpMarketAccount(0);
		const raw = await bankrunContextWrapper.connection.getAccountInfo(
			perpMarket.pubkey
		);
		const buf = raw.data;

		buf.writeBigInt64LE(BigInt(1000000000), 304);

		bankrunContextWrapper.context.setAccount(perpMarket.pubkey, {
			executable: raw.executable,
			owner: raw.owner,
			lamports: raw.lamports,
			rentEpoch: raw.rentEpoch,
			data: buf,
		});

		const perpMarketAccountAfter = await getPerpMarketDecoded(
			adminClient,
			bankrunContextWrapper,
			perpMarket.pubkey
		);
		assert(!perpMarketAccountAfter.amm.baseAssetAmountLong.isZero());

		// Override LP pool to have some aum
		const lpraw = await bankrunContextWrapper.connection.getAccountInfo(
			lpPoolKey
		);
		const lpbuf = lpraw.data;

		buf.writeBigInt64LE(BigInt(1000000000), 152);

		bankrunContextWrapper.context.setAccount(lpPoolKey, {
			executable: lpraw.executable,
			owner: lpraw.owner,
			lamports: lpraw.lamports,
			rentEpoch: lpraw.rentEpoch,
			data: lpbuf,
		});

		const ammConstituentMappingPublicKey = getAmmConstituentMappingPublicKey(
			program.programId,
			lpPoolKey
		);

		const ammMapping =
			(await adminClient.program.account.ammConstituentMapping.fetch(
				ammConstituentMappingPublicKey
			)) as AmmConstituentMapping;

		console.log(`ok there should be ${ammMapping.weights.length} constituents`);
		await adminClient.updateDlpConstituentTargetWeights(
			encodeName(lpPoolName),
			[0],
			ammMapping
		);
		const constituentTargetWeightsPublicKey =
			getConstituentTargetWeightsPublicKey(program.programId, lpPoolKey);
		const constituentTargetWeights =
			(await adminClient.program.account.constituentTargetWeights.fetch(
				constituentTargetWeightsPublicKey
			)) as ConstituentTargetWeights;
		expect(constituentTargetWeights).to.not.be.null;
		assert(constituentTargetWeights.weights.length == 1);
	});

	it('can update pool aum', async () => {
		const lpPool = (await adminClient.program.account.lpPool.fetch(
			lpPoolKey
		)) as LPPoolAccount;
		assert(lpPool.constituents == 1);

		await adminClient.updateDlpPoolAum(lpPool, [0]);

		// Should fail if we initialize a second constituent and dont pass it in
		await adminClient.initializeConstituent(
			lpPool.name,
			1,
			6,
			new BN(10).mul(PERCENTAGE_PRECISION),
			new BN(1).mul(PERCENTAGE_PRECISION),
			new BN(2).mul(PERCENTAGE_PRECISION),
			new BN(400)
		);

		try {
			await adminClient.updateDlpPoolAum(lpPool, [0]);
			expect.fail('should have failed');
		} catch (e) {
			assert(e.message.includes('0x18b0'));
		}
	});

	it('can update and remove amm constituent mapping entries', async () => {
		await adminClient.addAmmConstituentMappingData(encodeName(lpPoolName), [
			{
				perpMarketIndex: 2,
				constituentIndex: 0,
				weight: PERCENTAGE_PRECISION,
			},
		]);
		const ammConstituentMapping = getAmmConstituentMappingPublicKey(
			program.programId,
			lpPoolKey
		);
		let ammMapping =
			(await adminClient.program.account.ammConstituentMapping.fetch(
				ammConstituentMapping
			)) as AmmConstituentMapping;
		expect(ammMapping).to.not.be.null;
		assert(ammMapping.weights.length == 3);

		// Update
		await adminClient.updateAmmConstituentMappingData(encodeName(lpPoolName), [
			{
				perpMarketIndex: 2,
				constituentIndex: 0,
				weight: PERCENTAGE_PRECISION.muln(2),
			},
		]);
		ammMapping = (await adminClient.program.account.ammConstituentMapping.fetch(
			ammConstituentMapping
		)) as AmmConstituentMapping;
		expect(ammMapping).to.not.be.null;
		assert(
			ammMapping.weights
				.find((x) => x.perpMarketIndex == 2)
				.weight.eq(PERCENTAGE_PRECISION.muln(2))
		);

		// Remove
		await adminClient.removeAmmConstituentMappingData(
			encodeName(lpPoolName),
			2,
			0
		);
		ammMapping = (await adminClient.program.account.ammConstituentMapping.fetch(
			ammConstituentMapping
		)) as AmmConstituentMapping;
		expect(ammMapping).to.not.be.null;
		assert(ammMapping.weights.find((x) => x.perpMarketIndex == 2) == undefined);
		assert(ammMapping.weights.length === 2);
	});
});<|MERGE_RESOLUTION|>--- conflicted
+++ resolved
@@ -19,12 +19,7 @@
 	PEG_PRECISION,
 	ConstituentTargetWeights,
 	AmmConstituentMapping,
-<<<<<<< HEAD
 	LPPoolAccount,
-	User,
-=======
-	LPPool,
->>>>>>> 420b85fe
 	getConstituentVaultPublicKey,
 	OracleSource,
 	SPOT_MARKET_WEIGHT_PRECISION,
@@ -114,13 +109,8 @@
 			activeSubAccountId: 0,
 			subAccountIds: [],
 			perpMarketIndexes: [0, 1, 2],
-<<<<<<< HEAD
 			spotMarketIndexes: [0, 1],
-			oracleInfos: [],
-=======
-			spotMarketIndexes: [0],
 			oracleInfos: [{ publicKey: solUsd, source: OracleSource.PYTH }],
->>>>>>> 420b85fe
 			accountSubscription: {
 				type: 'polling',
 				accountLoader: bulkAccountLoader,
