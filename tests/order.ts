--- conflicted
+++ resolved
@@ -884,10 +884,6 @@
 			'\n'
 		);
 
-<<<<<<< HEAD
-		const orderRecord = eventSubscriber.getEventsArray('OrderActionRecord')[0];
-=======
->>>>>>> fdb2ff3d
 		// await clearingHouse.closePosition(marketIndex);
 	});
 	it('When in Max leverage short, fill limit long order to reduce to ZERO', async () => {
