--- conflicted
+++ resolved
@@ -670,11 +670,7 @@
 		const baseAssetAmount = new BN(AMM_RESERVE_PRECISION);
 		await clearingHouse.fetchAccounts();
 		const market = clearingHouse.getPerpMarketAccount(marketIndex);
-<<<<<<< HEAD
-		const limitPrice = calculateReservePrice(market).sub(new BN(10000)); // 0 liquidity at current mark price
-=======
-		const limitPrice = calculateMarkPrice(market).sub(new BN(1)); // 0 liquidity at current mark price
->>>>>>> d529ebbd
+		const limitPrice = calculateReservePrice(market).sub(new BN(1)); // 0 liquidity at current mark price
 		const [newDirection, amountToPrice, _entryPrice, newMarkPrice] =
 			calculateTargetPriceTrade(market, limitPrice, new BN(1000), 'base');
 		assert(!amountToPrice.eq(ZERO));
@@ -786,13 +782,9 @@
 		const direction = PositionDirection.SHORT;
 
 		const market = clearingHouse.getPerpMarketAccount(marketIndex);
-<<<<<<< HEAD
 		const limitPrice = calculateReservePrice(market); // 0 liquidity at current mark price
-		const baseAssetAmount = new BN(275717238851000);
-=======
-		const limitPrice = calculateMarkPrice(market); // 0 liquidity at current mark price
 		const baseAssetAmount = new BN(27571723885);
->>>>>>> d529ebbd
+
 		//long 50 base amount at $1 with ~$10 collateral (max leverage = 5x)
 
 		const [newDirection, amountToPrice, _entryPrice, newMarkPrice] =
@@ -1062,13 +1054,10 @@
 		const direction = PositionDirection.LONG;
 
 		const market = clearingHouse.getPerpMarketAccount(marketIndex);
-<<<<<<< HEAD
+
 		const limitPrice = calculateReservePrice(market); // 0 liquidity at current mark price
-		const baseAssetAmount = new BN(377119100000000);
-=======
-		const limitPrice = calculateMarkPrice(market); // 0 liquidity at current mark price
 		const baseAssetAmount = new BN(37711910000);
->>>>>>> d529ebbd
+
 		//long 50 base amount at $1 with ~$10 collateral (max leverage = 5x)
 
 		const [newDirection, amountToPrice, _entryPrice, newMarkPrice] =
