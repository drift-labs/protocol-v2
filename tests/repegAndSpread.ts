--- conflicted
+++ resolved
@@ -167,12 +167,7 @@
 			new BN(21_966_868),
 			undefined,
 			500,
-<<<<<<< HEAD
-			333,
-			ZERO
-=======
 			333
->>>>>>> 258a7db4
 		);
 		await clearingHouse.updateMarketBaseSpread(new BN(0), 250);
 		await clearingHouse.updateCurveUpdateIntensity(new BN(0), 100);
@@ -748,7 +743,7 @@
 		});
 		await clearingHouseUser.subscribe();
 		const userCollateral = convertToNumber(
-			clearingHouseUser.getCollateralValue(),
+			clearingHouseUser.getBankAssetValue(),
 			QUOTE_PRECISION
 		);
 
