import * as anchor from '@coral-xyz/anchor';
import { Program } from '@coral-xyz/anchor';
import {
	BASE_PRECISION,
	BN,
	ContractTier,
	EventSubscriber,
	isVariant,
	LIQUIDATION_PCT_PRECISION,
	OracleGuardRails,
	OracleSource,
	PositionDirection,
	PRICE_PRECISION,
	QUOTE_PRECISION,
	TestClient,
	User,
	Wallet,
	ZERO,
} from '../sdk/src';
import { assert } from 'chai';

import { Keypair, LAMPORTS_PER_SOL } from '@solana/web3.js';

import {
	initializeQuoteSpotMarket,
	mockOracleNoProgram,
	mockUSDCMint,
	mockUserUSDCAccount,
	setFeedPriceNoProgram,
	sleep,
} from './testHelpers';
import { PERCENTAGE_PRECISION, UserStatus } from '../sdk';
import { startAnchor } from "solana-bankrun";
import { TestBulkAccountLoader } from '../sdk/src/accounts/testBulkAccountLoader';
import { BankrunContextWrapper } from '../sdk/src/bankrunConnection';

describe('liquidate perp (no open orders)', () => {
	const chProgram = anchor.workspace.Drift as Program;

	let driftClient: TestClient;
	let eventSubscriber: EventSubscriber;

	let bulkAccountLoader: TestBulkAccountLoader;

	let bankrunContextWrapper: BankrunContextWrapper;

	let usdcMint;
	let userUSDCAccount;

	const liquidatorKeyPair = new Keypair();
	let liquidatorUSDCAccount: Keypair;
	let liquidatorDriftClient: TestClient;

	// ammInvariant == k == x * y
	const mantissaSqrtScale = new BN(Math.sqrt(PRICE_PRECISION.toNumber()));
	const ammInitialQuoteAssetReserve = new anchor.BN(5 * 10 ** 13).mul(
		mantissaSqrtScale
	);
	const ammInitialBaseAssetReserve = new anchor.BN(5 * 10 ** 13).mul(
		mantissaSqrtScale
	);

	const usdcAmount = new BN(10 * 10 ** 6);
	const nLpShares = ZERO;

	before(async () => {
		const context = await startAnchor("", [], []);

		bankrunContextWrapper = new BankrunContextWrapper(context);

        bulkAccountLoader = new TestBulkAccountLoader(bankrunContextWrapper.connection, 'processed', 1);

		eventSubscriber = new EventSubscriber(
			bankrunContextWrapper.connection.toConnection(),
			chProgram,
		);

		await eventSubscriber.subscribe();

		usdcMint = await mockUSDCMint(bankrunContextWrapper);
		userUSDCAccount = await mockUserUSDCAccount(usdcMint, usdcAmount, bankrunContextWrapper);

		const oracle = await mockOracleNoProgram(bankrunContextWrapper, 1);

		driftClient = new TestClient({
			connection: bankrunContextWrapper.connection.toConnection(),
			wallet: bankrunContextWrapper.provider.wallet,
			programID: chProgram.programId,
			opts: {
				commitment: 'confirmed',
			},
			perpMarketIndexes: [0],
			spotMarketIndexes: [0],
			subAccountIds: [],
			oracleInfos: [
				{
					publicKey: oracle,
					source: OracleSource.PYTH,
				},
			],
			accountSubscription: {
				type: 'polling',
				accountLoader: bulkAccountLoader,
			},
		});

		await driftClient.initialize(usdcMint.publicKey, true);
		await driftClient.subscribe();

		await driftClient.updateInitialPctToLiquidate(
			LIQUIDATION_PCT_PRECISION.toNumber()
		);

		await initializeQuoteSpotMarket(driftClient, usdcMint.publicKey);
		await driftClient.updatePerpAuctionDuration(new BN(0));

		const oracleGuardRails: OracleGuardRails = {
			priceDivergence: {
				markOraclePercentDivergence: PERCENTAGE_PRECISION,
				oracleTwap5MinPercentDivergence: PERCENTAGE_PRECISION.muln(100),
			},
			validity: {
				slotsBeforeStaleForAmm: new BN(100),
				slotsBeforeStaleForMargin: new BN(100),
				confidenceIntervalMaxSize: new BN(100000),
				tooVolatileRatio: new BN(11), // allow 11x change
			},
		};

		await driftClient.updateOracleGuardRails(oracleGuardRails);

		const periodicity = new BN(0);

		await driftClient.initializePerpMarket(
			0,

			oracle,
			ammInitialBaseAssetReserve,
			ammInitialQuoteAssetReserve,
			periodicity
		);

		await driftClient.initializeUserAccountAndDepositCollateral(
			usdcAmount,
			userUSDCAccount.publicKey
		);

		await driftClient.openPosition(
			PositionDirection.LONG,
			new BN(175).mul(BASE_PRECISION).div(new BN(10)), // 17.5 SOL
			0,
			new BN(0)
		);

		bankrunContextWrapper.fundKeypair(liquidatorKeyPair, LAMPORTS_PER_SOL);
		liquidatorUSDCAccount = await mockUserUSDCAccount(
			usdcMint,
			usdcAmount,
			bankrunContextWrapper,
			liquidatorKeyPair.publicKey
		);
		liquidatorDriftClient = new TestClient({
			connection: bankrunContextWrapper.connection.toConnection(),
			wallet: new Wallet(liquidatorKeyPair),
			programID: chProgram.programId,
			opts: {
				commitment: 'confirmed',
			},
			activeSubAccountId: 0,
			perpMarketIndexes: [0],
			spotMarketIndexes: [0],
			subAccountIds: [],
			oracleInfos: [
				{
					publicKey: oracle,
					source: OracleSource.PYTH,
				},
			],
			accountSubscription: {
				type: 'polling',
				accountLoader: bulkAccountLoader,
			},
		});
		await liquidatorDriftClient.subscribe();

		await liquidatorDriftClient.initializeUserAccountAndDepositCollateral(
			usdcAmount,
			liquidatorUSDCAccount.publicKey
		);
	});

	after(async () => {
		await driftClient.unsubscribe();
		await liquidatorDriftClient.unsubscribe();
		await eventSubscriber.unsubscribe();
	});

	it('liquidate', async () => {
		const marketIndex = 0;
		const lpShares = driftClient.getUserAccount().perpPositions[0].lpShares;
		assert(lpShares.eq(nLpShares));

		const driftClientUser = new User({
			driftClient: driftClient,
			userAccountPublicKey: await driftClient.getUserAccountPublicKey(),
			accountSubscription: {
				type: 'polling',
				accountLoader: bulkAccountLoader,
				},
		});
		await driftClientUser.subscribe();

		const mtc = driftClientUser.getTotalCollateral('Maintenance');
		const mmr = driftClientUser.getMaintenanceMarginRequirement();
		const pp = driftClientUser.getPerpPosition(0);

		const deltaValueToLiq = mtc.sub(mmr); // QUOTE_PRECISION
		console.log('mtc:', mtc.toString());
		console.log('mmr:', mmr.toString());
		console.log('deltaValueToLiq:', deltaValueToLiq.toString());
		console.log('pp.base:', pp.baseAssetAmount.toString());

		const expectedLiqPrice = 0.45219;
		const liqPrice = driftClientUser.liquidationPrice(0, ZERO);
		console.log('liqPrice:', liqPrice.toString());
		assert(liqPrice.eq(new BN(expectedLiqPrice * PRICE_PRECISION.toNumber())));

		const oracle = driftClient.getPerpMarketAccount(0).amm.oracle;
		await setFeedPriceNoProgram(bankrunContextWrapper, 0.9, oracle);
		await sleep(2000);
		await driftClient.fetchAccounts();
		await driftClientUser.fetchAccounts();

		const oraclePrice = driftClient.getOracleDataForPerpMarket(0).price;
		console.log('oraclePrice:', oraclePrice.toString());
		assert(oraclePrice.eq(new BN(0.9 * PRICE_PRECISION.toNumber())));
		const liqPriceAfterPxChange = driftClientUser.liquidationPrice(0, ZERO);

		console.log('liqPriceAfterPxChange:', liqPriceAfterPxChange.toString());
		const mtc0 = driftClientUser.getTotalCollateral('Maintenance');
		const mmr0 = driftClientUser.getMaintenanceMarginRequirement();
		const pp0 = driftClientUser.getPerpPosition(0);

		const deltaValueToLiq0 = mtc0.sub(mmr0); // QUOTE_PRECISION
		console.log('mtc0:', mtc0.toString());
		console.log('mmr0:', mmr0.toString());
		console.log('deltaValueToLiq0:', deltaValueToLiq0.toString());
		console.log('pp.base0:', pp0.baseAssetAmount.toString());
		assert(
			liqPriceAfterPxChange.eq(
				new BN(expectedLiqPrice * PRICE_PRECISION.toNumber())
			)
		);

		await driftClient.settlePNL(
			driftClientUser.userAccountPublicKey,
			driftClientUser.getUserAccount(),
			0
		);
		await sleep(2000);
		await driftClient.fetchAccounts();
		await driftClientUser.fetchAccounts();
		const oraclePrice2 = driftClient.getOracleDataForPerpMarket(0).price;
		console.log('oraclePrice2:', oraclePrice2.toString());
		assert(oraclePrice2.eq(new BN(0.9 * PRICE_PRECISION.toNumber())));
		const liqPriceAfterSettlePnl = driftClientUser.liquidationPrice(0, ZERO);

		const mtc2 = driftClientUser.getTotalCollateral('Maintenance');
		const mmr2 = driftClientUser.getMaintenanceMarginRequirement();
		const pp2 = driftClientUser.getPerpPosition(0);

		const deltaValueToLiq2 = mtc2.sub(mmr2); // QUOTE_PRECISION
		console.log('mtc2:', mtc2.toString());
		console.log('mmr2:', mmr2.toString());
		console.log('deltaValueToLiq2:', deltaValueToLiq2.toString());
		console.log('pp.base2:', pp2.baseAssetAmount.toString());

		console.log('liqPriceAfterSettlePnl:', liqPriceAfterSettlePnl.toString());
		assert(
			liqPriceAfterSettlePnl.eq(
				new BN(expectedLiqPrice * PRICE_PRECISION.toNumber())
			)
		);

		await setFeedPriceNoProgram(bankrunContextWrapper, 1.1, oracle);
		await sleep(2000);
		await driftClient.fetchAccounts();
		await driftClientUser.fetchAccounts();
		const oraclePrice3 = driftClient.getOracleDataForPerpMarket(0).price;
		console.log('oraclePrice3:', oraclePrice3.toString());
		assert(oraclePrice3.eq(new BN(1099999)));
		await driftClient.settlePNL(
			driftClientUser.userAccountPublicKey,
			driftClientUser.getUserAccount(),
			0
		);

		const liqPriceAfterRallySettlePnl = driftClientUser.liquidationPrice(
			0,
			ZERO
		);
		console.log(
			'liqPriceAfterRallySettlePnl:',
			liqPriceAfterRallySettlePnl.toString()
		);
		assert(
			liqPriceAfterRallySettlePnl.eq(
				new BN(expectedLiqPrice * PRICE_PRECISION.toNumber())
			)
		);
		await driftClientUser.unsubscribe();

		await setFeedPriceNoProgram(bankrunContextWrapper, 0.1, oracle);

<<<<<<< HEAD
		// const oracleGuardRails: OracleGuardRails = {
		// 	priceDivergence: {
		// 		markOraclePercentDivergence: PERCENTAGE_PRECISION,
		// 		oracleTwap5MinPercentDivergence: PERCENTAGE_PRECISION.muln(10),
		// 	},
		// 	validity: {
		// 		slotsBeforeStaleForAmm: new BN(100),
		// 		slotsBeforeStaleForMargin: new BN(100),
		// 		confidenceIntervalMaxSize: new BN(100000),
		// 		tooVolatileRatio: new BN(11), // allow 11x change
		// 	},
		// };

		// await driftClient.updateOracleGuardRails(oracleGuardRails);

=======
>>>>>>> eab154e2
		const txSig = await liquidatorDriftClient.liquidatePerp(
			await driftClient.getUserAccountPublicKey(),
			driftClient.getUserAccount(),
			0,
			new BN(175).mul(BASE_PRECISION).div(new BN(10))
		);

		bankrunContextWrapper.connection.printTxLogs(txSig);

		for (let i = 0; i < 32; i++) {
			assert(isVariant(driftClient.getUserAccount().orders[i].status, 'init'));
		}

		assert(
			liquidatorDriftClient
				.getUserAccount()
				.perpPositions[0].baseAssetAmount.eq(new BN(17500000000))
		);

		assert(driftClient.getUserAccount().status === UserStatus.BEING_LIQUIDATED);
		assert(driftClient.getUserAccount().nextLiquidationId === 2);

		// try to add liq when being liquidated -- should fail
		try {
			await driftClient.addPerpLpShares(nLpShares, 0);
			assert(false);
		} catch (err) {
			assert(err.message.includes('0x17e5'));
		}

		const liquidationRecord =
			eventSubscriber.getEventsArray('LiquidationRecord')[0];
		assert(liquidationRecord.liquidationId === 1);
		assert(isVariant(liquidationRecord.liquidationType, 'liquidatePerp'));
		assert(liquidationRecord.liquidatePerp.marketIndex === 0);
		assert(liquidationRecord.canceledOrderIds.length === 0);
		assert(
			liquidationRecord.liquidatePerp.oraclePrice.eq(
				PRICE_PRECISION.div(new BN(10))
			)
		);
		assert(
			liquidationRecord.liquidatePerp.baseAssetAmount.eq(new BN(-17500000000))
		);

		assert(
			liquidationRecord.liquidatePerp.quoteAssetAmount.eq(new BN(1750000))
		);
		assert(liquidationRecord.liquidatePerp.lpShares.eq(nLpShares));
		assert(liquidationRecord.liquidatePerp.ifFee.eq(new BN(0)));
		assert(liquidationRecord.liquidatePerp.liquidatorFee.eq(new BN(0)));

		
		const fillRecord = eventSubscriber.getEventsArray('OrderActionRecord')[0];
		assert(isVariant(fillRecord.action, 'fill'));
		assert(fillRecord.marketIndex === 0);
		assert(isVariant(fillRecord.marketType, 'perp'));
		assert(fillRecord.baseAssetAmountFilled.eq(new BN(17500000000)));
		assert(fillRecord.quoteAssetAmountFilled.eq(new BN(1750000)));
		assert(fillRecord.takerOrderBaseAssetAmount.eq(new BN(17500000000)));
		assert(
			fillRecord.takerOrderCumulativeBaseAssetAmountFilled.eq(
				new BN(17500000000)
			)
		);
		assert(fillRecord.takerFee.eq(new BN(0)));
		assert(isVariant(fillRecord.takerOrderDirection, 'short'));
		assert(fillRecord.makerOrderBaseAssetAmount.eq(new BN(17500000000)));
		assert(
			fillRecord.makerOrderCumulativeBaseAssetAmountFilled.eq(
				new BN(17500000000)
			)
		);
		console.log(fillRecord.makerFee.toString());
		assert(fillRecord.makerFee.eq(new BN(ZERO)));
		assert(isVariant(fillRecord.makerOrderDirection, 'long'));

		const _sig2 = await liquidatorDriftClient.liquidatePerpPnlForDeposit(
			await driftClient.getUserAccountPublicKey(),
			driftClient.getUserAccount(),
			0,
			0,
			driftClient.getUserAccount().perpPositions[0].quoteAssetAmount
		);

		await driftClient.fetchAccounts();
		assert(driftClient.getUserAccount().status === UserStatus.BANKRUPT);
		console.log(
			driftClient.getUserAccount().perpPositions[0].quoteAssetAmount.toString()
		);
		assert(
			driftClient
				.getUserAccount()
				.perpPositions[0].quoteAssetAmount.eq(new BN(-5767653))
		);

		// try to add liq when bankrupt -- should fail
		try {
			await driftClient.addPerpLpShares(nLpShares, 0);
			assert(false);
		} catch (err) {
			// cant add when bankrupt
			assert(err.message.includes('0x17ed'));
		}

		await driftClient.updatePerpMarketContractTier(0, ContractTier.A);
		const tx1 = await driftClient.updatePerpMarketMaxImbalances(
			marketIndex,
			new BN(40000).mul(QUOTE_PRECISION),
			QUOTE_PRECISION,
			QUOTE_PRECISION
		);
		bankrunContextWrapper.connection.printTxLogs(tx1);

		await driftClient.fetchAccounts();
		const marketBeforeBankruptcy =
			driftClient.getPerpMarketAccount(marketIndex);
		assert(
			marketBeforeBankruptcy.insuranceClaim.revenueWithdrawSinceLastSettle.eq(
				ZERO
			)
		);
		assert(
			marketBeforeBankruptcy.insuranceClaim.quoteSettledInsurance.eq(ZERO)
		);
		assert(
			marketBeforeBankruptcy.insuranceClaim.quoteMaxInsurance.eq(
				QUOTE_PRECISION
			)
		);
		assert(marketBeforeBankruptcy.amm.totalSocialLoss.eq(ZERO));
		const _sig = await liquidatorDriftClient.resolvePerpBankruptcy(
			await driftClient.getUserAccountPublicKey(),
			driftClient.getUserAccount(),
			0
		);

		await driftClient.fetchAccounts();
		// all social loss
		const marketAfterBankruptcy = driftClient.getPerpMarketAccount(marketIndex);
		assert(
			marketAfterBankruptcy.insuranceClaim.revenueWithdrawSinceLastSettle.eq(
				ZERO
			)
		);
		assert(marketAfterBankruptcy.insuranceClaim.quoteSettledInsurance.eq(ZERO));
		assert(
			marketAfterBankruptcy.insuranceClaim.quoteMaxInsurance.eq(QUOTE_PRECISION)
		);
		assert(marketAfterBankruptcy.amm.feePool.scaledBalance.eq(ZERO));
		console.log(
			'marketAfterBankruptcy.amm.totalSocialLoss:',
			marketAfterBankruptcy.amm.totalSocialLoss.toString()
		);
		assert(marketAfterBankruptcy.amm.totalSocialLoss.eq(new BN(5750007)));

		// assert(!driftClient.getUserAccount().isBankrupt);
		// assert(!driftClient.getUserAccount().isBeingLiquidated);
		assert(
			(driftClient.getUserAccount().status &
				(UserStatus.BANKRUPT | UserStatus.BEING_LIQUIDATED)) ===
				0
		);

		console.log(driftClient.getUserAccount());
		// assert(
		// 	driftClient.getUserAccount().perpPositions[0].quoteAssetAmount.eq(ZERO)
		// );
		// assert(driftClient.getUserAccount().perpPositions[0].lpShares.eq(ZERO));

		const perpBankruptcyRecord =
			eventSubscriber.getEventsArray('LiquidationRecord')[0];
		
		assert(isVariant(perpBankruptcyRecord.liquidationType, 'perpBankruptcy'));
		assert(perpBankruptcyRecord.perpBankruptcy.marketIndex === 0);
		console.log(perpBankruptcyRecord.perpBankruptcy.pnl.toString());
		console.log(
			perpBankruptcyRecord.perpBankruptcy.cumulativeFundingRateDelta.toString()
		);
		assert(perpBankruptcyRecord.perpBankruptcy.pnl.eq(new BN(-5767653)));
		console.log(
			perpBankruptcyRecord.perpBankruptcy.cumulativeFundingRateDelta.toString()
		);
		assert(
			perpBankruptcyRecord.perpBankruptcy.cumulativeFundingRateDelta.eq(
				new BN(328572000)
			)
		);

		const market = driftClient.getPerpMarketAccount(0);
		console.log(
			market.amm.cumulativeFundingRateLong.toString(),
			market.amm.cumulativeFundingRateShort.toString()
		);
		assert(market.amm.cumulativeFundingRateLong.eq(new BN(328580333)));
		assert(market.amm.cumulativeFundingRateShort.eq(new BN(-328563667)));
	});
});<|MERGE_RESOLUTION|>--- conflicted
+++ resolved
@@ -312,24 +312,6 @@
 
 		await setFeedPriceNoProgram(bankrunContextWrapper, 0.1, oracle);
 
-<<<<<<< HEAD
-		// const oracleGuardRails: OracleGuardRails = {
-		// 	priceDivergence: {
-		// 		markOraclePercentDivergence: PERCENTAGE_PRECISION,
-		// 		oracleTwap5MinPercentDivergence: PERCENTAGE_PRECISION.muln(10),
-		// 	},
-		// 	validity: {
-		// 		slotsBeforeStaleForAmm: new BN(100),
-		// 		slotsBeforeStaleForMargin: new BN(100),
-		// 		confidenceIntervalMaxSize: new BN(100000),
-		// 		tooVolatileRatio: new BN(11), // allow 11x change
-		// 	},
-		// };
-
-		// await driftClient.updateOracleGuardRails(oracleGuardRails);
-
-=======
->>>>>>> eab154e2
 		const txSig = await liquidatorDriftClient.liquidatePerp(
 			await driftClient.getUserAccountPublicKey(),
 			driftClient.getUserAccount(),
