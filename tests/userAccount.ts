import * as anchor from '@project-serum/anchor';
import { Program } from '@project-serum/anchor';
import {
	createPriceFeed,
	setFeedPrice,
	mockUSDCMint,
	mockUserUSDCAccount,
	initializeQuoteSpotMarket,
	getFeedData,
	sleep,
} from './testHelpers';
import { Admin, ClearingHouseUser, PEG_PRECISION } from '../sdk/src';
import { Keypair } from '@solana/web3.js';
import {
	BASE_PRECISION,
	BN,
	OracleSource,
	calculateWorstCaseBaseAssetAmount,
	calculateMarketMarginRatio,
	AMM_TO_QUOTE_PRECISION_RATIO,
	MARK_PRICE_PRECISION,
	calculateMarkPrice,
	convertToNumber,
	calculatePrice,
} from '../sdk';
import { assert } from 'chai';
import {
	MAX_LEVERAGE,
	PositionDirection,
	QUOTE_SPOT_MARKET_INDEX,
} from '../sdk/src';

describe('User Account', () => {
	const provider = anchor.AnchorProvider.local();
	const connection = provider.connection;
	anchor.setProvider(provider);
	const chProgram = anchor.workspace.ClearingHouse as Program;

	let clearingHouse;

	const ammInitialQuoteAssetAmount = new anchor.BN(2 * 10 ** 12).mul(
		new BN(10 ** 6)
	);
	const ammInitialBaseAssetAmount = new anchor.BN(2 * 10 ** 12).mul(
		new BN(10 ** 6)
	);

	let usdcMint: Keypair;
	let userUSDCAccount: Keypair;

	let solUsdOracle;
	const marketIndex = new BN(0);
	const initialSOLPrice = 50;

	const usdcAmount = new BN(20 * 10 ** 6);
	let userAccount: ClearingHouseUser;

	before(async () => {
		usdcMint = await mockUSDCMint(provider);
		userUSDCAccount = await mockUserUSDCAccount(usdcMint, usdcAmount, provider);

		solUsdOracle = await createPriceFeed({
			oracleProgram: anchor.workspace.Pyth,
			initPrice: initialSOLPrice,
			confidence: 0.0005,
			expo: -10,
		});

		clearingHouse = new Admin({
			connection,
			wallet: provider.wallet,
			programID: chProgram.programId,
			opts: {
				commitment: 'confirmed',
			},
			activeUserId: 0,
			perpMarketIndexes: [new BN(0)],
			spotMarketIndexes: [new BN(0)],
			oracleInfos: [{ publicKey: solUsdOracle, source: OracleSource.PYTH }],
		});
		await clearingHouse.initialize(usdcMint.publicKey, true);
		await clearingHouse.subscribe();

		await initializeQuoteSpotMarket(clearingHouse, usdcMint.publicKey);
		await clearingHouse.updateAuctionDuration(0, 0);

		const periodicity = new BN(60 * 60); // 1 HOUR

		await clearingHouse.initializeMarket(
			solUsdOracle,
			ammInitialBaseAssetAmount,
			ammInitialQuoteAssetAmount,
			periodicity,
			new BN(initialSOLPrice).mul(PEG_PRECISION)
		);

		await clearingHouse.initializeUserAccount();
		userAccount = new ClearingHouseUser({
			clearingHouse,
			userAccountPublicKey: await clearingHouse.getUserAccountPublicKey(),
		});
		await userAccount.subscribe();
	});

	after(async () => {
		await clearingHouse.unsubscribe();
		await userAccount.unsubscribe();
	});

	const assertState = async (
		expectedBuyingPower: BN,
		expectedFreeCollateral: BN,
		expectedPNL: BN,
		expectedTotalCollateral: BN,
		expectedLeverage: BN,
		expectedMarginRatio: BN
	) => {
		// todo: dont hate me
		await userAccount.fetchAccounts();

		const totalCollateral = userAccount.getTotalCollateral();
		console.log(
			'totalCollateral',
			totalCollateral.toNumber(),
			expectedTotalCollateral.toNumber()
		);

		const pnl = userAccount.getUnrealizedPNL();
		console.log('pnl', pnl.toNumber(), expectedPNL.toNumber());
		const freeCollateral = userAccount.getFreeCollateral();
		console.log(
			'freeCollateral',
			freeCollateral.toNumber(),
			expectedFreeCollateral.toNumber()
		);
		const leverage = userAccount.getLeverage();
		console.log('leverage', leverage.toNumber(), expectedLeverage.toNumber());
		const marginRatio = userAccount.getMarginRatio();
		console.log(
			'marginRatio',
			marginRatio.toNumber(),
			expectedMarginRatio.toNumber()
		);

		const buyingPower = userAccount.getBuyingPower(new BN(0));
		console.log(
			'buyingPower',
			buyingPower.toNumber(),
			expectedBuyingPower.toNumber()
		);

		assert(pnl.eq(expectedPNL));
		assert(buyingPower.eq(expectedBuyingPower));
		assert(marginRatio.eq(expectedMarginRatio));
		assert(totalCollateral.eq(expectedTotalCollateral));
		assert(leverage.eq(expectedLeverage));
		assert(freeCollateral.eq(expectedFreeCollateral));
	};

	it('Before Deposit', async () => {
		const expectedBuyingPower = new BN(0);
		const expectedFreeCollateral = new BN(0);
		const expectedPNL = new BN(0);
		const expectedTotalCollateral = new BN(0);
		const expectedLeverage = new BN(0);
		const expectedMarginRatio = new BN(Number.MAX_SAFE_INTEGER);

		await assertState(
			expectedBuyingPower,
			expectedFreeCollateral,
			expectedPNL,
			expectedTotalCollateral,
			expectedLeverage,
			expectedMarginRatio
		);
	});

	it('After Deposit', async () => {
		await clearingHouse.deposit(
			usdcAmount,
			QUOTE_SPOT_MARKET_INDEX,
			userUSDCAccount.publicKey
		);

		const expectedBuyingPower = new BN(usdcAmount).mul(MAX_LEVERAGE);
		const expectedFreeCollateral = new BN(20000000);
		const expectedPNL = new BN(0);
		const expectedTotalCollateral = new BN(20000000);
		const expectedLeverage = new BN(0);
		const expectedMarginRatio = new BN(Number.MAX_SAFE_INTEGER);

		await assertState(
			expectedBuyingPower,
			expectedFreeCollateral,
			expectedPNL,
			expectedTotalCollateral,
			expectedLeverage,
			expectedMarginRatio
		);
	});

	it('After Position Taken', async () => {
		await clearingHouse.openPosition(
			PositionDirection.LONG,
			BASE_PRECISION,
			marketIndex
		);
		await clearingHouse.fetchAccounts();
		await userAccount.fetchAccounts();
<<<<<<< HEAD
		const PerpPosition = userAccount.getUserPosition(marketIndex);

		const market = clearingHouse.getPerpMarketAccount(PerpPosition.marketIndex);
=======
		const perpPosition = userAccount.getUserPosition(marketIndex);

		const market = clearingHouse.getPerpMarketAccount(perpPosition.marketIndex);
>>>>>>> 06e9ae6f

		const oraclePrice = clearingHouse.getOracleDataForMarket(
			market.marketIndex
		).price;
		const markPrice = calculatePrice(
			market.amm.baseAssetReserve,
			market.amm.quoteAssetReserve,
			market.amm.pegMultiplier
		);
		console.log(
			'mark vs oracle price:',
			convertToNumber(markPrice),
			convertToNumber(oraclePrice)
		);
		await setFeedPrice(
			anchor.workspace.Pyth,
			convertToNumber(markPrice.sub(new BN(250 * 10 ** 4))),
			solUsdOracle
		);
		await sleep(5000);

		await clearingHouse.fetchAccounts();
		const oracleP2 = await getFeedData(anchor.workspace.Pyth, solUsdOracle);
		console.log('oracleP2:', oracleP2.price);
		const oraclePrice2 = clearingHouse.getOracleDataForMarket(
			market.marketIndex
		).price;
		const markPrice2 = calculateMarkPrice(market, oraclePrice);
		console.log(
			'mark2 vs oracle2 price:',
			convertToNumber(markPrice2),
			convertToNumber(oraclePrice2)
		);

		const worstCaseBaseAssetAmount =
<<<<<<< HEAD
			calculateWorstCaseBaseAssetAmount(PerpPosition);
=======
			calculateWorstCaseBaseAssetAmount(perpPosition);
>>>>>>> 06e9ae6f

		const worstCaseAssetValue = worstCaseBaseAssetAmount
			.abs()
			.mul(oraclePrice)
			.div(AMM_TO_QUOTE_PRECISION_RATIO.mul(MARK_PRICE_PRECISION));

		console.log('worstCaseAssetValue:', worstCaseAssetValue.toNumber());

		const marketMarginRatio = calculateMarketMarginRatio(
			market,
			worstCaseBaseAssetAmount.abs(),
			'Maintenance'
		);

		console.log('marketMarginRatio:', marketMarginRatio);

		const expectedPNL = new BN(-50001);
		const expectedTotalCollateral = new BN(19949999);
		const expectedBuyingPower = new BN(49749745);
		const expectedFreeCollateral = new BN(9949949);
		const expectedLeverage = new BN(25062);
		const expectedMarginRatio = new BN(3989);

		await assertState(
			expectedBuyingPower,
			expectedFreeCollateral,
			expectedPNL,
			expectedTotalCollateral,
			expectedLeverage,
			expectedMarginRatio
		);
	});

	it('After Position Price Moves', async () => {
		await clearingHouse.moveAmmPrice(
			marketIndex,
			ammInitialBaseAssetAmount,
			ammInitialQuoteAssetAmount.mul(new BN(11)).div(new BN(10))
		);
<<<<<<< HEAD
		const PerpPosition = userAccount.getUserPosition(marketIndex);

		const market = clearingHouse.getPerpMarketAccount(PerpPosition.marketIndex);
=======
		const perpPosition = userAccount.getUserPosition(marketIndex);

		const market = clearingHouse.getPerpMarketAccount(perpPosition.marketIndex);
>>>>>>> 06e9ae6f

		const oraclePrice = clearingHouse.getOracleDataForMarket(
			market.marketIndex
		).price;
		const markPrice = calculatePrice(
			market.amm.baseAssetReserve,
			market.amm.quoteAssetReserve,
			market.amm.pegMultiplier
		);

		console.log(
			'mark vs oracle price:',
			convertToNumber(markPrice),
			convertToNumber(oraclePrice)
		);
		await setFeedPrice(
			anchor.workspace.Pyth,
			convertToNumber(markPrice.sub(new BN(275 * 10 ** 4))),
			solUsdOracle
		);
		await sleep(5000);

		await clearingHouse.fetchAccounts();
		const oracleP2 = await getFeedData(anchor.workspace.Pyth, solUsdOracle);
		console.log('oracleP2:', oracleP2.price);
		const oraclePrice2 = clearingHouse.getOracleDataForMarket(
			market.marketIndex
		).price;
		const markPrice2 = calculateMarkPrice(market, oraclePrice);
		console.log(
			'mark2 vs oracle2 price:',
			convertToNumber(markPrice2),
			convertToNumber(oraclePrice2)
		);

		const expectedPNL = new BN(4949473);
		const expectedTotalCollateral = new BN(24949473);
		const expectedBuyingPower = new BN(69747645);
		const expectedFreeCollateral = new BN(13949529);
		const expectedLeverage = new BN(22044);
		const expectedMarginRatio = new BN(4536);

		await assertState(
			expectedBuyingPower,
			expectedFreeCollateral,
			expectedPNL,
			expectedTotalCollateral,
			expectedLeverage,
			expectedMarginRatio
		);
	});
	it('Close Position', async () => {
		await clearingHouse.closePosition(marketIndex);

		const expectedBuyingPower = new BN(124472375);
		const expectedFreeCollateral = new BN(24894475);
		const expectedPNL = new BN(4894475);
		const expectedTotalCollateral = new BN(24894475);
		const expectedLeverage = new BN(0);
		const expectedMarginRatio = new BN(Number.MAX_SAFE_INTEGER);

		await assertState(
			expectedBuyingPower,
			expectedFreeCollateral,
			expectedPNL,
			expectedTotalCollateral,
			expectedLeverage,
			expectedMarginRatio
		);
	});
});<|MERGE_RESOLUTION|>--- conflicted
+++ resolved
@@ -207,15 +207,9 @@
 		);
 		await clearingHouse.fetchAccounts();
 		await userAccount.fetchAccounts();
-<<<<<<< HEAD
-		const PerpPosition = userAccount.getUserPosition(marketIndex);
-
-		const market = clearingHouse.getPerpMarketAccount(PerpPosition.marketIndex);
-=======
 		const perpPosition = userAccount.getUserPosition(marketIndex);
 
 		const market = clearingHouse.getPerpMarketAccount(perpPosition.marketIndex);
->>>>>>> 06e9ae6f
 
 		const oraclePrice = clearingHouse.getOracleDataForMarket(
 			market.marketIndex
@@ -251,11 +245,7 @@
 		);
 
 		const worstCaseBaseAssetAmount =
-<<<<<<< HEAD
-			calculateWorstCaseBaseAssetAmount(PerpPosition);
-=======
 			calculateWorstCaseBaseAssetAmount(perpPosition);
->>>>>>> 06e9ae6f
 
 		const worstCaseAssetValue = worstCaseBaseAssetAmount
 			.abs()
@@ -295,15 +285,9 @@
 			ammInitialBaseAssetAmount,
 			ammInitialQuoteAssetAmount.mul(new BN(11)).div(new BN(10))
 		);
-<<<<<<< HEAD
-		const PerpPosition = userAccount.getUserPosition(marketIndex);
-
-		const market = clearingHouse.getPerpMarketAccount(PerpPosition.marketIndex);
-=======
 		const perpPosition = userAccount.getUserPosition(marketIndex);
 
 		const market = clearingHouse.getPerpMarketAccount(perpPosition.marketIndex);
->>>>>>> 06e9ae6f
 
 		const oraclePrice = clearingHouse.getOracleDataForMarket(
 			market.marketIndex
