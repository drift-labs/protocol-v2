import * as anchor from '@project-serum/anchor';
import { assert } from 'chai';
import {
	BASE_PRECISION,
	BN,
	isVariant,
	MarketAccount,
	OracleSource,
	ZERO,
} from '../sdk';

import { Program } from '@project-serum/anchor';
import { getTokenAccount } from '@project-serum/common';

import { PublicKey, TransactionSignature } from '@solana/web3.js';

import {
	Admin,
	MARK_PRICE_PRECISION,
	calculateTradeSlippage,
	PositionDirection,
	getMarketPublicKey,
	EventSubscriber,
	QUOTE_ASSET_BANK_INDEX,
} from '../sdk/src';

import {
	mockUSDCMint,
	mockUserUSDCAccount,
	mockOracle,
	setFeedPrice,
	initializeQuoteAssetBank,
	getTokenAmountAsBN,
	mintUSDCToUser,
	printTxLogs,
} from './testHelpers';

describe('clearing_house', () => {
	const provider = anchor.AnchorProvider.local();
	const connection = provider.connection;
	anchor.setProvider(provider);
	const chProgram = anchor.workspace.ClearingHouse as Program;

	let clearingHouse: Admin;
	const eventSubscriber = new EventSubscriber(connection, chProgram);
	eventSubscriber.subscribe();

	let userAccountPublicKey: PublicKey;

	let usdcMint;
	let userUSDCAccount;

	let solUsd;

	// ammInvariant == k == x * y
	const mantissaSqrtScale = new BN(Math.sqrt(MARK_PRICE_PRECISION.toNumber()));
	const ammInitialQuoteAssetAmount = new anchor.BN(5 * 10 ** 13).mul(
		mantissaSqrtScale
	);
	const ammInitialBaseAssetAmount = new anchor.BN(5 * 10 ** 13).mul(
		mantissaSqrtScale
	);

	const usdcAmount = new BN(10 * 10 ** 6);

	before(async () => {
		usdcMint = await mockUSDCMint(provider);
		userUSDCAccount = await mockUserUSDCAccount(usdcMint, usdcAmount, provider);

		solUsd = await mockOracle(1);

		clearingHouse = new Admin({
			connection,
			wallet: provider.wallet,
			programID: chProgram.programId,
			opts: {
				commitment: 'confirmed',
			},
			activeUserId: 0,
			marketIndexes: [new BN(0)],
			bankIndexes: [new BN(0)],
			oracleInfos: [{ publicKey: solUsd, source: OracleSource.PYTH }],
		});
	});

	after(async () => {
		await clearingHouse.unsubscribe();
		await eventSubscriber.unsubscribe();
	});

	it('Initialize State', async () => {
		await clearingHouse.initialize(usdcMint.publicKey, true);

		await clearingHouse.subscribe();
		const state = clearingHouse.getStateAccount();
		await clearingHouse.updateAuctionDuration(new BN(0), new BN(0));

		assert.ok(state.admin.equals(provider.wallet.publicKey));

		const [expectedInsuranceAccountAuthority, expectedInsuranceAccountNonce] =
			await anchor.web3.PublicKey.findProgramAddress(
				[state.insuranceVault.toBuffer()],
				clearingHouse.program.programId
			);
		assert.ok(
			state.insuranceVaultAuthority.equals(expectedInsuranceAccountAuthority)
		);
		assert.ok(state.insuranceVaultNonce == expectedInsuranceAccountNonce);

		await initializeQuoteAssetBank(clearingHouse, usdcMint.publicKey);
	});

	it('Initialize Market', async () => {
		const periodicity = new BN(60 * 60); // 1 HOUR

		const marketIndex = new BN(0);
		const txSig = await clearingHouse.initializeMarket(
			solUsd,
			ammInitialBaseAssetAmount,
			ammInitialQuoteAssetAmount,
			periodicity
		);

		console.log(
			'tx logs',
			(await connection.getTransaction(txSig, { commitment: 'confirmed' })).meta
				.logMessages
		);

		const marketPublicKey = await getMarketPublicKey(
			clearingHouse.program.programId,
			marketIndex
		);
		const market = (await clearingHouse.program.account.market.fetch(
			marketPublicKey
		)) as MarketAccount;

		assert.ok(market.initialized);
		assert.ok(market.amm.netBaseAssetAmount.eq(new BN(0)));
		assert.ok(market.openInterest.eq(new BN(0)));

		const ammD = market.amm;
		console.log(ammD.oracle.toString());
		assert.ok(ammD.oracle.equals(solUsd));
		assert.ok(ammD.baseAssetReserve.eq(ammInitialBaseAssetAmount));
		assert.ok(ammD.quoteAssetReserve.eq(ammInitialQuoteAssetAmount));
		assert.ok(ammD.cumulativeFundingRateLong.eq(new BN(0)));
		assert.ok(ammD.cumulativeFundingRateShort.eq(new BN(0)));
		assert.ok(ammD.fundingPeriod.eq(periodicity));
		assert.ok(ammD.lastFundingRate.eq(new BN(0)));
		assert.ok(!ammD.lastFundingRateTs.eq(new BN(0)));
	});

	it('Initialize user account and deposit collateral atomically', async () => {
		let txSig: TransactionSignature;
		[txSig, userAccountPublicKey] =
			await clearingHouse.initializeUserAccountAndDepositCollateral(
				usdcAmount,
				userUSDCAccount.publicKey
			);

		const user: any = await clearingHouse.program.account.user.fetch(
			userAccountPublicKey
		);

		assert.ok(user.authority.equals(provider.wallet.publicKey));
		const depositTokenAmount = clearingHouse.getQuoteAssetTokenAmount();
		assert(depositTokenAmount.eq(usdcAmount));
		assert(
			isVariant(
				clearingHouse.getUserBankBalance(QUOTE_ASSET_BANK_INDEX).balanceType,
				'deposit'
			)
		);

		// Check that clearing house collateral account has proper collateral
		const quoteAssetBankVault = await getTokenAccount(
			provider,
			clearingHouse.getQuoteAssetBankAccount().vault
		);
		assert.ok(quoteAssetBankVault.amount.eq(usdcAmount));

		assert.ok(user.positions.length == 5);
		assert.ok(user.positions[0].baseAssetAmount.toNumber() === 0);
		assert.ok(user.positions[0].quoteEntryAmount.toNumber() === 0);
		assert.ok(user.positions[0].lastCumulativeFundingRate.toNumber() === 0);

		await eventSubscriber.awaitTx(txSig);
		const depositRecord = eventSubscriber.getEventsArray('DepositRecord')[0];

		assert.ok(depositRecord.userAuthority.equals(provider.wallet.publicKey));
		assert.ok(depositRecord.user.equals(userAccountPublicKey));

		assert.ok(
			JSON.stringify(depositRecord.direction) ===
				JSON.stringify({ deposit: {} })
		);
		assert.ok(depositRecord.amount.eq(new BN(10000000)));
	});

	it('Withdraw Collateral', async () => {
		const txSig = await clearingHouse.withdraw(
			usdcAmount,
			QUOTE_ASSET_BANK_INDEX,
			userUSDCAccount.publicKey,
			true
		);

		await clearingHouse.fetchAccounts();
		assert(clearingHouse.getQuoteAssetTokenAmount().eq(ZERO));

		// Check that clearing house collateral account has proper collateral]
		const quoteAssetBankVaultAmount = await getTokenAmountAsBN(
			connection,
			clearingHouse.getQuoteAssetBankAccount().vault
		);
		assert.ok(quoteAssetBankVaultAmount.eq(ZERO));

		const userUSDCtoken = await getTokenAmountAsBN(
			connection,
			userUSDCAccount.publicKey
		);
		assert.ok(userUSDCtoken.eq(usdcAmount));

		await eventSubscriber.awaitTx(txSig);
		const depositRecord = eventSubscriber.getEventsArray('DepositRecord')[0];

		assert.ok(depositRecord.userAuthority.equals(provider.wallet.publicKey));
		assert.ok(depositRecord.user.equals(userAccountPublicKey));

		assert.ok(
			JSON.stringify(depositRecord.direction) ===
				JSON.stringify({ withdraw: {} })
		);
		assert.ok(depositRecord.amount.eq(new BN(10000000)));
	});

	it('Long from 0 position', async () => {
		// Re-Deposit USDC, assuming we have 0 balance here
		await clearingHouse.deposit(
			usdcAmount,
			QUOTE_ASSET_BANK_INDEX,
			userUSDCAccount.publicKey
		);

		const marketIndex = new BN(0);
		const baseAssetAmount = new BN(480000000000000);
		const txSig = await clearingHouse.openPosition(
			PositionDirection.LONG,
			baseAssetAmount,
			marketIndex
		);
		await printTxLogs(connection, txSig);
		const marketData = clearingHouse.getMarketAccount(0);
		await setFeedPrice(anchor.workspace.Pyth, 1.01, marketData.amm.oracle);

		await eventSubscriber.awaitTx(txSig);
		const orderR = eventSubscriber.getEventsArray('OrderRecord')[0];
		console.log(orderR.takerFee.toString());
		console.log(orderR.baseAssetAmountFilled.toString());

		const txSigSettlePnl = await clearingHouse.settlePNL(
			await clearingHouse.getUserAccountPublicKey(),
			clearingHouse.getUserAccount(),
			marketIndex
		);
		await printTxLogs(connection, txSigSettlePnl);

		const user: any = await clearingHouse.program.account.user.fetch(
			userAccountPublicKey
		);

		console.log(
			'getQuoteAssetTokenAmount:',
			clearingHouse.getQuoteAssetTokenAmount().toString()
		);
		assert(clearingHouse.getQuoteAssetTokenAmount().eq(new BN(9951996)));
		assert(user.fees.totalFeePaid.eq(new BN(48004)));

		assert.ok(user.positions[0].quoteEntryAmount.eq(new BN(-48004609)));
		assert.ok(user.positions[0].baseAssetAmount.eq(new BN(480000000000000)));

		const market = clearingHouse.getMarketAccount(0);
		console.log(market.amm.netBaseAssetAmount.toNumber());
		console.log(market);

		assert.ok(market.amm.netBaseAssetAmount.eq(new BN(480000000000000)));
		console.log(market.amm.totalFee.toString());
		assert.ok(market.amm.totalFee.eq(new BN(48004)));
		assert.ok(market.amm.totalFeeMinusDistributions.eq(new BN(48004)));

		console.log(market.amm.marketPosition);
		assert.ok(
			market.amm.marketPosition.baseAssetAmount.eq(new BN(-497450500000000))
		);
		assert.ok(market.amm.marketPosition.quoteAssetAmount.eq(new BN(49750000)));
		assert.ok(market.amm.marketPosition.unsettledPnl.eq(new BN(49750)));

		await eventSubscriber.awaitTx(txSig);
		const orderRecord = eventSubscriber.getEventsArray('OrderRecord')[0];

		assert.ok(orderRecord.taker.equals(userAccountPublicKey));
		assert.ok(orderRecord.fillRecordId.eq(new BN(1)));
		assert.ok(
			JSON.stringify(orderRecord.takerOrder.direction) ===
				JSON.stringify(PositionDirection.LONG)
		);
		assert.ok(orderRecord.baseAssetAmountFilled.eq(new BN(480000000000000)));
		assert.ok(orderRecord.quoteAssetAmountFilled.eq(new BN(48004609)));
		assert.ok(orderRecord.marketIndex.eq(marketIndex));

		assert(clearingHouse.getMarketAccount(0).nextFillRecordId.eq(new BN(2)));
	});

	it('Withdraw fails due to insufficient collateral', async () => {
		// lil hack to stop printing errors
		const oldConsoleLog = console.log;
		const oldConsoleError = console.error;
		console.log = function () {
			const _noop = '';
		};
		console.error = function () {
			const _noop = '';
		};
		try {
			await clearingHouse.withdraw(
				usdcAmount,
				QUOTE_ASSET_BANK_INDEX,
				userUSDCAccount.publicKey
			);
			assert(false, 'Withdrawal succeeded');
		} catch (e) {
			assert(true);
		} finally {
			console.log = oldConsoleLog;
			console.error = oldConsoleError;
		}
	});

	it('Reduce long position', async () => {
		const marketIndex = new BN(0);
		const baseAssetAmount = new BN(240000000000000);
		const txSig = await clearingHouse.openPosition(
			PositionDirection.SHORT,
			baseAssetAmount,
			marketIndex
		);

		await clearingHouse.fetchAccounts();
<<<<<<< HEAD
		const user0 = clearingHouse.getUserAccount();
		console.log(
			'before unsettledPnl:',
			user0.positions[0].unsettledPnl.toString()
		);
		assert(user0.positions[0].unsettledPnl.eq(new BN(-23639)));
=======
>>>>>>> master

		await clearingHouse.settlePNL(
			await clearingHouse.getUserAccountPublicKey(),
			clearingHouse.getUserAccount(),
			marketIndex
		);

		await clearingHouse.fetchAccounts();
		const user = clearingHouse.getUserAccount();
		console.log(
			'quoteAssetAmount:',
			user.positions[0].quoteAssetAmount.toNumber()
		);
		console.log(
			'quoteEntryAmount:',
			user.positions[0].quoteEntryAmount.toNumber()
		);

		assert.ok(user.positions[0].quoteAssetAmount.eq(new BN(-24002305)));
		assert.ok(user.positions[0].quoteEntryAmount.eq(new BN(-24002305)));

		assert.ok(user.positions[0].baseAssetAmount.eq(new BN(240000000000000)));
		assert.ok(clearingHouse.getQuoteAssetTokenAmount().eq(new BN(9929145)));
		assert(user.fees.totalFeePaid.eq(new BN(72007)));

		const market = clearingHouse.getMarketAccount(0);
		assert.ok(market.amm.netBaseAssetAmount.eq(new BN(240000000000000)));
		assert.ok(market.amm.totalFee.eq(new BN(72007)));
		assert.ok(market.amm.totalFeeMinusDistributions.eq(new BN(72007)));

		console.log(market.amm.marketPosition);
		assert.ok(
			market.amm.marketPosition.baseAssetAmount.eq(new BN(-248725250000000))
		);
		assert.ok(market.amm.marketPosition.quoteAssetAmount.eq(new BN(24875000)));
		assert.ok(market.amm.marketPosition.unsettledPnl.eq(new BN(49750 + 23639))); //73389

		await eventSubscriber.awaitTx(txSig);
		const orderRecord = eventSubscriber.getEventsArray('OrderRecord')[0];
		assert.ok(orderRecord.taker.equals(userAccountPublicKey));
		assert.ok(orderRecord.fillRecordId.eq(new BN(2)));
		assert.ok(
			JSON.stringify(orderRecord.takerOrder.direction) ===
				JSON.stringify(PositionDirection.SHORT)
		);
		assert.ok(orderRecord.baseAssetAmountFilled.eq(new BN(240000000000000)));
		assert.ok(orderRecord.quoteAssetAmountFilled.eq(new BN(24003456)));
		assert.ok(orderRecord.marketIndex.eq(new BN(0)));
	});

	it('Reverse long position', async () => {
		const marketData = clearingHouse.getMarketAccount(0);
		await setFeedPrice(anchor.workspace.Pyth, 1.0, marketData.amm.oracle);

		const baseAssetAmount = new BN(480000000000000);
		const txSig = await clearingHouse.openPosition(
			PositionDirection.SHORT,
			baseAssetAmount,
			new BN(0)
		);

		await clearingHouse.fetchAccounts();
<<<<<<< HEAD
		const user0 = clearingHouse.getUserAccount();
		console.log(
			'before unsettledPnl:',
			user0.positions[0].unsettledPnl.toString()
		);
		assert(user0.positions[0].unsettledPnl.eq(new BN(-52220)));
=======
>>>>>>> master

		await clearingHouse.settlePNL(
			await clearingHouse.getUserAccountPublicKey(),
			clearingHouse.getUserAccount(),
			new BN(0)
		);

		await clearingHouse.fetchAccounts();
		const user = clearingHouse.getUserAccount();
		console.log(
			'quoteAssetAmount:',
			user.positions[0].quoteAssetAmount.toNumber()
		);
		console.log(
			'quoteEntryAmount:',
			user.positions[0].quoteEntryAmount.toNumber()
		);
		console.log(clearingHouse.getQuoteAssetTokenAmount().toString());
		assert.ok(clearingHouse.getQuoteAssetTokenAmount().eq(new BN(9878840)));
		assert(user.fees.totalFeePaid.eq(new BN(120007)));
		console.log(user.positions[0].quoteEntryAmount.toString());

		assert.ok(user.positions[0].quoteEntryAmount.eq(new BN(24000000)));
		assert.ok(user.positions[0].quoteAssetAmount.eq(new BN(24000000)));
		console.log(user.positions[0].baseAssetAmount.toString());
		assert.ok(user.positions[0].baseAssetAmount.eq(new BN(-240000000000000)));

		const market = clearingHouse.getMarketAccount(0);
		assert.ok(market.amm.netBaseAssetAmount.eq(new BN(-240000000000000)));
		assert.ok(market.amm.totalFee.eq(new BN(120007)));
		assert.ok(market.amm.totalFeeMinusDistributions.eq(new BN(120007)));

		console.log(market.amm.marketPosition);
		assert.ok(
			market.amm.marketPosition.baseAssetAmount.eq(new BN(248725250000000))
		);
		assert.ok(market.amm.marketPosition.quoteAssetAmount.eq(new BN(24872525)));
		assert.ok(market.amm.marketPosition.unsettledPnl.eq(new BN(73389 + 52220)));

		await eventSubscriber.awaitTx(txSig);
		const orderRecord = eventSubscriber.getEventsArray('OrderRecord')[0];
		assert.ok(orderRecord.taker.equals(userAccountPublicKey));
		assert.ok(orderRecord.fillRecordId.eq(new BN(3)));
		assert.ok(
			JSON.stringify(orderRecord.takerOrder.direction) ===
				JSON.stringify(PositionDirection.SHORT)
		);
		console.log(orderRecord.baseAssetAmountFilled.toNumber());
		assert.ok(orderRecord.baseAssetAmountFilled.eq(new BN(480000000000000)));
		assert.ok(orderRecord.quoteAssetAmountFilled.eq(new BN(48000000)));

		assert.ok(orderRecord.marketIndex.eq(new BN(0)));
	});

	it('Close position', async () => {
		const marketIndex = new BN(0);
		const txSig = await clearingHouse.closePosition(marketIndex);

		await clearingHouse.settlePNL(
			await clearingHouse.getUserAccountPublicKey(),
			clearingHouse.getUserAccount(),
			marketIndex
		);

		const user: any = await clearingHouse.program.account.user.fetch(
			userAccountPublicKey
		);
		assert.ok(user.positions[0].quoteEntryAmount.eq(new BN(0)));
		assert.ok(user.positions[0].baseAssetAmount.eq(new BN(0)));
		assert.ok(clearingHouse.getQuoteAssetTokenAmount().eq(new BN(9855993)));
		assert(user.fees.totalFeePaid.eq(new BN(144005)));

		const market = clearingHouse.getMarketAccount(0);
		assert.ok(market.amm.netBaseAssetAmount.eq(new BN(0)));
		assert.ok(market.amm.totalFee.eq(new BN(144005)));
		assert.ok(market.amm.totalFeeMinusDistributions.eq(new BN(144005)));

		await eventSubscriber.awaitTx(txSig);
		const orderRecord = eventSubscriber.getEventsArray('OrderRecord')[0];

		assert.ok(orderRecord.taker.equals(userAccountPublicKey));
		assert.ok(orderRecord.fillRecordId.eq(new BN(4)));
		assert.ok(
			JSON.stringify(orderRecord.takerOrder.direction) ===
				JSON.stringify(PositionDirection.LONG)
		);
		assert.ok(orderRecord.baseAssetAmountFilled.eq(new BN(240000000000000)));
		assert.ok(orderRecord.quoteAssetAmountFilled.eq(new BN(23998849)));
		assert.ok(orderRecord.marketIndex.eq(new BN(0)));
	});

	it('Open short position', async () => {
		const baseAssetAmount = new BN(480000000000000);
		const txSig = await clearingHouse.openPosition(
			PositionDirection.SHORT,
			baseAssetAmount,
			new BN(0)
		);

		await clearingHouse.settlePNL(
			await clearingHouse.getUserAccountPublicKey(),
			clearingHouse.getUserAccount(),
			new BN(0)
		);

		const user = await clearingHouse.program.account.user.fetch(
			userAccountPublicKey
		);
		console.log(user.positions[0].quoteEntryAmount.toString());
		assert.ok(user.positions[0].quoteEntryAmount.eq(new BN(47995392)));
		assert.ok(user.positions[0].baseAssetAmount.eq(new BN(-480000000000000)));

		const market = clearingHouse.getMarketAccount(0);
		assert.ok(market.amm.netBaseAssetAmount.eq(new BN(-480000000000000)));

		await eventSubscriber.awaitTx(txSig);
		const orderRecord = eventSubscriber.getEventsArray('OrderRecord')[0];

		assert.ok(orderRecord.taker.equals(userAccountPublicKey));
		assert.ok(orderRecord.fillRecordId.eq(new BN(5)));
		assert.ok(
			JSON.stringify(orderRecord.takerOrder.direction) ===
				JSON.stringify(PositionDirection.SHORT)
		);
		assert.ok(orderRecord.baseAssetAmountFilled.eq(new BN(480000000000000)));
		assert.ok(orderRecord.quoteAssetAmountFilled.eq(new BN(47995392)));
		assert.ok(orderRecord.marketIndex.eq(new BN(0)));
	});

	it('Trade small size position', async () => {
		await mintUSDCToUser(
			usdcMint,
			userUSDCAccount.publicKey,
			usdcAmount,
			provider
		);

		await clearingHouse.deposit(
			usdcAmount,
			QUOTE_ASSET_BANK_INDEX,
			userUSDCAccount.publicKey
		);

		try {
			await clearingHouse.openPosition(
				PositionDirection.LONG,
				clearingHouse.getMarketAccount(new BN(0)).amm.baseAssetAmountStepSize,
				new BN(0)
			);
		} catch (e) {
			console.log(e);
		}
	});

	it('Short order succeeds due to realiziable limit price ', async () => {
		const baseAssetAmount = BASE_PRECISION;
		const marketIndex = new BN(0);
		const market = clearingHouse.getMarketAccount(marketIndex);
		const estTradePrice = calculateTradeSlippage(
			PositionDirection.SHORT,
			baseAssetAmount,
			market,
			'base',
			undefined,
			true
		)[2];

		await clearingHouse.openPosition(
			PositionDirection.SHORT,
			baseAssetAmount,
			marketIndex,
			estTradePrice
		);

		await clearingHouse.fetchAccounts();

		await clearingHouse.closePosition(marketIndex);
	});

	it('Long order succeeds due to realiziable limit price ', async () => {
		const baseAssetAmount = BASE_PRECISION;
		const marketIndex = new BN(0);
		const market = clearingHouse.getMarketAccount(marketIndex);
		const estTradePrice = calculateTradeSlippage(
			PositionDirection.LONG,
			baseAssetAmount,
			market,
			'base'
		)[2];

		await clearingHouse.openPosition(
			PositionDirection.LONG,
			baseAssetAmount,
			marketIndex,
			estTradePrice
		);

		await clearingHouse.fetchAccounts();

		await clearingHouse.closePosition(marketIndex);
	});
});<|MERGE_RESOLUTION|>--- conflicted
+++ resolved
@@ -347,15 +347,7 @@
 		);
 
 		await clearingHouse.fetchAccounts();
-<<<<<<< HEAD
 		const user0 = clearingHouse.getUserAccount();
-		console.log(
-			'before unsettledPnl:',
-			user0.positions[0].unsettledPnl.toString()
-		);
-		assert(user0.positions[0].unsettledPnl.eq(new BN(-23639)));
-=======
->>>>>>> master
 
 		await clearingHouse.settlePNL(
 			await clearingHouse.getUserAccountPublicKey(),
@@ -418,16 +410,6 @@
 		);
 
 		await clearingHouse.fetchAccounts();
-<<<<<<< HEAD
-		const user0 = clearingHouse.getUserAccount();
-		console.log(
-			'before unsettledPnl:',
-			user0.positions[0].unsettledPnl.toString()
-		);
-		assert(user0.positions[0].unsettledPnl.eq(new BN(-52220)));
-=======
->>>>>>> master
-
 		await clearingHouse.settlePNL(
 			await clearingHouse.getUserAccountPublicKey(),
 			clearingHouse.getUserAccount(),
