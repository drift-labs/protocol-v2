import { BN } from '@project-serum/anchor';
import {
	PRICE_PRECISION,
	PerpMarketAccount,
	calculateReservePrice,
	calculateTargetPriceTrade,
	ZERO,
} from '../sdk/src';

/**
 * liquidityBook
 * show snapshot of liquidity, similar to traditional orderbook
 * @param market
 * @param N number of bids/asks
 * @param incrementSize grouping of liquidity by pct price move
 * @returns
 */
export function liquidityBook(
	market: PerpMarketAccount,
	N = 5,
	incrementSize = 0.1
) {
<<<<<<< HEAD
	const defaultSlippageBN = new BN(
		incrementSize * MARK_PRICE_PRECISION.toNumber()
	);
	const baseAssetPriceWithMantissa = calculateReservePrice(market);
=======
	const defaultSlippageBN = new BN(incrementSize * PRICE_PRECISION.toNumber());
	const baseAssetPriceWithMantissa = calculateMarkPrice(market);
>>>>>>> d529ebbd
	const bidsPrice = [];
	const bidsCumSize = [];
	const asksPrice = [];
	const asksCumSize = [];

	for (let i = 1; i <= N; i++) {
		const targetPriceDefaultSlippage = baseAssetPriceWithMantissa
			.mul(PRICE_PRECISION.add(defaultSlippageBN.mul(new BN(i))))
			.div(PRICE_PRECISION);
		const [_direction, liquidity, entryPrice] = calculateTargetPriceTrade(
			market,
			BN.max(targetPriceDefaultSlippage, new BN(1))
		);

		console.log(liquidity.toString());
		if (liquidity.gt(ZERO)) {
			asksPrice.push(entryPrice);
			asksCumSize.push(liquidity);
		}

		const targetPriceDefaultSlippageBid = baseAssetPriceWithMantissa
			.mul(PRICE_PRECISION.sub(defaultSlippageBN.mul(new BN(i))))
			.div(PRICE_PRECISION);
		const [_directionBid, liquidityBid, entryPriceBid] =
			calculateTargetPriceTrade(
				market,
				BN.max(targetPriceDefaultSlippageBid, new BN(1))
			);

		if (liquidityBid.gt(ZERO)) {
			bidsPrice.push(entryPriceBid);
			bidsCumSize.push(liquidityBid);
		}
	}

	return [bidsPrice, bidsCumSize, asksPrice, asksCumSize];
}<|MERGE_RESOLUTION|>--- conflicted
+++ resolved
@@ -20,15 +20,8 @@
 	N = 5,
 	incrementSize = 0.1
 ) {
-<<<<<<< HEAD
-	const defaultSlippageBN = new BN(
-		incrementSize * MARK_PRICE_PRECISION.toNumber()
-	);
+	const defaultSlippageBN = new BN(incrementSize * PRICE_PRECISION.toNumber());
 	const baseAssetPriceWithMantissa = calculateReservePrice(market);
-=======
-	const defaultSlippageBN = new BN(incrementSize * PRICE_PRECISION.toNumber());
-	const baseAssetPriceWithMantissa = calculateMarkPrice(market);
->>>>>>> d529ebbd
 	const bidsPrice = [];
 	const bidsCumSize = [];
 	const asksPrice = [];
