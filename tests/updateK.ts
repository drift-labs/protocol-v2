import * as anchor from '@project-serum/anchor';
import { assert } from 'chai';
import {
	AMM_RESERVE_PRECISION,
	BASE_PRECISION,
	BN,
	calculateTradeSlippage,
} from '../sdk';

import { Keypair } from '@solana/web3.js';
import { Program } from '@project-serum/anchor';
import {
	Admin,
<<<<<<< HEAD
	MARK_PRICE_PRECISION,
	calculateReservePrice,
=======
	PRICE_PRECISION,
	calculateMarkPrice,
>>>>>>> d529ebbd
	ClearingHouseUser,
	PEG_PRECISION,
	PositionDirection,
	convertToNumber,
	squareRootBN,
	calculateBudgetedKBN,
	QUOTE_SPOT_MARKET_INDEX,
} from '../sdk/src';

import {
	createPriceFeed,
	mockUSDCMint,
	mockUserUSDCAccount,
	initializeQuoteSpotMarket,
} from './testHelpers';
import { QUOTE_PRECISION } from '../sdk/lib';

const ZERO = new BN(0);

describe('update k', () => {
	const provider = anchor.AnchorProvider.local();
	const connection = provider.connection;
	anchor.setProvider(provider);
	const chProgram = anchor.workspace.ClearingHouse as Program;

	let clearingHouse: Admin;

	let usdcMint: Keypair;
	let userUSDCAccount: Keypair;
	const initialSOLPrice = 150;

	// ammInvariant == k == x * y
	const mantissaSqrtScale = new BN(Math.sqrt(PRICE_PRECISION.toNumber()));
	const ammInitialQuoteAssetReserve = new anchor.BN(5 * 10 ** 13).mul(
		mantissaSqrtScale
	);
	const ammInitialBaseAssetReserve = new anchor.BN(5 * 10 ** 13).mul(
		mantissaSqrtScale
	);
	const usdcAmount = new BN(1e9 * 10 ** 6);

	let userAccount: ClearingHouseUser;

	before(async () => {
		usdcMint = await mockUSDCMint(provider);
		userUSDCAccount = await mockUserUSDCAccount(usdcMint, usdcAmount, provider);

		clearingHouse = new Admin({
			connection,
			wallet: provider.wallet,
			programID: chProgram.programId,
			opts: {
				commitment: 'confirmed',
			},
			activeUserId: 0,
			perpMarketIndexes: [new BN(0)],
			spotMarketIndexes: [new BN(0)],
		});
		await clearingHouse.initialize(usdcMint.publicKey, true);
		await clearingHouse.subscribe();

		await initializeQuoteSpotMarket(clearingHouse, usdcMint.publicKey);
		await clearingHouse.updatePerpAuctionDuration(new BN(0));

		const periodicity = new BN(60 * 60); // 1 HOUR

		const solUsdOracle = await createPriceFeed({
			oracleProgram: anchor.workspace.Pyth,
			initPrice: initialSOLPrice,
		});

		await clearingHouse.initializeMarket(
			solUsdOracle,
			ammInitialBaseAssetReserve,
			ammInitialQuoteAssetReserve,
			periodicity,
			new BN(initialSOLPrice * PEG_PRECISION.toNumber())
		);

		await clearingHouse.initializeUserAccount();
		userAccount = new ClearingHouseUser({
			clearingHouse,
			userAccountPublicKey: await clearingHouse.getUserAccountPublicKey(),
		});
		await userAccount.subscribe();
	});

	after(async () => {
		await clearingHouse.unsubscribe();
		await userAccount.unsubscribe();
	});

	it('increase k (FREE)', async () => {
		const marketIndex = new BN(0);

		const oldKPrice = calculateReservePrice(
			clearingHouse.getPerpMarketAccount(marketIndex)
		);
		const ammOld = clearingHouse.getPerpMarketAccount(0).amm;
		const newSqrtK = ammInitialBaseAssetReserve.mul(new BN(10));
		await clearingHouse.updateK(newSqrtK, marketIndex);

		await clearingHouse.fetchAccounts();
		const newKPrice = calculateReservePrice(
			clearingHouse.getPerpMarketAccount(marketIndex)
		);

		const amm = clearingHouse.getPerpMarketAccount(0).amm;

		const marginOfError = new BN(100);

		console.log(
			'oldSqrtK',
			convertToNumber(ammOld.sqrtK, AMM_RESERVE_PRECISION),
			'oldKPrice:',
			convertToNumber(oldKPrice)
		);
		console.log(
			'newSqrtK',
			convertToNumber(newSqrtK, AMM_RESERVE_PRECISION),
			'newKPrice:',
			convertToNumber(newKPrice)
		);

		assert(ammOld.sqrtK.lt(amm.sqrtK));
		assert(newKPrice.sub(oldKPrice).abs().lt(marginOfError));
		assert(amm.sqrtK.eq(newSqrtK));
	});

	it('increase k base/quote imbalance (FREE)', async () => {
		await clearingHouse.deposit(
			usdcAmount,
			QUOTE_SPOT_MARKET_INDEX,
			userUSDCAccount.publicKey
		);

		const marketIndex = new BN(0);

		const targetPriceUp = new BN(
			initialSOLPrice * PRICE_PRECISION.toNumber() * 44.1
		);
		await clearingHouse.moveAmmToPrice(marketIndex, targetPriceUp);
		await clearingHouse.fetchAccounts();

		const marketOld = clearingHouse.getPerpMarketAccount(0);

		const oldKPrice = calculateReservePrice(
			clearingHouse.getPerpMarketAccount(marketIndex)
		);
		const ammOld = marketOld.amm;

		const newSqrtK = ammOld.sqrtK
			.mul(new BN(1.000132325235 * PRICE_PRECISION.toNumber()))
			.div(PRICE_PRECISION);

		await clearingHouse.updateK(newSqrtK, marketIndex);

		await clearingHouse.fetchAccounts();
		const newKPrice = calculateReservePrice(
			clearingHouse.getPerpMarketAccount(marketIndex)
		);

		const amm = clearingHouse.getPerpMarketAccount(0).amm;

		const marginOfError = new BN(PRICE_PRECISION.div(new BN(1000))); // price change less than 3 decimal places

		console.log(
			'oldSqrtK',
			convertToNumber(ammOld.sqrtK),
			'baa/qaa:',
			ammOld.baseAssetReserve.toString(),
			'/',
			ammOld.quoteAssetReserve.toString(),
			'oldKPrice:',
			convertToNumber(oldKPrice)
		);
		console.log(
			'newSqrtK',
			convertToNumber(newSqrtK),
			'baa/qaa:',
			amm.baseAssetReserve.toString(),
			'/',
			amm.quoteAssetReserve.toString(),
			'newKPrice:',
			convertToNumber(newKPrice)
		);

		assert(ammOld.sqrtK.lt(amm.sqrtK));
		assert(newKPrice.sub(oldKPrice).abs().lt(marginOfError));
		assert(amm.sqrtK.eq(newSqrtK));
	});

	it('failure: lower k (more than 2.5%) position imbalance (AMM PROFIT)', async () => {
		const marketIndex = new BN(0);

		const targetPriceBack = new BN(
			initialSOLPrice * PRICE_PRECISION.toNumber()
		);

		// const [direction, tradeSize, _] = clearingHouse.calculateTargetPriceTrade(
		// 	marketIndex,
		// 	targetPriceUp
		// );
		await clearingHouse.moveAmmToPrice(marketIndex, targetPriceBack);

		console.log('taking position');
		await clearingHouse.openPosition(
			PositionDirection.LONG,
			BASE_PRECISION.div(new BN(initialSOLPrice)),
			marketIndex
		);
		console.log('$1 position taken');
		await clearingHouse.fetchAccounts();
		const marketOld = clearingHouse.getPerpMarketAccount(0);
		assert(!marketOld.amm.netBaseAssetAmount.eq(ZERO));

		const oldKPrice = calculateReservePrice(
			clearingHouse.getPerpMarketAccount(marketIndex)
		);
		const ammOld = marketOld.amm;
		console.log(
			'USER getTotalCollateral',
			convertToNumber(userAccount.getTotalCollateral(), QUOTE_PRECISION)
		);

		const newSqrtK = ammOld.sqrtK
			.mul(new BN(0.5 * PRICE_PRECISION.toNumber()))
			.div(PRICE_PRECISION);

		try {
			await clearingHouse.updateK(newSqrtK, marketIndex);
			assert(false);
		} catch {
			await clearingHouse.fetchAccounts();
			const marketKChange = await clearingHouse.getPerpMarketAccount(0);
			const ammKChange = marketKChange.amm;

			const newKPrice = calculateReservePrice(
				clearingHouse.getPerpMarketAccount(marketIndex)
			);

			console.log('$1 position closing');

			await clearingHouse.closePosition(marketIndex);
			console.log('$1 position closed');

			const amm = clearingHouse.getPerpMarketAccount(0).amm;

			const marginOfError = new BN(PRICE_PRECISION.div(new BN(1000))); // price change less than 3 decimal places

			console.log(
				'oldSqrtK',
				convertToNumber(ammOld.sqrtK),
				'oldKPrice:',
				convertToNumber(oldKPrice)
			);
			console.log(
				'newSqrtK',
				convertToNumber(newSqrtK),
				'newKPrice:',
				convertToNumber(newKPrice)
			);

			assert(ammOld.sqrtK.eq(amm.sqrtK));
			assert(newKPrice.sub(oldKPrice).abs().lt(marginOfError));
			assert(!amm.sqrtK.eq(newSqrtK));

			console.log(
				'realizedFeeOld',
				convertToNumber(ammOld.totalFeeMinusDistributions, QUOTE_PRECISION),
				'realizedFeePostK',
				convertToNumber(ammKChange.totalFeeMinusDistributions, QUOTE_PRECISION),
				'realizedFeePostClose',
				convertToNumber(amm.totalFeeMinusDistributions, QUOTE_PRECISION)
			);
			console.log(
				'USER getTotalCollateral',
				convertToNumber(userAccount.getTotalCollateral(), QUOTE_PRECISION)
			);

			// assert(amm.totalFeeMinusDistributions.lt(ammOld.totalFeeMinusDistributions));
		}
	});
	it('lower k (2%) position imbalance (AMM PROFIT)', async () => {
		const marketIndex = new BN(0);

		const targetPriceBack = new BN(
			initialSOLPrice * PRICE_PRECISION.toNumber()
		);

		// const [direction, tradeSize, _] = clearingHouse.calculateTargetPriceTrade(
		// 	marketIndex,
		// 	targetPriceUp
		// );
		await clearingHouse.moveAmmToPrice(marketIndex, targetPriceBack);

		console.log('taking position');
		await clearingHouse.openPosition(
			PositionDirection.LONG,
			BASE_PRECISION.div(new BN(initialSOLPrice)),
			marketIndex
		);
		console.log('$1 position taken');
		await clearingHouse.fetchAccounts();
		const marketOld = await clearingHouse.getPerpMarketAccount(0);
		assert(!marketOld.amm.netBaseAssetAmount.eq(ZERO));

		const oldKPrice = calculateReservePrice(
			clearingHouse.getPerpMarketAccount(marketIndex)
		);
		const ammOld = marketOld.amm;
		console.log(
			'USER getTotalCollateral',
			convertToNumber(userAccount.getTotalCollateral(), QUOTE_PRECISION)
		);

		const newSqrtK = ammOld.sqrtK
			.mul(new BN(0.98 * PRICE_PRECISION.toNumber()))
			.div(PRICE_PRECISION);
		const smallTradeSlipOld = calculateTradeSlippage(
			PositionDirection.LONG,
			QUOTE_PRECISION,
			marketOld
		)[0];

		try {
			await clearingHouse.updateK(newSqrtK, marketIndex);
		} catch (e) {
			console.error(e);
			assert(false);
		}

		await clearingHouse.fetchAccounts();
		const marketKChange = await clearingHouse.getPerpMarketAccount(0);
		const ammKChange = marketKChange.amm;

		const newKPrice = calculateReservePrice(
			clearingHouse.getPerpMarketAccount(marketIndex)
		);

		const smallTradeSlip = calculateTradeSlippage(
			PositionDirection.LONG,
			QUOTE_PRECISION,
			marketKChange
		)[0];
		console.log(
			'$1 slippage (',
			convertToNumber(smallTradeSlipOld),
			'->',
			convertToNumber(smallTradeSlip),
			')'
		);
		assert(smallTradeSlipOld.gte(smallTradeSlip));

		console.log('$1 position closing');

		await clearingHouse.closePosition(marketIndex);
		console.log('$1 position closed');

		const amm = clearingHouse.getPerpMarketAccount(0).amm;

		const marginOfError = new BN(PRICE_PRECISION.div(new BN(1000))); // price change less than 3 decimal places

		console.log(
			'oldSqrtK',
			convertToNumber(ammOld.sqrtK),
			'oldKPrice:',
			convertToNumber(oldKPrice)
		);
		console.log(
			'newSqrtK',
			convertToNumber(newSqrtK),
			'newKPrice:',
			convertToNumber(newKPrice)
		);

		assert(ammOld.sqrtK.gt(amm.sqrtK));
		assert(newKPrice.sub(oldKPrice).abs().lt(marginOfError));
		assert(amm.sqrtK.eq(newSqrtK));

		console.log(
			'realizedFeeOld',
			convertToNumber(ammOld.totalFeeMinusDistributions, QUOTE_PRECISION),
			'realizedFeePostK',
			convertToNumber(ammKChange.totalFeeMinusDistributions, QUOTE_PRECISION),
			'realizedFeePostClose',
			convertToNumber(amm.totalFeeMinusDistributions, QUOTE_PRECISION)
		);
		console.log(
			'USER getTotalCollateral',
			convertToNumber(userAccount.getTotalCollateral(), QUOTE_PRECISION)
		);

		// assert(amm.totalFeeMinusDistributions.lt(ammOld.totalFeeMinusDistributions));
	});
	it('increase k position imbalance (AMM LOSS)', async () => {
		const marketIndex = new BN(0);
		const targetPriceBack = new BN(
			initialSOLPrice * PRICE_PRECISION.toNumber()
		);

		// const [direction, tradeSize, _] = clearingHouse.calculateTargetPriceTrade(
		// 	marketIndex,
		// 	targetPriceUp
		// );
		await clearingHouse.moveAmmToPrice(marketIndex, targetPriceBack);

		console.log('taking position');
		await clearingHouse.openPosition(
			PositionDirection.LONG,
			new BN(QUOTE_PRECISION).mul(new BN(30000)),
			marketIndex
		);
		console.log('$1 position taken');
		await clearingHouse.fetchAccounts();
		const marketOld = await clearingHouse.getPerpMarketAccount(0);
		assert(!marketOld.amm.netBaseAssetAmount.eq(ZERO));

		const oldKPrice = calculateReservePrice(
			clearingHouse.getPerpMarketAccount(marketIndex)
		);
		const ammOld = marketOld.amm;
		console.log(
			'USER getTotalCollateral',
			convertToNumber(userAccount.getTotalCollateral(), QUOTE_PRECISION)
		);

		const smallTradeSlipOld = calculateTradeSlippage(
			PositionDirection.LONG,
			QUOTE_PRECISION,
			marketOld
		)[0];

		const newSqrtK = ammOld.sqrtK
			.mul(new BN(1.02 * PRICE_PRECISION.toNumber()))
			.div(PRICE_PRECISION);
		await clearingHouse.updateK(newSqrtK, marketIndex);

		await clearingHouse.fetchAccounts();
		const marketKChange = await clearingHouse.getPerpMarketAccount(0);
		const ammKChange = marketKChange.amm;
		const newKPrice = calculateReservePrice(
			clearingHouse.getPerpMarketAccount(marketIndex)
		);

		const smallTradeSlip = calculateTradeSlippage(
			PositionDirection.LONG,
			QUOTE_PRECISION,
			marketKChange
		)[0];
		console.log(
			'$1 slippage (',
			convertToNumber(smallTradeSlipOld),
			'->',
			convertToNumber(smallTradeSlip),
			')'
		);
		assert(smallTradeSlipOld.gte(smallTradeSlip));

		console.log('$1 position closing');

		await clearingHouse.closePosition(marketIndex);
		console.log('$1 position closed');

		await clearingHouse.fetchAccounts();
		const markets = clearingHouse.getPerpMarketAccount(0);
		const amm = markets.amm;

		const marginOfError = new BN(PRICE_PRECISION.div(new BN(1000))); // price change less than 3 decimal places

		console.log(
			'oldSqrtK',
			convertToNumber(ammOld.sqrtK, AMM_RESERVE_PRECISION),
			'oldKPrice:',
			convertToNumber(oldKPrice)
		);
		console.log(
			'newSqrtK',
			convertToNumber(newSqrtK, AMM_RESERVE_PRECISION),
			'newKPrice:',
			convertToNumber(newKPrice)
		);

		assert(ammOld.sqrtK.lt(amm.sqrtK));
		assert(newKPrice.sub(oldKPrice).abs().lt(marginOfError));
		assert(amm.sqrtK.eq(newSqrtK));

		console.log(
			'old sqrt X*Y:',
			convertToNumber(
				squareRootBN(ammOld.baseAssetReserve.mul(ammOld.quoteAssetReserve)),
				AMM_RESERVE_PRECISION
			),
			'close sqrt X*Y:',
			convertToNumber(
				squareRootBN(
					ammKChange.baseAssetReserve.mul(ammKChange.quoteAssetReserve)
				),
				AMM_RESERVE_PRECISION
			),
			'close sqrt X*Y:',
			convertToNumber(
				squareRootBN(amm.baseAssetReserve.mul(amm.quoteAssetReserve)),
				AMM_RESERVE_PRECISION
			)
		);

		console.log(
			'realizedFeeOld',
			convertToNumber(ammOld.totalFeeMinusDistributions, QUOTE_PRECISION),
			'realizedFeePostK',
			convertToNumber(ammKChange.totalFeeMinusDistributions, QUOTE_PRECISION),
			'realizedFeePostClose',
			convertToNumber(amm.totalFeeMinusDistributions, QUOTE_PRECISION)
		);

		assert(
			amm.totalFeeMinusDistributions.gt(ammOld.totalFeeMinusDistributions)
		);

		console.log(
			'USER getTotalCollateral',
			convertToNumber(userAccount.getTotalCollateral(), QUOTE_PRECISION)
		);
	});

	it('budget k change (sdk math)', async () => {
		// // pay $.11 to increase k
		let [numer1, denom1] = calculateBudgetedKBN(
			new BN('4975000000'), // x
			new BN('5025000000'), // y
			new BN('114638'), // cost
			new BN('40000000'), // peg
			new BN('4975000000') // net position
		);
		console.log(numer1.toString(), '/', denom1.toString());

		// Z-TODO
		console.log(denom1.toString());
		console.log(numer1.toString());
		assert(denom1.eq(new BN(4969200900)));
		assert(numer1.gte(new BN(4980550349)));

		// gain $.11 by decreasing k
		[numer1, denom1] = calculateBudgetedKBN(
			new BN('4975000000'), // x
			new BN('5025000000'), // y
			new BN('-114638'), // cost
			new BN('40000000'), // peg
			new BN('4975000000') // net position
		);
		console.log(numer1.toString(), '/', denom1.toString());
		assert(numer1.eq(new BN(4969200900)));
		assert(denom1.eq(new BN(4980550349)));
		assert(numer1.lt(denom1));

		// pay $11 to increase k
		[numer1, denom1] = calculateBudgetedKBN(
			new BN('4975000000'),
			new BN('5025000000'),
			new BN('11463800'),
			new BN('40000000'),
			new BN('4975000000')
		);
		console.log(numer1.toString(), '/', denom1.toString());

		assert(numer1.eq(new BN(5542348054)));
		assert(denom1.eq(new BN(4407403195)));
		assert(numer1.gt(denom1));

		// net pos so small that decreasing k for .01 is sending to zero (squeezing a stone)
		[numer1, denom1] = calculateBudgetedKBN(
			new BN('50000000004975000000'),
			new BN('49999999995025000000'),
			new BN('-10000'),
			new BN('40000000'),
			new BN('-4975000000')
		);
		console.log(numer1.toString(), '/', denom1.toString());

		assert(numer1.eq(new BN('49498762495074625625')));
		assert(denom1.eq(new BN('25000049503737495074625625')));

		// impossible task trying to spend more than amount to make k infinity
		[numer1, denom1] = calculateBudgetedKBN(
			new BN('50000000004975000000'),
			new BN('49999999995025000000'),
			new BN('10000'),
			new BN('40000000'),
			new BN('-4975000000')
		);
		console.log(numer1.toString(), '/', denom1.toString());

		assert(numer1.eq(new BN(10000))); // max k
		assert(denom1.eq(new BN(1))); // max k
	});
});<|MERGE_RESOLUTION|>--- conflicted
+++ resolved
@@ -11,13 +11,8 @@
 import { Program } from '@project-serum/anchor';
 import {
 	Admin,
-<<<<<<< HEAD
-	MARK_PRICE_PRECISION,
+	PRICE_PRECISION,
 	calculateReservePrice,
-=======
-	PRICE_PRECISION,
-	calculateMarkPrice,
->>>>>>> d529ebbd
 	ClearingHouseUser,
 	PEG_PRECISION,
 	PositionDirection,
