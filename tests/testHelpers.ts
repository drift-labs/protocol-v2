import * as anchor from '@coral-xyz/anchor';
import { AnchorProvider, Program, Provider } from '@coral-xyz/anchor';
import {
	AccountLayout,
	MintLayout,
	NATIVE_MINT,
	TOKEN_PROGRAM_ID,
	createInitializeMintInstruction,
	createInitializeAccountInstruction,
	createMintToInstruction,
	getAssociatedTokenAddressSync,
	createAssociatedTokenAccountIdempotentInstruction,
	ACCOUNT_SIZE,
	createSyncNativeInstruction,
	createInitializePermanentDelegateInstruction,
	getMintLen,
	ExtensionType,
	unpackAccount,
	RawAccount,
	AccountState,
	unpackMint,
	RawMint,
} from '@solana/spl-token';
import {
	AccountInfo,
	Connection,
	Keypair,
	LAMPORTS_PER_SOL,
	PublicKey,
	sendAndConfirmTransaction,
	SystemProgram,
	Transaction,
	TransactionSignature,
} from '@solana/web3.js';
import { assert } from 'chai';
import buffer from 'buffer';
import {
	BN,
	Wallet,
	OraclePriceData,
	OracleInfo,
	PerpMarketAccount,
<<<<<<< HEAD
	SpotMarketAccount,
=======
>>>>>>> 3937df83
} from '../sdk';
import {
	TestClient,
	SPOT_MARKET_RATE_PRECISION,
	SPOT_MARKET_WEIGHT_PRECISION,
	PRICE_PRECISION,
	QUOTE_PRECISION,
	User,
	OracleSource,
	ConstituentAccount,
} from '../sdk/src';
import {
	BankrunContextWrapper,
	BankrunConnection,
} from '../sdk/src/bankrun/bankrunConnection';
import pythIDL from '../sdk/src/idl/pyth.json';
import { TestBulkAccountLoader } from '../sdk/src/accounts/testBulkAccountLoader';

export async function mockOracle(
	price: number = 50 * 10e7,
	expo = -7,
	confidence?: number
): Promise<PublicKey> {
	// default: create a $50 coin oracle
	const program = anchor.workspace.Pyth;

	anchor.setProvider(
		anchor.AnchorProvider.local(undefined, {
			commitment: 'confirmed',
			preflightCommitment: 'confirmed',
		})
	);
	const priceFeedAddress = await createPriceFeed({
		oracleProgram: program,
		initPrice: price,
		expo: expo,
		confidence,
	});

	const feedData = await getFeedData(program, priceFeedAddress);
	if (feedData.price !== price) {
		console.log('mockOracle precision error:', feedData.price, '!=', price);
	}
	assert.ok(Math.abs(feedData.price - price) < 1e-10);

	return priceFeedAddress;
}

export async function mockOracleNoProgram(
	context: BankrunContextWrapper,
	price: number = 50 * 10e7,
	expo = -7,
	confidence?: number
): Promise<PublicKey> {
	const provider = new AnchorProvider(
		context.connection.toConnection(),
		context.provider.wallet,
		{
			commitment: 'processed',
		}
	);

	const program = new Program(
		pythIDL as anchor.Idl,
		new PublicKey('FsJ3A3u2vn5cTVofAjvy6y5kwABJAqYWpe4975bi2epH'),
		provider
	);

	const priceFeedAddress = await createPriceFeedBankrun({
		oracleProgram: program,
		context: context,
		initPrice: price,
		expo: expo,
		confidence,
	});

	// @ts-ignore
	const feedData = await getFeedDataNoProgram(
		context.connection,
		priceFeedAddress
	);
	if (feedData.price !== price) {
		console.log('mockOracle precision error:', feedData.price, '!=', price);
	}
	assert.ok(Math.abs(feedData.price - price) < 1e-10);

	return priceFeedAddress;
}

export async function mockUSDCMint(
	context: BankrunContextWrapper,
	tokenProgram = TOKEN_PROGRAM_ID,
	permanentDelegate?: boolean
): Promise<Keypair> {
	const fakeUSDCMint = anchor.web3.Keypair.generate();

	let space = MintLayout.span;
	if (permanentDelegate) {
		space = getMintLen([ExtensionType.PermanentDelegate]);
	}

	const createUSDCMintAccountIx = SystemProgram.createAccount({
		fromPubkey: context.provider.wallet.publicKey,
		newAccountPubkey: fakeUSDCMint.publicKey,
		lamports: 10_000_000_000,
		space: space,
		programId: tokenProgram,
	});

	const initCollateralMintIx = createInitializeMintInstruction(
		fakeUSDCMint.publicKey,
		6,
		// @ts-ignore
		context.provider.wallet.publicKey,
		// @ts-ignore
		context.provider.wallet.publicKey,
		tokenProgram
	);

	const fakeUSDCTx = new Transaction();
	fakeUSDCTx.add(createUSDCMintAccountIx);

	if (permanentDelegate) {
		fakeUSDCTx.add(
			createInitializePermanentDelegateInstruction(
				fakeUSDCMint.publicKey,
				// @ts-ignore
				context.provider.wallet.publicKey,
				tokenProgram
			)
		);
	}

	fakeUSDCTx.add(initCollateralMintIx);

	await context.sendTransaction(fakeUSDCTx, [fakeUSDCMint]);
	return fakeUSDCMint;
}

export async function mockUserUSDCAccount(
	fakeUSDCMint: Keypair,
	usdcMintAmount: BN,
	context: BankrunContextWrapper,
	owner?: PublicKey
): Promise<Keypair> {
	const userUSDCAccount = anchor.web3.Keypair.generate();
	const fakeUSDCTx = new Transaction();

	if (owner === undefined) {
		owner = context.context.payer.publicKey;
	}

	const tokenProgram = (
		await context.connection.getAccountInfo(fakeUSDCMint.publicKey)
	).owner;

	const createUSDCTokenAccountIx = SystemProgram.createAccount({
		fromPubkey: context.context.payer.publicKey,
		newAccountPubkey: userUSDCAccount.publicKey,
		lamports: 100_000_000,
		space: AccountLayout.span,
		programId: tokenProgram,
	});
	fakeUSDCTx.add(createUSDCTokenAccountIx);

	const initUSDCTokenAccountIx = createInitializeAccountInstruction(
		userUSDCAccount.publicKey,
		fakeUSDCMint.publicKey,
		owner,
		tokenProgram
	);
	fakeUSDCTx.add(initUSDCTokenAccountIx);

	const mintToUserAccountTx = createMintToInstruction(
		fakeUSDCMint.publicKey,
		userUSDCAccount.publicKey,
		// @ts-ignore
		context.context.payer.publicKey,
		usdcMintAmount.toNumber(),
		undefined,
		tokenProgram
	);
	fakeUSDCTx.add(mintToUserAccountTx);

	await context.sendTransaction(fakeUSDCTx, [userUSDCAccount, fakeUSDCMint]);

	return userUSDCAccount;
}

export async function mockUserUSDCAccountWithAuthority(
	fakeUSDCMint: Keypair,
	usdcMintAmount: BN,
	context: BankrunContextWrapper,
	authority: Keypair
): Promise<PublicKey> {
	const userUSDCAccount = getAssociatedTokenAddressSync(
		fakeUSDCMint.publicKey,
		authority.publicKey
	);
	const fakeUSDCTx = new Transaction();

	const tokenProgram = (
		await context.connection.getAccountInfo(fakeUSDCMint.publicKey)
	).owner;

	const createAtaIx = createAssociatedTokenAccountIdempotentInstruction(
		context.context.payer.publicKey,
		userUSDCAccount,
		authority.publicKey,
		fakeUSDCMint.publicKey,
		tokenProgram
	);
	fakeUSDCTx.add(createAtaIx);

	const mintToUserAccountTx = createMintToInstruction(
		fakeUSDCMint.publicKey,
		userUSDCAccount,
		// @ts-ignore
		context.context.payer.publicKey,
		usdcMintAmount.toNumber(),
		undefined,
		tokenProgram
	);
	fakeUSDCTx.add(mintToUserAccountTx);

	await context.sendTransaction(fakeUSDCTx, [fakeUSDCMint]);

	return userUSDCAccount;
}

export async function mockAtaTokenAccountForMint(
	context: BankrunContextWrapper,
	tokenMint: PublicKey,
	amount: BN,
	owner: PublicKey
): Promise<PublicKey> {
	const userTokenAccount = getAssociatedTokenAddressSync(tokenMint, owner);
	const newTx = new Transaction();

	const tokenProgram = (await context.connection.getAccountInfo(tokenMint))
		.owner;

	newTx.add(
		createAssociatedTokenAccountIdempotentInstruction(
			context.context.payer.publicKey,
			userTokenAccount,
			owner,
			tokenMint,
			tokenProgram
		)
	);

	await context.sendTransaction(newTx, [context.context.payer]);

	await overWriteTokenAccountBalance(
		context,
		userTokenAccount,
		BigInt(amount.toString())
	);

	return userTokenAccount;
}

export function getMockUserUsdcAccountInfo(
	fakeUSDCMint: Keypair,
	usdcMintAmount: BN,
	context: BankrunContextWrapper,
	owner?: PublicKey
): [PublicKey, AccountInfo<Buffer>] {
	if (owner === undefined) {
		owner = context.context.payer.publicKey;
	}

	const ata = getAssociatedTokenAddressSync(fakeUSDCMint.publicKey, owner);
	const tokenAccData = Buffer.alloc(ACCOUNT_SIZE);

	AccountLayout.encode(
		{
			mint: fakeUSDCMint.publicKey,
			owner,
			amount: BigInt(usdcMintAmount.toNumber()),
			delegateOption: 0,
			delegate: PublicKey.default,
			delegatedAmount: BigInt(0),
			state: 1,
			isNativeOption: 0,
			isNative: BigInt(0),
			closeAuthorityOption: 0,
			closeAuthority: PublicKey.default,
		},
		tokenAccData
	);

	const accountInfo: AccountInfo<Buffer> = {
		data: tokenAccData,
		executable: false,
		lamports: 100_000_000,
		owner,
		rentEpoch: 0,
	};

	return [ata, accountInfo];
}

export async function mintUSDCToUser(
	fakeUSDCMint: Keypair,
	userUSDCAccount: PublicKey,
	usdcMintAmount: BN,
	context: BankrunContextWrapper
): Promise<void> {
	const tx = new Transaction();
	const tokenProgram = (
		await context.connection.getAccountInfo(fakeUSDCMint.publicKey)
	).owner;

	const mintToUserAccountTx = await createMintToInstruction(
		fakeUSDCMint.publicKey,
		userUSDCAccount,
		// @ts-ignore
		context.provider.wallet.payer.publicKey,
		usdcMintAmount.toNumber(),
		undefined,
		tokenProgram
	);
	tx.add(mintToUserAccountTx);

	await context.sendTransaction(tx);
}

export async function createFundedKeyPair(
	context: BankrunContextWrapper
): Promise<Keypair> {
	const keypair = Keypair.generate();
	await context.fundKeypair(keypair, BigInt(100 * LAMPORTS_PER_SOL));
	return keypair;
}

export async function createUSDCAccountForUser(
	context: BankrunContextWrapper,
	userKeyPair: Keypair,
	usdcMint: Keypair,
	usdcAmount: BN
): Promise<PublicKey> {
	const userUSDCAccount = await mockUserUSDCAccount(
		usdcMint,
		usdcAmount,
		context,
		userKeyPair.publicKey
	);
	return userUSDCAccount.publicKey;
}

export async function initializeAndSubscribeDriftClient(
	connection: Connection,
	program: Program,
	userKeyPair: Keypair,
	marketIndexes: number[],
	bankIndexes: number[],
	oracleInfos: OracleInfo[] = [],
	accountLoader?: TestBulkAccountLoader
): Promise<TestClient> {
	const driftClient = new TestClient({
		connection,
		wallet: new Wallet(userKeyPair),
		programID: program.programId,
		opts: {
			commitment: 'confirmed',
		},
		// activeSubAccountId: 0,
		perpMarketIndexes: marketIndexes,
		spotMarketIndexes: bankIndexes,
		oracleInfos,
		subAccountIds: [],
		userStats: false,
		accountSubscription: accountLoader
			? {
					type: 'polling',
					accountLoader,
			  }
			: {
					type: 'websocket',
			  },
	});
	await driftClient.subscribe();
	await driftClient.initializeUserAccount();
	return driftClient;
}

export async function createUserWithUSDCAccount(
	context: BankrunContextWrapper,
	usdcMint: Keypair,
	chProgram: Program,
	usdcAmount: BN,
	marketIndexes: number[],
	bankIndexes: number[],
	oracleInfos: OracleInfo[] = [],
	accountLoader?: TestBulkAccountLoader
): Promise<[TestClient, PublicKey, Keypair]> {
	const userKeyPair = await createFundedKeyPair(context);
	const usdcAccount = await createUSDCAccountForUser(
		context,
		userKeyPair,
		usdcMint,
		usdcAmount
	);
	const driftClient = await initializeAndSubscribeDriftClient(
		context.connection.toConnection(),
		chProgram,
		userKeyPair,
		marketIndexes,
		bankIndexes,
		oracleInfos,
		accountLoader
	);

	return [driftClient, usdcAccount, userKeyPair];
}

export async function createWSolTokenAccountForUser(
	context: BankrunContextWrapper,
	userKeypair: Keypair | Wallet,
	amount: BN
): Promise<PublicKey> {
	// @ts-ignore
	await context.fundKeypair(userKeypair, amount.toNumber());
	const addr = getAssociatedTokenAddressSync(
		NATIVE_MINT,
		userKeypair.publicKey
	);
	const ix = createAssociatedTokenAccountIdempotentInstruction(
		context.context.payer.publicKey,
		addr,
		userKeypair.publicKey,
		NATIVE_MINT
	);
	const ixs = [
		SystemProgram.transfer({
			fromPubkey: context.context.payer.publicKey,
			toPubkey: addr,
			lamports: amount.toNumber(),
		}),
		createSyncNativeInstruction(addr),
	];
	const tx = new Transaction().add(ix).add(...ixs);
	await context.sendTransaction(tx);
	return addr;
}

export async function fundWsolTokenAccountForUser(
	context: BankrunContextWrapper,
	userKeypair: Keypair | Wallet,
	amount: BN
): Promise<void> {
	// @ts-ignore
	await context.fundKeypair(userKeypair, amount.toNumber() * 5);
	const addr = getAssociatedTokenAddressSync(
		NATIVE_MINT,
		userKeypair.publicKey
	);
	const ixs = [
		SystemProgram.transfer({
			fromPubkey: context.context.payer.publicKey,
			toPubkey: addr,
			lamports: amount.toNumber(),
		}),
		createSyncNativeInstruction(addr),
	];
	const tx = new Transaction().add(...ixs);
	await context.sendTransaction(tx);
}

export async function createUserWithUSDCAndWSOLAccount(
	context: BankrunContextWrapper,
	usdcMint: Keypair,
	chProgram: Program,
	solAmount: BN,
	usdcAmount: BN,
	marketIndexes: number[],
	bankIndexes: number[],
	oracleInfos: OracleInfo[] = [],
	accountLoader?: TestBulkAccountLoader
): Promise<[TestClient, PublicKey, PublicKey, Keypair]> {
	const keypair = Keypair.generate();
	await context.fundKeypair(keypair, BigInt(LAMPORTS_PER_SOL));
	const solAccount = await createWSolTokenAccountForUser(
		context,
		keypair,
		solAmount
	);
	const usdcAccount = await createUSDCAccountForUser(
		context,
		keypair,
		usdcMint,
		usdcAmount
	);
	const driftClient = await initializeAndSubscribeDriftClient(
		context.connection.toConnection(),
		chProgram,
		keypair,
		marketIndexes,
		bankIndexes,
		oracleInfos,
		accountLoader
	);

	return [driftClient, solAccount, usdcAccount, keypair];
}

export async function printTxLogs(
	connection: Connection,
	txSig: TransactionSignature
): Promise<void> {
	console.log(
		'tx logs',
		(await connection.getTransaction(txSig, { commitment: 'confirmed' })).meta
			.logMessages
	);
}

export async function mintToInsuranceFund(
	chInsuranceAccountPubkey: PublicKey,
	fakeUSDCMint: Keypair,
	amount: BN,
	provider: Provider
): Promise<TransactionSignature> {
	const mintToUserAccountTx = await createMintToInstruction(
		fakeUSDCMint.publicKey,
		chInsuranceAccountPubkey,
		// @ts-ignore
		provider.wallet.publicKey,
		amount.toNumber()
	);

	const fakeUSDCTx = new Transaction();
	fakeUSDCTx.add(mintToUserAccountTx);

	return await sendAndConfirmTransaction(
		provider.connection,
		fakeUSDCTx,
		// @ts-ignore
		[provider.wallet.payer],
		{
			skipPreflight: false,
			commitment: 'recent',
			preflightCommitment: 'recent',
		}
	);
}

export async function initUserAccounts(
	NUM_USERS: number,
	usdcMint: Keypair,
	usdcAmount: BN,
	context: BankrunContextWrapper,
	marketIndexes: number[],
	bankIndexes: number[],
	oracleInfos: OracleInfo[],
	accountLoader?: TestBulkAccountLoader
) {
	const user_keys = [];
	const userUSDCAccounts = [];
	const driftClients = [];
	const userAccountInfos = [];

	let userAccountPublicKey: PublicKey;

	for (let i = 0; i < NUM_USERS; i++) {
		console.log('user', i, 'initialize');

		const owner = anchor.web3.Keypair.generate();
		const ownerWallet = new anchor.Wallet(owner);
		await context.fundKeypair(owner, BigInt(100 * LAMPORTS_PER_SOL));

		const newUserAcct = await mockUserUSDCAccount(
			usdcMint,
			usdcAmount,
			context,
			ownerWallet.publicKey
		);

		const chProgram = anchor.workspace.Drift as anchor.Program; // this.program-ify

		const driftClient1 = new TestClient({
			connection: context.connection.toConnection(),
			//@ts-ignore
			wallet: ownerWallet,
			programID: chProgram.programId,
			opts: {
				commitment: 'confirmed',
			},
			perpMarketIndexes: marketIndexes,
			spotMarketIndexes: bankIndexes,
			oracleInfos,
			subAccountIds: [],
			accountSubscription: accountLoader
				? {
						type: 'polling',
						accountLoader,
				  }
				: {
						type: 'websocket',
				  },
		});

		// await driftClient1.initialize(usdcMint.publicKey, false);
		await driftClient1.subscribe();

		userUSDCAccounts.push(newUserAcct);
		driftClients.push(driftClient1);
		// var last_idx = userUSDCAccounts.length - 1;

		// try {
		[, userAccountPublicKey] =
			await driftClient1.initializeUserAccountAndDepositCollateral(
				// marketPublicKey,
				usdcAmount,
				newUserAcct.publicKey
			);

		// const userAccount = 0;
		const userAccount = new User({
			driftClient: driftClient1,
			userAccountPublicKey: await driftClient1.getUserAccountPublicKey(),
			accountSubscription: {
				type: 'polling',
				accountLoader: accountLoader,
			},
		});
		await userAccount.subscribe();

		userAccountInfos.push(userAccount);

		// } catch (e) {
		// 	assert(true);
		// }

		user_keys.push(userAccountPublicKey);
	}
	return [userUSDCAccounts, user_keys, driftClients, userAccountInfos];
}

const empty32Buffer = buffer.Buffer.alloc(32);
const PKorNull = (data) =>
	data.equals(empty32Buffer) ? null : new anchor.web3.PublicKey(data);
export const createPriceFeed = async ({
	oracleProgram,
	initPrice,
	confidence = undefined,
	expo = -4,
}: {
	oracleProgram: Program;
	initPrice: number;
	confidence?: number;
	expo?: number;
}): Promise<PublicKey> => {
	const conf = new BN(confidence) || new BN((initPrice / 10) * 10 ** -expo);
	const collateralTokenFeed = new anchor.web3.Account();
	const txid = await oracleProgram.rpc.initialize(
		new BN(initPrice * 10 ** -expo),
		expo,
		conf,
		{
			accounts: { price: collateralTokenFeed.publicKey },
			signers: [collateralTokenFeed],
			instructions: [
				anchor.web3.SystemProgram.createAccount({
					// @ts-ignore
					fromPubkey: oracleProgram.provider.wallet.publicKey,
					newAccountPubkey: collateralTokenFeed.publicKey,
					space: 3312,
					lamports:
						await oracleProgram.provider.connection.getMinimumBalanceForRentExemption(
							3312
						),
					programId: oracleProgram.programId,
				}),
			],
		}
	);
	console.log(txid);
	return collateralTokenFeed.publicKey;
};

export const createPriceFeedBankrun = async ({
	oracleProgram,
	context,
	initPrice,
	confidence = undefined,
	expo = -4,
}: {
	oracleProgram: Program;
	context: BankrunContextWrapper;
	initPrice: number;
	confidence?: number;
	expo?: number;
}): Promise<PublicKey> => {
	const conf = new BN(confidence) || new BN((initPrice / 10) * 10 ** -expo);
	const collateralTokenFeed = new anchor.web3.Account();
	const createAccountIx = anchor.web3.SystemProgram.createAccount({
		fromPubkey: context.context.payer.publicKey,
		newAccountPubkey: collateralTokenFeed.publicKey,
		space: 3312,
		lamports: LAMPORTS_PER_SOL / 20, // just hardcode based on mainnet
		programId: oracleProgram.programId,
	});
	const ix = oracleProgram.instruction.initialize(
		new BN(initPrice * 10 ** -expo),
		expo,
		conf,
		{
			accounts: { price: collateralTokenFeed.publicKey },
		}
	);
	const tx = new Transaction().add(createAccountIx).add(ix);
	tx.feePayer = context.context.payer.publicKey;
	tx.recentBlockhash = context.context.lastBlockhash;
	tx.sign(...[collateralTokenFeed, context.context.payer]);
	await context.connection.sendTransaction(tx);
	return collateralTokenFeed.publicKey;
};
export const setFeedPrice = async (
	oracleProgram: Program,
	newPrice: number,
	priceFeed: PublicKey
) => {
	const info = await oracleProgram.provider.connection.getAccountInfo(
		priceFeed
	);
	const data = parsePriceData(info.data);
	await oracleProgram.rpc.setPrice(new BN(newPrice * 10 ** -data.exponent), {
		accounts: { price: priceFeed },
	});
};

export const setFeedPriceNoProgram = async (
	context: BankrunContextWrapper,
	newPrice: number,
	priceFeed: PublicKey
) => {
	const info = await context.connection.getAccountInfo(priceFeed);
	const data = parsePriceData(info.data);

	const provider = new AnchorProvider(
		context.connection.toConnection(),
		context.provider.wallet,
		{
			commitment: 'processed',
		}
	);

	const program = new Program(
		pythIDL as anchor.Idl,
		new PublicKey('FsJ3A3u2vn5cTVofAjvy6y5kwABJAqYWpe4975bi2epH'),
		provider
	);

	const ix = program.instruction.setPrice(
		new BN(newPrice * 10 ** -data.exponent),
		{
			accounts: { price: priceFeed },
		}
	);

	const tx = new Transaction().add(ix);
	tx.feePayer = context.context.payer.publicKey;
	tx.recentBlockhash = (await context.getLatestBlockhash()).toString();
	tx.sign(...[context.context.payer]);
	await context.connection.sendTransaction(tx);
};

export const setFeedTwap = async (
	oracleProgram: Program,
	newTwap: number,
	priceFeed: PublicKey
) => {
	const info = await oracleProgram.provider.connection.getAccountInfo(
		priceFeed
	);
	const data = parsePriceData(info.data);
	await oracleProgram.rpc.setTwap(new BN(newTwap * 10 ** -data.exponent), {
		accounts: { price: priceFeed },
	});
};
export const getFeedData = async (
	oracleProgram: Program,
	priceFeed: PublicKey
) => {
	const info = await oracleProgram.provider.connection.getAccountInfo(
		priceFeed
	);
	return parsePriceData(info.data);
};

export const getFeedDataNoProgram = async (
	connection: BankrunConnection,
	priceFeed: PublicKey
) => {
	// @ts-ignore
	const info = await connection.getAccountInfoAndContext(priceFeed);
	return parsePriceData(info.value.data);
};

export const getOraclePriceData = async (
	oracleProgram: Program,
	priceFeed: PublicKey
): Promise<OraclePriceData> => {
	const info = await oracleProgram.provider.connection.getAccountInfo(
		priceFeed
	);
	const interData = parsePriceData(info.data);
	const oraclePriceData: OraclePriceData = {
		price: new BN(interData.price * PRICE_PRECISION.toNumber()),
		slot: new BN(interData.currentSlot.toString()),
		confidence: new BN(interData.confidence * PRICE_PRECISION.toNumber()),
		hasSufficientNumberOfDataPoints: true,
	};

	return oraclePriceData;
};

// https://github.com/nodejs/node/blob/v14.17.0/lib/internal/errors.js#L758
const ERR_BUFFER_OUT_OF_BOUNDS = () =>
	new Error('Attempt to access memory outside buffer bounds');
// https://github.com/nodejs/node/blob/v14.17.0/lib/internal/errors.js#L968
const ERR_INVALID_ARG_TYPE = (name, expected, actual) =>
	new Error(
		`The "${name}" argument must be of type ${expected}. Received ${actual}`
	);
// https://github.com/nodejs/node/blob/v14.17.0/lib/internal/errors.js#L1262
const ERR_OUT_OF_RANGE = (str, range, received) =>
	new Error(
		`The value of "${str} is out of range. It must be ${range}. Received ${received}`
	);
// https://github.com/nodejs/node/blob/v14.17.0/lib/internal/validators.js#L127-L130
function validateNumber(value, name) {
	if (typeof value !== 'number')
		throw ERR_INVALID_ARG_TYPE(name, 'number', value);
}
// https://github.com/nodejs/node/blob/v14.17.0/lib/internal/buffer.js#L68-L80
function boundsError(value, length) {
	if (Math.floor(value) !== value) {
		validateNumber(value, 'offset');
		throw ERR_OUT_OF_RANGE('offset', 'an integer', value);
	}
	if (length < 0) throw ERR_BUFFER_OUT_OF_BOUNDS();
	throw ERR_OUT_OF_RANGE('offset', `>= 0 and <= ${length}`, value);
}
function readBigInt64LE(buffer, offset = 0) {
	validateNumber(offset, 'offset');
	const first = buffer[offset];
	const last = buffer[offset + 7];
	if (first === undefined || last === undefined)
		boundsError(offset, buffer.length - 8);
	const val =
		buffer[offset + 4] +
		buffer[offset + 5] * 2 ** 8 +
		buffer[offset + 6] * 2 ** 16 +
		(last << 24); // Overflow
	return (
		(BigInt(val) << BigInt(32)) +
		BigInt(
			first +
				buffer[++offset] * 2 ** 8 +
				buffer[++offset] * 2 ** 16 +
				buffer[++offset] * 2 ** 24
		)
	);
}
// https://github.com/nodejs/node/blob/v14.17.0/lib/internal/buffer.js#L89-L107
function readBigUInt64LE(buffer, offset = 0) {
	validateNumber(offset, 'offset');
	const first = buffer[offset];
	const last = buffer[offset + 7];
	if (first === undefined || last === undefined)
		boundsError(offset, buffer.length - 8);
	const lo =
		first +
		buffer[++offset] * 2 ** 8 +
		buffer[++offset] * 2 ** 16 +
		buffer[++offset] * 2 ** 24;
	const hi =
		buffer[++offset] +
		buffer[++offset] * 2 ** 8 +
		buffer[++offset] * 2 ** 16 +
		last * 2 ** 24;
	return BigInt(lo) + (BigInt(hi) << BigInt(32)); // tslint:disable-line:no-bitwise
}

const parsePriceData = (data) => {
	// Pyth magic number.
	const magic = data.readUInt32LE(0);
	// Program version.
	const version = data.readUInt32LE(4);
	// Account type.
	const type = data.readUInt32LE(8);
	// Price account size.
	const size = data.readUInt32LE(12);
	// Price or calculation type.
	const priceType = data.readUInt32LE(16);
	// Price exponent.
	const exponent = data.readInt32LE(20);
	// Number of component prices.
	const numComponentPrices = data.readUInt32LE(24);
	// unused
	// const unused = accountInfo.data.readUInt32LE(28)
	// Currently accumulating price slot.
	const currentSlot = readBigUInt64LE(data, 32);
	// Valid on-chain slot of aggregate price.
	const validSlot = readBigUInt64LE(data, 40);
	// Time-weighted average price.
	const twapComponent = readBigInt64LE(data, 48);
	const twap = Number(twapComponent) * 10 ** exponent;
	// Annualized price volatility.
	const avolComponent = readBigUInt64LE(data, 56);
	const avol = Number(avolComponent) * 10 ** exponent;
	// Space for future derived values.
	const drv0Component = readBigInt64LE(data, 64);
	const drv0 = Number(drv0Component) * 10 ** exponent;
	const drv1Component = readBigInt64LE(data, 72);
	const drv1 = Number(drv1Component) * 10 ** exponent;
	const drv2Component = readBigInt64LE(data, 80);
	const drv2 = Number(drv2Component) * 10 ** exponent;
	const drv3Component = readBigInt64LE(data, 88);
	const drv3 = Number(drv3Component) * 10 ** exponent;
	const drv4Component = readBigInt64LE(data, 96);
	const drv4 = Number(drv4Component) * 10 ** exponent;
	const drv5Component = readBigInt64LE(data, 104);
	const drv5 = Number(drv5Component) * 10 ** exponent;
	// Product id / reference account.
	const productAccountKey = new anchor.web3.PublicKey(data.slice(112, 144));
	// Next price account in list.
	const nextPriceAccountKey = PKorNull(data.slice(144, 176));
	// Aggregate price updater.
	const aggregatePriceUpdaterAccountKey = new anchor.web3.PublicKey(
		data.slice(176, 208)
	);
	const aggregatePriceInfo = parsePriceInfo(data.slice(208, 240), exponent);
	// Price components - up to 32.
	const priceComponents = [];
	let offset = 240;
	let shouldContinue = true;
	while (offset < data.length && shouldContinue) {
		const publisher = PKorNull(data.slice(offset, offset + 32));
		offset += 32;
		if (publisher) {
			const aggregate = parsePriceInfo(
				data.slice(offset, offset + 32),
				exponent
			);
			offset += 32;
			const latest = parsePriceInfo(data.slice(offset, offset + 32), exponent);
			offset += 32;
			priceComponents.push({ publisher, aggregate, latest });
		} else {
			shouldContinue = false;
		}
	}
	return Object.assign(
		Object.assign(
			{
				magic,
				version,
				type,
				size,
				priceType,
				exponent,
				numComponentPrices,
				currentSlot,
				validSlot,
				twapComponent,
				twap,
				avolComponent,
				avol,
				drv0Component,
				drv0,
				drv1Component,
				drv1,
				drv2Component,
				drv2,
				drv3Component,
				drv3,
				drv4Component,
				drv4,
				drv5Component,
				drv5,
				productAccountKey,
				nextPriceAccountKey,
				aggregatePriceUpdaterAccountKey,
			},
			aggregatePriceInfo
		),
		{ priceComponents }
	);
};
const _parseProductData = (data) => {
	// Pyth magic number.
	const magic = data.readUInt32LE(0);
	// Program version.
	const version = data.readUInt32LE(4);
	// Account type.
	const type = data.readUInt32LE(8);
	// Price account size.
	const size = data.readUInt32LE(12);
	// First price account in list.
	const priceAccountBytes = data.slice(16, 48);
	const priceAccountKey = new anchor.web3.PublicKey(priceAccountBytes);
	const product = {};
	let idx = 48;
	while (idx < data.length) {
		const keyLength = data[idx];
		idx++;
		if (keyLength) {
			const key = data.slice(idx, idx + keyLength).toString();
			idx += keyLength;
			const valueLength = data[idx];
			idx++;
			const value = data.slice(idx, idx + valueLength).toString();
			idx += valueLength;
			product[key] = value;
		}
	}
	return { magic, version, type, size, priceAccountKey, product };
};

const parsePriceInfo = (data, exponent) => {
	// Aggregate price.
	const priceComponent = data.readBigUInt64LE(0);
	const price = Number(priceComponent) * 10 ** exponent;
	// Aggregate confidence.
	const confidenceComponent = data.readBigUInt64LE(8);
	const confidence = Number(confidenceComponent) * 10 ** exponent;
	// Aggregate status.
	const status = data.readUInt32LE(16);
	// Aggregate corporate action.
	const corporateAction = data.readUInt32LE(20);
	// Aggregate publish slot.
	const publishSlot = data.readBigUInt64LE(24);
	return {
		priceComponent,
		price,
		confidenceComponent,
		confidence,
		status,
		corporateAction,
		publishSlot,
	};
};

export function sleep(ms) {
	return new Promise((resolve) => setTimeout(resolve, ms));
}

export async function getTokenAmountAsBN(
	connection: Connection,
	tokenAccount: PublicKey
): Promise<BN> {
	return new BN(
		(await connection.getTokenAccountBalance(tokenAccount)).value.amount
	);
}

export async function initializeQuoteSpotMarket(
	admin: TestClient,
	usdcMint: PublicKey
): Promise<void> {
	const optimalUtilization = SPOT_MARKET_RATE_PRECISION.div(
		new BN(2)
	).toNumber(); // 50% utilization
	const optimalRate = SPOT_MARKET_RATE_PRECISION.toNumber();
	const maxRate = SPOT_MARKET_RATE_PRECISION.toNumber();
	const initialAssetWeight = SPOT_MARKET_WEIGHT_PRECISION.toNumber();
	const maintenanceAssetWeight = SPOT_MARKET_WEIGHT_PRECISION.toNumber();
	const initialLiabilityWeight = SPOT_MARKET_WEIGHT_PRECISION.toNumber();
	const maintenanceLiabilityWeight = SPOT_MARKET_WEIGHT_PRECISION.toNumber();
	const imfFactor = 0;
	const marketIndex = admin.getStateAccount().numberOfSpotMarkets;

	await admin.initializeSpotMarket(
		usdcMint,
		optimalUtilization,
		optimalRate,
		maxRate,
		PublicKey.default,
		OracleSource.QUOTE_ASSET,
		initialAssetWeight,
		maintenanceAssetWeight,
		initialLiabilityWeight,
		maintenanceLiabilityWeight,
		imfFactor
	);

	// @ts-ignore
	admin.accountSubscriber.spotOracleMap.set(0, PublicKey.default);

	await admin.updateWithdrawGuardThreshold(
		marketIndex,
		new BN(10 ** 10).mul(QUOTE_PRECISION)
	);
}

export async function initializeSolSpotMarket(
	admin: TestClient,
	solOracle: PublicKey,
	solMint = NATIVE_MINT,
	oracleSource: OracleSource = OracleSource.PYTH
): Promise<string> {
	const optimalUtilization = SPOT_MARKET_RATE_PRECISION.div(
		new BN(2)
	).toNumber(); // 50% utilization
	const optimalRate = SPOT_MARKET_RATE_PRECISION.mul(new BN(20)).toNumber(); // 2000% APR
	const maxRate = SPOT_MARKET_RATE_PRECISION.mul(new BN(50)).toNumber(); // 5000% APR
	const initialAssetWeight = SPOT_MARKET_WEIGHT_PRECISION.mul(new BN(8))
		.div(new BN(10))
		.toNumber();
	const maintenanceAssetWeight = SPOT_MARKET_WEIGHT_PRECISION.mul(new BN(9))
		.div(new BN(10))
		.toNumber();
	const initialLiabilityWeight = SPOT_MARKET_WEIGHT_PRECISION.mul(new BN(12))
		.div(new BN(10))
		.toNumber();
	const maintenanceLiabilityWeight = SPOT_MARKET_WEIGHT_PRECISION.mul(
		new BN(11)
	)
		.div(new BN(10))
		.toNumber();
	const marketIndex = admin.getStateAccount().numberOfSpotMarkets;

	const txSig = await admin.initializeSpotMarket(
		solMint,
		optimalUtilization,
		optimalRate,
		maxRate,
		solOracle,
		oracleSource,
		initialAssetWeight,
		maintenanceAssetWeight,
		initialLiabilityWeight,
		maintenanceLiabilityWeight
	);
	await admin.updateWithdrawGuardThreshold(
		marketIndex,
		new BN(10 ** 10).mul(QUOTE_PRECISION)
	);
	return txSig;
}

export async function overWritePerpMarket(
	driftClient: TestClient,
	bankrunContextWrapper: BankrunContextWrapper,
	perpMarketKey: PublicKey,
	perpMarket: PerpMarketAccount
<<<<<<< HEAD
): Promise<void> {
=======
) {
>>>>>>> 3937df83
	bankrunContextWrapper.context.setAccount(perpMarketKey, {
		executable: false,
		owner: driftClient.program.programId,
		lamports: LAMPORTS_PER_SOL,
		data: await driftClient.program.account.perpMarket.coder.accounts.encode(
			'PerpMarket',
			perpMarket
		),
	});
}

<<<<<<< HEAD
export async function overWriteSpotMarket(
	driftClient: TestClient,
	bankrunContextWrapper: BankrunContextWrapper,
	spotMarketKey: PublicKey,
	spotMarket: SpotMarketAccount
): Promise<void> {
	bankrunContextWrapper.context.setAccount(spotMarketKey, {
		executable: false,
		owner: driftClient.program.programId,
		lamports: LAMPORTS_PER_SOL,
		data: await driftClient.program.account.spotMarket.coder.accounts.encode(
			'SpotMarket',
			spotMarket
		),
	});
}

=======
>>>>>>> 3937df83
export async function getPerpMarketDecoded(
	driftClient: TestClient,
	bankrunContextWrapper: BankrunContextWrapper,
	perpMarketPublicKey: PublicKey
): Promise<PerpMarketAccount> {
	const accountInfo = await bankrunContextWrapper.connection.getAccountInfo(
		perpMarketPublicKey
	);
	const perpMarketAccount: PerpMarketAccount =
		driftClient.program.coder.accounts.decode('PerpMarket', accountInfo!.data);
	return perpMarketAccount;
}

export async function overWriteTokenAccountBalance(
	bankrunContextWrapper: BankrunContextWrapper,
	tokenAccount: PublicKey,
	newBalance: bigint
) {
	const info = await bankrunContextWrapper.connection.getAccountInfo(
		tokenAccount
	);
	const account = unpackAccount(tokenAccount, info, info.owner);
	account.amount = newBalance;
	const data = Buffer.alloc(AccountLayout.span);
	const rawAccount: RawAccount = {
		mint: account.mint,
		owner: account.owner,
		amount: account.amount,
		delegateOption: account.delegate ? 1 : 0,
		delegate: account.delegate || PublicKey.default,
		state: account.isFrozen ? AccountState.Frozen : AccountState.Initialized,
		isNativeOption: account.isNative ? 1 : 0,
		isNative: account.rentExemptReserve || BigInt(0),
		delegatedAmount: account.delegatedAmount,
		closeAuthorityOption: account.closeAuthority ? 1 : 0,
		closeAuthority: account.closeAuthority || PublicKey.default,
	};
	AccountLayout.encode(rawAccount, data);
	bankrunContextWrapper.context.setAccount(tokenAccount, {
		executable: info.executable,
		owner: info.owner,
		lamports: info.lamports,
		data: data,
		rentEpoch: info.rentEpoch,
	});
}

export async function overWriteMintAccount(
	bankrunContextWrapper: BankrunContextWrapper,
	mintAccount: PublicKey,
	newSupply: bigint
) {
	const info = await bankrunContextWrapper.connection.getAccountInfo(
		mintAccount
	);
	const mint = unpackMint(mintAccount, info, info.owner);
	mint.supply = newSupply;
	const data = Buffer.alloc(MintLayout.span);
	const rawMint: RawMint = {
		mintAuthorityOption: mint.mintAuthority ? 1 : 0,
		mintAuthority: mint.mintAuthority || PublicKey.default,
		supply: mint.supply,
		decimals: mint.decimals,
		isInitialized: mint.isInitialized,
		freezeAuthorityOption: mint.freezeAuthority ? 1 : 0,
		freezeAuthority: mint.freezeAuthority || PublicKey.default,
	};
	MintLayout.encode(rawMint, data);
	bankrunContextWrapper.context.setAccount(mintAccount, {
		executable: info.executable,
		owner: info.owner,
		lamports: info.lamports,
		data: data,
		rentEpoch: info.rentEpoch,
	});
<<<<<<< HEAD
}

export async function overwriteConstituentAccount(
	bankrunContextWrapper: BankrunContextWrapper,
	program: Program,
	constituentPublicKey: PublicKey,
	overwriteFields: Array<[key: keyof ConstituentAccount, value: any]>
) {
	const acc = await program.account.constituent.fetch(constituentPublicKey);
	if (!acc) {
		throw new Error(
			`Constituent account ${constituentPublicKey.toBase58()} not found`
		);
	}
	for (const [key, value] of overwriteFields) {
		acc[key] = value;
	}
	bankrunContextWrapper.context.setAccount(constituentPublicKey, {
		executable: false,
		owner: program.programId,
		lamports: LAMPORTS_PER_SOL,
		data: await program.account.constituent.coder.accounts.encode(
			'Constituent',
			acc
		),
	});
=======
>>>>>>> 3937df83
}<|MERGE_RESOLUTION|>--- conflicted
+++ resolved
@@ -40,10 +40,6 @@
 	OraclePriceData,
 	OracleInfo,
 	PerpMarketAccount,
-<<<<<<< HEAD
-	SpotMarketAccount,
-=======
->>>>>>> 3937df83
 } from '../sdk';
 import {
 	TestClient,
@@ -53,7 +49,6 @@
 	QUOTE_PRECISION,
 	User,
 	OracleSource,
-	ConstituentAccount,
 } from '../sdk/src';
 import {
 	BankrunContextWrapper,
@@ -1195,11 +1190,7 @@
 	bankrunContextWrapper: BankrunContextWrapper,
 	perpMarketKey: PublicKey,
 	perpMarket: PerpMarketAccount
-<<<<<<< HEAD
-): Promise<void> {
-=======
 ) {
->>>>>>> 3937df83
 	bankrunContextWrapper.context.setAccount(perpMarketKey, {
 		executable: false,
 		owner: driftClient.program.programId,
@@ -1211,26 +1202,6 @@
 	});
 }
 
-<<<<<<< HEAD
-export async function overWriteSpotMarket(
-	driftClient: TestClient,
-	bankrunContextWrapper: BankrunContextWrapper,
-	spotMarketKey: PublicKey,
-	spotMarket: SpotMarketAccount
-): Promise<void> {
-	bankrunContextWrapper.context.setAccount(spotMarketKey, {
-		executable: false,
-		owner: driftClient.program.programId,
-		lamports: LAMPORTS_PER_SOL,
-		data: await driftClient.program.account.spotMarket.coder.accounts.encode(
-			'SpotMarket',
-			spotMarket
-		),
-	});
-}
-
-=======
->>>>>>> 3937df83
 export async function getPerpMarketDecoded(
 	driftClient: TestClient,
 	bankrunContextWrapper: BankrunContextWrapper,
@@ -1306,33 +1277,4 @@
 		data: data,
 		rentEpoch: info.rentEpoch,
 	});
-<<<<<<< HEAD
-}
-
-export async function overwriteConstituentAccount(
-	bankrunContextWrapper: BankrunContextWrapper,
-	program: Program,
-	constituentPublicKey: PublicKey,
-	overwriteFields: Array<[key: keyof ConstituentAccount, value: any]>
-) {
-	const acc = await program.account.constituent.fetch(constituentPublicKey);
-	if (!acc) {
-		throw new Error(
-			`Constituent account ${constituentPublicKey.toBase58()} not found`
-		);
-	}
-	for (const [key, value] of overwriteFields) {
-		acc[key] = value;
-	}
-	bankrunContextWrapper.context.setAccount(constituentPublicKey, {
-		executable: false,
-		owner: program.programId,
-		lamports: LAMPORTS_PER_SOL,
-		data: await program.account.constituent.coder.accounts.encode(
-			'Constituent',
-			acc
-		),
-	});
-=======
->>>>>>> 3937df83
 }