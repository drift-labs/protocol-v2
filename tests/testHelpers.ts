--- conflicted
+++ resolved
@@ -43,14 +43,10 @@
 	PositionDirection,
 	DriftClient,
 	OrderType,
-<<<<<<< HEAD
 	ConstituentAccount,
 	SpotMarketAccount,
+	ReferrerInfo,
 } from '../sdk/src';
-=======
-	ReferrerInfo,
-} from '../sdk';
->>>>>>> 47887d27
 import {
 	TestClient,
 	SPOT_MARKET_RATE_PRECISION,
